--- conflicted
+++ resolved
@@ -790,16 +790,13 @@
 		}
 
 		if (pvmw.pte) {
-<<<<<<< HEAD
+			trace_android_vh_look_around(&pvmw, page, vma, &referenced);
 			/* the multigenerational lru exploits the spatial locality */
 			if (lru_gen_enabled() && pte_young(*pvmw.pte) &&
 			    !(vma->vm_flags & VM_SEQ_READ)) {
 				lru_gen_scan_around(&pvmw);
 				referenced++;
 			}
-=======
-			trace_android_vh_look_around(&pvmw, page, vma, &referenced);
->>>>>>> bc7618b4
 			if (ptep_clear_flush_young_notify(vma, address,
 						pvmw.pte)) {
 				/*
