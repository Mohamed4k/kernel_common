--- conflicted
+++ resolved
@@ -2514,11 +2514,7 @@
 
 	return va->vm;
 }
-<<<<<<< HEAD
-EXPORT_SYMBOL(find_vm_area);
-=======
 EXPORT_SYMBOL_GPL(find_vm_area);
->>>>>>> 18eaf717
 
 /**
  * remove_vm_area - find and remove a continuous kernel virtual area
