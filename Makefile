# SPDX-License-Identifier: GPL-2.0
VERSION = 6
PATCHLEVEL = 8
SUBLEVEL = 0
EXTRAVERSION = -rc1
NAME = Hurr durr I'ma ninja sloth

# *DOCUMENTATION*
# To see a list of typical targets execute "make help"
# More info can be located in ./README
# Comments in this file are targeted only to the developer, do not
# expect to learn how to build the kernel reading this file.

ifeq ($(filter undefine,$(.FEATURES)),)
$(error GNU Make >= 3.82 is required. Your Make version is $(MAKE_VERSION))
endif

$(if $(filter __%, $(MAKECMDGOALS)), \
	$(error targets prefixed with '__' are only for internal use))

# That's our default target when none is given on the command line
PHONY := __all
__all:

# We are using a recursive build, so we need to do a little thinking
# to get the ordering right.
#
# Most importantly: sub-Makefiles should only ever modify files in
# their own directory. If in some directory we have a dependency on
# a file in another dir (which doesn't happen often, but it's often
# unavoidable when linking the built-in.a targets which finally
# turn into vmlinux), we will call a sub make in that other dir, and
# after that we are sure that everything which is in that other dir
# is now up to date.
#
# The only cases where we need to modify files which have global
# effects are thus separated out and done before the recursive
# descending is started. They are now explicitly listed as the
# prepare rule.

this-makefile := $(lastword $(MAKEFILE_LIST))
export abs_srctree := $(realpath $(dir $(this-makefile)))
export abs_objtree := $(CURDIR)

ifneq ($(sub_make_done),1)

# Do not use make's built-in rules and variables
# (this increases performance and avoids hard-to-debug behaviour)
MAKEFLAGS += -rR

# Avoid funny character set dependencies
unexport LC_ALL
LC_COLLATE=C
LC_NUMERIC=C
export LC_COLLATE LC_NUMERIC

# Avoid interference with shell env settings
unexport GREP_OPTIONS

# Beautify output
# ---------------------------------------------------------------------------
#
# Most of build commands in Kbuild start with "cmd_". You can optionally define
# "quiet_cmd_*". If defined, the short log is printed. Otherwise, no log from
# that command is printed by default.
#
# e.g.)
#    quiet_cmd_depmod = DEPMOD  $(MODLIB)
#          cmd_depmod = $(srctree)/scripts/depmod.sh $(DEPMOD) $(KERNELRELEASE)
#
# A simple variant is to prefix commands with $(Q) - that's useful
# for commands that shall be hidden in non-verbose mode.
#
#    $(Q)$(MAKE) $(build)=scripts/basic
#
# If KBUILD_VERBOSE contains 1, the whole command is echoed.
# If KBUILD_VERBOSE contains 2, the reason for rebuilding is printed.
#
# To put more focus on warnings, be less verbose as default
# Use 'make V=1' to see the full commands

ifeq ("$(origin V)", "command line")
  KBUILD_VERBOSE = $(V)
endif

quiet = quiet_
Q = @

ifneq ($(findstring 1, $(KBUILD_VERBOSE)),)
  quiet =
  Q =
endif

# If the user is running make -s (silent mode), suppress echoing of
# commands
# make-4.0 (and later) keep single letter options in the 1st word of MAKEFLAGS.

ifeq ($(filter 3.%,$(MAKE_VERSION)),)
short-opts := $(firstword -$(MAKEFLAGS))
else
short-opts := $(filter-out --%,$(MAKEFLAGS))
endif

ifneq ($(findstring s,$(short-opts)),)
quiet=silent_
override KBUILD_VERBOSE :=
endif

export quiet Q KBUILD_VERBOSE

# Call a source code checker (by default, "sparse") as part of the
# C compilation.
#
# Use 'make C=1' to enable checking of only re-compiled files.
# Use 'make C=2' to enable checking of *all* source files, regardless
# of whether they are re-compiled or not.
#
# See the file "Documentation/dev-tools/sparse.rst" for more details,
# including where to get the "sparse" utility.

ifeq ("$(origin C)", "command line")
  KBUILD_CHECKSRC = $(C)
endif
ifndef KBUILD_CHECKSRC
  KBUILD_CHECKSRC = 0
endif

export KBUILD_CHECKSRC

# Enable "clippy" (a linter) as part of the Rust compilation.
#
# Use 'make CLIPPY=1' to enable it.
ifeq ("$(origin CLIPPY)", "command line")
  KBUILD_CLIPPY := $(CLIPPY)
endif

export KBUILD_CLIPPY

# Use make M=dir or set the environment variable KBUILD_EXTMOD to specify the
# directory of external module to build. Setting M= takes precedence.
ifeq ("$(origin M)", "command line")
  KBUILD_EXTMOD := $(M)
endif

$(if $(word 2, $(KBUILD_EXTMOD)), \
	$(error building multiple external modules is not supported))

$(foreach x, % :, $(if $(findstring $x, $(KBUILD_EXTMOD)), \
	$(error module directory path cannot contain '$x')))

# Remove trailing slashes
ifneq ($(filter %/, $(KBUILD_EXTMOD)),)
KBUILD_EXTMOD := $(shell dirname $(KBUILD_EXTMOD).)
endif

export KBUILD_EXTMOD

<<<<<<< HEAD
# ANDROID: set up mixed-build support. mixed-build allows device kernel modules
# to be compiled against a GKI kernel. This approach still uses the headers and
# Kbuild from device kernel, so care must be taken to ensure that those headers match.
ifdef KBUILD_MIXED_TREE
# Need vmlinux.symvers for modpost and System.map for depmod, check whether they exist in KBUILD_MIXED_TREE
required_mixed_files=vmlinux.symvers System.map
$(if $(filter-out $(words $(required_mixed_files)), \
		$(words $(wildcard $(add-prefix $(KBUILD_MIXED_TREE)/,$(required_mixed_files))))),,\
	$(error KBUILD_MIXED_TREE=$(KBUILD_MIXED_TREE) doesn't contain $(required_mixed_files)))
endif

mixed-build-prefix = $(if $(KBUILD_MIXED_TREE),$(KBUILD_MIXED_TREE)/)
export KBUILD_MIXED_TREE
# This is a hack for kleaf to set mixed-build-prefix within the execution of a make rule, e.g.
# within __modinst_pre.
# TODO(b/205893923): Revert this hack once it is properly handled.
export mixed-build-prefix
=======
# backward compatibility
KBUILD_EXTRA_WARN ?= $(KBUILD_ENABLE_EXTRA_GCC_CHECKS)

ifeq ("$(origin W)", "command line")
  KBUILD_EXTRA_WARN := $(W)
endif

export KBUILD_EXTRA_WARN
>>>>>>> 3cb9871f

# Kbuild will save output files in the current working directory.
# This does not need to match to the root of the kernel source tree.
#
# For example, you can do this:
#
#  cd /dir/to/store/output/files; make -f /dir/to/kernel/source/Makefile
#
# If you want to save output files in a different location, there are
# two syntaxes to specify it.
#
# 1) O=
# Use "make O=dir/to/store/output/files/"
#
# 2) Set KBUILD_OUTPUT
# Set the environment variable KBUILD_OUTPUT to point to the output directory.
# export KBUILD_OUTPUT=dir/to/store/output/files/; make
#
# The O= assignment takes precedence over the KBUILD_OUTPUT environment
# variable.

# Do we want to change the working directory?
ifeq ("$(origin O)", "command line")
  KBUILD_OUTPUT := $(O)
endif

ifneq ($(KBUILD_OUTPUT),)
# $(realpath ...) gets empty if the path does not exist. Run 'mkdir -p' first.
$(shell mkdir -p "$(KBUILD_OUTPUT)")
# $(realpath ...) resolves symlinks
abs_objtree := $(realpath $(KBUILD_OUTPUT))
$(if $(abs_objtree),,$(error failed to create output directory "$(KBUILD_OUTPUT)"))
endif # ifneq ($(KBUILD_OUTPUT),)

ifneq ($(words $(subst :, ,$(abs_srctree))), 1)
$(error source directory cannot contain spaces or colons)
endif

ifneq ($(filter 3.%,$(MAKE_VERSION)),)
# 'MAKEFLAGS += -rR' does not immediately become effective for GNU Make 3.x
# We need to invoke sub-make to avoid implicit rules in the top Makefile.
need-sub-make := 1
# Cancel implicit rules for this Makefile.
$(this-makefile): ;
endif

export sub_make_done := 1

endif # sub_make_done

ifeq ($(abs_objtree),$(CURDIR))
# Suppress "Entering directory ..." if we are at the final work directory.
no-print-directory := --no-print-directory
else
# Recursion to show "Entering directory ..."
need-sub-make := 1
endif

ifeq ($(filter --no-print-directory, $(MAKEFLAGS)),)
# If --no-print-directory is unset, recurse once again to set it.
# You may end up recursing into __sub-make twice. This is needed due to the
# behavior change in GNU Make 4.4.1.
need-sub-make := 1
endif

ifeq ($(need-sub-make),1)

PHONY += $(MAKECMDGOALS) __sub-make

$(filter-out $(this-makefile), $(MAKECMDGOALS)) __all: __sub-make
	@:

# Invoke a second make in the output directory, passing relevant variables
__sub-make:
	$(Q)$(MAKE) $(no-print-directory) -C $(abs_objtree) \
	-f $(abs_srctree)/Makefile $(MAKECMDGOALS)

else # need-sub-make

# We process the rest of the Makefile if this is the final invocation of make

ifeq ($(abs_srctree),$(abs_objtree))
        # building in the source tree
        srctree := .
	building_out_of_srctree :=
else
        ifeq ($(abs_srctree)/,$(dir $(abs_objtree)))
                # building in a subdirectory of the source tree
                srctree := ..
        else
                srctree := $(abs_srctree)
        endif
	building_out_of_srctree := 1
endif

ifneq ($(KBUILD_ABS_SRCTREE),)
srctree := $(abs_srctree)
endif

objtree		:= .
VPATH		:= $(srctree)

export building_out_of_srctree srctree objtree VPATH

# To make sure we do not include .config for any of the *config targets
# catch them early, and hand them over to scripts/kconfig/Makefile
# It is allowed to specify more targets when calling make, including
# mixing *config targets and build targets.
# For example 'make oldconfig all'.
# Detect when mixed targets is specified, and make a second invocation
# of make so .config is not included in this case either (for *config).

version_h := include/generated/uapi/linux/version.h

clean-targets := %clean mrproper cleandocs
no-dot-config-targets := $(clean-targets) \
			 cscope gtags TAGS tags help% %docs check% coccicheck \
			 $(version_h) headers headers_% archheaders archscripts \
			 %asm-generic kernelversion %src-pkg dt_binding_check \
			 outputmakefile rustavailable rustfmt rustfmtcheck
no-sync-config-targets := $(no-dot-config-targets) %install modules_sign kernelrelease \
			  image_name
single-targets := %.a %.i %.ko %.lds %.ll %.lst %.mod %.o %.rsi %.s %.symtypes %/

config-build	:=
mixed-build	:=
need-config	:= 1
may-sync-config	:= 1
single-build	:=

ifneq ($(filter $(no-dot-config-targets), $(MAKECMDGOALS)),)
	ifeq ($(filter-out $(no-dot-config-targets), $(MAKECMDGOALS)),)
		need-config :=
	endif
endif

ifneq ($(filter $(no-sync-config-targets), $(MAKECMDGOALS)),)
	ifeq ($(filter-out $(no-sync-config-targets), $(MAKECMDGOALS)),)
		may-sync-config :=
	endif
endif

need-compiler := $(may-sync-config)

ifneq ($(KBUILD_EXTMOD),)
	may-sync-config :=
endif

ifeq ($(KBUILD_EXTMOD),)
        ifneq ($(filter %config,$(MAKECMDGOALS)),)
		config-build := 1
                ifneq ($(words $(MAKECMDGOALS)),1)
			mixed-build := 1
                endif
        endif
endif

# We cannot build single targets and the others at the same time
ifneq ($(filter $(single-targets), $(MAKECMDGOALS)),)
	single-build := 1
	ifneq ($(filter-out $(single-targets), $(MAKECMDGOALS)),)
		mixed-build := 1
	endif
endif

# For "make -j clean all", "make -j mrproper defconfig all", etc.
ifneq ($(filter $(clean-targets),$(MAKECMDGOALS)),)
        ifneq ($(filter-out $(clean-targets),$(MAKECMDGOALS)),)
		mixed-build := 1
        endif
endif

# install and modules_install need also be processed one by one
ifneq ($(filter install,$(MAKECMDGOALS)),)
        ifneq ($(filter modules_install,$(MAKECMDGOALS)),)
		mixed-build := 1
        endif
endif

ifdef mixed-build
# ===========================================================================
# We're called with mixed targets (*config and build targets).
# Handle them one by one.

PHONY += $(MAKECMDGOALS) __build_one_by_one

$(MAKECMDGOALS): __build_one_by_one
	@:

__build_one_by_one:
	$(Q)set -e; \
	for i in $(MAKECMDGOALS); do \
		$(MAKE) -f $(srctree)/Makefile $$i; \
	done

else # !mixed-build

include $(srctree)/scripts/Kbuild.include

# Read KERNELRELEASE from include/config/kernel.release (if it exists)
KERNELRELEASE = $(call read-file, include/config/kernel.release)
KERNELVERSION = $(VERSION)$(if $(PATCHLEVEL),.$(PATCHLEVEL)$(if $(SUBLEVEL),.$(SUBLEVEL)))$(EXTRAVERSION)
export VERSION PATCHLEVEL SUBLEVEL KERNELRELEASE KERNELVERSION

include $(srctree)/scripts/subarch.include

# Cross compiling and selecting different set of gcc/bin-utils
# ---------------------------------------------------------------------------
#
# When performing cross compilation for other architectures ARCH shall be set
# to the target architecture. (See arch/* for the possibilities).
# ARCH can be set during invocation of make:
# make ARCH=arm64
# Another way is to have ARCH set in the environment.
# The default ARCH is the host where make is executed.

# CROSS_COMPILE specify the prefix used for all executables used
# during compilation. Only gcc and related bin-utils executables
# are prefixed with $(CROSS_COMPILE).
# CROSS_COMPILE can be set on the command line
# make CROSS_COMPILE=aarch64-linux-gnu-
# Alternatively CROSS_COMPILE can be set in the environment.
# Default value for CROSS_COMPILE is not to prefix executables
# Note: Some architectures assign CROSS_COMPILE in their arch/*/Makefile
ARCH		?= $(SUBARCH)

# Architecture as present in compile.h
UTS_MACHINE 	:= $(ARCH)
SRCARCH 	:= $(ARCH)

# Additional ARCH settings for x86
ifeq ($(ARCH),i386)
        SRCARCH := x86
endif
ifeq ($(ARCH),x86_64)
        SRCARCH := x86
endif

# Additional ARCH settings for sparc
ifeq ($(ARCH),sparc32)
       SRCARCH := sparc
endif
ifeq ($(ARCH),sparc64)
       SRCARCH := sparc
endif

# Additional ARCH settings for parisc
ifeq ($(ARCH),parisc64)
       SRCARCH := parisc
endif

export cross_compiling :=
ifneq ($(SRCARCH),$(SUBARCH))
cross_compiling := 1
endif

KCONFIG_CONFIG	?= .config
export KCONFIG_CONFIG

# SHELL used by kbuild
CONFIG_SHELL := sh

HOST_LFS_CFLAGS := $(shell getconf LFS_CFLAGS 2>/dev/null)
HOST_LFS_LDFLAGS := $(shell getconf LFS_LDFLAGS 2>/dev/null)
HOST_LFS_LIBS := $(shell getconf LFS_LIBS 2>/dev/null)

ifneq ($(LLVM),)
ifneq ($(filter %/,$(LLVM)),)
LLVM_PREFIX := $(LLVM)
else ifneq ($(filter -%,$(LLVM)),)
LLVM_SUFFIX := $(LLVM)
endif

HOSTCC	= $(LLVM_PREFIX)clang$(LLVM_SUFFIX)
HOSTCXX	= $(LLVM_PREFIX)clang++$(LLVM_SUFFIX)
else
HOSTCC	= gcc
HOSTCXX	= g++
endif
HOSTRUSTC = rustc
HOSTPKG_CONFIG	= pkg-config

KBUILD_USERHOSTCFLAGS := -Wall -Wmissing-prototypes -Wstrict-prototypes \
			 -O2 -fomit-frame-pointer -std=gnu11
KBUILD_USERCFLAGS  := $(KBUILD_USERHOSTCFLAGS) $(USERCFLAGS)
KBUILD_USERLDFLAGS := $(USERLDFLAGS)

# These flags apply to all Rust code in the tree, including the kernel and
# host programs.
export rust_common_flags := --edition=2021 \
			    -Zbinary_dep_depinfo=y \
			    -Dunsafe_op_in_unsafe_fn -Drust_2018_idioms \
			    -Dunreachable_pub -Dnon_ascii_idents \
			    -Wmissing_docs \
			    -Drustdoc::missing_crate_level_docs \
			    -Dclippy::correctness -Dclippy::style \
			    -Dclippy::suspicious -Dclippy::complexity \
			    -Dclippy::perf \
			    -Dclippy::let_unit_value -Dclippy::mut_mut \
			    -Dclippy::needless_bitwise_bool \
			    -Dclippy::needless_continue \
			    -Dclippy::no_mangle_with_rust_abi \
			    -Wclippy::dbg_macro

KBUILD_HOSTCFLAGS   := $(KBUILD_USERHOSTCFLAGS) $(HOST_LFS_CFLAGS) $(HOSTCFLAGS)
KBUILD_HOSTCXXFLAGS := -Wall -O2 $(HOST_LFS_CFLAGS) $(HOSTCXXFLAGS)
KBUILD_HOSTRUSTFLAGS := $(rust_common_flags) -O -Cstrip=debuginfo \
			-Zallow-features= $(HOSTRUSTFLAGS)
KBUILD_HOSTLDFLAGS  := $(HOST_LFS_LDFLAGS) $(HOSTLDFLAGS)
KBUILD_HOSTLDLIBS   := $(HOST_LFS_LIBS) $(HOSTLDLIBS)

# Make variables (CC, etc...)
CPP		= $(CC) -E
ifneq ($(LLVM),)
CC		= $(LLVM_PREFIX)clang$(LLVM_SUFFIX)
LD		= $(LLVM_PREFIX)ld.lld$(LLVM_SUFFIX)
AR		= $(LLVM_PREFIX)llvm-ar$(LLVM_SUFFIX)
NM		= $(LLVM_PREFIX)llvm-nm$(LLVM_SUFFIX)
OBJCOPY		= $(LLVM_PREFIX)llvm-objcopy$(LLVM_SUFFIX)
OBJDUMP		= $(LLVM_PREFIX)llvm-objdump$(LLVM_SUFFIX)
READELF		= $(LLVM_PREFIX)llvm-readelf$(LLVM_SUFFIX)
STRIP		= $(LLVM_PREFIX)llvm-strip$(LLVM_SUFFIX)
else
CC		= $(CROSS_COMPILE)gcc
LD		= $(CROSS_COMPILE)ld
AR		= $(CROSS_COMPILE)ar
NM		= $(CROSS_COMPILE)nm
OBJCOPY		= $(CROSS_COMPILE)objcopy
OBJDUMP		= $(CROSS_COMPILE)objdump
READELF		= $(CROSS_COMPILE)readelf
STRIP		= $(CROSS_COMPILE)strip
endif
RUSTC		= rustc
RUSTDOC		= rustdoc
RUSTFMT		= rustfmt
CLIPPY_DRIVER	= clippy-driver
BINDGEN		= bindgen
CARGO		= cargo
PAHOLE		= pahole
RESOLVE_BTFIDS	= $(objtree)/tools/bpf/resolve_btfids/resolve_btfids
LEX		= flex
YACC		= bison
AWK		= awk
INSTALLKERNEL  := installkernel
PERL		= perl
PYTHON3		= python3
CHECK		= sparse
BASH		= bash
KGZIP		= gzip
KBZIP2		= bzip2
KLZOP		= lzop
LZMA		= lzma
LZ4		= lz4
XZ		= xz
ZSTD		= zstd

CHECKFLAGS     := -D__linux__ -Dlinux -D__STDC__ -Dunix -D__unix__ \
		  -Wbitwise -Wno-return-void -Wno-unknown-attribute $(CF)
NOSTDINC_FLAGS :=
CFLAGS_MODULE   =
RUSTFLAGS_MODULE =
AFLAGS_MODULE   =
LDFLAGS_MODULE  =
CFLAGS_KERNEL	=
RUSTFLAGS_KERNEL =
AFLAGS_KERNEL	=
LDFLAGS_vmlinux =

# Use USERINCLUDE when you must reference the UAPI directories only.
USERINCLUDE    := \
		-I$(srctree)/arch/$(SRCARCH)/include/uapi \
		-I$(objtree)/arch/$(SRCARCH)/include/generated/uapi \
		-I$(srctree)/include/uapi \
		-I$(objtree)/include/generated/uapi \
                -include $(srctree)/include/linux/compiler-version.h \
                -include $(srctree)/include/linux/kconfig.h

# Use LINUXINCLUDE when you must reference the include/ directory.
# Needed to be compatible with the O= option
LINUXINCLUDE    := \
		-I$(srctree)/arch/$(SRCARCH)/include \
		-I$(objtree)/arch/$(SRCARCH)/include/generated \
		$(if $(building_out_of_srctree),-I$(srctree)/include) \
		-I$(objtree)/include \
		$(USERINCLUDE)

KBUILD_AFLAGS   := -D__ASSEMBLY__ -fno-PIE

KBUILD_CFLAGS :=
KBUILD_CFLAGS += -std=gnu11
KBUILD_CFLAGS += -fshort-wchar
KBUILD_CFLAGS += -funsigned-char
KBUILD_CFLAGS += -fno-common
KBUILD_CFLAGS += -fno-PIE
KBUILD_CFLAGS += -fno-strict-aliasing

KBUILD_CPPFLAGS := -D__KERNEL__
KBUILD_RUSTFLAGS := $(rust_common_flags) \
		    --target=$(objtree)/scripts/target.json \
		    -Cpanic=abort -Cembed-bitcode=n -Clto=n \
		    -Cforce-unwind-tables=n -Ccodegen-units=1 \
		    -Csymbol-mangling-version=v0 \
		    -Crelocation-model=static \
		    -Zfunction-sections=n \
		    -Dclippy::float_arithmetic

KBUILD_AFLAGS_KERNEL :=
KBUILD_CFLAGS_KERNEL :=
KBUILD_RUSTFLAGS_KERNEL :=
KBUILD_AFLAGS_MODULE  := -DMODULE
KBUILD_CFLAGS_MODULE  := -DMODULE
KBUILD_RUSTFLAGS_MODULE := --cfg MODULE
KBUILD_LDFLAGS_MODULE :=
KBUILD_LDFLAGS :=
CLANG_FLAGS :=

ifeq ($(KBUILD_CLIPPY),1)
	RUSTC_OR_CLIPPY_QUIET := CLIPPY
	RUSTC_OR_CLIPPY = $(CLIPPY_DRIVER)
else
	RUSTC_OR_CLIPPY_QUIET := RUSTC
	RUSTC_OR_CLIPPY = $(RUSTC)
endif

ifdef RUST_LIB_SRC
	export RUST_LIB_SRC
endif

# Allows the usage of unstable features in stable compilers.
export RUSTC_BOOTSTRAP := 1

export ARCH SRCARCH CONFIG_SHELL BASH HOSTCC KBUILD_HOSTCFLAGS CROSS_COMPILE LD CC HOSTPKG_CONFIG
export RUSTC RUSTDOC RUSTFMT RUSTC_OR_CLIPPY_QUIET RUSTC_OR_CLIPPY BINDGEN CARGO
export HOSTRUSTC KBUILD_HOSTRUSTFLAGS
export CPP AR NM STRIP OBJCOPY OBJDUMP READELF PAHOLE RESOLVE_BTFIDS LEX YACC AWK INSTALLKERNEL
export PERL PYTHON3 CHECK CHECKFLAGS MAKE UTS_MACHINE HOSTCXX
export KGZIP KBZIP2 KLZOP LZMA LZ4 XZ ZSTD
export KBUILD_HOSTCXXFLAGS KBUILD_HOSTLDFLAGS KBUILD_HOSTLDLIBS LDFLAGS_MODULE
export KBUILD_USERCFLAGS KBUILD_USERLDFLAGS

export KBUILD_CPPFLAGS NOSTDINC_FLAGS LINUXINCLUDE OBJCOPYFLAGS KBUILD_LDFLAGS
export KBUILD_CFLAGS CFLAGS_KERNEL CFLAGS_MODULE
export KBUILD_RUSTFLAGS RUSTFLAGS_KERNEL RUSTFLAGS_MODULE
export KBUILD_AFLAGS AFLAGS_KERNEL AFLAGS_MODULE
export KBUILD_AFLAGS_MODULE KBUILD_CFLAGS_MODULE KBUILD_RUSTFLAGS_MODULE KBUILD_LDFLAGS_MODULE
export KBUILD_AFLAGS_KERNEL KBUILD_CFLAGS_KERNEL KBUILD_RUSTFLAGS_KERNEL

# Files to ignore in find ... statements

export RCS_FIND_IGNORE := \( -name SCCS -o -name BitKeeper -o -name .svn -o    \
			  -name CVS -o -name .pc -o -name .hg -o -name .git \) \
			  -prune -o

# ===========================================================================
# Rules shared between *config targets and build targets

# Basic helpers built in scripts/basic/
PHONY += scripts_basic
scripts_basic:
	$(Q)$(MAKE) $(build)=scripts/basic

PHONY += outputmakefile
ifdef building_out_of_srctree
# Before starting out-of-tree build, make sure the source tree is clean.
# outputmakefile generates a Makefile in the output directory, if using a
# separate output directory. This allows convenient use of make in the
# output directory.
# At the same time when output Makefile generated, generate .gitignore to
# ignore whole output directory

quiet_cmd_makefile = GEN     Makefile
      cmd_makefile = { \
	echo "\# Automatically generated by $(srctree)/Makefile: don't edit"; \
	echo "include $(srctree)/Makefile"; \
	} > Makefile

outputmakefile:
	@if [ -f $(srctree)/.config -o \
		 -d $(srctree)/include/config -o \
		 -d $(srctree)/arch/$(SRCARCH)/include/generated ]; then \
		echo >&2 "***"; \
		echo >&2 "*** The source tree is not clean, please run 'make$(if $(findstring command line, $(origin ARCH)), ARCH=$(ARCH)) mrproper'"; \
		echo >&2 "*** in $(abs_srctree)";\
		echo >&2 "***"; \
		false; \
	fi
	$(Q)ln -fsn $(srctree) source
	$(call cmd,makefile)
	$(Q)test -e .gitignore || \
	{ echo "# this is build directory, ignore it"; echo "*"; } > .gitignore
endif

# The expansion should be delayed until arch/$(SRCARCH)/Makefile is included.
# Some architectures define CROSS_COMPILE in arch/$(SRCARCH)/Makefile.
# CC_VERSION_TEXT is referenced from Kconfig (so it needs export),
# and from include/config/auto.conf.cmd to detect the compiler upgrade.
CC_VERSION_TEXT = $(subst $(pound),,$(shell LC_ALL=C $(CC) --version 2>/dev/null | head -n 1))

ifneq ($(findstring clang,$(CC_VERSION_TEXT)),)
include $(srctree)/scripts/Makefile.clang
endif

# Include this also for config targets because some architectures need
# cc-cross-prefix to determine CROSS_COMPILE.
ifdef need-compiler
include $(srctree)/scripts/Makefile.compiler
endif

ifdef config-build
# ===========================================================================
# *config targets only - make sure prerequisites are updated, and descend
# in scripts/kconfig to make the *config target

# Read arch-specific Makefile to set KBUILD_DEFCONFIG as needed.
# KBUILD_DEFCONFIG may point out an alternative default configuration
# used for 'make defconfig'
include $(srctree)/arch/$(SRCARCH)/Makefile
export KBUILD_DEFCONFIG KBUILD_KCONFIG CC_VERSION_TEXT

config: outputmakefile scripts_basic FORCE
	$(Q)$(MAKE) $(build)=scripts/kconfig $@

%config: outputmakefile scripts_basic FORCE
	$(Q)$(MAKE) $(build)=scripts/kconfig $@

else #!config-build
# ===========================================================================
# Build targets only - this includes vmlinux, arch-specific targets, clean
# targets and others. In general all targets except *config targets.

# If building an external module we do not care about the all: rule
# but instead __all depend on modules
PHONY += all
ifeq ($(KBUILD_EXTMOD),)
__all: all
else
__all: modules
endif

targets :=

# Decide whether to build built-in, modular, or both.
# Normally, just do built-in.

KBUILD_MODULES :=
KBUILD_BUILTIN := 1

# If we have only "make modules", don't compile built-in objects.
ifeq ($(MAKECMDGOALS),modules)
  KBUILD_BUILTIN :=
endif

# If we have "make <whatever> modules", compile modules
# in addition to whatever we do anyway.
# Just "make" or "make all" shall build modules as well

ifneq ($(filter all modules nsdeps %compile_commands.json clang-%,$(MAKECMDGOALS)),)
  KBUILD_MODULES := 1
endif

ifeq ($(MAKECMDGOALS),)
  KBUILD_MODULES := 1
endif

export KBUILD_MODULES KBUILD_BUILTIN

ifdef need-config
include include/config/auto.conf
endif

ifeq ($(KBUILD_EXTMOD),)
# Objects we will link into vmlinux / subdirs we need to visit
core-y		:=
drivers-y	:=
libs-y		:= lib/
endif # KBUILD_EXTMOD

ifndef KBUILD_MIXED_TREE
# The all: target is the default when no target is given on the
# command line.
# This allow a user to issue only 'make' to build a kernel including modules
# Defaults to vmlinux, but the arch makefile usually adds further targets
all: vmlinux
endif

CFLAGS_GCOV	:= -fprofile-arcs -ftest-coverage
ifdef CONFIG_CC_IS_GCC
CFLAGS_GCOV	+= -fno-tree-loop-im
endif
export CFLAGS_GCOV

# The arch Makefiles can override CC_FLAGS_FTRACE. We may also append it later.
ifdef CONFIG_FUNCTION_TRACER
  CC_FLAGS_FTRACE := -pg
endif

include $(srctree)/arch/$(SRCARCH)/Makefile

ifdef need-config
ifdef may-sync-config
# Read in dependencies to all Kconfig* files, make sure to run syncconfig if
# changes are detected. This should be included after arch/$(SRCARCH)/Makefile
# because some architectures define CROSS_COMPILE there.
include include/config/auto.conf.cmd

$(KCONFIG_CONFIG):
	@echo >&2 '***'
	@echo >&2 '*** Configuration file "$@" not found!'
	@echo >&2 '***'
	@echo >&2 '*** Please run some configurator (e.g. "make oldconfig" or'
	@echo >&2 '*** "make menuconfig" or "make xconfig").'
	@echo >&2 '***'
	@/bin/false

# The actual configuration files used during the build are stored in
# include/generated/ and include/config/. Update them if .config is newer than
# include/config/auto.conf (which mirrors .config).
#
# This exploits the 'multi-target pattern rule' trick.
# The syncconfig should be executed only once to make all the targets.
# (Note: use the grouped target '&:' when we bump to GNU Make 4.3)
#
# Do not use $(call cmd,...) here. That would suppress prompts from syncconfig,
# so you cannot notice that Kconfig is waiting for the user input.
%/config/auto.conf %/config/auto.conf.cmd %/generated/autoconf.h %/generated/rustc_cfg: $(KCONFIG_CONFIG)
	$(Q)$(kecho) "  SYNC    $@"
	$(Q)$(MAKE) -f $(srctree)/Makefile syncconfig
else # !may-sync-config
# External modules and some install targets need include/generated/autoconf.h
# and include/config/auto.conf but do not care if they are up-to-date.
# Use auto.conf to trigger the test
PHONY += include/config/auto.conf

include/config/auto.conf:
	@test -e include/generated/autoconf.h -a -e $@ || (		\
	echo >&2;							\
	echo >&2 "  ERROR: Kernel configuration is invalid.";		\
	echo >&2 "         include/generated/autoconf.h or $@ are missing.";\
	echo >&2 "         Run 'make oldconfig && make prepare' on kernel src to fix it.";	\
	echo >&2 ;							\
	/bin/false)

endif # may-sync-config
endif # need-config

KBUILD_CFLAGS	+= -fno-delete-null-pointer-checks

ifdef CONFIG_CC_OPTIMIZE_FOR_PERFORMANCE
KBUILD_CFLAGS += -O2
KBUILD_RUSTFLAGS += -Copt-level=2
else ifdef CONFIG_CC_OPTIMIZE_FOR_SIZE
KBUILD_CFLAGS += -Os
KBUILD_RUSTFLAGS += -Copt-level=s
endif

# Always set `debug-assertions` and `overflow-checks` because their default
# depends on `opt-level` and `debug-assertions`, respectively.
KBUILD_RUSTFLAGS += -Cdebug-assertions=$(if $(CONFIG_RUST_DEBUG_ASSERTIONS),y,n)
KBUILD_RUSTFLAGS += -Coverflow-checks=$(if $(CONFIG_RUST_OVERFLOW_CHECKS),y,n)

# Tell gcc to never replace conditional load with a non-conditional one
ifdef CONFIG_CC_IS_GCC
# gcc-10 renamed --param=allow-store-data-races=0 to
# -fno-allow-store-data-races.
KBUILD_CFLAGS	+= $(call cc-option,--param=allow-store-data-races=0)
KBUILD_CFLAGS	+= $(call cc-option,-fno-allow-store-data-races)
endif

ifdef CONFIG_READABLE_ASM
# Disable optimizations that make assembler listings hard to read.
# reorder blocks reorders the control in the function
# ipa clone creates specialized cloned functions
# partial inlining inlines only parts of functions
KBUILD_CFLAGS += -fno-reorder-blocks -fno-ipa-cp-clone -fno-partial-inlining
endif

stackp-flags-y                                    := -fno-stack-protector
stackp-flags-$(CONFIG_STACKPROTECTOR)             := -fstack-protector
stackp-flags-$(CONFIG_STACKPROTECTOR_STRONG)      := -fstack-protector-strong

KBUILD_CFLAGS += $(stackp-flags-y)

KBUILD_RUSTFLAGS-$(CONFIG_WERROR) += -Dwarnings
KBUILD_RUSTFLAGS += $(KBUILD_RUSTFLAGS-y)

ifdef CONFIG_FRAME_POINTER
KBUILD_CFLAGS	+= -fno-omit-frame-pointer -fno-optimize-sibling-calls
KBUILD_RUSTFLAGS += -Cforce-frame-pointers=y
else
# Some targets (ARM with Thumb2, for example), can't be built with frame
# pointers.  For those, we don't have FUNCTION_TRACER automatically
# select FRAME_POINTER.  However, FUNCTION_TRACER adds -pg, and this is
# incompatible with -fomit-frame-pointer with current GCC, so we don't use
# -fomit-frame-pointer with FUNCTION_TRACER.
# In the Rust target specification, "frame-pointer" is set explicitly
# to "may-omit".
ifndef CONFIG_FUNCTION_TRACER
KBUILD_CFLAGS	+= -fomit-frame-pointer
endif
endif

# Initialize all stack variables with a 0xAA pattern.
ifdef CONFIG_INIT_STACK_ALL_PATTERN
KBUILD_CFLAGS	+= -ftrivial-auto-var-init=pattern
endif

# Initialize all stack variables with a zero value.
ifdef CONFIG_INIT_STACK_ALL_ZERO
KBUILD_CFLAGS	+= -ftrivial-auto-var-init=zero
ifdef CONFIG_CC_HAS_AUTO_VAR_INIT_ZERO_ENABLER
# https://github.com/llvm/llvm-project/issues/44842
CC_AUTO_VAR_INIT_ZERO_ENABLER := -enable-trivial-auto-var-init-zero-knowing-it-will-be-removed-from-clang
export CC_AUTO_VAR_INIT_ZERO_ENABLER
KBUILD_CFLAGS	+= $(CC_AUTO_VAR_INIT_ZERO_ENABLER)
endif
endif

# While VLAs have been removed, GCC produces unreachable stack probes
# for the randomize_kstack_offset feature. Disable it for all compilers.
KBUILD_CFLAGS	+= $(call cc-option, -fno-stack-clash-protection)

# Clear used registers at func exit (to reduce data lifetime and ROP gadgets).
ifdef CONFIG_ZERO_CALL_USED_REGS
KBUILD_CFLAGS	+= -fzero-call-used-regs=used-gpr
endif

ifdef CONFIG_FUNCTION_TRACER
ifdef CONFIG_FTRACE_MCOUNT_USE_CC
  CC_FLAGS_FTRACE	+= -mrecord-mcount
  ifdef CONFIG_HAVE_NOP_MCOUNT
    ifeq ($(call cc-option-yn, -mnop-mcount),y)
      CC_FLAGS_FTRACE	+= -mnop-mcount
      CC_FLAGS_USING	+= -DCC_USING_NOP_MCOUNT
    endif
  endif
endif
ifdef CONFIG_FTRACE_MCOUNT_USE_OBJTOOL
  ifdef CONFIG_HAVE_OBJTOOL_NOP_MCOUNT
    CC_FLAGS_USING	+= -DCC_USING_NOP_MCOUNT
  endif
endif
ifdef CONFIG_FTRACE_MCOUNT_USE_RECORDMCOUNT
  ifdef CONFIG_HAVE_C_RECORDMCOUNT
    BUILD_C_RECORDMCOUNT := y
    export BUILD_C_RECORDMCOUNT
  endif
endif
ifdef CONFIG_HAVE_FENTRY
  # s390-linux-gnu-gcc did not support -mfentry until gcc-9.
  ifeq ($(call cc-option-yn, -mfentry),y)
    CC_FLAGS_FTRACE	+= -mfentry
    CC_FLAGS_USING	+= -DCC_USING_FENTRY
  endif
endif
export CC_FLAGS_FTRACE
KBUILD_CFLAGS	+= $(CC_FLAGS_FTRACE) $(CC_FLAGS_USING)
KBUILD_AFLAGS	+= $(CC_FLAGS_USING)
endif

# We trigger additional mismatches with less inlining
ifdef CONFIG_DEBUG_SECTION_MISMATCH
KBUILD_CFLAGS += -fno-inline-functions-called-once
endif

# `rustc`'s `-Zfunction-sections` applies to data too (as of 1.59.0).
ifdef CONFIG_LD_DEAD_CODE_DATA_ELIMINATION
KBUILD_CFLAGS_KERNEL += -ffunction-sections -fdata-sections
KBUILD_RUSTFLAGS_KERNEL += -Zfunction-sections=y
LDFLAGS_vmlinux += --gc-sections
endif

ifdef CONFIG_SHADOW_CALL_STACK
ifndef CONFIG_DYNAMIC_SCS
CC_FLAGS_SCS	:= -fsanitize=shadow-call-stack
KBUILD_CFLAGS	+= $(CC_FLAGS_SCS)
KBUILD_RUSTFLAGS += -Zsanitizer=shadow-call-stack
endif
export CC_FLAGS_SCS
endif

ifdef CONFIG_LTO_CLANG
ifdef CONFIG_LTO_CLANG_THIN
CC_FLAGS_LTO	:= -flto=thin -fsplit-lto-unit
KBUILD_LDFLAGS	+= --thinlto-cache-dir=$(extmod_prefix).thinlto-cache
else
CC_FLAGS_LTO	:= -flto
endif

ifeq ($(SRCARCH),x86)
# Workaround for compiler / linker bug
CC_FLAGS_LTO	+= -fvisibility=hidden
else
CC_FLAGS_LTO	+= -fvisibility=default
endif

# Limit inlining across translation units to reduce binary size
KBUILD_LDFLAGS += -mllvm -import-instr-limit=5

# Check for frame size exceeding threshold during prolog/epilog insertion
# when using lld < 13.0.0.
ifneq ($(CONFIG_FRAME_WARN),0)
ifeq ($(call test-lt, $(CONFIG_LLD_VERSION), 130000),y)
KBUILD_LDFLAGS	+= -plugin-opt=-warn-stack-size=$(CONFIG_FRAME_WARN)
endif
endif
endif

ifdef CONFIG_LTO
KBUILD_CFLAGS	+= -fno-lto $(CC_FLAGS_LTO)
KBUILD_AFLAGS	+= -fno-lto
export CC_FLAGS_LTO
endif

ifdef CONFIG_CFI_CLANG
CC_FLAGS_CFI	:= -fsanitize=kcfi
KBUILD_CFLAGS	+= $(CC_FLAGS_CFI)
export CC_FLAGS_CFI
endif

ifneq ($(CONFIG_FUNCTION_ALIGNMENT),0)
KBUILD_CFLAGS += -falign-functions=$(CONFIG_FUNCTION_ALIGNMENT)
endif

# arch Makefile may override CC so keep this after arch Makefile is included
NOSTDINC_FLAGS += -nostdinc

# To gain proper coverage for CONFIG_UBSAN_BOUNDS and CONFIG_FORTIFY_SOURCE,
# the kernel uses only C99 flexible arrays for dynamically sized trailing
# arrays. Enforce this for everything that may examine structure sizes and
# perform bounds checking.
KBUILD_CFLAGS += $(call cc-option, -fstrict-flex-arrays=3)

#Currently, disable -Wstringop-overflow for GCC 11, globally.
KBUILD_CFLAGS-$(CONFIG_CC_NO_STRINGOP_OVERFLOW) += $(call cc-option, -Wno-stringop-overflow)
KBUILD_CFLAGS-$(CONFIG_CC_STRINGOP_OVERFLOW) += $(call cc-option, -Wstringop-overflow)

# disable invalid "can't wrap" optimizations for signed / pointers
KBUILD_CFLAGS	+= -fno-strict-overflow

# Make sure -fstack-check isn't enabled (like gentoo apparently did)
KBUILD_CFLAGS  += -fno-stack-check

# conserve stack if available
ifdef CONFIG_CC_IS_GCC
KBUILD_CFLAGS   += -fconserve-stack
endif

# change __FILE__ to the relative path from the srctree
KBUILD_CPPFLAGS += $(call cc-option,-fmacro-prefix-map=$(srctree)/=)

# include additional Makefiles when needed
include-y			:= scripts/Makefile.extrawarn
include-$(CONFIG_DEBUG_INFO)	+= scripts/Makefile.debug
include-$(CONFIG_DEBUG_INFO_BTF)+= scripts/Makefile.btf
include-$(CONFIG_KASAN)		+= scripts/Makefile.kasan
include-$(CONFIG_KCSAN)		+= scripts/Makefile.kcsan
include-$(CONFIG_KMSAN)		+= scripts/Makefile.kmsan
include-$(CONFIG_UBSAN)		+= scripts/Makefile.ubsan
include-$(CONFIG_KCOV)		+= scripts/Makefile.kcov
include-$(CONFIG_RANDSTRUCT)	+= scripts/Makefile.randstruct
include-$(CONFIG_GCC_PLUGINS)	+= scripts/Makefile.gcc-plugins

include $(addprefix $(srctree)/, $(include-y))

# scripts/Makefile.gcc-plugins is intentionally included last.
# Do not add $(call cc-option,...) below this line. When you build the kernel
# from the clean source tree, the GCC plugins do not exist at this point.

# Add user supplied CPPFLAGS, AFLAGS, CFLAGS and RUSTFLAGS as the last assignments
KBUILD_CPPFLAGS += $(KCPPFLAGS)
KBUILD_AFLAGS   += $(KAFLAGS)
KBUILD_CFLAGS   += $(KCFLAGS)
KBUILD_RUSTFLAGS += $(KRUSTFLAGS)

KBUILD_LDFLAGS_MODULE += --build-id=sha1
LDFLAGS_vmlinux += --build-id=sha1

KBUILD_LDFLAGS	+= -z noexecstack
ifeq ($(CONFIG_LD_IS_BFD),y)
KBUILD_LDFLAGS	+= $(call ld-option,--no-warn-rwx-segments)
endif

ifeq ($(CONFIG_STRIP_ASM_SYMS),y)
LDFLAGS_vmlinux	+= -X
endif

ifeq ($(CONFIG_RELR),y)
# ld.lld before 15 did not support -z pack-relative-relocs.
LDFLAGS_vmlinux	+= $(call ld-option,--pack-dyn-relocs=relr,-z pack-relative-relocs)
endif

# We never want expected sections to be placed heuristically by the
# linker. All sections should be explicitly named in the linker script.
ifdef CONFIG_LD_ORPHAN_WARN
LDFLAGS_vmlinux += --orphan-handling=$(CONFIG_LD_ORPHAN_WARN_LEVEL)
endif

# Align the bit size of userspace programs with the kernel
KBUILD_USERCFLAGS  += $(filter -m32 -m64 --target=%, $(KBUILD_CFLAGS))
KBUILD_USERLDFLAGS += $(filter -m32 -m64 --target=%, $(KBUILD_CFLAGS))

# make the checker run with the right architecture
CHECKFLAGS += --arch=$(ARCH)

# insure the checker run with the right endianness
CHECKFLAGS += $(if $(CONFIG_CPU_BIG_ENDIAN),-mbig-endian,-mlittle-endian)

# the checker needs the correct machine size
CHECKFLAGS += $(if $(CONFIG_64BIT),-m64,-m32)

# Default kernel image to build when no specific target is given.
# KBUILD_IMAGE may be overruled on the command line or
# set in the environment
# Also any assignments in arch/$(ARCH)/Makefile take precedence over
# this default value
export KBUILD_IMAGE ?= vmlinux

#
# INSTALL_PATH specifies where to place the updated kernel and system map
# images. Default is /boot, but you can set it to other values
export	INSTALL_PATH ?= /boot

#
# INSTALL_DTBS_PATH specifies a prefix for relocations required by build roots.
# Like INSTALL_MOD_PATH, it isn't defined in the Makefile, but can be passed as
# an argument if needed. Otherwise it defaults to the kernel install path
#
export INSTALL_DTBS_PATH ?= $(INSTALL_PATH)/dtbs/$(KERNELRELEASE)

#
# INSTALL_MOD_PATH specifies a prefix to MODLIB for module directory
# relocations required by build roots.  This is not defined in the
# makefile but the argument can be passed to make if needed.
#

MODLIB	= $(INSTALL_MOD_PATH)/lib/modules/$(KERNELRELEASE)
export MODLIB

PHONY += prepare0

export extmod_prefix = $(if $(KBUILD_EXTMOD),$(KBUILD_EXTMOD)/)
export MODORDER := $(extmod_prefix)modules.order
export MODULES_NSDEPS := $(extmod_prefix)modules.nsdeps

# ---------------------------------------------------------------------------
# Kernel headers

PHONY += headers

#Default location for installed headers
ifeq ($(KBUILD_EXTMOD),)
PHONY += archheaders archscripts
hdr-inst := -f $(srctree)/scripts/Makefile.headersinst obj
headers: $(version_h) scripts_unifdef uapi-asm-generic archheaders archscripts
else
hdr-prefix = $(KBUILD_EXTMOD)/
hdr-inst := -f $(srctree)/scripts/Makefile.headersinst dst=$(KBUILD_EXTMOD)/usr/include objtree=$(objtree)/$(KBUILD_EXTMOD) obj
endif

export INSTALL_HDR_PATH = $(objtree)/$(hdr-prefix)usr

quiet_cmd_headers_install = INSTALL $(INSTALL_HDR_PATH)/include
      cmd_headers_install = \
	mkdir -p $(INSTALL_HDR_PATH); \
	rsync -mrl --include='*/' --include='*\.h' --exclude='*' \
	$(hdr-prefix)usr/include $(INSTALL_HDR_PATH);

PHONY += headers_install
headers_install: headers
	$(call cmd,headers_install)

headers:
ifeq ($(KBUILD_EXTMOD),)
	$(if $(filter um, $(SRCARCH)), $(error Headers not exportable for UML))
endif
	$(Q)$(MAKE) $(hdr-inst)=$(hdr-prefix)include/uapi
	$(Q)$(MAKE) $(hdr-inst)=$(hdr-prefix)arch/$(SRCARCH)/include/uapi

ifeq ($(KBUILD_EXTMOD),)

build-dir	:= .
clean-dirs	:= $(sort . Documentation \
		     $(patsubst %/,%,$(filter %/, $(core-) \
			$(drivers-) $(libs-))))

export ARCH_CORE	:= $(core-y)
export ARCH_LIB		:= $(filter %/, $(libs-y))
export ARCH_DRIVERS	:= $(drivers-y) $(drivers-m)
# Externally visible symbols (used by link-vmlinux.sh)

KBUILD_VMLINUX_OBJS := ./built-in.a
ifdef CONFIG_MODULES
KBUILD_VMLINUX_OBJS += $(patsubst %/, %/lib.a, $(filter %/, $(libs-y)))
KBUILD_VMLINUX_LIBS := $(filter-out %/, $(libs-y))
else
KBUILD_VMLINUX_LIBS := $(patsubst %/,%/lib.a, $(libs-y))
endif

export KBUILD_VMLINUX_LIBS
export KBUILD_LDS          := arch/$(SRCARCH)/kernel/vmlinux.lds

ifdef CONFIG_TRIM_UNUSED_KSYMS
# For the kernel to actually contain only the needed exported symbols,
# we have to build modules as well to determine what those symbols are.
KBUILD_MODULES := 1
endif

# '$(AR) mPi' needs 'T' to workaround the bug of llvm-ar <= 14
quiet_cmd_ar_vmlinux.a = AR      $@
      cmd_ar_vmlinux.a = \
	rm -f $@; \
	$(AR) cDPrST $@ $(KBUILD_VMLINUX_OBJS); \
	$(AR) mPiT $$($(AR) t $@ | sed -n 1p) $@ $$($(AR) t $@ | grep -F -f $(srctree)/scripts/head-object-list.txt)

targets += vmlinux.a
vmlinux.a: $(KBUILD_VMLINUX_OBJS) scripts/head-object-list.txt FORCE
	$(call if_changed,ar_vmlinux.a)

ifndef KBUILD_MIXED_TREE
PHONY += vmlinux_o
vmlinux_o: vmlinux.a $(KBUILD_VMLINUX_LIBS)
	$(Q)$(MAKE) -f $(srctree)/scripts/Makefile.vmlinux_o

vmlinux.o modules.builtin.modinfo modules.builtin: vmlinux_o
	@:

PHONY += vmlinux
# LDFLAGS_vmlinux in the top Makefile defines linker flags for the top vmlinux,
# not for decompressors. LDFLAGS_vmlinux in arch/*/boot/compressed/Makefile is
# unrelated; the decompressors just happen to have the same base name,
# arch/*/boot/compressed/vmlinux.
# Export LDFLAGS_vmlinux only to scripts/Makefile.vmlinux.
#
# _LDFLAGS_vmlinux is a workaround for the 'private export' bug:
#   https://savannah.gnu.org/bugs/?61463
# For Make > 4.4, the following simple code will work:
#  vmlinux: private export LDFLAGS_vmlinux := $(LDFLAGS_vmlinux)
vmlinux: private _LDFLAGS_vmlinux := $(LDFLAGS_vmlinux)
vmlinux: export LDFLAGS_vmlinux = $(_LDFLAGS_vmlinux)
vmlinux: vmlinux.o $(KBUILD_LDS) modpost
	$(Q)$(MAKE) -f $(srctree)/scripts/Makefile.vmlinux
endif

# The actual objects are generated when descending,
# make sure no implicit rule kicks in
$(sort $(KBUILD_LDS) $(KBUILD_VMLINUX_OBJS) $(KBUILD_VMLINUX_LIBS)): . ;

ifeq ($(origin KERNELRELEASE),file)
filechk_kernel.release = $(srctree)/scripts/setlocalversion $(srctree)
else
filechk_kernel.release = echo $(KERNELRELEASE)
endif

# Store (new) KERNELRELEASE string in include/config/kernel.release
include/config/kernel.release: FORCE
	$(call filechk,kernel.release)

# Additional helpers built in scripts/
# Carefully list dependencies so we do not try to build scripts twice
# in parallel
PHONY += scripts
scripts: scripts_basic scripts_dtc
	$(Q)$(MAKE) $(build)=$(@)

# Things we need to do before we recursively start building the kernel
# or the modules are listed in "prepare".
# A multi level approach is used. prepareN is processed before prepareN-1.
# archprepare is used in arch Makefiles and when processed asm symlink,
# version.h and scripts_basic is processed / created.

PHONY += prepare archprepare

archprepare: outputmakefile archheaders archscripts scripts include/config/kernel.release \
	asm-generic $(version_h) include/generated/utsrelease.h \
	include/generated/compile.h include/generated/autoconf.h remove-stale-files

prepare0: archprepare
	$(Q)$(MAKE) $(build)=scripts/mod
	$(Q)$(MAKE) $(build)=. prepare

# All the preparing..
prepare: prepare0
ifdef CONFIG_RUST
	$(Q)$(CONFIG_SHELL) $(srctree)/scripts/rust_is_available.sh
	$(Q)$(MAKE) $(build)=rust
endif

PHONY += remove-stale-files
remove-stale-files:
	$(Q)$(srctree)/scripts/remove-stale-files

# Support for using generic headers in asm-generic
asm-generic := -f $(srctree)/scripts/Makefile.asm-generic obj

PHONY += asm-generic uapi-asm-generic
asm-generic: uapi-asm-generic
	$(Q)$(MAKE) $(asm-generic)=arch/$(SRCARCH)/include/generated/asm \
	generic=include/asm-generic
uapi-asm-generic:
	$(Q)$(MAKE) $(asm-generic)=arch/$(SRCARCH)/include/generated/uapi/asm \
	generic=include/uapi/asm-generic

# Generate some files
# ---------------------------------------------------------------------------

# KERNELRELEASE can change from a few different places, meaning version.h
# needs to be updated, so this check is forced on all builds

uts_len := 64
define filechk_utsrelease.h
	if [ `echo -n "$(KERNELRELEASE)" | wc -c ` -gt $(uts_len) ]; then \
	  echo '"$(KERNELRELEASE)" exceeds $(uts_len) characters' >&2;    \
	  exit 1;                                                         \
	fi;                                                               \
	echo \#define UTS_RELEASE \"$(KERNELRELEASE)\"
endef

define filechk_version.h
	if [ $(SUBLEVEL) -gt 255 ]; then                                 \
		echo \#define LINUX_VERSION_CODE $(shell                 \
		expr $(VERSION) \* 65536 + $(PATCHLEVEL) \* 256 + 255); \
	else                                                             \
		echo \#define LINUX_VERSION_CODE $(shell                 \
		expr $(VERSION) \* 65536 + $(PATCHLEVEL) \* 256 + $(SUBLEVEL)); \
	fi;                                                              \
	echo '#define KERNEL_VERSION(a,b,c) (((a) << 16) + ((b) << 8) +  \
	((c) > 255 ? 255 : (c)))';                                       \
	echo \#define LINUX_VERSION_MAJOR $(VERSION);                    \
	echo \#define LINUX_VERSION_PATCHLEVEL $(PATCHLEVEL);            \
	echo \#define LINUX_VERSION_SUBLEVEL $(SUBLEVEL)
endef

$(version_h): PATCHLEVEL := $(or $(PATCHLEVEL), 0)
$(version_h): SUBLEVEL := $(or $(SUBLEVEL), 0)
$(version_h): FORCE
	$(call filechk,version.h)

include/generated/utsrelease.h: include/config/kernel.release FORCE
	$(call filechk,utsrelease.h)

filechk_compile.h = $(srctree)/scripts/mkcompile_h \
	"$(UTS_MACHINE)" "$(CONFIG_CC_VERSION_TEXT)" "$(LD)"

include/generated/compile.h: FORCE
	$(call filechk,compile.h)

PHONY += headerdep
headerdep:
	$(Q)find $(srctree)/include/ -name '*.h' | xargs --max-args 1 \
	$(srctree)/scripts/headerdep.pl -I$(srctree)/include

ifdef CONFIG_HEADERS_INSTALL
prepare: headers
endif

PHONY += scripts_unifdef
scripts_unifdef: scripts_basic
	$(Q)$(MAKE) $(build)=scripts scripts/unifdef

# ---------------------------------------------------------------------------
# Install

# Many distributions have the custom install script, /sbin/installkernel.
# If DKMS is installed, 'make install' will eventually recurse back
# to this Makefile to build and install external modules.
# Cancel sub_make_done so that options such as M=, V=, etc. are parsed.

quiet_cmd_install = INSTALL $(INSTALL_PATH)
      cmd_install = unset sub_make_done; $(srctree)/scripts/install.sh

# ---------------------------------------------------------------------------
# vDSO install

PHONY += vdso_install
vdso_install: export INSTALL_FILES = $(vdso-install-y)
vdso_install:
	$(Q)$(MAKE) -f $(srctree)/scripts/Makefile.vdsoinst

# ---------------------------------------------------------------------------
# Tools

ifdef CONFIG_OBJTOOL
prepare: tools/objtool
endif

ifdef CONFIG_BPF
ifdef CONFIG_DEBUG_INFO_BTF
prepare: tools/bpf/resolve_btfids
endif
endif

PHONY += resolve_btfids_clean

resolve_btfids_O = $(abspath $(objtree))/tools/bpf/resolve_btfids

# tools/bpf/resolve_btfids directory might not exist
# in output directory, skip its clean in that case
resolve_btfids_clean:
ifneq ($(wildcard $(resolve_btfids_O)),)
	$(Q)$(MAKE) -sC $(srctree)/tools/bpf/resolve_btfids O=$(resolve_btfids_O) clean
endif

# Clear a bunch of variables before executing the submake
ifeq ($(quiet),silent_)
tools_silent=s
endif

tools/: FORCE
	$(Q)mkdir -p $(objtree)/tools
	$(Q)$(MAKE) LDFLAGS= MAKEFLAGS="$(tools_silent) $(filter --j% -j,$(MAKEFLAGS))" O=$(abspath $(objtree)) subdir=tools -C $(srctree)/tools/

tools/%: FORCE
	$(Q)mkdir -p $(objtree)/tools
	$(Q)$(MAKE) LDFLAGS= MAKEFLAGS="$(tools_silent) $(filter --j% -j,$(MAKEFLAGS))" O=$(abspath $(objtree)) subdir=tools -C $(srctree)/tools/ $*

# ---------------------------------------------------------------------------
# Kernel selftest

PHONY += kselftest
kselftest: headers
	$(Q)$(MAKE) -C $(srctree)/tools/testing/selftests run_tests

kselftest-%: headers FORCE
	$(Q)$(MAKE) -C $(srctree)/tools/testing/selftests $*

PHONY += kselftest-merge
kselftest-merge:
	$(if $(wildcard $(objtree)/.config),, $(error No .config exists, config your kernel first!))
	$(Q)find $(srctree)/tools/testing/selftests -name config -o -name config.$(UTS_MACHINE) | \
		xargs $(srctree)/scripts/kconfig/merge_config.sh -y -m $(objtree)/.config
	$(Q)$(MAKE) -f $(srctree)/Makefile olddefconfig

# ---------------------------------------------------------------------------
# Devicetree files

ifneq ($(wildcard $(srctree)/arch/$(SRCARCH)/boot/dts/),)
# ANDROID: allow this to be overridden by the build environment. This allows
# one to compile a device tree that is located out-of-tree.
dtstree ?= arch/$(SRCARCH)/boot/dts
endif

ifneq ($(dtstree),)

%.dtb: dtbs_prepare
	$(Q)$(MAKE) $(build)=$(dtstree) $(dtstree)/$@

%.dtbo: dtbs_prepare
	$(Q)$(MAKE) $(build)=$(dtstree) $(dtstree)/$@

PHONY += dtbs dtbs_prepare dtbs_install dtbs_check
dtbs: dtbs_prepare
	$(Q)$(MAKE) $(build)=$(dtstree)

# include/config/kernel.release is actually needed when installing DTBs because
# INSTALL_DTBS_PATH contains $(KERNELRELEASE). However, we do not want to make
# dtbs_install depend on it as dtbs_install may run as root.
dtbs_prepare: include/config/kernel.release scripts_dtc

ifneq ($(filter dtbs_check, $(MAKECMDGOALS)),)
export CHECK_DTBS=y
endif

ifneq ($(CHECK_DTBS),)
dtbs_prepare: dt_binding_check
endif

dtbs_check: dtbs

dtbs_install:
	$(Q)$(MAKE) $(dtbinst)=$(dtstree) dst=$(INSTALL_DTBS_PATH)

ifdef CONFIG_OF_EARLY_FLATTREE
all: dtbs
endif

endif

PHONY += scripts_dtc
scripts_dtc: scripts_basic
	$(Q)$(MAKE) $(build)=scripts/dtc

ifneq ($(filter dt_binding_check, $(MAKECMDGOALS)),)
export CHECK_DT_BINDING=y
endif

PHONY += dt_binding_check
dt_binding_check: scripts_dtc
	$(Q)$(MAKE) $(build)=Documentation/devicetree/bindings

PHONY += dt_compatible_check
dt_compatible_check: dt_binding_check
	$(Q)$(MAKE) $(build)=Documentation/devicetree/bindings $@

# ---------------------------------------------------------------------------
# Modules

ifdef CONFIG_MODULES

# By default, build modules as well

all: modules

# When we're building modules with modversions, we need to consider
# the built-in objects during the descend as well, in order to
# make sure the checksums are up to date before we record them.
ifdef CONFIG_MODVERSIONS
  KBUILD_BUILTIN := 1
endif

# Build modules
#

# *.ko are usually independent of vmlinux, but CONFIG_DEBUG_INFO_BTF_MODULES
# is an exception.
ifdef CONFIG_DEBUG_INFO_BTF_MODULES
KBUILD_BUILTIN := 1
modules: $(mixed-build-prefix)vmlinux
endif

modules: modules_prepare

# Target to prepare building external modules
modules_prepare: prepare
	$(Q)$(MAKE) $(build)=scripts scripts/module.lds

endif # CONFIG_MODULES

###
# Cleaning is done on three levels.
# make clean     Delete most generated files
#                Leave enough to build external modules
# make mrproper  Delete the current configuration, and all generated files
# make distclean Remove editor backup files, patch leftover files and the like

# Directories & files removed with 'make clean'
CLEAN_FILES += vmlinux.symvers modules-only.symvers \
	       modules.builtin modules.builtin.modinfo modules.nsdeps \
	       compile_commands.json .thinlto-cache rust/test \
	       rust-project.json .vmlinux.objs .vmlinux.export.c

# Directories & files removed with 'make mrproper'
MRPROPER_FILES += include/config include/generated          \
		  arch/$(SRCARCH)/include/generated .objdiff \
		  debian snap tar-install \
		  .config .config.old .version \
		  Module.symvers \
		  certs/signing_key.pem \
		  certs/x509.genkey \
		  vmlinux-gdb.py \
		  rpmbuild \
		  rust/libmacros.so

# clean - Delete most, but leave enough to build external modules
#
clean: rm-files := $(CLEAN_FILES)

PHONY += archclean vmlinuxclean

vmlinuxclean:
	$(Q)$(CONFIG_SHELL) $(srctree)/scripts/link-vmlinux.sh clean
	$(Q)$(if $(ARCH_POSTLINK), $(MAKE) -f $(ARCH_POSTLINK) clean)

clean: archclean vmlinuxclean resolve_btfids_clean

# mrproper - Delete all generated files, including .config
#
mrproper: rm-files := $(wildcard $(MRPROPER_FILES))
mrproper-dirs      := $(addprefix _mrproper_,scripts)

PHONY += $(mrproper-dirs) mrproper
$(mrproper-dirs):
	$(Q)$(MAKE) $(clean)=$(patsubst _mrproper_%,%,$@)

mrproper: clean $(mrproper-dirs)
	$(call cmd,rmfiles)
	@find . $(RCS_FIND_IGNORE) \
		\( -name '*.rmeta' \) \
		-type f -print | xargs rm -f

# distclean
#
PHONY += distclean

distclean: mrproper
	@find . $(RCS_FIND_IGNORE) \
		\( -name '*.orig' -o -name '*.rej' -o -name '*~' \
		-o -name '*.bak' -o -name '#*#' -o -name '*%' \
		-o -name 'core' -o -name tags -o -name TAGS -o -name 'cscope*' \
		-o -name GPATH -o -name GRTAGS -o -name GSYMS -o -name GTAGS \) \
		-type f -print | xargs rm -f


# Packaging of the kernel to various formats
# ---------------------------------------------------------------------------

%src-pkg: FORCE
	$(Q)$(MAKE) -f $(srctree)/scripts/Makefile.package $@
%pkg: include/config/kernel.release FORCE
	$(Q)$(MAKE) -f $(srctree)/scripts/Makefile.package $@

# Brief documentation of the typical targets used
# ---------------------------------------------------------------------------

boards := $(wildcard $(srctree)/arch/$(SRCARCH)/configs/*_defconfig)
boards := $(sort $(notdir $(boards)))
board-dirs := $(dir $(wildcard $(srctree)/arch/$(SRCARCH)/configs/*/*_defconfig))
board-dirs := $(sort $(notdir $(board-dirs:/=)))

PHONY += help
help:
	@echo  'Cleaning targets:'
	@echo  '  clean		  - Remove most generated files but keep the config and'
	@echo  '                    enough build support to build external modules'
	@echo  '  mrproper	  - Remove all generated files + config + various backup files'
	@echo  '  distclean	  - mrproper + remove editor backup and patch files'
	@echo  ''
	@$(MAKE) -f $(srctree)/scripts/kconfig/Makefile help
	@echo  ''
	@echo  'Other generic targets:'
	@echo  '  all		  - Build all targets marked with [*]'
	@echo  '* vmlinux	  - Build the bare kernel'
	@echo  '* modules	  - Build all modules'
	@echo  '  modules_install - Install all modules to INSTALL_MOD_PATH (default: /)'
	@echo  '  vdso_install    - Install unstripped vdso to INSTALL_MOD_PATH (default: /)'
	@echo  '  dir/            - Build all files in dir and below'
	@echo  '  dir/file.[ois]  - Build specified target only'
	@echo  '  dir/file.ll     - Build the LLVM assembly file'
	@echo  '                    (requires compiler support for LLVM assembly generation)'
	@echo  '  dir/file.lst    - Build specified mixed source/assembly target only'
	@echo  '                    (requires a recent binutils and recent build (System.map))'
	@echo  '  dir/file.ko     - Build module including final link'
	@echo  '  modules_prepare - Set up for building external modules'
	@echo  '  tags/TAGS	  - Generate tags file for editors'
	@echo  '  cscope	  - Generate cscope index'
	@echo  '  gtags           - Generate GNU GLOBAL index'
	@echo  '  kernelrelease	  - Output the release version string (use with make -s)'
	@echo  '  kernelversion	  - Output the version stored in Makefile (use with make -s)'
	@echo  '  image_name	  - Output the image name (use with make -s)'
	@echo  '  headers_install - Install sanitised kernel headers to INSTALL_HDR_PATH'; \
	 echo  '                    (default: $(INSTALL_HDR_PATH))'; \
	 echo  ''
	@echo  'Static analysers:'
	@echo  '  checkstack      - Generate a list of stack hogs and consider all functions'
	@echo  '                    with a stack size larger than MINSTACKSIZE (default: 100)'
	@echo  '  versioncheck    - Sanity check on version.h usage'
	@echo  '  includecheck    - Check for duplicate included header files'
	@echo  '  export_report   - List the usages of all exported symbols'
	@echo  '  headerdep       - Detect inclusion cycles in headers'
	@echo  '  coccicheck      - Check with Coccinelle'
	@echo  '  clang-analyzer  - Check with clang static analyzer'
	@echo  '  clang-tidy      - Check with clang-tidy'
	@echo  ''
	@echo  'Tools:'
	@echo  '  nsdeps          - Generate missing symbol namespace dependencies'
	@echo  ''
	@echo  'Kernel selftest:'
	@echo  '  kselftest         - Build and run kernel selftest'
	@echo  '                      Build, install, and boot kernel before'
	@echo  '                      running kselftest on it'
	@echo  '                      Run as root for full coverage'
	@echo  '  kselftest-all     - Build kernel selftest'
	@echo  '  kselftest-install - Build and install kernel selftest'
	@echo  '  kselftest-clean   - Remove all generated kselftest files'
	@echo  '  kselftest-merge   - Merge all the config dependencies of'
	@echo  '		      kselftest to existing .config.'
	@echo  ''
	@echo  'Rust targets:'
	@echo  '  rustavailable   - Checks whether the Rust toolchain is'
	@echo  '		    available and, if not, explains why.'
	@echo  '  rustfmt	  - Reformat all the Rust code in the kernel'
	@echo  '  rustfmtcheck	  - Checks if all the Rust code in the kernel'
	@echo  '		    is formatted, printing a diff otherwise.'
	@echo  '  rustdoc	  - Generate Rust documentation'
	@echo  '		    (requires kernel .config)'
	@echo  '  rusttest        - Runs the Rust tests'
	@echo  '                    (requires kernel .config; downloads external repos)'
	@echo  '  rust-analyzer	  - Generate rust-project.json rust-analyzer support file'
	@echo  '		    (requires kernel .config)'
	@echo  '  dir/file.[os]   - Build specified target only'
	@echo  '  dir/file.rsi    - Build macro expanded source, similar to C preprocessing.'
	@echo  '                    Run with RUSTFMT=n to skip reformatting if needed.'
	@echo  '                    The output is not intended to be compilable.'
	@echo  '  dir/file.ll     - Build the LLVM assembly file'
	@echo  ''
	@$(if $(dtstree), \
		echo 'Devicetree:'; \
		echo '* dtbs             - Build device tree blobs for enabled boards'; \
		echo '  dtbs_install     - Install dtbs to $(INSTALL_DTBS_PATH)'; \
		echo '  dt_binding_check - Validate device tree binding documents'; \
		echo '  dtbs_check       - Validate device tree source files';\
		echo '')

	@echo 'Userspace tools targets:'
	@echo '  use "make tools/help"'
	@echo '  or  "cd tools; make help"'
	@echo  ''
	@echo  'Kernel packaging:'
	@$(MAKE) -f $(srctree)/scripts/Makefile.package help
	@echo  ''
	@echo  'Documentation targets:'
	@$(MAKE) -f $(srctree)/Documentation/Makefile dochelp
	@echo  ''
	@echo  'Architecture-specific targets ($(SRCARCH)):'
	@$(or $(archhelp),\
		echo '  No architecture-specific help defined for $(SRCARCH)')
	@echo  ''
	@$(if $(boards), \
		$(foreach b, $(boards), \
		printf "  %-27s - Build for %s\\n" $(b) $(subst _defconfig,,$(b));) \
		echo '')
	@$(if $(board-dirs), \
		$(foreach b, $(board-dirs), \
		printf "  %-16s - Show %s-specific targets\\n" help-$(b) $(b);) \
		printf "  %-16s - Show all of the above\\n" help-boards; \
		echo '')

	@echo  '  make V=n   [targets] 1: verbose build'
	@echo  '                       2: give reason for rebuild of target'
	@echo  '                       V=1 and V=2 can be combined with V=12'
	@echo  '  make O=dir [targets] Locate all output files in "dir", including .config'
	@echo  '  make C=1   [targets] Check re-compiled c source with $$CHECK'
	@echo  '                       (sparse by default)'
	@echo  '  make C=2   [targets] Force check of all c source with $$CHECK'
	@echo  '  make RECORDMCOUNT_WARN=1 [targets] Warn about ignored mcount sections'
	@echo  '  make W=n   [targets] Enable extra build checks, n=1,2,3 where'
	@echo  '		1: warnings which may be relevant and do not occur too often'
	@echo  '		2: warnings which occur quite often but may still be relevant'
	@echo  '		3: more obscure warnings, can most likely be ignored'
	@echo  '		c: extra checks in the configuration stage (Kconfig)'
	@echo  '		e: warnings are being treated as errors'
	@echo  '		Multiple levels can be combined with W=12 or W=123'
	@$(if $(dtstree), \
		echo '  make CHECK_DTBS=1 [targets] Check all generated dtb files against schema'; \
		echo '         This can be applied both to "dtbs" and to individual "foo.dtb" targets' ; \
		)
	@echo  ''
	@echo  'Execute "make" or "make all" to build all targets marked with [*] '
	@echo  'For further info see the ./README file'


help-board-dirs := $(addprefix help-,$(board-dirs))

help-boards: $(help-board-dirs)

boards-per-dir = $(sort $(notdir $(wildcard $(srctree)/arch/$(SRCARCH)/configs/$*/*_defconfig)))

$(help-board-dirs): help-%:
	@echo  'Architecture-specific targets ($(SRCARCH) $*):'
	@$(if $(boards-per-dir), \
		$(foreach b, $(boards-per-dir), \
		printf "  %-24s - Build for %s\\n" $*/$(b) $(subst _defconfig,,$(b));) \
		echo '')


# Documentation targets
# ---------------------------------------------------------------------------
DOC_TARGETS := xmldocs latexdocs pdfdocs htmldocs epubdocs cleandocs \
	       linkcheckdocs dochelp refcheckdocs texinfodocs infodocs
PHONY += $(DOC_TARGETS)
$(DOC_TARGETS):
	$(Q)$(MAKE) $(build)=Documentation $@


# Rust targets
# ---------------------------------------------------------------------------

# "Is Rust available?" target
PHONY += rustavailable
rustavailable:
	$(Q)$(CONFIG_SHELL) $(srctree)/scripts/rust_is_available.sh && echo "Rust is available!"

# Documentation target
#
# Using the singular to avoid running afoul of `no-dot-config-targets`.
PHONY += rustdoc
rustdoc: prepare
	$(Q)$(MAKE) $(build)=rust $@

# Testing target
PHONY += rusttest
rusttest: prepare
	$(Q)$(MAKE) $(build)=rust $@

# Formatting targets
PHONY += rustfmt rustfmtcheck

# We skip `rust/alloc` since we want to minimize the diff w.r.t. upstream.
#
# We match using absolute paths since `find` does not resolve them
# when matching, which is a problem when e.g. `srctree` is `..`.
# We `grep` afterwards in order to remove the directory entry itself.
rustfmt:
	$(Q)find $(abs_srctree) -type f -name '*.rs' \
		-o -path $(abs_srctree)/rust/alloc -prune \
		-o -path $(abs_objtree)/rust/test -prune \
		| grep -Fv $(abs_srctree)/rust/alloc \
		| grep -Fv $(abs_objtree)/rust/test \
		| grep -Fv generated \
		| xargs $(RUSTFMT) $(rustfmt_flags)

rustfmtcheck: rustfmt_flags = --check
rustfmtcheck: rustfmt

# Misc
# ---------------------------------------------------------------------------

PHONY += misc-check
misc-check:
	$(Q)$(srctree)/scripts/misc-check

all: misc-check

PHONY += scripts_gdb
scripts_gdb: prepare0
	$(Q)$(MAKE) $(build)=scripts/gdb
	$(Q)ln -fsn $(abspath $(srctree)/scripts/gdb/vmlinux-gdb.py)

ifdef CONFIG_GDB_SCRIPTS
all: scripts_gdb
endif

else # KBUILD_EXTMOD

filechk_kernel.release = echo $(KERNELRELEASE)

###
# External module support.
# When building external modules the kernel used as basis is considered
# read-only, and no consistency checks are made and the make
# system is not used on the basis kernel. If updates are required
# in the basis kernel ordinary make commands (without M=...) must be used.

# We are always building only modules.
KBUILD_BUILTIN :=
KBUILD_MODULES := 1

build-dir := $(KBUILD_EXTMOD)

compile_commands.json: $(extmod_prefix)compile_commands.json
PHONY += compile_commands.json

clean-dirs := $(KBUILD_EXTMOD)
clean: rm-files := $(KBUILD_EXTMOD)/Module.symvers $(KBUILD_EXTMOD)/modules.nsdeps \
	$(KBUILD_EXTMOD)/compile_commands.json $(KBUILD_EXTMOD)/.thinlto-cache

PHONY += prepare
# now expand this into a simple variable to reduce the cost of shell evaluations
prepare: CC_VERSION_TEXT := $(CC_VERSION_TEXT)
prepare:
	@if [ "$(CC_VERSION_TEXT)" != "$(CONFIG_CC_VERSION_TEXT)" ]; then \
		echo >&2 "warning: the compiler differs from the one used to build the kernel"; \
		echo >&2 "  The kernel was built by: $(CONFIG_CC_VERSION_TEXT)"; \
		echo >&2 "  You are using:           $(CC_VERSION_TEXT)"; \
	fi

PHONY += help
help:
	@echo  '  Building external modules.'
	@echo  '  Syntax: make -C path/to/kernel/src M=$$PWD target'
	@echo  ''
	@echo  '  modules         - default target, build the module(s)'
	@echo  '  modules_install - install the module'
	@echo  '  headers_install - Install sanitised kernel headers to INSTALL_HDR_PATH'
	@echo  '                    (default: $(abspath $(INSTALL_HDR_PATH)))'
	@echo  '  clean           - remove generated files in module directory only'
	@echo  '  rust-analyzer	  - generate rust-project.json rust-analyzer support file'
	@echo  ''

ifndef CONFIG_MODULES
modules modules_install: __external_modules_error
__external_modules_error:
	@echo >&2 '***'
	@echo >&2 '*** The present kernel disabled CONFIG_MODULES.'
	@echo >&2 '*** You cannot build or install external modules.'
	@echo >&2 '***'
	@false
endif

endif # KBUILD_EXTMOD

# ---------------------------------------------------------------------------
# Modules

PHONY += modules modules_install modules_sign modules_prepare

modules_install:
	$(Q)$(MAKE) -f $(srctree)/scripts/Makefile.modinst \
	sign-only=$(if $(filter modules_install,$(MAKECMDGOALS)),,y)

ifeq ($(CONFIG_MODULE_SIG),y)
# modules_sign is a subset of modules_install.
# 'make modules_install modules_sign' is equivalent to 'make modules_install'.
modules_sign: modules_install
	@:
else
modules_sign:
	@echo >&2 '***'
	@echo >&2 '*** CONFIG_MODULE_SIG is disabled. You cannot sign modules.'
	@echo >&2 '***'
	@false
endif

ifdef CONFIG_MODULES

$(MODORDER): $(build-dir)
	@:

# KBUILD_MODPOST_NOFINAL can be set to skip the final link of modules.
# This is solely useful to speed up test compiles.
modules: modpost
ifneq ($(KBUILD_MODPOST_NOFINAL),1)
	$(Q)$(MAKE) -f $(srctree)/scripts/Makefile.modfinal
endif

PHONY += modules_check
modules_check: $(MODORDER)
	$(Q)$(CONFIG_SHELL) $(srctree)/scripts/modules-check.sh $<

else # CONFIG_MODULES

modules:
	@:

KBUILD_MODULES :=

endif # CONFIG_MODULES

PHONY += modpost
modpost: $(if $(single-build),, $(if $(KBUILD_MIXED_TREE),,$(if $(KBUILD_BUILTIN), vmlinux.o))) \
	 $(if $(KBUILD_MODULES), modules_check)
	$(Q)$(MAKE) -f $(srctree)/scripts/Makefile.modpost

# Single targets
# ---------------------------------------------------------------------------
# To build individual files in subdirectories, you can do like this:
#
#   make foo/bar/baz.s
#
# The supported suffixes for single-target are listed in 'single-targets'
#
# To build only under specific subdirectories, you can do like this:
#
#   make foo/bar/baz/

ifdef single-build

# .ko is special because modpost is needed
single-ko := $(sort $(filter %.ko, $(MAKECMDGOALS)))
single-no-ko := $(filter-out $(single-ko), $(MAKECMDGOALS)) \
		$(foreach x, o mod, $(patsubst %.ko, %.$x, $(single-ko)))

$(single-ko): single_modules
	@:
$(single-no-ko): $(build-dir)
	@:

# Remove MODORDER when done because it is not the real one.
PHONY += single_modules
single_modules: $(single-no-ko) modules_prepare
	$(Q){ $(foreach m, $(single-ko), echo $(extmod_prefix)$(m:%.ko=%.o);) } > $(MODORDER)
	$(Q)$(MAKE) -f $(srctree)/scripts/Makefile.modpost
ifneq ($(KBUILD_MODPOST_NOFINAL),1)
	$(Q)$(MAKE) -f $(srctree)/scripts/Makefile.modfinal
endif
	$(Q)rm -f $(MODORDER)

single-goals := $(addprefix $(build-dir)/, $(single-no-ko))

KBUILD_MODULES := 1

endif

# Preset locale variables to speed up the build process. Limit locale
# tweaks to this spot to avoid wrong language settings when running
# make menuconfig etc.
# Error messages still appears in the original language
PHONY += $(build-dir)
$(build-dir): prepare
	$(Q)$(MAKE) $(build)=$@ $(if $(KBUILD_MIXED_TREE),,need-builtin=1) need-modorder=1 $(single-goals)

clean-dirs := $(addprefix _clean_, $(clean-dirs))
PHONY += $(clean-dirs) clean
$(clean-dirs):
	$(Q)$(MAKE) $(clean)=$(patsubst _clean_%,%,$@)

clean: $(clean-dirs)
	$(call cmd,rmfiles)
	@find $(or $(KBUILD_EXTMOD), .) \
		$(if $(filter-out arch/$(SRCARCH)/boot/dts, $(dtstree)), $(dtstree)) \
		$(RCS_FIND_IGNORE) \
		\( -name '*.[aios]' -o -name '*.rsi' -o -name '*.ko' -o -name '.*.cmd' \
		-o -name '*.ko.*' \
		-o -name '*.dtb' -o -name '*.dtbo' \
		-o -name '*.dtb.S' -o -name '*.dtbo.S' \
		-o -name '*.dt.yaml' \
		-o -name '*.dwo' -o -name '*.lst' \
		-o -name '*.su' -o -name '*.mod' \
		-o -name '.*.d' -o -name '.*.tmp' -o -name '*.mod.c' \
		-o -name '*.lex.c' -o -name '*.tab.[ch]' \
		-o -name '*.asn1.[ch]' \
		-o -name '*.symtypes' -o -name 'modules.order' \
		-o -name '*.c.[012]*.*' \
		-o -name '*.ll' \
		-o -name '*.gcno' \
		-o -name '*.*.symversions' \) -type f -print \
		-o -name '.tmp_*' -print \
		| xargs rm -rf

# Generate tags for editors
# ---------------------------------------------------------------------------
quiet_cmd_tags = GEN     $@
      cmd_tags = $(BASH) $(srctree)/scripts/tags.sh $@

tags TAGS cscope gtags: FORCE
	$(call cmd,tags)

# IDE support targets
PHONY += rust-analyzer
rust-analyzer:
	$(Q)$(MAKE) $(build)=rust $@

# Script to generate missing namespace dependencies
# ---------------------------------------------------------------------------

PHONY += nsdeps
nsdeps: export KBUILD_NSDEPS=1
nsdeps: modules
	$(Q)$(CONFIG_SHELL) $(srctree)/scripts/nsdeps

# Clang Tooling
# ---------------------------------------------------------------------------

quiet_cmd_gen_compile_commands = GEN     $@
      cmd_gen_compile_commands = $(PYTHON3) $< -a $(AR) -o $@ $(filter-out $<, $(real-prereqs))

$(extmod_prefix)compile_commands.json: scripts/clang-tools/gen_compile_commands.py \
	$(if $(KBUILD_EXTMOD)$(KBUILD_MIXED_TREE),, vmlinux.a $(KBUILD_VMLINUX_LIBS)) \
	$(if $(CONFIG_MODULES), $(MODORDER)) FORCE
	$(call if_changed,gen_compile_commands)

targets += $(extmod_prefix)compile_commands.json

PHONY += clang-tidy clang-analyzer

ifdef CONFIG_CC_IS_CLANG
quiet_cmd_clang_tools = CHECK   $<
      cmd_clang_tools = $(PYTHON3) $(srctree)/scripts/clang-tools/run-clang-tools.py $@ $<

clang-tidy clang-analyzer: $(extmod_prefix)compile_commands.json
	$(call cmd,clang_tools)
else
clang-tidy clang-analyzer:
	@echo "$@ requires CC=clang" >&2
	@false
endif

# Scripts to check various things for consistency
# ---------------------------------------------------------------------------

PHONY += includecheck versioncheck coccicheck export_report

includecheck:
	find $(srctree)/* $(RCS_FIND_IGNORE) \
		-name '*.[hcS]' -type f -print | sort \
		| xargs $(PERL) -w $(srctree)/scripts/checkincludes.pl

versioncheck:
	find $(srctree)/* $(RCS_FIND_IGNORE) \
		-name '*.[hcS]' -type f -print | sort \
		| xargs $(PERL) -w $(srctree)/scripts/checkversion.pl

coccicheck:
	$(Q)$(BASH) $(srctree)/scripts/$@

export_report:
	$(PERL) $(srctree)/scripts/export_report.pl

PHONY += checkstack kernelrelease kernelversion image_name

# UML needs a little special treatment here.  It wants to use the host
# toolchain, so needs $(SUBARCH) passed to checkstack.pl.  Everyone
# else wants $(ARCH), including people doing cross-builds, which means
# that $(SUBARCH) doesn't work here.
ifeq ($(ARCH), um)
CHECKSTACK_ARCH := $(SUBARCH)
else
CHECKSTACK_ARCH := $(ARCH)
endif
MINSTACKSIZE	?= 100
checkstack:
	$(OBJDUMP) -d vmlinux $$(find . -name '*.ko') | \
	$(PERL) $(srctree)/scripts/checkstack.pl $(CHECKSTACK_ARCH) $(MINSTACKSIZE)

kernelrelease:
	@$(filechk_kernel.release)

kernelversion:
	@echo $(KERNELVERSION)

image_name:
	@echo $(KBUILD_IMAGE)

PHONY += run-command
run-command:
	$(Q)$(KBUILD_RUN_COMMAND)

quiet_cmd_rmfiles = $(if $(wildcard $(rm-files)),CLEAN   $(wildcard $(rm-files)))
      cmd_rmfiles = rm -rf $(rm-files)

# read saved command lines for existing targets
existing-targets := $(wildcard $(sort $(targets)))

-include $(foreach f,$(existing-targets),$(dir $(f)).$(notdir $(f)).cmd)

endif # config-build
endif # mixed-build
endif # need-sub-make

PHONY += FORCE
FORCE:

# Declare the contents of the PHONY variable as phony.  We keep that
# information in a variable so we can use it in if_changed and friends.
.PHONY: $(PHONY)<|MERGE_RESOLUTION|>--- conflicted
+++ resolved
@@ -155,7 +155,6 @@
 
 export KBUILD_EXTMOD
 
-<<<<<<< HEAD
 # ANDROID: set up mixed-build support. mixed-build allows device kernel modules
 # to be compiled against a GKI kernel. This approach still uses the headers and
 # Kbuild from device kernel, so care must be taken to ensure that those headers match.
@@ -173,7 +172,7 @@
 # within __modinst_pre.
 # TODO(b/205893923): Revert this hack once it is properly handled.
 export mixed-build-prefix
-=======
+
 # backward compatibility
 KBUILD_EXTRA_WARN ?= $(KBUILD_ENABLE_EXTRA_GCC_CHECKS)
 
@@ -182,7 +181,6 @@
 endif
 
 export KBUILD_EXTRA_WARN
->>>>>>> 3cb9871f
 
 # Kbuild will save output files in the current working directory.
 # This does not need to match to the root of the kernel source tree.
