--- conflicted
+++ resolved
@@ -72,13 +72,6 @@
 }
 
 #ifdef CONFIG_KALLSYMS
-<<<<<<< HEAD
-=======
-int kallsyms_on_each_symbol(int (*fn)(void *, const char *, struct module *,
-				      unsigned long),
-			    void *data);
-
->>>>>>> eac1c5bf
 /* Lookup the address for a symbol. Returns 0 if not found. */
 unsigned long kallsyms_lookup_name(const char *name);
 
