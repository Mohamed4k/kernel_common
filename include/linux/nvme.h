/* SPDX-License-Identifier: GPL-2.0 */
/*
 * Definitions for the NVM Express interface
 * Copyright (c) 2011-2014, Intel Corporation.
 */

#ifndef _LINUX_NVME_H
#define _LINUX_NVME_H

#include <linux/types.h>
#include <linux/uuid.h>

/* NQN names in commands fields specified one size */
#define NVMF_NQN_FIELD_LEN	256

/* However the max length of a qualified name is another size */
#define NVMF_NQN_SIZE		223

#define NVMF_TRSVCID_SIZE	32
#define NVMF_TRADDR_SIZE	256
#define NVMF_TSAS_SIZE		256

#define NVME_DISC_SUBSYS_NAME	"nqn.2014-08.org.nvmexpress.discovery"

#define NVME_RDMA_IP_PORT	4420

#define NVME_NSID_ALL		0xffffffff

enum nvme_subsys_type {
	/* Referral to another discovery type target subsystem */
	NVME_NQN_DISC	= 1,

	/* NVME type target subsystem */
	NVME_NQN_NVME	= 2,

	/* Current discovery type target subsystem */
	NVME_NQN_CURR	= 3,
};

enum nvme_ctrl_type {
	NVME_CTRL_IO	= 1,		/* I/O controller */
	NVME_CTRL_DISC	= 2,		/* Discovery controller */
	NVME_CTRL_ADMIN	= 3,		/* Administrative controller */
};

enum nvme_dctype {
	NVME_DCTYPE_NOT_REPORTED	= 0,
	NVME_DCTYPE_DDC			= 1, /* Direct Discovery Controller */
	NVME_DCTYPE_CDC			= 2, /* Central Discovery Controller */
};

/* Address Family codes for Discovery Log Page entry ADRFAM field */
enum {
	NVMF_ADDR_FAMILY_PCI	= 0,	/* PCIe */
	NVMF_ADDR_FAMILY_IP4	= 1,	/* IP4 */
	NVMF_ADDR_FAMILY_IP6	= 2,	/* IP6 */
	NVMF_ADDR_FAMILY_IB	= 3,	/* InfiniBand */
	NVMF_ADDR_FAMILY_FC	= 4,	/* Fibre Channel */
	NVMF_ADDR_FAMILY_LOOP	= 254,	/* Reserved for host usage */
	NVMF_ADDR_FAMILY_MAX,
};

/* Transport Type codes for Discovery Log Page entry TRTYPE field */
enum {
	NVMF_TRTYPE_RDMA	= 1,	/* RDMA */
	NVMF_TRTYPE_FC		= 2,	/* Fibre Channel */
	NVMF_TRTYPE_TCP		= 3,	/* TCP/IP */
	NVMF_TRTYPE_LOOP	= 254,	/* Reserved for host usage */
	NVMF_TRTYPE_MAX,
};

/* Transport Requirements codes for Discovery Log Page entry TREQ field */
enum {
	NVMF_TREQ_NOT_SPECIFIED	= 0,		/* Not specified */
	NVMF_TREQ_REQUIRED	= 1,		/* Required */
	NVMF_TREQ_NOT_REQUIRED	= 2,		/* Not Required */
#define NVME_TREQ_SECURE_CHANNEL_MASK \
	(NVMF_TREQ_REQUIRED | NVMF_TREQ_NOT_REQUIRED)

	NVMF_TREQ_DISABLE_SQFLOW = (1 << 2),	/* Supports SQ flow control disable */
};

/* RDMA QP Service Type codes for Discovery Log Page entry TSAS
 * RDMA_QPTYPE field
 */
enum {
	NVMF_RDMA_QPTYPE_CONNECTED	= 1, /* Reliable Connected */
	NVMF_RDMA_QPTYPE_DATAGRAM	= 2, /* Reliable Datagram */
};

/* RDMA QP Service Type codes for Discovery Log Page entry TSAS
 * RDMA_QPTYPE field
 */
enum {
	NVMF_RDMA_PRTYPE_NOT_SPECIFIED	= 1, /* No Provider Specified */
	NVMF_RDMA_PRTYPE_IB		= 2, /* InfiniBand */
	NVMF_RDMA_PRTYPE_ROCE		= 3, /* InfiniBand RoCE */
	NVMF_RDMA_PRTYPE_ROCEV2		= 4, /* InfiniBand RoCEV2 */
	NVMF_RDMA_PRTYPE_IWARP		= 5, /* IWARP */
};

/* RDMA Connection Management Service Type codes for Discovery Log Page
 * entry TSAS RDMA_CMS field
 */
enum {
	NVMF_RDMA_CMS_RDMA_CM	= 1, /* Sockets based endpoint addressing */
};

#define NVME_AQ_DEPTH		32
#define NVME_NR_AEN_COMMANDS	1
#define NVME_AQ_BLK_MQ_DEPTH	(NVME_AQ_DEPTH - NVME_NR_AEN_COMMANDS)

/*
 * Subtract one to leave an empty queue entry for 'Full Queue' condition. See
 * NVM-Express 1.2 specification, section 4.1.2.
 */
#define NVME_AQ_MQ_TAG_DEPTH	(NVME_AQ_BLK_MQ_DEPTH - 1)

enum {
	NVME_REG_CAP	= 0x0000,	/* Controller Capabilities */
	NVME_REG_VS	= 0x0008,	/* Version */
	NVME_REG_INTMS	= 0x000c,	/* Interrupt Mask Set */
	NVME_REG_INTMC	= 0x0010,	/* Interrupt Mask Clear */
	NVME_REG_CC	= 0x0014,	/* Controller Configuration */
	NVME_REG_CSTS	= 0x001c,	/* Controller Status */
	NVME_REG_NSSR	= 0x0020,	/* NVM Subsystem Reset */
	NVME_REG_AQA	= 0x0024,	/* Admin Queue Attributes */
	NVME_REG_ASQ	= 0x0028,	/* Admin SQ Base Address */
	NVME_REG_ACQ	= 0x0030,	/* Admin CQ Base Address */
	NVME_REG_CMBLOC	= 0x0038,	/* Controller Memory Buffer Location */
	NVME_REG_CMBSZ	= 0x003c,	/* Controller Memory Buffer Size */
	NVME_REG_BPINFO	= 0x0040,	/* Boot Partition Information */
	NVME_REG_BPRSEL	= 0x0044,	/* Boot Partition Read Select */
	NVME_REG_BPMBL	= 0x0048,	/* Boot Partition Memory Buffer
					 * Location
					 */
	NVME_REG_CMBMSC = 0x0050,	/* Controller Memory Buffer Memory
					 * Space Control
					 */
	NVME_REG_CRTO	= 0x0068,	/* Controller Ready Timeouts */
	NVME_REG_PMRCAP	= 0x0e00,	/* Persistent Memory Capabilities */
	NVME_REG_PMRCTL	= 0x0e04,	/* Persistent Memory Region Control */
	NVME_REG_PMRSTS	= 0x0e08,	/* Persistent Memory Region Status */
	NVME_REG_PMREBS	= 0x0e0c,	/* Persistent Memory Region Elasticity
					 * Buffer Size
					 */
	NVME_REG_PMRSWTP = 0x0e10,	/* Persistent Memory Region Sustained
					 * Write Throughput
					 */
	NVME_REG_DBS	= 0x1000,	/* SQ 0 Tail Doorbell */
};

#define NVME_CAP_MQES(cap)	((cap) & 0xffff)
#define NVME_CAP_TIMEOUT(cap)	(((cap) >> 24) & 0xff)
#define NVME_CAP_STRIDE(cap)	(((cap) >> 32) & 0xf)
#define NVME_CAP_NSSRC(cap)	(((cap) >> 36) & 0x1)
#define NVME_CAP_CSS(cap)	(((cap) >> 37) & 0xff)
#define NVME_CAP_MPSMIN(cap)	(((cap) >> 48) & 0xf)
#define NVME_CAP_MPSMAX(cap)	(((cap) >> 52) & 0xf)
#define NVME_CAP_CMBS(cap)	(((cap) >> 57) & 0x1)

#define NVME_CMB_BIR(cmbloc)	((cmbloc) & 0x7)
#define NVME_CMB_OFST(cmbloc)	(((cmbloc) >> 12) & 0xfffff)

#define NVME_CRTO_CRIMT(crto)	((crto) >> 16)
#define NVME_CRTO_CRWMT(crto)	((crto) & 0xffff)

enum {
	NVME_CMBSZ_SQS		= 1 << 0,
	NVME_CMBSZ_CQS		= 1 << 1,
	NVME_CMBSZ_LISTS	= 1 << 2,
	NVME_CMBSZ_RDS		= 1 << 3,
	NVME_CMBSZ_WDS		= 1 << 4,

	NVME_CMBSZ_SZ_SHIFT	= 12,
	NVME_CMBSZ_SZ_MASK	= 0xfffff,

	NVME_CMBSZ_SZU_SHIFT	= 8,
	NVME_CMBSZ_SZU_MASK	= 0xf,
};

/*
 * Submission and Completion Queue Entry Sizes for the NVM command set.
 * (In bytes and specified as a power of two (2^n)).
 */
#define NVME_ADM_SQES       6
#define NVME_NVM_IOSQES		6
#define NVME_NVM_IOCQES		4

enum {
	NVME_CC_ENABLE		= 1 << 0,
	NVME_CC_EN_SHIFT	= 0,
	NVME_CC_CSS_SHIFT	= 4,
	NVME_CC_MPS_SHIFT	= 7,
	NVME_CC_AMS_SHIFT	= 11,
	NVME_CC_SHN_SHIFT	= 14,
	NVME_CC_IOSQES_SHIFT	= 16,
	NVME_CC_IOCQES_SHIFT	= 20,
	NVME_CC_CSS_NVM		= 0 << NVME_CC_CSS_SHIFT,
	NVME_CC_CSS_CSI		= 6 << NVME_CC_CSS_SHIFT,
	NVME_CC_CSS_MASK	= 7 << NVME_CC_CSS_SHIFT,
	NVME_CC_AMS_RR		= 0 << NVME_CC_AMS_SHIFT,
	NVME_CC_AMS_WRRU	= 1 << NVME_CC_AMS_SHIFT,
	NVME_CC_AMS_VS		= 7 << NVME_CC_AMS_SHIFT,
	NVME_CC_SHN_NONE	= 0 << NVME_CC_SHN_SHIFT,
	NVME_CC_SHN_NORMAL	= 1 << NVME_CC_SHN_SHIFT,
	NVME_CC_SHN_ABRUPT	= 2 << NVME_CC_SHN_SHIFT,
	NVME_CC_SHN_MASK	= 3 << NVME_CC_SHN_SHIFT,
	NVME_CC_IOSQES		= NVME_NVM_IOSQES << NVME_CC_IOSQES_SHIFT,
	NVME_CC_IOCQES		= NVME_NVM_IOCQES << NVME_CC_IOCQES_SHIFT,
	NVME_CC_CRIME		= 1 << 24,
};

enum {
	NVME_CSTS_RDY		= 1 << 0,
	NVME_CSTS_CFS		= 1 << 1,
	NVME_CSTS_NSSRO		= 1 << 4,
	NVME_CSTS_PP		= 1 << 5,
	NVME_CSTS_SHST_NORMAL	= 0 << 2,
	NVME_CSTS_SHST_OCCUR	= 1 << 2,
	NVME_CSTS_SHST_CMPLT	= 2 << 2,
	NVME_CSTS_SHST_MASK	= 3 << 2,
};

enum {
	NVME_CMBMSC_CRE		= 1 << 0,
	NVME_CMBMSC_CMSE	= 1 << 1,
};

enum {
	NVME_CAP_CSS_NVM	= 1 << 0,
	NVME_CAP_CSS_CSI	= 1 << 6,
};

enum {
	NVME_CAP_CRMS_CRWMS	= 1ULL << 59,
	NVME_CAP_CRMS_CRIMS	= 1ULL << 60,
};

struct nvme_id_power_state {
	__le16			max_power;	/* centiwatts */
	__u8			rsvd2;
	__u8			flags;
	__le32			entry_lat;	/* microseconds */
	__le32			exit_lat;	/* microseconds */
	__u8			read_tput;
	__u8			read_lat;
	__u8			write_tput;
	__u8			write_lat;
	__le16			idle_power;
	__u8			idle_scale;
	__u8			rsvd19;
	__le16			active_power;
	__u8			active_work_scale;
	__u8			rsvd23[9];
};

enum {
	NVME_PS_FLAGS_MAX_POWER_SCALE	= 1 << 0,
	NVME_PS_FLAGS_NON_OP_STATE	= 1 << 1,
};

enum nvme_ctrl_attr {
	NVME_CTRL_ATTR_HID_128_BIT	= (1 << 0),
	NVME_CTRL_ATTR_TBKAS		= (1 << 6),
	NVME_CTRL_ATTR_ELBAS		= (1 << 15),
};

struct nvme_id_ctrl {
	__le16			vid;
	__le16			ssvid;
	char			sn[20];
	char			mn[40];
	char			fr[8];
	__u8			rab;
	__u8			ieee[3];
	__u8			cmic;
	__u8			mdts;
	__le16			cntlid;
	__le32			ver;
	__le32			rtd3r;
	__le32			rtd3e;
	__le32			oaes;
	__le32			ctratt;
	__u8			rsvd100[11];
	__u8			cntrltype;
	__u8			fguid[16];
	__le16			crdt1;
	__le16			crdt2;
	__le16			crdt3;
	__u8			rsvd134[122];
	__le16			oacs;
	__u8			acl;
	__u8			aerl;
	__u8			frmw;
	__u8			lpa;
	__u8			elpe;
	__u8			npss;
	__u8			avscc;
	__u8			apsta;
	__le16			wctemp;
	__le16			cctemp;
	__le16			mtfa;
	__le32			hmpre;
	__le32			hmmin;
	__u8			tnvmcap[16];
	__u8			unvmcap[16];
	__le32			rpmbs;
	__le16			edstt;
	__u8			dsto;
	__u8			fwug;
	__le16			kas;
	__le16			hctma;
	__le16			mntmt;
	__le16			mxtmt;
	__le32			sanicap;
	__le32			hmminds;
	__le16			hmmaxd;
	__u8			rsvd338[4];
	__u8			anatt;
	__u8			anacap;
	__le32			anagrpmax;
	__le32			nanagrpid;
	__u8			rsvd352[160];
	__u8			sqes;
	__u8			cqes;
	__le16			maxcmd;
	__le32			nn;
	__le16			oncs;
	__le16			fuses;
	__u8			fna;
	__u8			vwc;
	__le16			awun;
	__le16			awupf;
	__u8			nvscc;
	__u8			nwpc;
	__le16			acwu;
	__u8			rsvd534[2];
	__le32			sgls;
	__le32			mnan;
	__u8			rsvd544[224];
	char			subnqn[256];
	__u8			rsvd1024[768];
	__le32			ioccsz;
	__le32			iorcsz;
	__le16			icdoff;
	__u8			ctrattr;
	__u8			msdbd;
	__u8			rsvd1804[2];
	__u8			dctype;
	__u8			rsvd1807[241];
	struct nvme_id_power_state	psd[32];
	__u8			vs[1024];
};

enum {
	NVME_CTRL_CMIC_MULTI_PORT		= 1 << 0,
	NVME_CTRL_CMIC_MULTI_CTRL		= 1 << 1,
	NVME_CTRL_CMIC_ANA			= 1 << 3,
	NVME_CTRL_ONCS_COMPARE			= 1 << 0,
	NVME_CTRL_ONCS_WRITE_UNCORRECTABLE	= 1 << 1,
	NVME_CTRL_ONCS_DSM			= 1 << 2,
	NVME_CTRL_ONCS_WRITE_ZEROES		= 1 << 3,
	NVME_CTRL_ONCS_RESERVATIONS		= 1 << 5,
	NVME_CTRL_ONCS_TIMESTAMP		= 1 << 6,
	NVME_CTRL_VWC_PRESENT			= 1 << 0,
	NVME_CTRL_OACS_SEC_SUPP                 = 1 << 0,
	NVME_CTRL_OACS_NS_MNGT_SUPP		= 1 << 3,
	NVME_CTRL_OACS_DIRECTIVES		= 1 << 5,
	NVME_CTRL_OACS_DBBUF_SUPP		= 1 << 8,
	NVME_CTRL_LPA_CMD_EFFECTS_LOG		= 1 << 1,
	NVME_CTRL_CTRATT_128_ID			= 1 << 0,
	NVME_CTRL_CTRATT_NON_OP_PSP		= 1 << 1,
	NVME_CTRL_CTRATT_NVM_SETS		= 1 << 2,
	NVME_CTRL_CTRATT_READ_RECV_LVLS		= 1 << 3,
	NVME_CTRL_CTRATT_ENDURANCE_GROUPS	= 1 << 4,
	NVME_CTRL_CTRATT_PREDICTABLE_LAT	= 1 << 5,
	NVME_CTRL_CTRATT_NAMESPACE_GRANULARITY	= 1 << 7,
	NVME_CTRL_CTRATT_UUID_LIST		= 1 << 9,
};

struct nvme_lbaf {
	__le16			ms;
	__u8			ds;
	__u8			rp;
};

struct nvme_id_ns {
	__le64			nsze;
	__le64			ncap;
	__le64			nuse;
	__u8			nsfeat;
	__u8			nlbaf;
	__u8			flbas;
	__u8			mc;
	__u8			dpc;
	__u8			dps;
	__u8			nmic;
	__u8			rescap;
	__u8			fpi;
	__u8			dlfeat;
	__le16			nawun;
	__le16			nawupf;
	__le16			nacwu;
	__le16			nabsn;
	__le16			nabo;
	__le16			nabspf;
	__le16			noiob;
	__u8			nvmcap[16];
	__le16			npwg;
	__le16			npwa;
	__le16			npdg;
	__le16			npda;
	__le16			nows;
	__u8			rsvd74[18];
	__le32			anagrpid;
	__u8			rsvd96[3];
	__u8			nsattr;
	__le16			nvmsetid;
	__le16			endgid;
	__u8			nguid[16];
	__u8			eui64[8];
	struct nvme_lbaf	lbaf[64];
	__u8			vs[3712];
};

/* I/O Command Set Independent Identify Namespace Data Structure */
struct nvme_id_ns_cs_indep {
	__u8			nsfeat;
	__u8			nmic;
	__u8			rescap;
	__u8			fpi;
	__le32			anagrpid;
	__u8			nsattr;
	__u8			rsvd9;
	__le16			nvmsetid;
	__le16			endgid;
	__u8			nstat;
	__u8			rsvd15[4081];
};

struct nvme_zns_lbafe {
	__le64			zsze;
	__u8			zdes;
	__u8			rsvd9[7];
};

struct nvme_id_ns_zns {
	__le16			zoc;
	__le16			ozcs;
	__le32			mar;
	__le32			mor;
	__le32			rrl;
	__le32			frl;
	__u8			rsvd20[2796];
	struct nvme_zns_lbafe	lbafe[64];
	__u8			vs[256];
};

struct nvme_id_ctrl_zns {
	__u8	zasl;
	__u8	rsvd1[4095];
};

struct nvme_id_ns_nvm {
	__le64	lbstm;
	__u8	pic;
	__u8	rsvd9[3];
	__le32	elbaf[64];
	__u8	rsvd268[3828];
};

enum {
	NVME_ID_NS_NVM_STS_MASK		= 0x3f,
	NVME_ID_NS_NVM_GUARD_SHIFT	= 7,
	NVME_ID_NS_NVM_GUARD_MASK	= 0x3,
};

static inline __u8 nvme_elbaf_sts(__u32 elbaf)
{
	return elbaf & NVME_ID_NS_NVM_STS_MASK;
}

static inline __u8 nvme_elbaf_guard_type(__u32 elbaf)
{
	return (elbaf >> NVME_ID_NS_NVM_GUARD_SHIFT) & NVME_ID_NS_NVM_GUARD_MASK;
}

struct nvme_id_ctrl_nvm {
	__u8	vsl;
	__u8	wzsl;
	__u8	wusl;
	__u8	dmrl;
	__le32	dmrsl;
	__le64	dmsl;
	__u8	rsvd16[4080];
};

enum {
	NVME_ID_CNS_NS			= 0x00,
	NVME_ID_CNS_CTRL		= 0x01,
	NVME_ID_CNS_NS_ACTIVE_LIST	= 0x02,
	NVME_ID_CNS_NS_DESC_LIST	= 0x03,
	NVME_ID_CNS_CS_NS		= 0x05,
	NVME_ID_CNS_CS_CTRL		= 0x06,
	NVME_ID_CNS_NS_CS_INDEP		= 0x08,
	NVME_ID_CNS_NS_PRESENT_LIST	= 0x10,
	NVME_ID_CNS_NS_PRESENT		= 0x11,
	NVME_ID_CNS_CTRL_NS_LIST	= 0x12,
	NVME_ID_CNS_CTRL_LIST		= 0x13,
	NVME_ID_CNS_SCNDRY_CTRL_LIST	= 0x15,
	NVME_ID_CNS_NS_GRANULARITY	= 0x16,
	NVME_ID_CNS_UUID_LIST		= 0x17,
};

enum {
	NVME_CSI_NVM			= 0,
	NVME_CSI_ZNS			= 2,
};

enum {
	NVME_DIR_IDENTIFY		= 0x00,
	NVME_DIR_STREAMS		= 0x01,
	NVME_DIR_SND_ID_OP_ENABLE	= 0x01,
	NVME_DIR_SND_ST_OP_REL_ID	= 0x01,
	NVME_DIR_SND_ST_OP_REL_RSC	= 0x02,
	NVME_DIR_RCV_ID_OP_PARAM	= 0x01,
	NVME_DIR_RCV_ST_OP_PARAM	= 0x01,
	NVME_DIR_RCV_ST_OP_STATUS	= 0x02,
	NVME_DIR_RCV_ST_OP_RESOURCE	= 0x03,
	NVME_DIR_ENDIR			= 0x01,
};

enum {
	NVME_NS_FEAT_THIN	= 1 << 0,
	NVME_NS_FEAT_ATOMICS	= 1 << 1,
	NVME_NS_FEAT_IO_OPT	= 1 << 4,
	NVME_NS_ATTR_RO		= 1 << 0,
	NVME_NS_FLBAS_LBA_MASK	= 0xf,
	NVME_NS_FLBAS_LBA_UMASK	= 0x60,
	NVME_NS_FLBAS_LBA_SHIFT	= 1,
	NVME_NS_FLBAS_META_EXT	= 0x10,
	NVME_NS_NMIC_SHARED	= 1 << 0,
	NVME_LBAF_RP_BEST	= 0,
	NVME_LBAF_RP_BETTER	= 1,
	NVME_LBAF_RP_GOOD	= 2,
	NVME_LBAF_RP_DEGRADED	= 3,
	NVME_NS_DPC_PI_LAST	= 1 << 4,
	NVME_NS_DPC_PI_FIRST	= 1 << 3,
	NVME_NS_DPC_PI_TYPE3	= 1 << 2,
	NVME_NS_DPC_PI_TYPE2	= 1 << 1,
	NVME_NS_DPC_PI_TYPE1	= 1 << 0,
	NVME_NS_DPS_PI_FIRST	= 1 << 3,
	NVME_NS_DPS_PI_MASK	= 0x7,
	NVME_NS_DPS_PI_TYPE1	= 1,
	NVME_NS_DPS_PI_TYPE2	= 2,
	NVME_NS_DPS_PI_TYPE3	= 3,
};

enum {
<<<<<<< HEAD
=======
	NVME_NSTAT_NRDY		= 1 << 0,
};

enum {
>>>>>>> 88084a3d
	NVME_NVM_NS_16B_GUARD	= 0,
	NVME_NVM_NS_32B_GUARD	= 1,
	NVME_NVM_NS_64B_GUARD	= 2,
};

static inline __u8 nvme_lbaf_index(__u8 flbas)
{
	return (flbas & NVME_NS_FLBAS_LBA_MASK) |
		((flbas & NVME_NS_FLBAS_LBA_UMASK) >> NVME_NS_FLBAS_LBA_SHIFT);
}

/* Identify Namespace Metadata Capabilities (MC): */
enum {
	NVME_MC_EXTENDED_LBA	= (1 << 0),
	NVME_MC_METADATA_PTR	= (1 << 1),
};

struct nvme_ns_id_desc {
	__u8 nidt;
	__u8 nidl;
	__le16 reserved;
};

#define NVME_NIDT_EUI64_LEN	8
#define NVME_NIDT_NGUID_LEN	16
#define NVME_NIDT_UUID_LEN	16
#define NVME_NIDT_CSI_LEN	1

enum {
	NVME_NIDT_EUI64		= 0x01,
	NVME_NIDT_NGUID		= 0x02,
	NVME_NIDT_UUID		= 0x03,
	NVME_NIDT_CSI		= 0x04,
};

struct nvme_smart_log {
	__u8			critical_warning;
	__u8			temperature[2];
	__u8			avail_spare;
	__u8			spare_thresh;
	__u8			percent_used;
	__u8			endu_grp_crit_warn_sumry;
	__u8			rsvd7[25];
	__u8			data_units_read[16];
	__u8			data_units_written[16];
	__u8			host_reads[16];
	__u8			host_writes[16];
	__u8			ctrl_busy_time[16];
	__u8			power_cycles[16];
	__u8			power_on_hours[16];
	__u8			unsafe_shutdowns[16];
	__u8			media_errors[16];
	__u8			num_err_log_entries[16];
	__le32			warning_temp_time;
	__le32			critical_comp_time;
	__le16			temp_sensor[8];
	__le32			thm_temp1_trans_count;
	__le32			thm_temp2_trans_count;
	__le32			thm_temp1_total_time;
	__le32			thm_temp2_total_time;
	__u8			rsvd232[280];
};

struct nvme_fw_slot_info_log {
	__u8			afi;
	__u8			rsvd1[7];
	__le64			frs[7];
	__u8			rsvd64[448];
};

enum {
	NVME_CMD_EFFECTS_CSUPP		= 1 << 0,
	NVME_CMD_EFFECTS_LBCC		= 1 << 1,
	NVME_CMD_EFFECTS_NCC		= 1 << 2,
	NVME_CMD_EFFECTS_NIC		= 1 << 3,
	NVME_CMD_EFFECTS_CCC		= 1 << 4,
	NVME_CMD_EFFECTS_CSE_MASK	= 3 << 16,
	NVME_CMD_EFFECTS_UUID_SEL	= 1 << 19,
};

struct nvme_effects_log {
	__le32 acs[256];
	__le32 iocs[256];
	__u8   resv[2048];
};

enum nvme_ana_state {
	NVME_ANA_OPTIMIZED		= 0x01,
	NVME_ANA_NONOPTIMIZED		= 0x02,
	NVME_ANA_INACCESSIBLE		= 0x03,
	NVME_ANA_PERSISTENT_LOSS	= 0x04,
	NVME_ANA_CHANGE			= 0x0f,
};

struct nvme_ana_group_desc {
	__le32	grpid;
	__le32	nnsids;
	__le64	chgcnt;
	__u8	state;
	__u8	rsvd17[15];
	__le32	nsids[];
};

/* flag for the log specific field of the ANA log */
#define NVME_ANA_LOG_RGO	(1 << 0)

struct nvme_ana_rsp_hdr {
	__le64	chgcnt;
	__le16	ngrps;
	__le16	rsvd10[3];
};

struct nvme_zone_descriptor {
	__u8		zt;
	__u8		zs;
	__u8		za;
	__u8		rsvd3[5];
	__le64		zcap;
	__le64		zslba;
	__le64		wp;
	__u8		rsvd32[32];
};

enum {
	NVME_ZONE_TYPE_SEQWRITE_REQ	= 0x2,
};

struct nvme_zone_report {
	__le64		nr_zones;
	__u8		resv8[56];
	struct nvme_zone_descriptor entries[];
};

enum {
	NVME_SMART_CRIT_SPARE		= 1 << 0,
	NVME_SMART_CRIT_TEMPERATURE	= 1 << 1,
	NVME_SMART_CRIT_RELIABILITY	= 1 << 2,
	NVME_SMART_CRIT_MEDIA		= 1 << 3,
	NVME_SMART_CRIT_VOLATILE_MEMORY	= 1 << 4,
};

enum {
	NVME_AER_ERROR			= 0,
	NVME_AER_SMART			= 1,
	NVME_AER_NOTICE			= 2,
	NVME_AER_CSS			= 6,
	NVME_AER_VS			= 7,
};

enum {
	NVME_AER_NOTICE_NS_CHANGED	= 0x00,
	NVME_AER_NOTICE_FW_ACT_STARTING = 0x01,
	NVME_AER_NOTICE_ANA		= 0x03,
	NVME_AER_NOTICE_DISC_CHANGED	= 0xf0,
};

enum {
	NVME_AEN_BIT_NS_ATTR		= 8,
	NVME_AEN_BIT_FW_ACT		= 9,
	NVME_AEN_BIT_ANA_CHANGE		= 11,
	NVME_AEN_BIT_DISC_CHANGE	= 31,
};

enum {
	NVME_AEN_CFG_NS_ATTR		= 1 << NVME_AEN_BIT_NS_ATTR,
	NVME_AEN_CFG_FW_ACT		= 1 << NVME_AEN_BIT_FW_ACT,
	NVME_AEN_CFG_ANA_CHANGE		= 1 << NVME_AEN_BIT_ANA_CHANGE,
	NVME_AEN_CFG_DISC_CHANGE	= 1 << NVME_AEN_BIT_DISC_CHANGE,
};

struct nvme_lba_range_type {
	__u8			type;
	__u8			attributes;
	__u8			rsvd2[14];
	__le64			slba;
	__le64			nlb;
	__u8			guid[16];
	__u8			rsvd48[16];
};

enum {
	NVME_LBART_TYPE_FS	= 0x01,
	NVME_LBART_TYPE_RAID	= 0x02,
	NVME_LBART_TYPE_CACHE	= 0x03,
	NVME_LBART_TYPE_SWAP	= 0x04,

	NVME_LBART_ATTRIB_TEMP	= 1 << 0,
	NVME_LBART_ATTRIB_HIDE	= 1 << 1,
};

struct nvme_reservation_status {
	__le32	gen;
	__u8	rtype;
	__u8	regctl[2];
	__u8	resv5[2];
	__u8	ptpls;
	__u8	resv10[13];
	struct {
		__le16	cntlid;
		__u8	rcsts;
		__u8	resv3[5];
		__le64	hostid;
		__le64	rkey;
	} regctl_ds[];
};

enum nvme_async_event_type {
	NVME_AER_TYPE_ERROR	= 0,
	NVME_AER_TYPE_SMART	= 1,
	NVME_AER_TYPE_NOTICE	= 2,
};

/* I/O commands */

enum nvme_opcode {
	nvme_cmd_flush		= 0x00,
	nvme_cmd_write		= 0x01,
	nvme_cmd_read		= 0x02,
	nvme_cmd_write_uncor	= 0x04,
	nvme_cmd_compare	= 0x05,
	nvme_cmd_write_zeroes	= 0x08,
	nvme_cmd_dsm		= 0x09,
	nvme_cmd_verify		= 0x0c,
	nvme_cmd_resv_register	= 0x0d,
	nvme_cmd_resv_report	= 0x0e,
	nvme_cmd_resv_acquire	= 0x11,
	nvme_cmd_resv_release	= 0x15,
	nvme_cmd_zone_mgmt_send	= 0x79,
	nvme_cmd_zone_mgmt_recv	= 0x7a,
	nvme_cmd_zone_append	= 0x7d,
};

#define nvme_opcode_name(opcode)	{ opcode, #opcode }
#define show_nvm_opcode_name(val)				\
	__print_symbolic(val,					\
		nvme_opcode_name(nvme_cmd_flush),		\
		nvme_opcode_name(nvme_cmd_write),		\
		nvme_opcode_name(nvme_cmd_read),		\
		nvme_opcode_name(nvme_cmd_write_uncor),		\
		nvme_opcode_name(nvme_cmd_compare),		\
		nvme_opcode_name(nvme_cmd_write_zeroes),	\
		nvme_opcode_name(nvme_cmd_dsm),			\
		nvme_opcode_name(nvme_cmd_resv_register),	\
		nvme_opcode_name(nvme_cmd_resv_report),		\
		nvme_opcode_name(nvme_cmd_resv_acquire),	\
		nvme_opcode_name(nvme_cmd_resv_release),	\
		nvme_opcode_name(nvme_cmd_zone_mgmt_send),	\
		nvme_opcode_name(nvme_cmd_zone_mgmt_recv),	\
		nvme_opcode_name(nvme_cmd_zone_append))



/*
 * Descriptor subtype - lower 4 bits of nvme_(keyed_)sgl_desc identifier
 *
 * @NVME_SGL_FMT_ADDRESS:     absolute address of the data block
 * @NVME_SGL_FMT_OFFSET:      relative offset of the in-capsule data block
 * @NVME_SGL_FMT_TRANSPORT_A: transport defined format, value 0xA
 * @NVME_SGL_FMT_INVALIDATE:  RDMA transport specific remote invalidation
 *                            request subtype
 */
enum {
	NVME_SGL_FMT_ADDRESS		= 0x00,
	NVME_SGL_FMT_OFFSET		= 0x01,
	NVME_SGL_FMT_TRANSPORT_A	= 0x0A,
	NVME_SGL_FMT_INVALIDATE		= 0x0f,
};

/*
 * Descriptor type - upper 4 bits of nvme_(keyed_)sgl_desc identifier
 *
 * For struct nvme_sgl_desc:
 *   @NVME_SGL_FMT_DATA_DESC:		data block descriptor
 *   @NVME_SGL_FMT_SEG_DESC:		sgl segment descriptor
 *   @NVME_SGL_FMT_LAST_SEG_DESC:	last sgl segment descriptor
 *
 * For struct nvme_keyed_sgl_desc:
 *   @NVME_KEY_SGL_FMT_DATA_DESC:	keyed data block descriptor
 *
 * Transport-specific SGL types:
 *   @NVME_TRANSPORT_SGL_DATA_DESC:	Transport SGL data dlock descriptor
 */
enum {
	NVME_SGL_FMT_DATA_DESC		= 0x00,
	NVME_SGL_FMT_SEG_DESC		= 0x02,
	NVME_SGL_FMT_LAST_SEG_DESC	= 0x03,
	NVME_KEY_SGL_FMT_DATA_DESC	= 0x04,
	NVME_TRANSPORT_SGL_DATA_DESC	= 0x05,
};

struct nvme_sgl_desc {
	__le64	addr;
	__le32	length;
	__u8	rsvd[3];
	__u8	type;
};

struct nvme_keyed_sgl_desc {
	__le64	addr;
	__u8	length[3];
	__u8	key[4];
	__u8	type;
};

union nvme_data_ptr {
	struct {
		__le64	prp1;
		__le64	prp2;
	};
	struct nvme_sgl_desc	sgl;
	struct nvme_keyed_sgl_desc ksgl;
};

/*
 * Lowest two bits of our flags field (FUSE field in the spec):
 *
 * @NVME_CMD_FUSE_FIRST:   Fused Operation, first command
 * @NVME_CMD_FUSE_SECOND:  Fused Operation, second command
 *
 * Highest two bits in our flags field (PSDT field in the spec):
 *
 * @NVME_CMD_PSDT_SGL_METABUF:	Use SGLS for this transfer,
 *	If used, MPTR contains addr of single physical buffer (byte aligned).
 * @NVME_CMD_PSDT_SGL_METASEG:	Use SGLS for this transfer,
 *	If used, MPTR contains an address of an SGL segment containing
 *	exactly 1 SGL descriptor (qword aligned).
 */
enum {
	NVME_CMD_FUSE_FIRST	= (1 << 0),
	NVME_CMD_FUSE_SECOND	= (1 << 1),

	NVME_CMD_SGL_METABUF	= (1 << 6),
	NVME_CMD_SGL_METASEG	= (1 << 7),
	NVME_CMD_SGL_ALL	= NVME_CMD_SGL_METABUF | NVME_CMD_SGL_METASEG,
};

struct nvme_common_command {
	__u8			opcode;
	__u8			flags;
	__u16			command_id;
	__le32			nsid;
	__le32			cdw2[2];
	__le64			metadata;
	union nvme_data_ptr	dptr;
	__le32			cdw10;
	__le32			cdw11;
	__le32			cdw12;
	__le32			cdw13;
	__le32			cdw14;
	__le32			cdw15;
};

struct nvme_rw_command {
	__u8			opcode;
	__u8			flags;
	__u16			command_id;
	__le32			nsid;
	__le32			cdw2;
	__le32			cdw3;
	__le64			metadata;
	union nvme_data_ptr	dptr;
	__le64			slba;
	__le16			length;
	__le16			control;
	__le32			dsmgmt;
	__le32			reftag;
	__le16			apptag;
	__le16			appmask;
};

enum {
	NVME_RW_LR			= 1 << 15,
	NVME_RW_FUA			= 1 << 14,
	NVME_RW_APPEND_PIREMAP		= 1 << 9,
	NVME_RW_DSM_FREQ_UNSPEC		= 0,
	NVME_RW_DSM_FREQ_TYPICAL	= 1,
	NVME_RW_DSM_FREQ_RARE		= 2,
	NVME_RW_DSM_FREQ_READS		= 3,
	NVME_RW_DSM_FREQ_WRITES		= 4,
	NVME_RW_DSM_FREQ_RW		= 5,
	NVME_RW_DSM_FREQ_ONCE		= 6,
	NVME_RW_DSM_FREQ_PREFETCH	= 7,
	NVME_RW_DSM_FREQ_TEMP		= 8,
	NVME_RW_DSM_LATENCY_NONE	= 0 << 4,
	NVME_RW_DSM_LATENCY_IDLE	= 1 << 4,
	NVME_RW_DSM_LATENCY_NORM	= 2 << 4,
	NVME_RW_DSM_LATENCY_LOW		= 3 << 4,
	NVME_RW_DSM_SEQ_REQ		= 1 << 6,
	NVME_RW_DSM_COMPRESSED		= 1 << 7,
	NVME_RW_PRINFO_PRCHK_REF	= 1 << 10,
	NVME_RW_PRINFO_PRCHK_APP	= 1 << 11,
	NVME_RW_PRINFO_PRCHK_GUARD	= 1 << 12,
	NVME_RW_PRINFO_PRACT		= 1 << 13,
	NVME_RW_DTYPE_STREAMS		= 1 << 4,
};

struct nvme_dsm_cmd {
	__u8			opcode;
	__u8			flags;
	__u16			command_id;
	__le32			nsid;
	__u64			rsvd2[2];
	union nvme_data_ptr	dptr;
	__le32			nr;
	__le32			attributes;
	__u32			rsvd12[4];
};

enum {
	NVME_DSMGMT_IDR		= 1 << 0,
	NVME_DSMGMT_IDW		= 1 << 1,
	NVME_DSMGMT_AD		= 1 << 2,
};

#define NVME_DSM_MAX_RANGES	256

struct nvme_dsm_range {
	__le32			cattr;
	__le32			nlb;
	__le64			slba;
};

struct nvme_write_zeroes_cmd {
	__u8			opcode;
	__u8			flags;
	__u16			command_id;
	__le32			nsid;
	__u64			rsvd2;
	__le64			metadata;
	union nvme_data_ptr	dptr;
	__le64			slba;
	__le16			length;
	__le16			control;
	__le32			dsmgmt;
	__le32			reftag;
	__le16			apptag;
	__le16			appmask;
};

enum nvme_zone_mgmt_action {
	NVME_ZONE_CLOSE		= 0x1,
	NVME_ZONE_FINISH	= 0x2,
	NVME_ZONE_OPEN		= 0x3,
	NVME_ZONE_RESET		= 0x4,
	NVME_ZONE_OFFLINE	= 0x5,
	NVME_ZONE_SET_DESC_EXT	= 0x10,
};

struct nvme_zone_mgmt_send_cmd {
	__u8			opcode;
	__u8			flags;
	__u16			command_id;
	__le32			nsid;
	__le32			cdw2[2];
	__le64			metadata;
	union nvme_data_ptr	dptr;
	__le64			slba;
	__le32			cdw12;
	__u8			zsa;
	__u8			select_all;
	__u8			rsvd13[2];
	__le32			cdw14[2];
};

struct nvme_zone_mgmt_recv_cmd {
	__u8			opcode;
	__u8			flags;
	__u16			command_id;
	__le32			nsid;
	__le64			rsvd2[2];
	union nvme_data_ptr	dptr;
	__le64			slba;
	__le32			numd;
	__u8			zra;
	__u8			zrasf;
	__u8			pr;
	__u8			rsvd13;
	__le32			cdw14[2];
};

enum {
	NVME_ZRA_ZONE_REPORT		= 0,
	NVME_ZRASF_ZONE_REPORT_ALL	= 0,
	NVME_ZRASF_ZONE_STATE_EMPTY	= 0x01,
	NVME_ZRASF_ZONE_STATE_IMP_OPEN	= 0x02,
	NVME_ZRASF_ZONE_STATE_EXP_OPEN	= 0x03,
	NVME_ZRASF_ZONE_STATE_CLOSED	= 0x04,
	NVME_ZRASF_ZONE_STATE_READONLY	= 0x05,
	NVME_ZRASF_ZONE_STATE_FULL	= 0x06,
	NVME_ZRASF_ZONE_STATE_OFFLINE	= 0x07,
	NVME_REPORT_ZONE_PARTIAL	= 1,
};

/* Features */

enum {
	NVME_TEMP_THRESH_MASK		= 0xffff,
	NVME_TEMP_THRESH_SELECT_SHIFT	= 16,
	NVME_TEMP_THRESH_TYPE_UNDER	= 0x100000,
};

struct nvme_feat_auto_pst {
	__le64 entries[32];
};

enum {
	NVME_HOST_MEM_ENABLE	= (1 << 0),
	NVME_HOST_MEM_RETURN	= (1 << 1),
};

struct nvme_feat_host_behavior {
	__u8 acre;
	__u8 etdas;
	__u8 lbafee;
	__u8 resv1[509];
};

enum {
	NVME_ENABLE_ACRE	= 1,
	NVME_ENABLE_LBAFEE	= 1,
};

/* Admin commands */

enum nvme_admin_opcode {
	nvme_admin_delete_sq		= 0x00,
	nvme_admin_create_sq		= 0x01,
	nvme_admin_get_log_page		= 0x02,
	nvme_admin_delete_cq		= 0x04,
	nvme_admin_create_cq		= 0x05,
	nvme_admin_identify		= 0x06,
	nvme_admin_abort_cmd		= 0x08,
	nvme_admin_set_features		= 0x09,
	nvme_admin_get_features		= 0x0a,
	nvme_admin_async_event		= 0x0c,
	nvme_admin_ns_mgmt		= 0x0d,
	nvme_admin_activate_fw		= 0x10,
	nvme_admin_download_fw		= 0x11,
	nvme_admin_dev_self_test	= 0x14,
	nvme_admin_ns_attach		= 0x15,
	nvme_admin_keep_alive		= 0x18,
	nvme_admin_directive_send	= 0x19,
	nvme_admin_directive_recv	= 0x1a,
	nvme_admin_virtual_mgmt		= 0x1c,
	nvme_admin_nvme_mi_send		= 0x1d,
	nvme_admin_nvme_mi_recv		= 0x1e,
	nvme_admin_dbbuf		= 0x7C,
	nvme_admin_format_nvm		= 0x80,
	nvme_admin_security_send	= 0x81,
	nvme_admin_security_recv	= 0x82,
	nvme_admin_sanitize_nvm		= 0x84,
	nvme_admin_get_lba_status	= 0x86,
	nvme_admin_vendor_start		= 0xC0,
};

#define nvme_admin_opcode_name(opcode)	{ opcode, #opcode }
#define show_admin_opcode_name(val)					\
	__print_symbolic(val,						\
		nvme_admin_opcode_name(nvme_admin_delete_sq),		\
		nvme_admin_opcode_name(nvme_admin_create_sq),		\
		nvme_admin_opcode_name(nvme_admin_get_log_page),	\
		nvme_admin_opcode_name(nvme_admin_delete_cq),		\
		nvme_admin_opcode_name(nvme_admin_create_cq),		\
		nvme_admin_opcode_name(nvme_admin_identify),		\
		nvme_admin_opcode_name(nvme_admin_abort_cmd),		\
		nvme_admin_opcode_name(nvme_admin_set_features),	\
		nvme_admin_opcode_name(nvme_admin_get_features),	\
		nvme_admin_opcode_name(nvme_admin_async_event),		\
		nvme_admin_opcode_name(nvme_admin_ns_mgmt),		\
		nvme_admin_opcode_name(nvme_admin_activate_fw),		\
		nvme_admin_opcode_name(nvme_admin_download_fw),		\
		nvme_admin_opcode_name(nvme_admin_ns_attach),		\
		nvme_admin_opcode_name(nvme_admin_keep_alive),		\
		nvme_admin_opcode_name(nvme_admin_directive_send),	\
		nvme_admin_opcode_name(nvme_admin_directive_recv),	\
		nvme_admin_opcode_name(nvme_admin_dbbuf),		\
		nvme_admin_opcode_name(nvme_admin_format_nvm),		\
		nvme_admin_opcode_name(nvme_admin_security_send),	\
		nvme_admin_opcode_name(nvme_admin_security_recv),	\
		nvme_admin_opcode_name(nvme_admin_sanitize_nvm),	\
		nvme_admin_opcode_name(nvme_admin_get_lba_status))

enum {
	NVME_QUEUE_PHYS_CONTIG	= (1 << 0),
	NVME_CQ_IRQ_ENABLED	= (1 << 1),
	NVME_SQ_PRIO_URGENT	= (0 << 1),
	NVME_SQ_PRIO_HIGH	= (1 << 1),
	NVME_SQ_PRIO_MEDIUM	= (2 << 1),
	NVME_SQ_PRIO_LOW	= (3 << 1),
	NVME_FEAT_ARBITRATION	= 0x01,
	NVME_FEAT_POWER_MGMT	= 0x02,
	NVME_FEAT_LBA_RANGE	= 0x03,
	NVME_FEAT_TEMP_THRESH	= 0x04,
	NVME_FEAT_ERR_RECOVERY	= 0x05,
	NVME_FEAT_VOLATILE_WC	= 0x06,
	NVME_FEAT_NUM_QUEUES	= 0x07,
	NVME_FEAT_IRQ_COALESCE	= 0x08,
	NVME_FEAT_IRQ_CONFIG	= 0x09,
	NVME_FEAT_WRITE_ATOMIC	= 0x0a,
	NVME_FEAT_ASYNC_EVENT	= 0x0b,
	NVME_FEAT_AUTO_PST	= 0x0c,
	NVME_FEAT_HOST_MEM_BUF	= 0x0d,
	NVME_FEAT_TIMESTAMP	= 0x0e,
	NVME_FEAT_KATO		= 0x0f,
	NVME_FEAT_HCTM		= 0x10,
	NVME_FEAT_NOPSC		= 0x11,
	NVME_FEAT_RRL		= 0x12,
	NVME_FEAT_PLM_CONFIG	= 0x13,
	NVME_FEAT_PLM_WINDOW	= 0x14,
	NVME_FEAT_HOST_BEHAVIOR	= 0x16,
	NVME_FEAT_SANITIZE	= 0x17,
	NVME_FEAT_SW_PROGRESS	= 0x80,
	NVME_FEAT_HOST_ID	= 0x81,
	NVME_FEAT_RESV_MASK	= 0x82,
	NVME_FEAT_RESV_PERSIST	= 0x83,
	NVME_FEAT_WRITE_PROTECT	= 0x84,
	NVME_FEAT_VENDOR_START	= 0xC0,
	NVME_FEAT_VENDOR_END	= 0xFF,
	NVME_LOG_ERROR		= 0x01,
	NVME_LOG_SMART		= 0x02,
	NVME_LOG_FW_SLOT	= 0x03,
	NVME_LOG_CHANGED_NS	= 0x04,
	NVME_LOG_CMD_EFFECTS	= 0x05,
	NVME_LOG_DEVICE_SELF_TEST = 0x06,
	NVME_LOG_TELEMETRY_HOST = 0x07,
	NVME_LOG_TELEMETRY_CTRL = 0x08,
	NVME_LOG_ENDURANCE_GROUP = 0x09,
	NVME_LOG_ANA		= 0x0c,
	NVME_LOG_DISC		= 0x70,
	NVME_LOG_RESERVATION	= 0x80,
	NVME_FWACT_REPL		= (0 << 3),
	NVME_FWACT_REPL_ACTV	= (1 << 3),
	NVME_FWACT_ACTV		= (2 << 3),
};

/* NVMe Namespace Write Protect State */
enum {
	NVME_NS_NO_WRITE_PROTECT = 0,
	NVME_NS_WRITE_PROTECT,
	NVME_NS_WRITE_PROTECT_POWER_CYCLE,
	NVME_NS_WRITE_PROTECT_PERMANENT,
};

#define NVME_MAX_CHANGED_NAMESPACES	1024

struct nvme_identify {
	__u8			opcode;
	__u8			flags;
	__u16			command_id;
	__le32			nsid;
	__u64			rsvd2[2];
	union nvme_data_ptr	dptr;
	__u8			cns;
	__u8			rsvd3;
	__le16			ctrlid;
	__u8			rsvd11[3];
	__u8			csi;
	__u32			rsvd12[4];
};

#define NVME_IDENTIFY_DATA_SIZE 4096

struct nvme_features {
	__u8			opcode;
	__u8			flags;
	__u16			command_id;
	__le32			nsid;
	__u64			rsvd2[2];
	union nvme_data_ptr	dptr;
	__le32			fid;
	__le32			dword11;
	__le32                  dword12;
	__le32                  dword13;
	__le32                  dword14;
	__le32                  dword15;
};

struct nvme_host_mem_buf_desc {
	__le64			addr;
	__le32			size;
	__u32			rsvd;
};

struct nvme_create_cq {
	__u8			opcode;
	__u8			flags;
	__u16			command_id;
	__u32			rsvd1[5];
	__le64			prp1;
	__u64			rsvd8;
	__le16			cqid;
	__le16			qsize;
	__le16			cq_flags;
	__le16			irq_vector;
	__u32			rsvd12[4];
};

struct nvme_create_sq {
	__u8			opcode;
	__u8			flags;
	__u16			command_id;
	__u32			rsvd1[5];
	__le64			prp1;
	__u64			rsvd8;
	__le16			sqid;
	__le16			qsize;
	__le16			sq_flags;
	__le16			cqid;
	__u32			rsvd12[4];
};

struct nvme_delete_queue {
	__u8			opcode;
	__u8			flags;
	__u16			command_id;
	__u32			rsvd1[9];
	__le16			qid;
	__u16			rsvd10;
	__u32			rsvd11[5];
};

struct nvme_abort_cmd {
	__u8			opcode;
	__u8			flags;
	__u16			command_id;
	__u32			rsvd1[9];
	__le16			sqid;
	__u16			cid;
	__u32			rsvd11[5];
};

struct nvme_download_firmware {
	__u8			opcode;
	__u8			flags;
	__u16			command_id;
	__u32			rsvd1[5];
	union nvme_data_ptr	dptr;
	__le32			numd;
	__le32			offset;
	__u32			rsvd12[4];
};

struct nvme_format_cmd {
	__u8			opcode;
	__u8			flags;
	__u16			command_id;
	__le32			nsid;
	__u64			rsvd2[4];
	__le32			cdw10;
	__u32			rsvd11[5];
};

struct nvme_get_log_page_command {
	__u8			opcode;
	__u8			flags;
	__u16			command_id;
	__le32			nsid;
	__u64			rsvd2[2];
	union nvme_data_ptr	dptr;
	__u8			lid;
	__u8			lsp; /* upper 4 bits reserved */
	__le16			numdl;
	__le16			numdu;
	__u16			rsvd11;
	union {
		struct {
			__le32 lpol;
			__le32 lpou;
		};
		__le64 lpo;
	};
	__u8			rsvd14[3];
	__u8			csi;
	__u32			rsvd15;
};

struct nvme_directive_cmd {
	__u8			opcode;
	__u8			flags;
	__u16			command_id;
	__le32			nsid;
	__u64			rsvd2[2];
	union nvme_data_ptr	dptr;
	__le32			numd;
	__u8			doper;
	__u8			dtype;
	__le16			dspec;
	__u8			endir;
	__u8			tdtype;
	__u16			rsvd15;

	__u32			rsvd16[3];
};

/*
 * Fabrics subcommands.
 */
enum nvmf_fabrics_opcode {
	nvme_fabrics_command		= 0x7f,
};

enum nvmf_capsule_command {
	nvme_fabrics_type_property_set	= 0x00,
	nvme_fabrics_type_connect	= 0x01,
	nvme_fabrics_type_property_get	= 0x04,
};

#define nvme_fabrics_type_name(type)   { type, #type }
#define show_fabrics_type_name(type)					\
	__print_symbolic(type,						\
		nvme_fabrics_type_name(nvme_fabrics_type_property_set),	\
		nvme_fabrics_type_name(nvme_fabrics_type_connect),	\
		nvme_fabrics_type_name(nvme_fabrics_type_property_get))

/*
 * If not fabrics command, fctype will be ignored.
 */
#define show_opcode_name(qid, opcode, fctype)			\
	((opcode) == nvme_fabrics_command ?			\
	 show_fabrics_type_name(fctype) :			\
	((qid) ?						\
	 show_nvm_opcode_name(opcode) :				\
	 show_admin_opcode_name(opcode)))

struct nvmf_common_command {
	__u8	opcode;
	__u8	resv1;
	__u16	command_id;
	__u8	fctype;
	__u8	resv2[35];
	__u8	ts[24];
};

/*
 * The legal cntlid range a NVMe Target will provide.
 * Note that cntlid of value 0 is considered illegal in the fabrics world.
 * Devices based on earlier specs did not have the subsystem concept;
 * therefore, those devices had their cntlid value set to 0 as a result.
 */
#define NVME_CNTLID_MIN		1
#define NVME_CNTLID_MAX		0xffef
#define NVME_CNTLID_DYNAMIC	0xffff

#define MAX_DISC_LOGS	255

/* Discovery log page entry flags (EFLAGS): */
enum {
	NVME_DISC_EFLAGS_EPCSD		= (1 << 1),
	NVME_DISC_EFLAGS_DUPRETINFO	= (1 << 0),
};

/* Discovery log page entry */
struct nvmf_disc_rsp_page_entry {
	__u8		trtype;
	__u8		adrfam;
	__u8		subtype;
	__u8		treq;
	__le16		portid;
	__le16		cntlid;
	__le16		asqsz;
	__le16		eflags;
	__u8		resv10[20];
	char		trsvcid[NVMF_TRSVCID_SIZE];
	__u8		resv64[192];
	char		subnqn[NVMF_NQN_FIELD_LEN];
	char		traddr[NVMF_TRADDR_SIZE];
	union tsas {
		char		common[NVMF_TSAS_SIZE];
		struct rdma {
			__u8	qptype;
			__u8	prtype;
			__u8	cms;
			__u8	resv3[5];
			__u16	pkey;
			__u8	resv10[246];
		} rdma;
	} tsas;
};

/* Discovery log page header */
struct nvmf_disc_rsp_page_hdr {
	__le64		genctr;
	__le64		numrec;
	__le16		recfmt;
	__u8		resv14[1006];
	struct nvmf_disc_rsp_page_entry entries[];
};

enum {
	NVME_CONNECT_DISABLE_SQFLOW	= (1 << 2),
};

struct nvmf_connect_command {
	__u8		opcode;
	__u8		resv1;
	__u16		command_id;
	__u8		fctype;
	__u8		resv2[19];
	union nvme_data_ptr dptr;
	__le16		recfmt;
	__le16		qid;
	__le16		sqsize;
	__u8		cattr;
	__u8		resv3;
	__le32		kato;
	__u8		resv4[12];
};

struct nvmf_connect_data {
	uuid_t		hostid;
	__le16		cntlid;
	char		resv4[238];
	char		subsysnqn[NVMF_NQN_FIELD_LEN];
	char		hostnqn[NVMF_NQN_FIELD_LEN];
	char		resv5[256];
};

struct nvmf_property_set_command {
	__u8		opcode;
	__u8		resv1;
	__u16		command_id;
	__u8		fctype;
	__u8		resv2[35];
	__u8		attrib;
	__u8		resv3[3];
	__le32		offset;
	__le64		value;
	__u8		resv4[8];
};

struct nvmf_property_get_command {
	__u8		opcode;
	__u8		resv1;
	__u16		command_id;
	__u8		fctype;
	__u8		resv2[35];
	__u8		attrib;
	__u8		resv3[3];
	__le32		offset;
	__u8		resv4[16];
};

struct nvme_dbbuf {
	__u8			opcode;
	__u8			flags;
	__u16			command_id;
	__u32			rsvd1[5];
	__le64			prp1;
	__le64			prp2;
	__u32			rsvd12[6];
};

struct streams_directive_params {
	__le16	msl;
	__le16	nssa;
	__le16	nsso;
	__u8	rsvd[10];
	__le32	sws;
	__le16	sgs;
	__le16	nsa;
	__le16	nso;
	__u8	rsvd2[6];
};

struct nvme_command {
	union {
		struct nvme_common_command common;
		struct nvme_rw_command rw;
		struct nvme_identify identify;
		struct nvme_features features;
		struct nvme_create_cq create_cq;
		struct nvme_create_sq create_sq;
		struct nvme_delete_queue delete_queue;
		struct nvme_download_firmware dlfw;
		struct nvme_format_cmd format;
		struct nvme_dsm_cmd dsm;
		struct nvme_write_zeroes_cmd write_zeroes;
		struct nvme_zone_mgmt_send_cmd zms;
		struct nvme_zone_mgmt_recv_cmd zmr;
		struct nvme_abort_cmd abort;
		struct nvme_get_log_page_command get_log_page;
		struct nvmf_common_command fabrics;
		struct nvmf_connect_command connect;
		struct nvmf_property_set_command prop_set;
		struct nvmf_property_get_command prop_get;
		struct nvme_dbbuf dbbuf;
		struct nvme_directive_cmd directive;
	};
};

static inline bool nvme_is_fabrics(struct nvme_command *cmd)
{
	return cmd->common.opcode == nvme_fabrics_command;
}

struct nvme_error_slot {
	__le64		error_count;
	__le16		sqid;
	__le16		cmdid;
	__le16		status_field;
	__le16		param_error_location;
	__le64		lba;
	__le32		nsid;
	__u8		vs;
	__u8		resv[3];
	__le64		cs;
	__u8		resv2[24];
};

static inline bool nvme_is_write(struct nvme_command *cmd)
{
	/*
	 * What a mess...
	 *
	 * Why can't we simply have a Fabrics In and Fabrics out command?
	 */
	if (unlikely(nvme_is_fabrics(cmd)))
		return cmd->fabrics.fctype & 1;
	return cmd->common.opcode & 1;
}

enum {
	/*
	 * Generic Command Status:
	 */
	NVME_SC_SUCCESS			= 0x0,
	NVME_SC_INVALID_OPCODE		= 0x1,
	NVME_SC_INVALID_FIELD		= 0x2,
	NVME_SC_CMDID_CONFLICT		= 0x3,
	NVME_SC_DATA_XFER_ERROR		= 0x4,
	NVME_SC_POWER_LOSS		= 0x5,
	NVME_SC_INTERNAL		= 0x6,
	NVME_SC_ABORT_REQ		= 0x7,
	NVME_SC_ABORT_QUEUE		= 0x8,
	NVME_SC_FUSED_FAIL		= 0x9,
	NVME_SC_FUSED_MISSING		= 0xa,
	NVME_SC_INVALID_NS		= 0xb,
	NVME_SC_CMD_SEQ_ERROR		= 0xc,
	NVME_SC_SGL_INVALID_LAST	= 0xd,
	NVME_SC_SGL_INVALID_COUNT	= 0xe,
	NVME_SC_SGL_INVALID_DATA	= 0xf,
	NVME_SC_SGL_INVALID_METADATA	= 0x10,
	NVME_SC_SGL_INVALID_TYPE	= 0x11,
	NVME_SC_CMB_INVALID_USE		= 0x12,
	NVME_SC_PRP_INVALID_OFFSET	= 0x13,
	NVME_SC_ATOMIC_WU_EXCEEDED	= 0x14,
	NVME_SC_OP_DENIED		= 0x15,
	NVME_SC_SGL_INVALID_OFFSET	= 0x16,
	NVME_SC_RESERVED		= 0x17,
	NVME_SC_HOST_ID_INCONSIST	= 0x18,
	NVME_SC_KA_TIMEOUT_EXPIRED	= 0x19,
	NVME_SC_KA_TIMEOUT_INVALID	= 0x1A,
	NVME_SC_ABORTED_PREEMPT_ABORT	= 0x1B,
	NVME_SC_SANITIZE_FAILED		= 0x1C,
	NVME_SC_SANITIZE_IN_PROGRESS	= 0x1D,
	NVME_SC_SGL_INVALID_GRANULARITY	= 0x1E,
	NVME_SC_CMD_NOT_SUP_CMB_QUEUE	= 0x1F,
	NVME_SC_NS_WRITE_PROTECTED	= 0x20,
	NVME_SC_CMD_INTERRUPTED		= 0x21,
	NVME_SC_TRANSIENT_TR_ERR	= 0x22,
	NVME_SC_ADMIN_COMMAND_MEDIA_NOT_READY = 0x24,
	NVME_SC_INVALID_IO_CMD_SET	= 0x2C,

	NVME_SC_LBA_RANGE		= 0x80,
	NVME_SC_CAP_EXCEEDED		= 0x81,
	NVME_SC_NS_NOT_READY		= 0x82,
	NVME_SC_RESERVATION_CONFLICT	= 0x83,
	NVME_SC_FORMAT_IN_PROGRESS	= 0x84,

	/*
	 * Command Specific Status:
	 */
	NVME_SC_CQ_INVALID		= 0x100,
	NVME_SC_QID_INVALID		= 0x101,
	NVME_SC_QUEUE_SIZE		= 0x102,
	NVME_SC_ABORT_LIMIT		= 0x103,
	NVME_SC_ABORT_MISSING		= 0x104,
	NVME_SC_ASYNC_LIMIT		= 0x105,
	NVME_SC_FIRMWARE_SLOT		= 0x106,
	NVME_SC_FIRMWARE_IMAGE		= 0x107,
	NVME_SC_INVALID_VECTOR		= 0x108,
	NVME_SC_INVALID_LOG_PAGE	= 0x109,
	NVME_SC_INVALID_FORMAT		= 0x10a,
	NVME_SC_FW_NEEDS_CONV_RESET	= 0x10b,
	NVME_SC_INVALID_QUEUE		= 0x10c,
	NVME_SC_FEATURE_NOT_SAVEABLE	= 0x10d,
	NVME_SC_FEATURE_NOT_CHANGEABLE	= 0x10e,
	NVME_SC_FEATURE_NOT_PER_NS	= 0x10f,
	NVME_SC_FW_NEEDS_SUBSYS_RESET	= 0x110,
	NVME_SC_FW_NEEDS_RESET		= 0x111,
	NVME_SC_FW_NEEDS_MAX_TIME	= 0x112,
	NVME_SC_FW_ACTIVATE_PROHIBITED	= 0x113,
	NVME_SC_OVERLAPPING_RANGE	= 0x114,
	NVME_SC_NS_INSUFFICIENT_CAP	= 0x115,
	NVME_SC_NS_ID_UNAVAILABLE	= 0x116,
	NVME_SC_NS_ALREADY_ATTACHED	= 0x118,
	NVME_SC_NS_IS_PRIVATE		= 0x119,
	NVME_SC_NS_NOT_ATTACHED		= 0x11a,
	NVME_SC_THIN_PROV_NOT_SUPP	= 0x11b,
	NVME_SC_CTRL_LIST_INVALID	= 0x11c,
	NVME_SC_SELT_TEST_IN_PROGRESS	= 0x11d,
	NVME_SC_BP_WRITE_PROHIBITED	= 0x11e,
	NVME_SC_CTRL_ID_INVALID		= 0x11f,
	NVME_SC_SEC_CTRL_STATE_INVALID	= 0x120,
	NVME_SC_CTRL_RES_NUM_INVALID	= 0x121,
	NVME_SC_RES_ID_INVALID		= 0x122,
	NVME_SC_PMR_SAN_PROHIBITED	= 0x123,
	NVME_SC_ANA_GROUP_ID_INVALID	= 0x124,
	NVME_SC_ANA_ATTACH_FAILED	= 0x125,

	/*
	 * I/O Command Set Specific - NVM commands:
	 */
	NVME_SC_BAD_ATTRIBUTES		= 0x180,
	NVME_SC_INVALID_PI		= 0x181,
	NVME_SC_READ_ONLY		= 0x182,
	NVME_SC_ONCS_NOT_SUPPORTED	= 0x183,

	/*
	 * I/O Command Set Specific - Fabrics commands:
	 */
	NVME_SC_CONNECT_FORMAT		= 0x180,
	NVME_SC_CONNECT_CTRL_BUSY	= 0x181,
	NVME_SC_CONNECT_INVALID_PARAM	= 0x182,
	NVME_SC_CONNECT_RESTART_DISC	= 0x183,
	NVME_SC_CONNECT_INVALID_HOST	= 0x184,

	NVME_SC_DISCOVERY_RESTART	= 0x190,
	NVME_SC_AUTH_REQUIRED		= 0x191,

	/*
	 * I/O Command Set Specific - Zoned commands:
	 */
	NVME_SC_ZONE_BOUNDARY_ERROR	= 0x1b8,
	NVME_SC_ZONE_FULL		= 0x1b9,
	NVME_SC_ZONE_READ_ONLY		= 0x1ba,
	NVME_SC_ZONE_OFFLINE		= 0x1bb,
	NVME_SC_ZONE_INVALID_WRITE	= 0x1bc,
	NVME_SC_ZONE_TOO_MANY_ACTIVE	= 0x1bd,
	NVME_SC_ZONE_TOO_MANY_OPEN	= 0x1be,
	NVME_SC_ZONE_INVALID_TRANSITION	= 0x1bf,

	/*
	 * Media and Data Integrity Errors:
	 */
	NVME_SC_WRITE_FAULT		= 0x280,
	NVME_SC_READ_ERROR		= 0x281,
	NVME_SC_GUARD_CHECK		= 0x282,
	NVME_SC_APPTAG_CHECK		= 0x283,
	NVME_SC_REFTAG_CHECK		= 0x284,
	NVME_SC_COMPARE_FAILED		= 0x285,
	NVME_SC_ACCESS_DENIED		= 0x286,
	NVME_SC_UNWRITTEN_BLOCK		= 0x287,

	/*
	 * Path-related Errors:
	 */
	NVME_SC_INTERNAL_PATH_ERROR	= 0x300,
	NVME_SC_ANA_PERSISTENT_LOSS	= 0x301,
	NVME_SC_ANA_INACCESSIBLE	= 0x302,
	NVME_SC_ANA_TRANSITION		= 0x303,
	NVME_SC_CTRL_PATH_ERROR		= 0x360,
	NVME_SC_HOST_PATH_ERROR		= 0x370,
	NVME_SC_HOST_ABORTED_CMD	= 0x371,

	NVME_SC_CRD			= 0x1800,
	NVME_SC_MORE			= 0x2000,
	NVME_SC_DNR			= 0x4000,
};

struct nvme_completion {
	/*
	 * Used by Admin and Fabrics commands to return data:
	 */
	union nvme_result {
		__le16	u16;
		__le32	u32;
		__le64	u64;
	} result;
	__le16	sq_head;	/* how much of this queue may be reclaimed */
	__le16	sq_id;		/* submission queue that generated this entry */
	__u16	command_id;	/* of the command which completed */
	__le16	status;		/* did the command fail, and if so, why? */
};

#define NVME_VS(major, minor, tertiary) \
	(((major) << 16) | ((minor) << 8) | (tertiary))

#define NVME_MAJOR(ver)		((ver) >> 16)
#define NVME_MINOR(ver)		(((ver) >> 8) & 0xff)
#define NVME_TERTIARY(ver)	((ver) & 0xff)

#endif /* _LINUX_NVME_H */<|MERGE_RESOLUTION|>--- conflicted
+++ resolved
@@ -558,13 +558,10 @@
 };
 
 enum {
-<<<<<<< HEAD
-=======
 	NVME_NSTAT_NRDY		= 1 << 0,
 };
 
 enum {
->>>>>>> 88084a3d
 	NVME_NVM_NS_16B_GUARD	= 0,
 	NVME_NVM_NS_32B_GUARD	= 1,
 	NVME_NVM_NS_64B_GUARD	= 2,
