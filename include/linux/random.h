--- conflicted
+++ resolved
@@ -103,23 +103,6 @@
 #ifdef CONFIG_ARCH_RANDOM
 # include <asm/archrandom.h>
 #else
-<<<<<<< HEAD
-static inline bool __must_check arch_get_random_long(unsigned long *v)
-{
-	return false;
-}
-static inline bool __must_check arch_get_random_int(unsigned int *v)
-{
-	return false;
-}
-static inline bool __must_check arch_get_random_seed_long(unsigned long *v)
-{
-	return false;
-}
-static inline bool __must_check arch_get_random_seed_int(unsigned int *v)
-{
-	return false;
-=======
 static inline bool __must_check arch_get_random_long(unsigned long *v) { return false; }
 static inline bool __must_check arch_get_random_int(unsigned int *v) { return false; }
 static inline bool __must_check arch_get_random_seed_long(unsigned long *v) { return false; }
@@ -143,7 +126,6 @@
 {
 	WARN_ON(system_state != SYSTEM_BOOTING);
 	return arch_get_random_long(v);
->>>>>>> f0c280af
 }
 #endif
 
