--- conflicted
+++ resolved
@@ -37,19 +37,6 @@
 
 
 #ifndef arch_crash_handle_hotplug_event
-<<<<<<< HEAD
-static inline void arch_crash_handle_hotplug_event(struct kimage *image) { }
-#endif
-
-int crash_check_update_elfcorehdr(void);
-
-#ifndef crash_hotplug_cpu_support
-static inline int crash_hotplug_cpu_support(void) { return 0; }
-#endif
-
-#ifndef crash_hotplug_memory_support
-static inline int crash_hotplug_memory_support(void) { return 0; }
-=======
 static inline void arch_crash_handle_hotplug_event(struct kimage *image, void *arg) { }
 #endif
 
@@ -60,7 +47,6 @@
 {
 	return 0;
 }
->>>>>>> 0c383648
 #endif
 
 #ifndef crash_get_elfcorehdr_size
