/* SPDX-License-Identifier: GPL-2.0 */
/*
 * fs-verity: read-only file-based authenticity protection
 *
 * This header declares the interface between the fs/verity/ support layer and
 * filesystems that support fs-verity.
 *
 * Copyright 2019 Google LLC
 */

#ifndef _LINUX_FSVERITY_H
#define _LINUX_FSVERITY_H

#include <linux/fs.h>
#include <linux/mm.h>
#include <crypto/hash_info.h>
#include <crypto/sha2.h>
#include <uapi/linux/fsverity.h>

/*
 * Largest digest size among all hash algorithms supported by fs-verity.
 * Currently assumed to be <= size of fsverity_descriptor::root_hash.
 */
#define FS_VERITY_MAX_DIGEST_SIZE	SHA512_DIGEST_SIZE

/* Arbitrary limit to bound the kmalloc() size.  Can be changed. */
#define FS_VERITY_MAX_DESCRIPTOR_SIZE	16384

/* Verity operations for filesystems */
struct fsverity_operations {

	/**
	 * Begin enabling verity on the given file.
	 *
	 * @filp: a readonly file descriptor for the file
	 *
	 * The filesystem must do any needed filesystem-specific preparations
	 * for enabling verity, e.g. evicting inline data.  It also must return
	 * -EBUSY if verity is already being enabled on the given file.
	 *
	 * i_rwsem is held for write.
	 *
	 * Return: 0 on success, -errno on failure
	 */
	int (*begin_enable_verity)(struct file *filp);

	/**
	 * End enabling verity on the given file.
	 *
	 * @filp: a readonly file descriptor for the file
	 * @desc: the verity descriptor to write, or NULL on failure
	 * @desc_size: size of verity descriptor, or 0 on failure
	 * @merkle_tree_size: total bytes the Merkle tree took up
	 *
	 * If desc == NULL, then enabling verity failed and the filesystem only
	 * must do any necessary cleanups.  Else, it must also store the given
	 * verity descriptor to a fs-specific location associated with the inode
	 * and do any fs-specific actions needed to mark the inode as a verity
	 * inode, e.g. setting a bit in the on-disk inode.  The filesystem is
	 * also responsible for setting the S_VERITY flag in the VFS inode.
	 *
	 * i_rwsem is held for write, but it may have been dropped between
	 * ->begin_enable_verity() and ->end_enable_verity().
	 *
	 * Return: 0 on success, -errno on failure
	 */
	int (*end_enable_verity)(struct file *filp, const void *desc,
				 size_t desc_size, u64 merkle_tree_size);

	/**
	 * Get the verity descriptor of the given inode.
	 *
	 * @inode: an inode with the S_VERITY flag set
	 * @buf: buffer in which to place the verity descriptor
	 * @bufsize: size of @buf, or 0 to retrieve the size only
	 *
	 * If bufsize == 0, then the size of the verity descriptor is returned.
	 * Otherwise the verity descriptor is written to 'buf' and its actual
	 * size is returned; -ERANGE is returned if it's too large.  This may be
	 * called by multiple processes concurrently on the same inode.
	 *
	 * Return: the size on success, -errno on failure
	 */
	int (*get_verity_descriptor)(struct inode *inode, void *buf,
				     size_t bufsize);

	/**
	 * Read a Merkle tree page of the given inode.
	 *
	 * @inode: the inode
	 * @index: 0-based index of the page within the Merkle tree
	 * @num_ra_pages: The number of Merkle tree pages that should be
	 *		  prefetched starting at @index if the page at @index
	 *		  isn't already cached.  Implementations may ignore this
	 *		  argument; it's only a performance optimization.
	 *
	 * This can be called at any time on an open verity file.  It may be
	 * called by multiple processes concurrently, even with the same page.
	 *
	 * Note that this must retrieve a *page*, not necessarily a *block*.
	 *
	 * Return: the page on success, ERR_PTR() on failure
	 */
	struct page *(*read_merkle_tree_page)(struct inode *inode,
					      pgoff_t index,
					      unsigned long num_ra_pages);

	/**
	 * Write a Merkle tree block to the given inode.
	 *
	 * @inode: the inode for which the Merkle tree is being built
	 * @buf: the Merkle tree block to write
	 * @pos: the position of the block in the Merkle tree (in bytes)
	 * @size: the Merkle tree block size (in bytes)
	 *
	 * This is only called between ->begin_enable_verity() and
	 * ->end_enable_verity().
	 *
	 * Return: 0 on success, -errno on failure
	 */
	int (*write_merkle_tree_block)(struct inode *inode, const void *buf,
				       u64 pos, unsigned int size);
};

#ifdef CONFIG_FS_VERITY

static inline struct fsverity_info *fsverity_get_info(const struct inode *inode)
{
	/*
	 * Pairs with the cmpxchg_release() in fsverity_set_info().
	 * I.e., another task may publish ->i_verity_info concurrently,
	 * executing a RELEASE barrier.  We need to use smp_load_acquire() here
	 * to safely ACQUIRE the memory the other task published.
	 */
	return smp_load_acquire(&inode->i_verity_info);
}

/* enable.c */

int fsverity_ioctl_enable(struct file *filp, const void __user *arg);

/* measure.c */

int fsverity_ioctl_measure(struct file *filp, void __user *arg);
int fsverity_get_digest(struct inode *inode,
			u8 digest[FS_VERITY_MAX_DIGEST_SIZE],
			enum hash_algo *alg);

/* open.c */

int __fsverity_file_open(struct inode *inode, struct file *filp);
int __fsverity_prepare_setattr(struct dentry *dentry, struct iattr *attr);
void __fsverity_cleanup_inode(struct inode *inode);

/**
 * fsverity_cleanup_inode() - free the inode's verity info, if present
 * @inode: an inode being evicted
 *
 * Filesystems must call this on inode eviction to free ->i_verity_info.
 */
static inline void fsverity_cleanup_inode(struct inode *inode)
{
	if (inode->i_verity_info)
		__fsverity_cleanup_inode(inode);
}

/* read_metadata.c */

int fsverity_ioctl_read_metadata(struct file *filp, const void __user *uarg);

/* verify.c */

bool fsverity_verify_blocks(struct folio *folio, size_t len, size_t offset);
void fsverity_verify_bio(struct bio *bio);
void fsverity_enqueue_verify_work(struct work_struct *work);

#else /* !CONFIG_FS_VERITY */

static inline struct fsverity_info *fsverity_get_info(const struct inode *inode)
{
	return NULL;
}

/* enable.c */

static inline int fsverity_ioctl_enable(struct file *filp,
					const void __user *arg)
{
	return -EOPNOTSUPP;
}

/* measure.c */

static inline int fsverity_ioctl_measure(struct file *filp, void __user *arg)
{
	return -EOPNOTSUPP;
}

static inline int fsverity_get_digest(struct inode *inode,
				      u8 digest[FS_VERITY_MAX_DIGEST_SIZE],
				      enum hash_algo *alg)
{
	return -EOPNOTSUPP;
}

/* open.c */

static inline int __fsverity_file_open(struct inode *inode, struct file *filp)
{
	return -EOPNOTSUPP;
}

static inline int __fsverity_prepare_setattr(struct dentry *dentry,
					     struct iattr *attr)
{
	return -EOPNOTSUPP;
}

static inline void fsverity_cleanup_inode(struct inode *inode)
{
}

/* read_metadata.c */

static inline int fsverity_ioctl_read_metadata(struct file *filp,
					       const void __user *uarg)
{
	return -EOPNOTSUPP;
}

/* verify.c */

static inline bool fsverity_verify_blocks(struct folio *folio, size_t len,
					  size_t offset)
{
	WARN_ON(1);
	return false;
}

static inline void fsverity_verify_bio(struct bio *bio)
{
	WARN_ON(1);
}

static inline void fsverity_enqueue_verify_work(struct work_struct *work)
{
	WARN_ON(1);
}

#endif	/* !CONFIG_FS_VERITY */

static inline bool fsverity_verify_folio(struct folio *folio)
{
	return fsverity_verify_blocks(folio, folio_size(folio), 0);
}

static inline bool fsverity_verify_page(struct page *page)
{
	return fsverity_verify_blocks(page_folio(page), PAGE_SIZE, 0);
}

/**
 * fsverity_active() - do reads from the inode need to go through fs-verity?
 * @inode: inode to check
 *
 * This checks whether ->i_verity_info has been set.
 *
 * Filesystems call this from ->readahead() to check whether the pages need to
 * be verified or not.  Don't use IS_VERITY() for this purpose; it's subject to
 * a race condition where the file is being read concurrently with
 * FS_IOC_ENABLE_VERITY completing.  (S_VERITY is set before ->i_verity_info.)
 *
 * Return: true if reads need to go through fs-verity, otherwise false
 */
static inline bool fsverity_active(const struct inode *inode)
{
	return fsverity_get_info(inode) != NULL;
}

<<<<<<< HEAD
#ifdef CONFIG_FS_VERITY_BUILTIN_SIGNATURES
int __fsverity_verify_signature(const struct inode *inode, const u8 *signature,
				size_t sig_size, const u8 *file_digest,
				unsigned int digest_algorithm);
#else /* !CONFIG_FS_VERITY_BUILTIN_SIGNATURES */
static inline int __fsverity_verify_signature(const struct inode *inode,
				const u8 *signature, size_t sig_size,
				const u8 *file_digest,
				unsigned int digest_algorithm)
{
	return 0;
}
#endif /* !CONFIG_FS_VERITY_BUILTIN_SIGNATURES */
=======
/**
 * fsverity_file_open() - prepare to open a verity file
 * @inode: the inode being opened
 * @filp: the struct file being set up
 *
 * When opening a verity file, deny the open if it is for writing.  Otherwise,
 * set up the inode's ->i_verity_info if not already done.
 *
 * When combined with fscrypt, this must be called after fscrypt_file_open().
 * Otherwise, we won't have the key set up to decrypt the verity metadata.
 *
 * Return: 0 on success, -errno on failure
 */
static inline int fsverity_file_open(struct inode *inode, struct file *filp)
{
	if (IS_VERITY(inode))
		return __fsverity_file_open(inode, filp);
	return 0;
}

/**
 * fsverity_prepare_setattr() - prepare to change a verity inode's attributes
 * @dentry: dentry through which the inode is being changed
 * @attr: attributes to change
 *
 * Verity files are immutable, so deny truncates.  This isn't covered by the
 * open-time check because sys_truncate() takes a path, not a file descriptor.
 *
 * Return: 0 on success, -errno on failure
 */
static inline int fsverity_prepare_setattr(struct dentry *dentry,
					   struct iattr *attr)
{
	if (IS_VERITY(d_inode(dentry)))
		return __fsverity_prepare_setattr(dentry, attr);
	return 0;
}
>>>>>>> 8ad9dfcf

#endif	/* _LINUX_FSVERITY_H */<|MERGE_RESOLUTION|>--- conflicted
+++ resolved
@@ -277,7 +277,6 @@
 	return fsverity_get_info(inode) != NULL;
 }
 
-<<<<<<< HEAD
 #ifdef CONFIG_FS_VERITY_BUILTIN_SIGNATURES
 int __fsverity_verify_signature(const struct inode *inode, const u8 *signature,
 				size_t sig_size, const u8 *file_digest,
@@ -291,7 +290,7 @@
 	return 0;
 }
 #endif /* !CONFIG_FS_VERITY_BUILTIN_SIGNATURES */
-=======
+
 /**
  * fsverity_file_open() - prepare to open a verity file
  * @inode: the inode being opened
@@ -329,6 +328,5 @@
 		return __fsverity_prepare_setattr(dentry, attr);
 	return 0;
 }
->>>>>>> 8ad9dfcf
 
 #endif	/* _LINUX_FSVERITY_H */