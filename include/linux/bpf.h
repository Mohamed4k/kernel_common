--- conflicted
+++ resolved
@@ -67,14 +67,10 @@
 	struct user_struct *user ____cacheline_aligned;
 	atomic_t refcnt;
 	atomic_t usercnt;
-<<<<<<< HEAD
-	struct bpf_map *inner_map_meta;
+	struct work_struct work;
 #ifdef CONFIG_SECURITY
 	void *security;
 #endif
-=======
-	struct work_struct work;
->>>>>>> 6c700766
 };
 
 /* function argument constraints */
