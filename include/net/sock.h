/* SPDX-License-Identifier: GPL-2.0-or-later */
/*
 * INET		An implementation of the TCP/IP protocol suite for the LINUX
 *		operating system.  INET is implemented using the  BSD Socket
 *		interface as the means of communication with the user level.
 *
 *		Definitions for the AF_INET socket handler.
 *
 * Version:	@(#)sock.h	1.0.4	05/13/93
 *
 * Authors:	Ross Biro
 *		Fred N. van Kempen, <waltje@uWalt.NL.Mugnet.ORG>
 *		Corey Minyard <wf-rch!minyard@relay.EU.net>
 *		Florian La Roche <flla@stud.uni-sb.de>
 *
 * Fixes:
 *		Alan Cox	:	Volatiles in skbuff pointers. See
 *					skbuff comments. May be overdone,
 *					better to prove they can be removed
 *					than the reverse.
 *		Alan Cox	:	Added a zapped field for tcp to note
 *					a socket is reset and must stay shut up
 *		Alan Cox	:	New fields for options
 *	Pauline Middelink	:	identd support
 *		Alan Cox	:	Eliminate low level recv/recvfrom
 *		David S. Miller	:	New socket lookup architecture.
 *              Steve Whitehouse:       Default routines for sock_ops
 *              Arnaldo C. Melo :	removed net_pinfo, tp_pinfo and made
 *              			protinfo be just a void pointer, as the
 *              			protocol specific parts were moved to
 *              			respective headers and ipv4/v6, etc now
 *              			use private slabcaches for its socks
 *              Pedro Hortas	:	New flags field for socket options
 */
#ifndef _SOCK_H
#define _SOCK_H

#include <linux/hardirq.h>
#include <linux/kernel.h>
#include <linux/list.h>
#include <linux/list_nulls.h>
#include <linux/timer.h>
#include <linux/cache.h>
#include <linux/bitops.h>
#include <linux/lockdep.h>
#include <linux/netdevice.h>
#include <linux/skbuff.h>	/* struct sk_buff */
#include <linux/mm.h>
#include <linux/security.h>
#include <linux/slab.h>
#include <linux/uaccess.h>
#include <linux/page_counter.h>
#include <linux/memcontrol.h>
#include <linux/static_key.h>
#include <linux/sched.h>
#include <linux/wait.h>
#include <linux/cgroup-defs.h>
#include <linux/rbtree.h>
#include <linux/filter.h>
#include <linux/rculist_nulls.h>
#include <linux/poll.h>

#include <linux/atomic.h>
#include <linux/refcount.h>
#include <net/dst.h>
#include <net/checksum.h>
#include <net/tcp_states.h>
#include <linux/net_tstamp.h>
#include <net/smc.h>
#include <net/l3mdev.h>
#include <linux/android_kabi.h>
#include <linux/android_vendor.h>

/*
 * This structure really needs to be cleaned up.
 * Most of it is for TCP, and not used by any of
 * the other protocols.
 */

/* Define this to get the SOCK_DBG debugging facility. */
#define SOCK_DEBUGGING
#ifdef SOCK_DEBUGGING
#define SOCK_DEBUG(sk, msg...) do { if ((sk) && sock_flag((sk), SOCK_DBG)) \
					printk(KERN_DEBUG msg); } while (0)
#else
/* Validate arguments and do nothing */
static inline __printf(2, 3)
void SOCK_DEBUG(const struct sock *sk, const char *msg, ...)
{
}
#endif

/* This is the per-socket lock.  The spinlock provides a synchronization
 * between user contexts and software interrupt processing, whereas the
 * mini-semaphore synchronizes multiple users amongst themselves.
 */
typedef struct {
	spinlock_t		slock;
	int			owned;
	wait_queue_head_t	wq;
	/*
	 * We express the mutex-alike socket_lock semantics
	 * to the lock validator by explicitly managing
	 * the slock as a lock variant (in addition to
	 * the slock itself):
	 */
#ifdef CONFIG_DEBUG_LOCK_ALLOC
	struct lockdep_map dep_map;
#endif
} socket_lock_t;

struct sock;
struct proto;
struct net;

typedef __u32 __bitwise __portpair;
typedef __u64 __bitwise __addrpair;

/**
 *	struct sock_common - minimal network layer representation of sockets
 *	@skc_daddr: Foreign IPv4 addr
 *	@skc_rcv_saddr: Bound local IPv4 addr
 *	@skc_hash: hash value used with various protocol lookup tables
 *	@skc_u16hashes: two u16 hash values used by UDP lookup tables
 *	@skc_dport: placeholder for inet_dport/tw_dport
 *	@skc_num: placeholder for inet_num/tw_num
 *	@skc_family: network address family
 *	@skc_state: Connection state
 *	@skc_reuse: %SO_REUSEADDR setting
 *	@skc_reuseport: %SO_REUSEPORT setting
 *	@skc_bound_dev_if: bound device index if != 0
 *	@skc_bind_node: bind hash linkage for various protocol lookup tables
 *	@skc_portaddr_node: second hash linkage for UDP/UDP-Lite protocol
 *	@skc_prot: protocol handlers inside a network family
 *	@skc_net: reference to the network namespace of this socket
 *	@skc_node: main hash linkage for various protocol lookup tables
 *	@skc_nulls_node: main hash linkage for TCP/UDP/UDP-Lite protocol
 *	@skc_tx_queue_mapping: tx queue number for this connection
 *	@skc_rx_queue_mapping: rx queue number for this connection
 *	@skc_flags: place holder for sk_flags
 *		%SO_LINGER (l_onoff), %SO_BROADCAST, %SO_KEEPALIVE,
 *		%SO_OOBINLINE settings, %SO_TIMESTAMPING settings
 *	@skc_incoming_cpu: record/match cpu processing incoming packets
 *	@skc_refcnt: reference count
 *
 *	This is the minimal network layer representation of sockets, the header
 *	for struct sock and struct inet_timewait_sock.
 */
struct sock_common {
	/* skc_daddr and skc_rcv_saddr must be grouped on a 8 bytes aligned
	 * address on 64bit arches : cf INET_MATCH()
	 */
	union {
		__addrpair	skc_addrpair;
		struct {
			__be32	skc_daddr;
			__be32	skc_rcv_saddr;
		};
	};
	union  {
		unsigned int	skc_hash;
		__u16		skc_u16hashes[2];
	};
	/* skc_dport && skc_num must be grouped as well */
	union {
		__portpair	skc_portpair;
		struct {
			__be16	skc_dport;
			__u16	skc_num;
		};
	};

	unsigned short		skc_family;
	volatile unsigned char	skc_state;
	unsigned char		skc_reuse:4;
	unsigned char		skc_reuseport:1;
	unsigned char		skc_ipv6only:1;
	unsigned char		skc_net_refcnt:1;
	int			skc_bound_dev_if;
	union {
		struct hlist_node	skc_bind_node;
		struct hlist_node	skc_portaddr_node;
	};
	struct proto		*skc_prot;
	possible_net_t		skc_net;

#if IS_ENABLED(CONFIG_IPV6)
	struct in6_addr		skc_v6_daddr;
	struct in6_addr		skc_v6_rcv_saddr;
#endif

	atomic64_t		skc_cookie;

	/* following fields are padding to force
	 * offset(struct sock, sk_refcnt) == 128 on 64bit arches
	 * assuming IPV6 is enabled. We use this padding differently
	 * for different kind of 'sockets'
	 */
	union {
		unsigned long	skc_flags;
		struct sock	*skc_listener; /* request_sock */
		struct inet_timewait_death_row *skc_tw_dr; /* inet_timewait_sock */
	};
	/*
	 * fields between dontcopy_begin/dontcopy_end
	 * are not copied in sock_copy()
	 */
	/* private: */
	int			skc_dontcopy_begin[0];
	/* public: */
	union {
		struct hlist_node	skc_node;
		struct hlist_nulls_node skc_nulls_node;
	};
	unsigned short		skc_tx_queue_mapping;
#ifdef CONFIG_XPS
	unsigned short		skc_rx_queue_mapping;
#endif
	union {
		int		skc_incoming_cpu;
		u32		skc_rcv_wnd;
		u32		skc_tw_rcv_nxt; /* struct tcp_timewait_sock  */
	};

	refcount_t		skc_refcnt;
	/* private: */
	int                     skc_dontcopy_end[0];
	union {
		u32		skc_rxhash;
		u32		skc_window_clamp;
		u32		skc_tw_snd_nxt; /* struct tcp_timewait_sock */
	};
	/* public: */
};

struct bpf_sk_storage;

/**
  *	struct sock - network layer representation of sockets
  *	@__sk_common: shared layout with inet_timewait_sock
  *	@sk_shutdown: mask of %SEND_SHUTDOWN and/or %RCV_SHUTDOWN
  *	@sk_userlocks: %SO_SNDBUF and %SO_RCVBUF settings
  *	@sk_lock:	synchronizer
  *	@sk_kern_sock: True if sock is using kernel lock classes
  *	@sk_rcvbuf: size of receive buffer in bytes
  *	@sk_wq: sock wait queue and async head
  *	@sk_rx_dst: receive input route used by early demux
  *	@sk_dst_cache: destination cache
  *	@sk_dst_pending_confirm: need to confirm neighbour
  *	@sk_policy: flow policy
  *	@sk_receive_queue: incoming packets
  *	@sk_wmem_alloc: transmit queue bytes committed
  *	@sk_tsq_flags: TCP Small Queues flags
  *	@sk_write_queue: Packet sending queue
  *	@sk_omem_alloc: "o" is "option" or "other"
  *	@sk_wmem_queued: persistent queue size
  *	@sk_forward_alloc: space allocated forward
  *	@sk_napi_id: id of the last napi context to receive data for sk
  *	@sk_ll_usec: usecs to busypoll when there is no data
  *	@sk_allocation: allocation mode
  *	@sk_pacing_rate: Pacing rate (if supported by transport/packet scheduler)
  *	@sk_pacing_status: Pacing status (requested, handled by sch_fq)
  *	@sk_max_pacing_rate: Maximum pacing rate (%SO_MAX_PACING_RATE)
  *	@sk_sndbuf: size of send buffer in bytes
  *	@__sk_flags_offset: empty field used to determine location of bitfield
  *	@sk_padding: unused element for alignment
  *	@sk_no_check_tx: %SO_NO_CHECK setting, set checksum in TX packets
  *	@sk_no_check_rx: allow zero checksum in RX packets
  *	@sk_route_caps: route capabilities (e.g. %NETIF_F_TSO)
  *	@sk_route_nocaps: forbidden route capabilities (e.g NETIF_F_GSO_MASK)
  *	@sk_gso_type: GSO type (e.g. %SKB_GSO_TCPV4)
  *	@sk_gso_max_size: Maximum GSO segment size to build
  *	@sk_gso_max_segs: Maximum number of GSO segments
  *	@sk_pacing_shift: scaling factor for TCP Small Queues
  *	@sk_lingertime: %SO_LINGER l_linger setting
  *	@sk_backlog: always used with the per-socket spinlock held
  *	@sk_callback_lock: used with the callbacks in the end of this struct
  *	@sk_error_queue: rarely used
  *	@sk_prot_creator: sk_prot of original sock creator (see ipv6_setsockopt,
  *			  IPV6_ADDRFORM for instance)
  *	@sk_err: last error
  *	@sk_err_soft: errors that don't cause failure but are the cause of a
  *		      persistent failure not just 'timed out'
  *	@sk_drops: raw/udp drops counter
  *	@sk_ack_backlog: current listen backlog
  *	@sk_max_ack_backlog: listen backlog set in listen()
  *	@sk_uid: user id of owner
  *	@sk_priority: %SO_PRIORITY setting
  *	@sk_type: socket type (%SOCK_STREAM, etc)
  *	@sk_protocol: which protocol this socket belongs in this network family
  *	@sk_peer_pid: &struct pid for this socket's peer
  *	@sk_peer_cred: %SO_PEERCRED setting
  *	@sk_rcvlowat: %SO_RCVLOWAT setting
  *	@sk_rcvtimeo: %SO_RCVTIMEO setting
  *	@sk_sndtimeo: %SO_SNDTIMEO setting
  *	@sk_txhash: computed flow hash for use on transmit
  *	@sk_filter: socket filtering instructions
  *	@sk_timer: sock cleanup timer
  *	@sk_stamp: time stamp of last packet received
  *	@sk_stamp_seq: lock for accessing sk_stamp on 32 bit architectures only
  *	@sk_tsflags: SO_TIMESTAMPING socket options
  *	@sk_tskey: counter to disambiguate concurrent tstamp requests
  *	@sk_zckey: counter to order MSG_ZEROCOPY notifications
  *	@sk_socket: Identd and reporting IO signals
  *	@sk_user_data: RPC layer private data
  *	@sk_frag: cached page frag
  *	@sk_peek_off: current peek_offset value
  *	@sk_send_head: front of stuff to transmit
  *	@sk_security: used by security modules
  *	@sk_mark: generic packet mark
  *	@sk_cgrp_data: cgroup data for this cgroup
  *	@sk_memcg: this socket's memory cgroup association
  *	@sk_write_pending: a write to stream socket waits to start
  *	@sk_state_change: callback to indicate change in the state of the sock
  *	@sk_data_ready: callback to indicate there is data to be processed
  *	@sk_write_space: callback to indicate there is bf sending space available
  *	@sk_error_report: callback to indicate errors (e.g. %MSG_ERRQUEUE)
  *	@sk_backlog_rcv: callback to process the backlog
  *	@sk_destruct: called at sock freeing time, i.e. when all refcnt == 0
  *	@sk_reuseport_cb: reuseport group container
  *	@sk_rcu: used during RCU grace period
  *	@sk_clockid: clockid used by time-based scheduling (SO_TXTIME)
  *	@sk_txtime_deadline_mode: set deadline mode for SO_TXTIME
  *	@sk_txtime_unused: unused txtime flags
  */
struct sock {
	/*
	 * Now struct inet_timewait_sock also uses sock_common, so please just
	 * don't add nothing before this first member (__sk_common) --acme
	 */
	struct sock_common	__sk_common;
#define sk_node			__sk_common.skc_node
#define sk_nulls_node		__sk_common.skc_nulls_node
#define sk_refcnt		__sk_common.skc_refcnt
#define sk_tx_queue_mapping	__sk_common.skc_tx_queue_mapping
#ifdef CONFIG_XPS
#define sk_rx_queue_mapping	__sk_common.skc_rx_queue_mapping
#endif

#define sk_dontcopy_begin	__sk_common.skc_dontcopy_begin
#define sk_dontcopy_end		__sk_common.skc_dontcopy_end
#define sk_hash			__sk_common.skc_hash
#define sk_portpair		__sk_common.skc_portpair
#define sk_num			__sk_common.skc_num
#define sk_dport		__sk_common.skc_dport
#define sk_addrpair		__sk_common.skc_addrpair
#define sk_daddr		__sk_common.skc_daddr
#define sk_rcv_saddr		__sk_common.skc_rcv_saddr
#define sk_family		__sk_common.skc_family
#define sk_state		__sk_common.skc_state
#define sk_reuse		__sk_common.skc_reuse
#define sk_reuseport		__sk_common.skc_reuseport
#define sk_ipv6only		__sk_common.skc_ipv6only
#define sk_net_refcnt		__sk_common.skc_net_refcnt
#define sk_bound_dev_if		__sk_common.skc_bound_dev_if
#define sk_bind_node		__sk_common.skc_bind_node
#define sk_prot			__sk_common.skc_prot
#define sk_net			__sk_common.skc_net
#define sk_v6_daddr		__sk_common.skc_v6_daddr
#define sk_v6_rcv_saddr	__sk_common.skc_v6_rcv_saddr
#define sk_cookie		__sk_common.skc_cookie
#define sk_incoming_cpu		__sk_common.skc_incoming_cpu
#define sk_flags		__sk_common.skc_flags
#define sk_rxhash		__sk_common.skc_rxhash

	socket_lock_t		sk_lock;
	atomic_t		sk_drops;
	int			sk_rcvlowat;
	struct sk_buff_head	sk_error_queue;
	struct sk_buff		*sk_rx_skb_cache;
	struct sk_buff_head	sk_receive_queue;
	/*
	 * The backlog queue is special, it is always used with
	 * the per-socket spinlock held and requires low latency
	 * access. Therefore we special case it's implementation.
	 * Note : rmem_alloc is in this structure to fill a hole
	 * on 64bit arches, not because its logically part of
	 * backlog.
	 */
	struct {
		atomic_t	rmem_alloc;
		int		len;
		struct sk_buff	*head;
		struct sk_buff	*tail;
	} sk_backlog;
#define sk_rmem_alloc sk_backlog.rmem_alloc

	int			sk_forward_alloc;
#ifdef CONFIG_NET_RX_BUSY_POLL
	unsigned int		sk_ll_usec;
	/* ===== mostly read cache line ===== */
	unsigned int		sk_napi_id;
#endif
	int			sk_rcvbuf;

	struct sk_filter __rcu	*sk_filter;
	union {
		struct socket_wq __rcu	*sk_wq;
		struct socket_wq	*sk_wq_raw;
	};
#ifdef CONFIG_XFRM
	struct xfrm_policy __rcu *sk_policy[2];
#endif
	struct dst_entry	*sk_rx_dst;
	struct dst_entry __rcu	*sk_dst_cache;
	atomic_t		sk_omem_alloc;
	int			sk_sndbuf;

	/* ===== cache line for TX ===== */
	int			sk_wmem_queued;
	refcount_t		sk_wmem_alloc;
	unsigned long		sk_tsq_flags;
	union {
		struct sk_buff	*sk_send_head;
		struct rb_root	tcp_rtx_queue;
	};
	struct sk_buff		*sk_tx_skb_cache;
	struct sk_buff_head	sk_write_queue;
	__s32			sk_peek_off;
	int			sk_write_pending;
	__u32			sk_dst_pending_confirm;
	u32			sk_pacing_status; /* see enum sk_pacing */
	long			sk_sndtimeo;
	struct timer_list	sk_timer;
	__u32			sk_priority;
	__u32			sk_mark;
	unsigned long		sk_pacing_rate; /* bytes per second */
	unsigned long		sk_max_pacing_rate;
	struct page_frag	sk_frag;
	netdev_features_t	sk_route_caps;
	netdev_features_t	sk_route_nocaps;
	netdev_features_t	sk_route_forced_caps;
	int			sk_gso_type;
	unsigned int		sk_gso_max_size;
	gfp_t			sk_allocation;
	__u32			sk_txhash;

	/*
	 * Because of non atomicity rules, all
	 * changes are protected by socket lock.
	 */
	unsigned int		__sk_flags_offset[0];
#ifdef __BIG_ENDIAN_BITFIELD
#define SK_FL_PROTO_SHIFT  16
#define SK_FL_PROTO_MASK   0x00ff0000

#define SK_FL_TYPE_SHIFT   0
#define SK_FL_TYPE_MASK    0x0000ffff
#else
#define SK_FL_PROTO_SHIFT  8
#define SK_FL_PROTO_MASK   0x0000ff00

#define SK_FL_TYPE_SHIFT   16
#define SK_FL_TYPE_MASK    0xffff0000
#endif

	unsigned int		sk_padding : 1,
				sk_kern_sock : 1,
				sk_no_check_tx : 1,
				sk_no_check_rx : 1,
				sk_userlocks : 4,
				sk_protocol  : 8,
				sk_type      : 16;
#define SK_PROTOCOL_MAX U8_MAX
	u16			sk_gso_max_segs;
	u8			sk_pacing_shift;
	unsigned long	        sk_lingertime;
	struct proto		*sk_prot_creator;
	rwlock_t		sk_callback_lock;
	int			sk_err,
				sk_err_soft;
	u32			sk_ack_backlog;
	u32			sk_max_ack_backlog;
	kuid_t			sk_uid;
#if IS_ENABLED(CONFIG_DEBUG_SPINLOCK) || IS_ENABLED(CONFIG_DEBUG_LOCK_ALLOC)
	spinlock_t		sk_peer_lock;
#else
	/* sk_peer_lock is in the ANDROID_KABI_RESERVE(1) field below */
#endif
	struct pid		*sk_peer_pid;
	const struct cred	*sk_peer_cred;

	long			sk_rcvtimeo;
	ktime_t			sk_stamp;
#if BITS_PER_LONG==32
	seqlock_t		sk_stamp_seq;
#endif
	u16			sk_tsflags;
	u8			sk_shutdown;
	u32			sk_tskey;
	atomic_t		sk_zckey;

	u8			sk_clockid;
	u8			sk_txtime_deadline_mode : 1,
				sk_txtime_report_errors : 1,
				sk_txtime_unused : 6;

	struct socket		*sk_socket;
	void			*sk_user_data;
#ifdef CONFIG_SECURITY
	void			*sk_security;
#endif
	struct sock_cgroup_data	sk_cgrp_data;
	struct mem_cgroup	*sk_memcg;
	void			(*sk_state_change)(struct sock *sk);
	void			(*sk_data_ready)(struct sock *sk);
	void			(*sk_write_space)(struct sock *sk);
	void			(*sk_error_report)(struct sock *sk);
	int			(*sk_backlog_rcv)(struct sock *sk,
						  struct sk_buff *skb);
#ifdef CONFIG_SOCK_VALIDATE_XMIT
	struct sk_buff*		(*sk_validate_xmit_skb)(struct sock *sk,
							struct net_device *dev,
							struct sk_buff *skb);
#endif
	void                    (*sk_destruct)(struct sock *sk);
	struct sock_reuseport __rcu	*sk_reuseport_cb;
#ifdef CONFIG_BPF_SYSCALL
	struct bpf_sk_storage __rcu	*sk_bpf_storage;
#endif
	struct rcu_head		sk_rcu;

#if IS_ENABLED(CONFIG_DEBUG_SPINLOCK) || IS_ENABLED(CONFIG_DEBUG_LOCK_ALLOC)
	ANDROID_KABI_RESERVE(1);
#else
	ANDROID_KABI_USE(1, spinlock_t sk_peer_lock);
#endif
	ANDROID_KABI_RESERVE(2);
	ANDROID_KABI_RESERVE(3);
	ANDROID_KABI_RESERVE(4);
	ANDROID_KABI_RESERVE(5);
	ANDROID_KABI_RESERVE(6);
	ANDROID_KABI_RESERVE(7);
	ANDROID_KABI_RESERVE(8);

	ANDROID_VENDOR_DATA(1);
};

enum sk_pacing {
	SK_PACING_NONE		= 0,
	SK_PACING_NEEDED	= 1,
	SK_PACING_FQ		= 2,
};

#define __sk_user_data(sk) ((*((void __rcu **)&(sk)->sk_user_data)))

#define rcu_dereference_sk_user_data(sk)	rcu_dereference(__sk_user_data((sk)))
#define rcu_assign_sk_user_data(sk, ptr)	rcu_assign_pointer(__sk_user_data((sk)), ptr)

/*
 * SK_CAN_REUSE and SK_NO_REUSE on a socket mean that the socket is OK
 * or not whether his port will be reused by someone else. SK_FORCE_REUSE
 * on a socket means that the socket will reuse everybody else's port
 * without looking at the other's sk_reuse value.
 */

#define SK_NO_REUSE	0
#define SK_CAN_REUSE	1
#define SK_FORCE_REUSE	2

int sk_set_peek_off(struct sock *sk, int val);

static inline int sk_peek_offset(struct sock *sk, int flags)
{
	if (unlikely(flags & MSG_PEEK)) {
		return READ_ONCE(sk->sk_peek_off);
	}

	return 0;
}

static inline void sk_peek_offset_bwd(struct sock *sk, int val)
{
	s32 off = READ_ONCE(sk->sk_peek_off);

	if (unlikely(off >= 0)) {
		off = max_t(s32, off - val, 0);
		WRITE_ONCE(sk->sk_peek_off, off);
	}
}

static inline void sk_peek_offset_fwd(struct sock *sk, int val)
{
	sk_peek_offset_bwd(sk, -val);
}

/*
 * Hashed lists helper routines
 */
static inline struct sock *sk_entry(const struct hlist_node *node)
{
	return hlist_entry(node, struct sock, sk_node);
}

static inline struct sock *__sk_head(const struct hlist_head *head)
{
	return hlist_entry(head->first, struct sock, sk_node);
}

static inline struct sock *sk_head(const struct hlist_head *head)
{
	return hlist_empty(head) ? NULL : __sk_head(head);
}

static inline struct sock *__sk_nulls_head(const struct hlist_nulls_head *head)
{
	return hlist_nulls_entry(head->first, struct sock, sk_nulls_node);
}

static inline struct sock *sk_nulls_head(const struct hlist_nulls_head *head)
{
	return hlist_nulls_empty(head) ? NULL : __sk_nulls_head(head);
}

static inline struct sock *sk_next(const struct sock *sk)
{
	return hlist_entry_safe(sk->sk_node.next, struct sock, sk_node);
}

static inline struct sock *sk_nulls_next(const struct sock *sk)
{
	return (!is_a_nulls(sk->sk_nulls_node.next)) ?
		hlist_nulls_entry(sk->sk_nulls_node.next,
				  struct sock, sk_nulls_node) :
		NULL;
}

static inline bool sk_unhashed(const struct sock *sk)
{
	return hlist_unhashed(&sk->sk_node);
}

static inline bool sk_hashed(const struct sock *sk)
{
	return !sk_unhashed(sk);
}

static inline void sk_node_init(struct hlist_node *node)
{
	node->pprev = NULL;
}

static inline void sk_nulls_node_init(struct hlist_nulls_node *node)
{
	node->pprev = NULL;
}

static inline void __sk_del_node(struct sock *sk)
{
	__hlist_del(&sk->sk_node);
}

/* NB: equivalent to hlist_del_init_rcu */
static inline bool __sk_del_node_init(struct sock *sk)
{
	if (sk_hashed(sk)) {
		__sk_del_node(sk);
		sk_node_init(&sk->sk_node);
		return true;
	}
	return false;
}

/* Grab socket reference count. This operation is valid only
   when sk is ALREADY grabbed f.e. it is found in hash table
   or a list and the lookup is made under lock preventing hash table
   modifications.
 */

static __always_inline void sock_hold(struct sock *sk)
{
	refcount_inc(&sk->sk_refcnt);
}

/* Ungrab socket in the context, which assumes that socket refcnt
   cannot hit zero, f.e. it is true in context of any socketcall.
 */
static __always_inline void __sock_put(struct sock *sk)
{
	refcount_dec(&sk->sk_refcnt);
}

static inline bool sk_del_node_init(struct sock *sk)
{
	bool rc = __sk_del_node_init(sk);

	if (rc) {
		/* paranoid for a while -acme */
		WARN_ON(refcount_read(&sk->sk_refcnt) == 1);
		__sock_put(sk);
	}
	return rc;
}
#define sk_del_node_init_rcu(sk)	sk_del_node_init(sk)

static inline bool __sk_nulls_del_node_init_rcu(struct sock *sk)
{
	if (sk_hashed(sk)) {
		hlist_nulls_del_init_rcu(&sk->sk_nulls_node);
		return true;
	}
	return false;
}

static inline bool sk_nulls_del_node_init_rcu(struct sock *sk)
{
	bool rc = __sk_nulls_del_node_init_rcu(sk);

	if (rc) {
		/* paranoid for a while -acme */
		WARN_ON(refcount_read(&sk->sk_refcnt) == 1);
		__sock_put(sk);
	}
	return rc;
}

static inline void __sk_add_node(struct sock *sk, struct hlist_head *list)
{
	hlist_add_head(&sk->sk_node, list);
}

static inline void sk_add_node(struct sock *sk, struct hlist_head *list)
{
	sock_hold(sk);
	__sk_add_node(sk, list);
}

static inline void sk_add_node_rcu(struct sock *sk, struct hlist_head *list)
{
	sock_hold(sk);
	if (IS_ENABLED(CONFIG_IPV6) && sk->sk_reuseport &&
	    sk->sk_family == AF_INET6)
		hlist_add_tail_rcu(&sk->sk_node, list);
	else
		hlist_add_head_rcu(&sk->sk_node, list);
}

static inline void sk_add_node_tail_rcu(struct sock *sk, struct hlist_head *list)
{
	sock_hold(sk);
	hlist_add_tail_rcu(&sk->sk_node, list);
}

static inline void __sk_nulls_add_node_rcu(struct sock *sk, struct hlist_nulls_head *list)
{
	hlist_nulls_add_head_rcu(&sk->sk_nulls_node, list);
}

static inline void __sk_nulls_add_node_tail_rcu(struct sock *sk, struct hlist_nulls_head *list)
{
	hlist_nulls_add_tail_rcu(&sk->sk_nulls_node, list);
}

static inline void sk_nulls_add_node_rcu(struct sock *sk, struct hlist_nulls_head *list)
{
	sock_hold(sk);
	__sk_nulls_add_node_rcu(sk, list);
}

static inline void __sk_del_bind_node(struct sock *sk)
{
	__hlist_del(&sk->sk_bind_node);
}

static inline void sk_add_bind_node(struct sock *sk,
					struct hlist_head *list)
{
	hlist_add_head(&sk->sk_bind_node, list);
}

#define sk_for_each(__sk, list) \
	hlist_for_each_entry(__sk, list, sk_node)
#define sk_for_each_rcu(__sk, list) \
	hlist_for_each_entry_rcu(__sk, list, sk_node)
#define sk_nulls_for_each(__sk, node, list) \
	hlist_nulls_for_each_entry(__sk, node, list, sk_nulls_node)
#define sk_nulls_for_each_rcu(__sk, node, list) \
	hlist_nulls_for_each_entry_rcu(__sk, node, list, sk_nulls_node)
#define sk_for_each_from(__sk) \
	hlist_for_each_entry_from(__sk, sk_node)
#define sk_nulls_for_each_from(__sk, node) \
	if (__sk && ({ node = &(__sk)->sk_nulls_node; 1; })) \
		hlist_nulls_for_each_entry_from(__sk, node, sk_nulls_node)
#define sk_for_each_safe(__sk, tmp, list) \
	hlist_for_each_entry_safe(__sk, tmp, list, sk_node)
#define sk_for_each_bound(__sk, list) \
	hlist_for_each_entry(__sk, list, sk_bind_node)

/**
 * sk_for_each_entry_offset_rcu - iterate over a list at a given struct offset
 * @tpos:	the type * to use as a loop cursor.
 * @pos:	the &struct hlist_node to use as a loop cursor.
 * @head:	the head for your list.
 * @offset:	offset of hlist_node within the struct.
 *
 */
#define sk_for_each_entry_offset_rcu(tpos, pos, head, offset)		       \
	for (pos = rcu_dereference(hlist_first_rcu(head));		       \
	     pos != NULL &&						       \
		({ tpos = (typeof(*tpos) *)((void *)pos - offset); 1;});       \
	     pos = rcu_dereference(hlist_next_rcu(pos)))

static inline struct user_namespace *sk_user_ns(struct sock *sk)
{
	/* Careful only use this in a context where these parameters
	 * can not change and must all be valid, such as recvmsg from
	 * userspace.
	 */
	return sk->sk_socket->file->f_cred->user_ns;
}

/* Sock flags */
enum sock_flags {
	SOCK_DEAD,
	SOCK_DONE,
	SOCK_URGINLINE,
	SOCK_KEEPOPEN,
	SOCK_LINGER,
	SOCK_DESTROY,
	SOCK_BROADCAST,
	SOCK_TIMESTAMP,
	SOCK_ZAPPED,
	SOCK_USE_WRITE_QUEUE, /* whether to call sk->sk_write_space in sock_wfree */
	SOCK_DBG, /* %SO_DEBUG setting */
	SOCK_RCVTSTAMP, /* %SO_TIMESTAMP setting */
	SOCK_RCVTSTAMPNS, /* %SO_TIMESTAMPNS setting */
	SOCK_LOCALROUTE, /* route locally only, %SO_DONTROUTE setting */
	SOCK_QUEUE_SHRUNK, /* write queue has been shrunk recently */
	SOCK_MEMALLOC, /* VM depends on this socket for swapping */
	SOCK_TIMESTAMPING_RX_SOFTWARE,  /* %SOF_TIMESTAMPING_RX_SOFTWARE */
	SOCK_FASYNC, /* fasync() active */
	SOCK_RXQ_OVFL,
	SOCK_ZEROCOPY, /* buffers from userspace */
	SOCK_WIFI_STATUS, /* push wifi status to userspace */
	SOCK_NOFCS, /* Tell NIC not to do the Ethernet FCS.
		     * Will use last 4 bytes of packet sent from
		     * user-space instead.
		     */
	SOCK_FILTER_LOCKED, /* Filter cannot be changed anymore */
	SOCK_SELECT_ERR_QUEUE, /* Wake select on error queue */
	SOCK_RCU_FREE, /* wait rcu grace period in sk_destruct() */
	SOCK_TXTIME,
	SOCK_XDP, /* XDP is attached */
	SOCK_TSTAMP_NEW, /* Indicates 64 bit timestamps always */
};

#define SK_FLAGS_TIMESTAMP ((1UL << SOCK_TIMESTAMP) | (1UL << SOCK_TIMESTAMPING_RX_SOFTWARE))

static inline void sock_copy_flags(struct sock *nsk, struct sock *osk)
{
	nsk->sk_flags = osk->sk_flags;
}

static inline void sock_set_flag(struct sock *sk, enum sock_flags flag)
{
	__set_bit(flag, &sk->sk_flags);
}

static inline void sock_reset_flag(struct sock *sk, enum sock_flags flag)
{
	__clear_bit(flag, &sk->sk_flags);
}

static inline bool sock_flag(const struct sock *sk, enum sock_flags flag)
{
	return test_bit(flag, &sk->sk_flags);
}

#ifdef CONFIG_NET
DECLARE_STATIC_KEY_FALSE(memalloc_socks_key);
static inline int sk_memalloc_socks(void)
{
	return static_branch_unlikely(&memalloc_socks_key);
}

void __receive_sock(struct file *file);
#else

static inline int sk_memalloc_socks(void)
{
	return 0;
}

static inline void __receive_sock(struct file *file)
{ }
#endif

static inline gfp_t sk_gfp_mask(const struct sock *sk, gfp_t gfp_mask)
{
	return gfp_mask | (sk->sk_allocation & __GFP_MEMALLOC);
}

static inline void sk_acceptq_removed(struct sock *sk)
{
	sk->sk_ack_backlog--;
}

static inline void sk_acceptq_added(struct sock *sk)
{
	sk->sk_ack_backlog++;
}

static inline bool sk_acceptq_is_full(const struct sock *sk)
{
	return sk->sk_ack_backlog > sk->sk_max_ack_backlog;
}

/*
 * Compute minimal free write space needed to queue new packets.
 */
static inline int sk_stream_min_wspace(const struct sock *sk)
{
	return READ_ONCE(sk->sk_wmem_queued) >> 1;
}

static inline int sk_stream_wspace(const struct sock *sk)
{
	return READ_ONCE(sk->sk_sndbuf) - READ_ONCE(sk->sk_wmem_queued);
}

static inline void sk_wmem_queued_add(struct sock *sk, int val)
{
	WRITE_ONCE(sk->sk_wmem_queued, sk->sk_wmem_queued + val);
}

void sk_stream_write_space(struct sock *sk);

/* OOB backlog add */
static inline void __sk_add_backlog(struct sock *sk, struct sk_buff *skb)
{
	/* dont let skb dst not refcounted, we are going to leave rcu lock */
	skb_dst_force(skb);

	if (!sk->sk_backlog.tail)
		WRITE_ONCE(sk->sk_backlog.head, skb);
	else
		sk->sk_backlog.tail->next = skb;

	WRITE_ONCE(sk->sk_backlog.tail, skb);
	skb->next = NULL;
}

/*
 * Take into account size of receive queue and backlog queue
 * Do not take into account this skb truesize,
 * to allow even a single big packet to come.
 */
static inline bool sk_rcvqueues_full(const struct sock *sk, unsigned int limit)
{
	unsigned int qsize = sk->sk_backlog.len + atomic_read(&sk->sk_rmem_alloc);

	return qsize > limit;
}

/* The per-socket spinlock must be held here. */
static inline __must_check int sk_add_backlog(struct sock *sk, struct sk_buff *skb,
					      unsigned int limit)
{
	if (sk_rcvqueues_full(sk, limit))
		return -ENOBUFS;

	/*
	 * If the skb was allocated from pfmemalloc reserves, only
	 * allow SOCK_MEMALLOC sockets to use it as this socket is
	 * helping free memory
	 */
	if (skb_pfmemalloc(skb) && !sock_flag(sk, SOCK_MEMALLOC))
		return -ENOMEM;

	__sk_add_backlog(sk, skb);
	sk->sk_backlog.len += skb->truesize;
	return 0;
}

int __sk_backlog_rcv(struct sock *sk, struct sk_buff *skb);

static inline int sk_backlog_rcv(struct sock *sk, struct sk_buff *skb)
{
	if (sk_memalloc_socks() && skb_pfmemalloc(skb))
		return __sk_backlog_rcv(sk, skb);

	return sk->sk_backlog_rcv(sk, skb);
}

static inline void sk_incoming_cpu_update(struct sock *sk)
{
	int cpu = raw_smp_processor_id();

	if (unlikely(READ_ONCE(sk->sk_incoming_cpu) != cpu))
		WRITE_ONCE(sk->sk_incoming_cpu, cpu);
}

static inline void sock_rps_record_flow_hash(__u32 hash)
{
#ifdef CONFIG_RPS
	struct rps_sock_flow_table *sock_flow_table;

	rcu_read_lock();
	sock_flow_table = rcu_dereference(rps_sock_flow_table);
	rps_record_sock_flow(sock_flow_table, hash);
	rcu_read_unlock();
#endif
}

static inline void sock_rps_record_flow(const struct sock *sk)
{
#ifdef CONFIG_RPS
	if (static_branch_unlikely(&rfs_needed)) {
		/* Reading sk->sk_rxhash might incur an expensive cache line
		 * miss.
		 *
		 * TCP_ESTABLISHED does cover almost all states where RFS
		 * might be useful, and is cheaper [1] than testing :
		 *	IPv4: inet_sk(sk)->inet_daddr
		 * 	IPv6: ipv6_addr_any(&sk->sk_v6_daddr)
		 * OR	an additional socket flag
		 * [1] : sk_state and sk_prot are in the same cache line.
		 */
		if (sk->sk_state == TCP_ESTABLISHED)
			sock_rps_record_flow_hash(sk->sk_rxhash);
	}
#endif
}

static inline void sock_rps_save_rxhash(struct sock *sk,
					const struct sk_buff *skb)
{
#ifdef CONFIG_RPS
	if (unlikely(sk->sk_rxhash != skb->hash))
		sk->sk_rxhash = skb->hash;
#endif
}

static inline void sock_rps_reset_rxhash(struct sock *sk)
{
#ifdef CONFIG_RPS
	sk->sk_rxhash = 0;
#endif
}

#define sk_wait_event(__sk, __timeo, __condition, __wait)		\
	({	int __rc;						\
		release_sock(__sk);					\
		__rc = __condition;					\
		if (!__rc) {						\
			*(__timeo) = wait_woken(__wait,			\
						TASK_INTERRUPTIBLE,	\
						*(__timeo));		\
		}							\
		sched_annotate_sleep();					\
		lock_sock(__sk);					\
		__rc = __condition;					\
		__rc;							\
	})

int sk_stream_wait_connect(struct sock *sk, long *timeo_p);
int sk_stream_wait_memory(struct sock *sk, long *timeo_p);
void sk_stream_wait_close(struct sock *sk, long timeo_p);
int sk_stream_error(struct sock *sk, int flags, int err);
void sk_stream_kill_queues(struct sock *sk);
void sk_set_memalloc(struct sock *sk);
void sk_clear_memalloc(struct sock *sk);

void __sk_flush_backlog(struct sock *sk);

static inline bool sk_flush_backlog(struct sock *sk)
{
	if (unlikely(READ_ONCE(sk->sk_backlog.tail))) {
		__sk_flush_backlog(sk);
		return true;
	}
	return false;
}

int sk_wait_data(struct sock *sk, long *timeo, const struct sk_buff *skb);

struct request_sock_ops;
struct timewait_sock_ops;
struct inet_hashinfo;
struct raw_hashinfo;
struct smc_hashinfo;
struct module;

/*
 * caches using SLAB_TYPESAFE_BY_RCU should let .next pointer from nulls nodes
 * un-modified. Special care is taken when initializing object to zero.
 */
static inline void sk_prot_clear_nulls(struct sock *sk, int size)
{
	if (offsetof(struct sock, sk_node.next) != 0)
		memset(sk, 0, offsetof(struct sock, sk_node.next));
	memset(&sk->sk_node.pprev, 0,
	       size - offsetof(struct sock, sk_node.pprev));
}

/* Networking protocol blocks we attach to sockets.
 * socket layer -> transport layer interface
 */
struct proto {
	void			(*close)(struct sock *sk,
					long timeout);
	int			(*pre_connect)(struct sock *sk,
					struct sockaddr *uaddr,
					int addr_len);
	int			(*connect)(struct sock *sk,
					struct sockaddr *uaddr,
					int addr_len);
	int			(*disconnect)(struct sock *sk, int flags);

	struct sock *		(*accept)(struct sock *sk, int flags, int *err,
					  bool kern);

	int			(*ioctl)(struct sock *sk, int cmd,
					 unsigned long arg);
	int			(*init)(struct sock *sk);
	void			(*destroy)(struct sock *sk);
	void			(*shutdown)(struct sock *sk, int how);
	int			(*setsockopt)(struct sock *sk, int level,
					int optname, char __user *optval,
					unsigned int optlen);
	int			(*getsockopt)(struct sock *sk, int level,
					int optname, char __user *optval,
					int __user *option);
	void			(*keepalive)(struct sock *sk, int valbool);
#ifdef CONFIG_COMPAT
	int			(*compat_setsockopt)(struct sock *sk,
					int level,
					int optname, char __user *optval,
					unsigned int optlen);
	int			(*compat_getsockopt)(struct sock *sk,
					int level,
					int optname, char __user *optval,
					int __user *option);
	int			(*compat_ioctl)(struct sock *sk,
					unsigned int cmd, unsigned long arg);
#endif
	int			(*sendmsg)(struct sock *sk, struct msghdr *msg,
					   size_t len);
	int			(*recvmsg)(struct sock *sk, struct msghdr *msg,
					   size_t len, int noblock, int flags,
					   int *addr_len);
	int			(*sendpage)(struct sock *sk, struct page *page,
					int offset, size_t size, int flags);
	int			(*bind)(struct sock *sk,
					struct sockaddr *uaddr, int addr_len);

	int			(*backlog_rcv) (struct sock *sk,
						struct sk_buff *skb);

	void		(*release_cb)(struct sock *sk);

	/* Keeping track of sk's, looking them up, and port selection methods. */
	int			(*hash)(struct sock *sk);
	void			(*unhash)(struct sock *sk);
	void			(*rehash)(struct sock *sk);
	int			(*get_port)(struct sock *sk, unsigned short snum);

	/* Keeping track of sockets in use */
#ifdef CONFIG_PROC_FS
	unsigned int		inuse_idx;
#endif

	bool			(*stream_memory_free)(const struct sock *sk, int wake);
	bool			(*stream_memory_read)(const struct sock *sk);
	/* Memory pressure */
	void			(*enter_memory_pressure)(struct sock *sk);
	void			(*leave_memory_pressure)(struct sock *sk);
	atomic_long_t		*memory_allocated;	/* Current allocated memory. */
	struct percpu_counter	*sockets_allocated;	/* Current number of sockets. */
	/*
	 * Pressure flag: try to collapse.
	 * Technical note: it is used by multiple contexts non atomically.
	 * All the __sk_mem_schedule() is of this nature: accounting
	 * is strict, actions are advisory and have some latency.
	 */
	unsigned long		*memory_pressure;
	long			*sysctl_mem;

	int			*sysctl_wmem;
	int			*sysctl_rmem;
	u32			sysctl_wmem_offset;
	u32			sysctl_rmem_offset;

	int			max_header;
	bool			no_autobind;

	struct kmem_cache	*slab;
	unsigned int		obj_size;
	slab_flags_t		slab_flags;
	unsigned int		useroffset;	/* Usercopy region offset */
	unsigned int		usersize;	/* Usercopy region size */

	struct percpu_counter	*orphan_count;

	struct request_sock_ops	*rsk_prot;
	struct timewait_sock_ops *twsk_prot;

	union {
		struct inet_hashinfo	*hashinfo;
		struct udp_table	*udp_table;
		struct raw_hashinfo	*raw_hash;
		struct smc_hashinfo	*smc_hash;
	} h;

	struct module		*owner;

	char			name[32];

	struct list_head	node;
#ifdef SOCK_REFCNT_DEBUG
	atomic_t		socks;
#endif
	int			(*diag_destroy)(struct sock *sk, int err);
} __randomize_layout;

int proto_register(struct proto *prot, int alloc_slab);
void proto_unregister(struct proto *prot);
int sock_load_diag_module(int family, int protocol);

#ifdef SOCK_REFCNT_DEBUG
static inline void sk_refcnt_debug_inc(struct sock *sk)
{
	atomic_inc(&sk->sk_prot->socks);
}

static inline void sk_refcnt_debug_dec(struct sock *sk)
{
	atomic_dec(&sk->sk_prot->socks);
	printk(KERN_DEBUG "%s socket %p released, %d are still alive\n",
	       sk->sk_prot->name, sk, atomic_read(&sk->sk_prot->socks));
}

static inline void sk_refcnt_debug_release(const struct sock *sk)
{
	if (refcount_read(&sk->sk_refcnt) != 1)
		printk(KERN_DEBUG "Destruction of the %s socket %p delayed, refcnt=%d\n",
		       sk->sk_prot->name, sk, refcount_read(&sk->sk_refcnt));
}
#else /* SOCK_REFCNT_DEBUG */
#define sk_refcnt_debug_inc(sk) do { } while (0)
#define sk_refcnt_debug_dec(sk) do { } while (0)
#define sk_refcnt_debug_release(sk) do { } while (0)
#endif /* SOCK_REFCNT_DEBUG */

static inline bool __sk_stream_memory_free(const struct sock *sk, int wake)
{
	if (READ_ONCE(sk->sk_wmem_queued) >= READ_ONCE(sk->sk_sndbuf))
		return false;

	return sk->sk_prot->stream_memory_free ?
		sk->sk_prot->stream_memory_free(sk, wake) : true;
}

static inline bool sk_stream_memory_free(const struct sock *sk)
{
	return __sk_stream_memory_free(sk, 0);
}

static inline bool __sk_stream_is_writeable(const struct sock *sk, int wake)
{
	return sk_stream_wspace(sk) >= sk_stream_min_wspace(sk) &&
	       __sk_stream_memory_free(sk, wake);
}

static inline bool sk_stream_is_writeable(const struct sock *sk)
{
	return __sk_stream_is_writeable(sk, 0);
}

static inline int sk_under_cgroup_hierarchy(struct sock *sk,
					    struct cgroup *ancestor)
{
#ifdef CONFIG_SOCK_CGROUP_DATA
	return cgroup_is_descendant(sock_cgroup_ptr(&sk->sk_cgrp_data),
				    ancestor);
#else
	return -ENOTSUPP;
#endif
}

static inline bool sk_has_memory_pressure(const struct sock *sk)
{
	return sk->sk_prot->memory_pressure != NULL;
}

static inline bool sk_under_memory_pressure(const struct sock *sk)
{
	if (!sk->sk_prot->memory_pressure)
		return false;

	if (mem_cgroup_sockets_enabled && sk->sk_memcg &&
	    mem_cgroup_under_socket_pressure(sk->sk_memcg))
		return true;

	return !!*sk->sk_prot->memory_pressure;
}

static inline long
sk_memory_allocated(const struct sock *sk)
{
	return atomic_long_read(sk->sk_prot->memory_allocated);
}

static inline long
sk_memory_allocated_add(struct sock *sk, int amt)
{
	return atomic_long_add_return(amt, sk->sk_prot->memory_allocated);
}

static inline void
sk_memory_allocated_sub(struct sock *sk, int amt)
{
	atomic_long_sub(amt, sk->sk_prot->memory_allocated);
}

static inline void sk_sockets_allocated_dec(struct sock *sk)
{
	percpu_counter_dec(sk->sk_prot->sockets_allocated);
}

static inline void sk_sockets_allocated_inc(struct sock *sk)
{
	percpu_counter_inc(sk->sk_prot->sockets_allocated);
}

static inline u64
sk_sockets_allocated_read_positive(struct sock *sk)
{
	return percpu_counter_read_positive(sk->sk_prot->sockets_allocated);
}

static inline int
proto_sockets_allocated_sum_positive(struct proto *prot)
{
	return percpu_counter_sum_positive(prot->sockets_allocated);
}

static inline long
proto_memory_allocated(struct proto *prot)
{
	return atomic_long_read(prot->memory_allocated);
}

static inline bool
proto_memory_pressure(struct proto *prot)
{
	if (!prot->memory_pressure)
		return false;
	return !!*prot->memory_pressure;
}


#ifdef CONFIG_PROC_FS
/* Called with local bh disabled */
void sock_prot_inuse_add(struct net *net, struct proto *prot, int inc);
int sock_prot_inuse_get(struct net *net, struct proto *proto);
int sock_inuse_get(struct net *net);
#else
static inline void sock_prot_inuse_add(struct net *net, struct proto *prot,
		int inc)
{
}
#endif


/* With per-bucket locks this operation is not-atomic, so that
 * this version is not worse.
 */
static inline int __sk_prot_rehash(struct sock *sk)
{
	sk->sk_prot->unhash(sk);
	return sk->sk_prot->hash(sk);
}

/* About 10 seconds */
#define SOCK_DESTROY_TIME (10*HZ)

/* Sockets 0-1023 can't be bound to unless you are superuser */
#define PROT_SOCK	1024

#define SHUTDOWN_MASK	3
#define RCV_SHUTDOWN	1
#define SEND_SHUTDOWN	2

#define SOCK_SNDBUF_LOCK	1
#define SOCK_RCVBUF_LOCK	2
#define SOCK_BINDADDR_LOCK	4
#define SOCK_BINDPORT_LOCK	8

struct socket_alloc {
	struct socket socket;
	struct inode vfs_inode;
};

static inline struct socket *SOCKET_I(struct inode *inode)
{
	return &container_of(inode, struct socket_alloc, vfs_inode)->socket;
}

static inline struct inode *SOCK_INODE(struct socket *socket)
{
	return &container_of(socket, struct socket_alloc, socket)->vfs_inode;
}

/*
 * Functions for memory accounting
 */
int __sk_mem_raise_allocated(struct sock *sk, int size, int amt, int kind);
int __sk_mem_schedule(struct sock *sk, int size, int kind);
void __sk_mem_reduce_allocated(struct sock *sk, int amount);
void __sk_mem_reclaim(struct sock *sk, int amount);

/* We used to have PAGE_SIZE here, but systems with 64KB pages
 * do not necessarily have 16x time more memory than 4KB ones.
 */
#define SK_MEM_QUANTUM 4096
#define SK_MEM_QUANTUM_SHIFT ilog2(SK_MEM_QUANTUM)
#define SK_MEM_SEND	0
#define SK_MEM_RECV	1

/* sysctl_mem values are in pages, we convert them in SK_MEM_QUANTUM units */
static inline long sk_prot_mem_limits(const struct sock *sk, int index)
{
	long val = sk->sk_prot->sysctl_mem[index];

#if PAGE_SIZE > SK_MEM_QUANTUM
	val <<= PAGE_SHIFT - SK_MEM_QUANTUM_SHIFT;
#elif PAGE_SIZE < SK_MEM_QUANTUM
	val >>= SK_MEM_QUANTUM_SHIFT - PAGE_SHIFT;
#endif
	return val;
}

static inline int sk_mem_pages(int amt)
{
	return (amt + SK_MEM_QUANTUM - 1) >> SK_MEM_QUANTUM_SHIFT;
}

static inline bool sk_has_account(struct sock *sk)
{
	/* return true if protocol supports memory accounting */
	return !!sk->sk_prot->memory_allocated;
}

static inline bool sk_wmem_schedule(struct sock *sk, int size)
{
	if (!sk_has_account(sk))
		return true;
	return size <= sk->sk_forward_alloc ||
		__sk_mem_schedule(sk, size, SK_MEM_SEND);
}

static inline bool
sk_rmem_schedule(struct sock *sk, struct sk_buff *skb, int size)
{
	if (!sk_has_account(sk))
		return true;
	return size<= sk->sk_forward_alloc ||
		__sk_mem_schedule(sk, size, SK_MEM_RECV) ||
		skb_pfmemalloc(skb);
}

static inline void sk_mem_reclaim(struct sock *sk)
{
	if (!sk_has_account(sk))
		return;
	if (sk->sk_forward_alloc >= SK_MEM_QUANTUM)
		__sk_mem_reclaim(sk, sk->sk_forward_alloc);
}

static inline void sk_mem_reclaim_partial(struct sock *sk)
{
	if (!sk_has_account(sk))
		return;
	if (sk->sk_forward_alloc > SK_MEM_QUANTUM)
		__sk_mem_reclaim(sk, sk->sk_forward_alloc - 1);
}

static inline void sk_mem_charge(struct sock *sk, int size)
{
	if (!sk_has_account(sk))
		return;
	sk->sk_forward_alloc -= size;
}

static inline void sk_mem_uncharge(struct sock *sk, int size)
{
	if (!sk_has_account(sk))
		return;
	sk->sk_forward_alloc += size;

	/* Avoid a possible overflow.
	 * TCP send queues can make this happen, if sk_mem_reclaim()
	 * is not called and more than 2 GBytes are released at once.
	 *
	 * If we reach 2 MBytes, reclaim 1 MBytes right now, there is
	 * no need to hold that much forward allocation anyway.
	 */
	if (unlikely(sk->sk_forward_alloc >= 1 << 21))
		__sk_mem_reclaim(sk, 1 << 20);
}

DECLARE_STATIC_KEY_FALSE(tcp_tx_skb_cache_key);
static inline void sk_wmem_free_skb(struct sock *sk, struct sk_buff *skb)
{
	sock_set_flag(sk, SOCK_QUEUE_SHRUNK);
	sk_wmem_queued_add(sk, -skb->truesize);
	sk_mem_uncharge(sk, skb->truesize);
	if (static_branch_unlikely(&tcp_tx_skb_cache_key) &&
	    !sk->sk_tx_skb_cache && !skb_cloned(skb)) {
		skb_zcopy_clear(skb, true);
		sk->sk_tx_skb_cache = skb;
		return;
	}
	__kfree_skb(skb);
}

static inline void sock_release_ownership(struct sock *sk)
{
	if (sk->sk_lock.owned) {
		sk->sk_lock.owned = 0;

		/* The sk_lock has mutex_unlock() semantics: */
		mutex_release(&sk->sk_lock.dep_map, 1, _RET_IP_);
	}
}

/*
 * Macro so as to not evaluate some arguments when
 * lockdep is not enabled.
 *
 * Mark both the sk_lock and the sk_lock.slock as a
 * per-address-family lock class.
 */
#define sock_lock_init_class_and_name(sk, sname, skey, name, key)	\
do {									\
	sk->sk_lock.owned = 0;						\
	init_waitqueue_head(&sk->sk_lock.wq);				\
	spin_lock_init(&(sk)->sk_lock.slock);				\
	debug_check_no_locks_freed((void *)&(sk)->sk_lock,		\
			sizeof((sk)->sk_lock));				\
	lockdep_set_class_and_name(&(sk)->sk_lock.slock,		\
				(skey), (sname));				\
	lockdep_init_map(&(sk)->sk_lock.dep_map, (name), (key), 0);	\
} while (0)

#ifdef CONFIG_LOCKDEP
static inline bool lockdep_sock_is_held(const struct sock *sk)
{
	return lockdep_is_held(&sk->sk_lock) ||
	       lockdep_is_held(&sk->sk_lock.slock);
}
#endif

void lock_sock_nested(struct sock *sk, int subclass);

static inline void lock_sock(struct sock *sk)
{
	lock_sock_nested(sk, 0);
}

void __release_sock(struct sock *sk);
void release_sock(struct sock *sk);

/* BH context may only use the following locking interface. */
#define bh_lock_sock(__sk)	spin_lock(&((__sk)->sk_lock.slock))
#define bh_lock_sock_nested(__sk) \
				spin_lock_nested(&((__sk)->sk_lock.slock), \
				SINGLE_DEPTH_NESTING)
#define bh_unlock_sock(__sk)	spin_unlock(&((__sk)->sk_lock.slock))

bool lock_sock_fast(struct sock *sk);
/**
 * unlock_sock_fast - complement of lock_sock_fast
 * @sk: socket
 * @slow: slow mode
 *
 * fast unlock socket for user context.
 * If slow mode is on, we call regular release_sock()
 */
static inline void unlock_sock_fast(struct sock *sk, bool slow)
{
	if (slow)
		release_sock(sk);
	else
		spin_unlock_bh(&sk->sk_lock.slock);
}

/* Used by processes to "lock" a socket state, so that
 * interrupts and bottom half handlers won't change it
 * from under us. It essentially blocks any incoming
 * packets, so that we won't get any new data or any
 * packets that change the state of the socket.
 *
 * While locked, BH processing will add new packets to
 * the backlog queue.  This queue is processed by the
 * owner of the socket lock right before it is released.
 *
 * Since ~2.3.5 it is also exclusive sleep lock serializing
 * accesses from user process context.
 */

static inline void sock_owned_by_me(const struct sock *sk)
{
#ifdef CONFIG_LOCKDEP
	WARN_ON_ONCE(!lockdep_sock_is_held(sk) && debug_locks);
#endif
}

static inline bool sock_owned_by_user(const struct sock *sk)
{
	sock_owned_by_me(sk);
	return sk->sk_lock.owned;
}

static inline bool sock_owned_by_user_nocheck(const struct sock *sk)
{
	return sk->sk_lock.owned;
}

/* no reclassification while locks are held */
static inline bool sock_allow_reclassification(const struct sock *csk)
{
	struct sock *sk = (struct sock *)csk;

	return !sk->sk_lock.owned && !spin_is_locked(&sk->sk_lock.slock);
}

struct sock *sk_alloc(struct net *net, int family, gfp_t priority,
		      struct proto *prot, int kern);
void sk_free(struct sock *sk);
void sk_destruct(struct sock *sk);
struct sock *sk_clone_lock(const struct sock *sk, const gfp_t priority);
void sk_free_unlock_clone(struct sock *sk);

struct sk_buff *sock_wmalloc(struct sock *sk, unsigned long size, int force,
			     gfp_t priority);
void __sock_wfree(struct sk_buff *skb);
void sock_wfree(struct sk_buff *skb);
struct sk_buff *sock_omalloc(struct sock *sk, unsigned long size,
			     gfp_t priority);
void skb_orphan_partial(struct sk_buff *skb);
void sock_rfree(struct sk_buff *skb);
void sock_efree(struct sk_buff *skb);
#ifdef CONFIG_INET
void sock_edemux(struct sk_buff *skb);
#else
#define sock_edemux sock_efree
#endif

int sock_setsockopt(struct socket *sock, int level, int op,
		    char __user *optval, unsigned int optlen);

int sock_getsockopt(struct socket *sock, int level, int op,
		    char __user *optval, int __user *optlen);
int sock_gettstamp(struct socket *sock, void __user *userstamp,
		   bool timeval, bool time32);
struct sk_buff *sock_alloc_send_skb(struct sock *sk, unsigned long size,
				    int noblock, int *errcode);
struct sk_buff *sock_alloc_send_pskb(struct sock *sk, unsigned long header_len,
				     unsigned long data_len, int noblock,
				     int *errcode, int max_page_order);
void *sock_kmalloc(struct sock *sk, int size, gfp_t priority);
void sock_kfree_s(struct sock *sk, void *mem, int size);
void sock_kzfree_s(struct sock *sk, void *mem, int size);
void sk_send_sigurg(struct sock *sk);

struct sockcm_cookie {
	u64 transmit_time;
	u32 mark;
	u16 tsflags;
};

static inline void sockcm_init(struct sockcm_cookie *sockc,
			       const struct sock *sk)
{
	*sockc = (struct sockcm_cookie) { .tsflags = sk->sk_tsflags };
}

int __sock_cmsg_send(struct sock *sk, struct msghdr *msg, struct cmsghdr *cmsg,
		     struct sockcm_cookie *sockc);
int sock_cmsg_send(struct sock *sk, struct msghdr *msg,
		   struct sockcm_cookie *sockc);

/*
 * Functions to fill in entries in struct proto_ops when a protocol
 * does not implement a particular function.
 */
int sock_no_bind(struct socket *, struct sockaddr *, int);
int sock_no_connect(struct socket *, struct sockaddr *, int, int);
int sock_no_socketpair(struct socket *, struct socket *);
int sock_no_accept(struct socket *, struct socket *, int, bool);
int sock_no_getname(struct socket *, struct sockaddr *, int);
int sock_no_ioctl(struct socket *, unsigned int, unsigned long);
int sock_no_listen(struct socket *, int);
int sock_no_shutdown(struct socket *, int);
int sock_no_getsockopt(struct socket *, int , int, char __user *, int __user *);
int sock_no_setsockopt(struct socket *, int, int, char __user *, unsigned int);
int sock_no_sendmsg(struct socket *, struct msghdr *, size_t);
int sock_no_sendmsg_locked(struct sock *sk, struct msghdr *msg, size_t len);
int sock_no_recvmsg(struct socket *, struct msghdr *, size_t, int);
int sock_no_mmap(struct file *file, struct socket *sock,
		 struct vm_area_struct *vma);
ssize_t sock_no_sendpage(struct socket *sock, struct page *page, int offset,
			 size_t size, int flags);
ssize_t sock_no_sendpage_locked(struct sock *sk, struct page *page,
				int offset, size_t size, int flags);

/*
 * Functions to fill in entries in struct proto_ops when a protocol
 * uses the inet style.
 */
int sock_common_getsockopt(struct socket *sock, int level, int optname,
				  char __user *optval, int __user *optlen);
int sock_common_recvmsg(struct socket *sock, struct msghdr *msg, size_t size,
			int flags);
int sock_common_setsockopt(struct socket *sock, int level, int optname,
				  char __user *optval, unsigned int optlen);
int compat_sock_common_getsockopt(struct socket *sock, int level,
		int optname, char __user *optval, int __user *optlen);
int compat_sock_common_setsockopt(struct socket *sock, int level,
		int optname, char __user *optval, unsigned int optlen);

void sk_common_release(struct sock *sk);

/*
 *	Default socket callbacks and setup code
 */

/* Initialise core socket variables */
void sock_init_data(struct socket *sock, struct sock *sk);

/*
 * Socket reference counting postulates.
 *
 * * Each user of socket SHOULD hold a reference count.
 * * Each access point to socket (an hash table bucket, reference from a list,
 *   running timer, skb in flight MUST hold a reference count.
 * * When reference count hits 0, it means it will never increase back.
 * * When reference count hits 0, it means that no references from
 *   outside exist to this socket and current process on current CPU
 *   is last user and may/should destroy this socket.
 * * sk_free is called from any context: process, BH, IRQ. When
 *   it is called, socket has no references from outside -> sk_free
 *   may release descendant resources allocated by the socket, but
 *   to the time when it is called, socket is NOT referenced by any
 *   hash tables, lists etc.
 * * Packets, delivered from outside (from network or from another process)
 *   and enqueued on receive/error queues SHOULD NOT grab reference count,
 *   when they sit in queue. Otherwise, packets will leak to hole, when
 *   socket is looked up by one cpu and unhasing is made by another CPU.
 *   It is true for udp/raw, netlink (leak to receive and error queues), tcp
 *   (leak to backlog). Packet socket does all the processing inside
 *   BR_NETPROTO_LOCK, so that it has not this race condition. UNIX sockets
 *   use separate SMP lock, so that they are prone too.
 */

/* Ungrab socket and destroy it, if it was the last reference. */
static inline void sock_put(struct sock *sk)
{
	if (refcount_dec_and_test(&sk->sk_refcnt))
		sk_free(sk);
}
/* Generic version of sock_put(), dealing with all sockets
 * (TCP_TIMEWAIT, TCP_NEW_SYN_RECV, ESTABLISHED...)
 */
void sock_gen_put(struct sock *sk);

int __sk_receive_skb(struct sock *sk, struct sk_buff *skb, const int nested,
		     unsigned int trim_cap, bool refcounted);
static inline int sk_receive_skb(struct sock *sk, struct sk_buff *skb,
				 const int nested)
{
	return __sk_receive_skb(sk, skb, nested, 1, true);
}

static inline void sk_tx_queue_set(struct sock *sk, int tx_queue)
{
	/* sk_tx_queue_mapping accept only upto a 16-bit value */
	if (WARN_ON_ONCE((unsigned short)tx_queue >= USHRT_MAX))
		return;
	sk->sk_tx_queue_mapping = tx_queue;
}

#define NO_QUEUE_MAPPING	USHRT_MAX

static inline void sk_tx_queue_clear(struct sock *sk)
{
	sk->sk_tx_queue_mapping = NO_QUEUE_MAPPING;
}

static inline int sk_tx_queue_get(const struct sock *sk)
{
	if (sk && sk->sk_tx_queue_mapping != NO_QUEUE_MAPPING)
		return sk->sk_tx_queue_mapping;

	return -1;
}

static inline void sk_rx_queue_set(struct sock *sk, const struct sk_buff *skb)
{
#ifdef CONFIG_XPS
	if (skb_rx_queue_recorded(skb)) {
		u16 rx_queue = skb_get_rx_queue(skb);

		if (WARN_ON_ONCE(rx_queue == NO_QUEUE_MAPPING))
			return;

		sk->sk_rx_queue_mapping = rx_queue;
	}
#endif
}

static inline void sk_rx_queue_clear(struct sock *sk)
{
#ifdef CONFIG_XPS
	sk->sk_rx_queue_mapping = NO_QUEUE_MAPPING;
#endif
}

#ifdef CONFIG_XPS
static inline int sk_rx_queue_get(const struct sock *sk)
{
	if (sk && sk->sk_rx_queue_mapping != NO_QUEUE_MAPPING)
		return sk->sk_rx_queue_mapping;

	return -1;
}
#endif

static inline void sk_set_socket(struct sock *sk, struct socket *sock)
{
	sk->sk_socket = sock;
}

static inline wait_queue_head_t *sk_sleep(struct sock *sk)
{
	BUILD_BUG_ON(offsetof(struct socket_wq, wait) != 0);
	return &rcu_dereference_raw(sk->sk_wq)->wait;
}
/* Detach socket from process context.
 * Announce socket dead, detach it from wait queue and inode.
 * Note that parent inode held reference count on this struct sock,
 * we do not release it in this function, because protocol
 * probably wants some additional cleanups or even continuing
 * to work with this socket (TCP).
 */
static inline void sock_orphan(struct sock *sk)
{
	write_lock_bh(&sk->sk_callback_lock);
	sock_set_flag(sk, SOCK_DEAD);
	sk_set_socket(sk, NULL);
	sk->sk_wq  = NULL;
	write_unlock_bh(&sk->sk_callback_lock);
}

static inline void sock_graft(struct sock *sk, struct socket *parent)
{
	WARN_ON(parent->sk);
	write_lock_bh(&sk->sk_callback_lock);
	rcu_assign_pointer(sk->sk_wq, &parent->wq);
	parent->sk = sk;
	sk_set_socket(sk, parent);
	sk->sk_uid = SOCK_INODE(parent)->i_uid;
	security_sock_graft(sk, parent);
	write_unlock_bh(&sk->sk_callback_lock);
}

kuid_t sock_i_uid(struct sock *sk);
unsigned long sock_i_ino(struct sock *sk);

static inline kuid_t sock_net_uid(const struct net *net, const struct sock *sk)
{
	return sk ? sk->sk_uid : make_kuid(net->user_ns, 0);
}

static inline u32 net_tx_rndhash(void)
{
	u32 v = prandom_u32();

	return v ?: 1;
}

static inline void sk_set_txhash(struct sock *sk)
{
	/* This pairs with READ_ONCE() in skb_set_hash_from_sk() */
	WRITE_ONCE(sk->sk_txhash, net_tx_rndhash());
}

static inline void sk_rethink_txhash(struct sock *sk)
{
	if (sk->sk_txhash)
		sk_set_txhash(sk);
}

static inline struct dst_entry *
__sk_dst_get(struct sock *sk)
{
	return rcu_dereference_check(sk->sk_dst_cache,
				     lockdep_sock_is_held(sk));
}

static inline struct dst_entry *
sk_dst_get(struct sock *sk)
{
	struct dst_entry *dst;

	rcu_read_lock();
	dst = rcu_dereference(sk->sk_dst_cache);
	if (dst && !atomic_inc_not_zero(&dst->__refcnt))
		dst = NULL;
	rcu_read_unlock();
	return dst;
}

static inline void dst_negative_advice(struct sock *sk)
{
	struct dst_entry *ndst, *dst = __sk_dst_get(sk);

	sk_rethink_txhash(sk);

	if (dst && dst->ops->negative_advice) {
		ndst = dst->ops->negative_advice(dst);

		if (ndst != dst) {
			rcu_assign_pointer(sk->sk_dst_cache, ndst);
			sk_tx_queue_clear(sk);
			sk->sk_dst_pending_confirm = 0;
		}
	}
}

static inline void
__sk_dst_set(struct sock *sk, struct dst_entry *dst)
{
	struct dst_entry *old_dst;

	sk_tx_queue_clear(sk);
	sk->sk_dst_pending_confirm = 0;
	old_dst = rcu_dereference_protected(sk->sk_dst_cache,
					    lockdep_sock_is_held(sk));
	rcu_assign_pointer(sk->sk_dst_cache, dst);
	dst_release(old_dst);
}

static inline void
sk_dst_set(struct sock *sk, struct dst_entry *dst)
{
	struct dst_entry *old_dst;

	sk_tx_queue_clear(sk);
	sk->sk_dst_pending_confirm = 0;
	old_dst = xchg((__force struct dst_entry **)&sk->sk_dst_cache, dst);
	dst_release(old_dst);
}

static inline void
__sk_dst_reset(struct sock *sk)
{
	__sk_dst_set(sk, NULL);
}

static inline void
sk_dst_reset(struct sock *sk)
{
	sk_dst_set(sk, NULL);
}

struct dst_entry *__sk_dst_check(struct sock *sk, u32 cookie);

struct dst_entry *sk_dst_check(struct sock *sk, u32 cookie);

static inline void sk_dst_confirm(struct sock *sk)
{
	if (!READ_ONCE(sk->sk_dst_pending_confirm))
		WRITE_ONCE(sk->sk_dst_pending_confirm, 1);
}

static inline void sock_confirm_neigh(struct sk_buff *skb, struct neighbour *n)
{
	if (skb_get_dst_pending_confirm(skb)) {
		struct sock *sk = skb->sk;
		unsigned long now = jiffies;

		/* avoid dirtying neighbour */
		if (READ_ONCE(n->confirmed) != now)
			WRITE_ONCE(n->confirmed, now);
		if (sk && READ_ONCE(sk->sk_dst_pending_confirm))
			WRITE_ONCE(sk->sk_dst_pending_confirm, 0);
	}
}

bool sk_mc_loop(struct sock *sk);

static inline bool sk_can_gso(const struct sock *sk)
{
	return net_gso_ok(sk->sk_route_caps, sk->sk_gso_type);
}

void sk_setup_caps(struct sock *sk, struct dst_entry *dst);

static inline void sk_nocaps_add(struct sock *sk, netdev_features_t flags)
{
	sk->sk_route_nocaps |= flags;
	sk->sk_route_caps &= ~flags;
}

static inline int skb_do_copy_data_nocache(struct sock *sk, struct sk_buff *skb,
					   struct iov_iter *from, char *to,
					   int copy, int offset)
{
	if (skb->ip_summed == CHECKSUM_NONE) {
		__wsum csum = 0;
		if (!csum_and_copy_from_iter_full(to, copy, &csum, from))
			return -EFAULT;
		skb->csum = csum_block_add(skb->csum, csum, offset);
	} else if (sk->sk_route_caps & NETIF_F_NOCACHE_COPY) {
		if (!copy_from_iter_full_nocache(to, copy, from))
			return -EFAULT;
	} else if (!copy_from_iter_full(to, copy, from))
		return -EFAULT;

	return 0;
}

static inline int skb_add_data_nocache(struct sock *sk, struct sk_buff *skb,
				       struct iov_iter *from, int copy)
{
	int err, offset = skb->len;

	err = skb_do_copy_data_nocache(sk, skb, from, skb_put(skb, copy),
				       copy, offset);
	if (err)
		__skb_trim(skb, offset);

	return err;
}

static inline int skb_copy_to_page_nocache(struct sock *sk, struct iov_iter *from,
					   struct sk_buff *skb,
					   struct page *page,
					   int off, int copy)
{
	int err;

	err = skb_do_copy_data_nocache(sk, skb, from, page_address(page) + off,
				       copy, skb->len);
	if (err)
		return err;

	skb->len	     += copy;
	skb->data_len	     += copy;
	skb->truesize	     += copy;
	sk_wmem_queued_add(sk, copy);
	sk_mem_charge(sk, copy);
	return 0;
}

/**
 * sk_wmem_alloc_get - returns write allocations
 * @sk: socket
 *
 * Returns sk_wmem_alloc minus initial offset of one
 */
static inline int sk_wmem_alloc_get(const struct sock *sk)
{
	return refcount_read(&sk->sk_wmem_alloc) - 1;
}

/**
 * sk_rmem_alloc_get - returns read allocations
 * @sk: socket
 *
 * Returns sk_rmem_alloc
 */
static inline int sk_rmem_alloc_get(const struct sock *sk)
{
	return atomic_read(&sk->sk_rmem_alloc);
}

/**
 * sk_has_allocations - check if allocations are outstanding
 * @sk: socket
 *
 * Returns true if socket has write or read allocations
 */
static inline bool sk_has_allocations(const struct sock *sk)
{
	return sk_wmem_alloc_get(sk) || sk_rmem_alloc_get(sk);
}

/**
 * skwq_has_sleeper - check if there are any waiting processes
 * @wq: struct socket_wq
 *
 * Returns true if socket_wq has waiting processes
 *
 * The purpose of the skwq_has_sleeper and sock_poll_wait is to wrap the memory
 * barrier call. They were added due to the race found within the tcp code.
 *
 * Consider following tcp code paths::
 *
 *   CPU1                CPU2
 *   sys_select          receive packet
 *   ...                 ...
 *   __add_wait_queue    update tp->rcv_nxt
 *   ...                 ...
 *   tp->rcv_nxt check   sock_def_readable
 *   ...                 {
 *   schedule               rcu_read_lock();
 *                          wq = rcu_dereference(sk->sk_wq);
 *                          if (wq && waitqueue_active(&wq->wait))
 *                              wake_up_interruptible(&wq->wait)
 *                          ...
 *                       }
 *
 * The race for tcp fires when the __add_wait_queue changes done by CPU1 stay
 * in its cache, and so does the tp->rcv_nxt update on CPU2 side.  The CPU1
 * could then endup calling schedule and sleep forever if there are no more
 * data on the socket.
 *
 */
static inline bool skwq_has_sleeper(struct socket_wq *wq)
{
	return wq && wq_has_sleeper(&wq->wait);
}

/**
 * sock_poll_wait - place memory barrier behind the poll_wait call.
 * @filp:           file
 * @sock:           socket to wait on
 * @p:              poll_table
 *
 * See the comments in the wq_has_sleeper function.
 */
static inline void sock_poll_wait(struct file *filp, struct socket *sock,
				  poll_table *p)
{
	if (!poll_does_not_wait(p)) {
		poll_wait(filp, &sock->wq.wait, p);
		/* We need to be sure we are in sync with the
		 * socket flags modification.
		 *
		 * This memory barrier is paired in the wq_has_sleeper.
		 */
		smp_mb();
	}
}

static inline void skb_set_hash_from_sk(struct sk_buff *skb, struct sock *sk)
{
	/* This pairs with WRITE_ONCE() in sk_set_txhash() */
	u32 txhash = READ_ONCE(sk->sk_txhash);

	if (txhash) {
		skb->l4_hash = 1;
		skb->hash = txhash;
	}
}

void skb_set_owner_w(struct sk_buff *skb, struct sock *sk);

/*
 *	Queue a received datagram if it will fit. Stream and sequenced
 *	protocols can't normally use this as they need to fit buffers in
 *	and play with them.
 *
 *	Inlined as it's very short and called for pretty much every
 *	packet ever received.
 */
static inline void skb_set_owner_r(struct sk_buff *skb, struct sock *sk)
{
	skb_orphan(skb);
	skb->sk = sk;
	skb->destructor = sock_rfree;
	atomic_add(skb->truesize, &sk->sk_rmem_alloc);
	sk_mem_charge(sk, skb->truesize);
}

static inline __must_check bool skb_set_owner_sk_safe(struct sk_buff *skb, struct sock *sk)
{
	if (sk && refcount_inc_not_zero(&sk->sk_refcnt)) {
		skb_orphan(skb);
		skb->destructor = sock_efree;
		skb->sk = sk;
		return true;
	}
	return false;
}

void sk_reset_timer(struct sock *sk, struct timer_list *timer,
		    unsigned long expires);

void sk_stop_timer(struct sock *sk, struct timer_list *timer);

int __sk_queue_drop_skb(struct sock *sk, struct sk_buff_head *sk_queue,
			struct sk_buff *skb, unsigned int flags,
			void (*destructor)(struct sock *sk,
					   struct sk_buff *skb));
int __sock_queue_rcv_skb(struct sock *sk, struct sk_buff *skb);
int sock_queue_rcv_skb(struct sock *sk, struct sk_buff *skb);

int sock_queue_err_skb(struct sock *sk, struct sk_buff *skb);
struct sk_buff *sock_dequeue_err_skb(struct sock *sk);

/*
 *	Recover an error report and clear atomically
 */

static inline int sock_error(struct sock *sk)
{
	int err;
	if (likely(!sk->sk_err))
		return 0;
	err = xchg(&sk->sk_err, 0);
	return -err;
}

static inline unsigned long sock_wspace(struct sock *sk)
{
	int amt = 0;

	if (!(sk->sk_shutdown & SEND_SHUTDOWN)) {
		amt = sk->sk_sndbuf - refcount_read(&sk->sk_wmem_alloc);
		if (amt < 0)
			amt = 0;
	}
	return amt;
}

/* Note:
 *  We use sk->sk_wq_raw, from contexts knowing this
 *  pointer is not NULL and cannot disappear/change.
 */
static inline void sk_set_bit(int nr, struct sock *sk)
{
	if ((nr == SOCKWQ_ASYNC_NOSPACE || nr == SOCKWQ_ASYNC_WAITDATA) &&
	    !sock_flag(sk, SOCK_FASYNC))
		return;

	set_bit(nr, &sk->sk_wq_raw->flags);
}

static inline void sk_clear_bit(int nr, struct sock *sk)
{
	if ((nr == SOCKWQ_ASYNC_NOSPACE || nr == SOCKWQ_ASYNC_WAITDATA) &&
	    !sock_flag(sk, SOCK_FASYNC))
		return;

	clear_bit(nr, &sk->sk_wq_raw->flags);
}

static inline void sk_wake_async(const struct sock *sk, int how, int band)
{
	if (sock_flag(sk, SOCK_FASYNC)) {
		rcu_read_lock();
		sock_wake_async(rcu_dereference(sk->sk_wq), how, band);
		rcu_read_unlock();
	}
}

/* Since sk_{r,w}mem_alloc sums skb->truesize, even a small frame might
 * need sizeof(sk_buff) + MTU + padding, unless net driver perform copybreak.
 * Note: for send buffers, TCP works better if we can build two skbs at
 * minimum.
 */
#define TCP_SKB_MIN_TRUESIZE	(2048 + SKB_DATA_ALIGN(sizeof(struct sk_buff)))

#define SOCK_MIN_SNDBUF		(TCP_SKB_MIN_TRUESIZE * 2)
#define SOCK_MIN_RCVBUF		 TCP_SKB_MIN_TRUESIZE

static inline void sk_stream_moderate_sndbuf(struct sock *sk)
{
	u32 val;

	if (sk->sk_userlocks & SOCK_SNDBUF_LOCK)
		return;

	val = min(sk->sk_sndbuf, sk->sk_wmem_queued >> 1);

	WRITE_ONCE(sk->sk_sndbuf, max_t(u32, val, SOCK_MIN_SNDBUF));
}

struct sk_buff *sk_stream_alloc_skb(struct sock *sk, int size, gfp_t gfp,
				    bool force_schedule);

/**
 * sk_page_frag - return an appropriate page_frag
 * @sk: socket
 *
 * Use the per task page_frag instead of the per socket one for
 * optimization when we know that we're in the normal context and owns
 * everything that's associated with %current.
 *
 * gfpflags_allow_blocking() isn't enough here as direct reclaim may nest
 * inside other socket operations and end up recursing into sk_page_frag()
 * while it's already in use.
 */
static inline struct page_frag *sk_page_frag(struct sock *sk)
{
	if (gfpflags_normal_context(sk->sk_allocation))
		return &current->task_frag;

	return &sk->sk_frag;
}

bool sk_page_frag_refill(struct sock *sk, struct page_frag *pfrag);

/*
 *	Default write policy as shown to user space via poll/select/SIGIO
 */
static inline bool sock_writeable(const struct sock *sk)
{
	return refcount_read(&sk->sk_wmem_alloc) < (READ_ONCE(sk->sk_sndbuf) >> 1);
}

static inline gfp_t gfp_any(void)
{
	return in_softirq() ? GFP_ATOMIC : GFP_KERNEL;
}

static inline long sock_rcvtimeo(const struct sock *sk, bool noblock)
{
	return noblock ? 0 : sk->sk_rcvtimeo;
}

static inline long sock_sndtimeo(const struct sock *sk, bool noblock)
{
	return noblock ? 0 : sk->sk_sndtimeo;
}

static inline int sock_rcvlowat(const struct sock *sk, int waitall, int len)
{
	int v = waitall ? len : min_t(int, READ_ONCE(sk->sk_rcvlowat), len);

	return v ?: 1;
}

/* Alas, with timeout socket operations are not restartable.
 * Compare this to poll().
 */
static inline int sock_intr_errno(long timeo)
{
	return timeo == MAX_SCHEDULE_TIMEOUT ? -ERESTARTSYS : -EINTR;
}

struct sock_skb_cb {
	u32 dropcount;
};

/* Store sock_skb_cb at the end of skb->cb[] so protocol families
 * using skb->cb[] would keep using it directly and utilize its
 * alignement guarantee.
 */
#define SOCK_SKB_CB_OFFSET ((FIELD_SIZEOF(struct sk_buff, cb) - \
			    sizeof(struct sock_skb_cb)))

#define SOCK_SKB_CB(__skb) ((struct sock_skb_cb *)((__skb)->cb + \
			    SOCK_SKB_CB_OFFSET))

#define sock_skb_cb_check_size(size) \
	BUILD_BUG_ON((size) > SOCK_SKB_CB_OFFSET)

static inline void
sock_skb_set_dropcount(const struct sock *sk, struct sk_buff *skb)
{
	SOCK_SKB_CB(skb)->dropcount = sock_flag(sk, SOCK_RXQ_OVFL) ?
						atomic_read(&sk->sk_drops) : 0;
}

static inline void sk_drops_add(struct sock *sk, const struct sk_buff *skb)
{
	int segs = max_t(u16, 1, skb_shinfo(skb)->gso_segs);

	atomic_add(segs, &sk->sk_drops);
}

static inline ktime_t sock_read_timestamp(struct sock *sk)
{
#if BITS_PER_LONG==32
	unsigned int seq;
	ktime_t kt;

	do {
		seq = read_seqbegin(&sk->sk_stamp_seq);
		kt = sk->sk_stamp;
	} while (read_seqretry(&sk->sk_stamp_seq, seq));

	return kt;
#else
	return READ_ONCE(sk->sk_stamp);
#endif
}

static inline void sock_write_timestamp(struct sock *sk, ktime_t kt)
{
#if BITS_PER_LONG==32
	write_seqlock(&sk->sk_stamp_seq);
	sk->sk_stamp = kt;
	write_sequnlock(&sk->sk_stamp_seq);
#else
	WRITE_ONCE(sk->sk_stamp, kt);
#endif
}

void __sock_recv_timestamp(struct msghdr *msg, struct sock *sk,
			   struct sk_buff *skb);
void __sock_recv_wifi_status(struct msghdr *msg, struct sock *sk,
			     struct sk_buff *skb);

static inline void
sock_recv_timestamp(struct msghdr *msg, struct sock *sk, struct sk_buff *skb)
{
	ktime_t kt = skb->tstamp;
	struct skb_shared_hwtstamps *hwtstamps = skb_hwtstamps(skb);

	/*
	 * generate control messages if
	 * - receive time stamping in software requested
	 * - software time stamp available and wanted
	 * - hardware time stamps available and wanted
	 */
	if (sock_flag(sk, SOCK_RCVTSTAMP) ||
	    (sk->sk_tsflags & SOF_TIMESTAMPING_RX_SOFTWARE) ||
	    (kt && sk->sk_tsflags & SOF_TIMESTAMPING_SOFTWARE) ||
	    (hwtstamps->hwtstamp &&
	     (sk->sk_tsflags & SOF_TIMESTAMPING_RAW_HARDWARE)))
		__sock_recv_timestamp(msg, sk, skb);
	else
		sock_write_timestamp(sk, kt);

	if (sock_flag(sk, SOCK_WIFI_STATUS) && skb->wifi_acked_valid)
		__sock_recv_wifi_status(msg, sk, skb);
}

void __sock_recv_ts_and_drops(struct msghdr *msg, struct sock *sk,
			      struct sk_buff *skb);

#define SK_DEFAULT_STAMP (-1L * NSEC_PER_SEC)
static inline void sock_recv_ts_and_drops(struct msghdr *msg, struct sock *sk,
					  struct sk_buff *skb)
{
#define FLAGS_TS_OR_DROPS ((1UL << SOCK_RXQ_OVFL)			| \
			   (1UL << SOCK_RCVTSTAMP))
#define TSFLAGS_ANY	  (SOF_TIMESTAMPING_SOFTWARE			| \
			   SOF_TIMESTAMPING_RAW_HARDWARE)

	if (sk->sk_flags & FLAGS_TS_OR_DROPS || sk->sk_tsflags & TSFLAGS_ANY)
		__sock_recv_ts_and_drops(msg, sk, skb);
	else if (unlikely(sock_flag(sk, SOCK_TIMESTAMP)))
		sock_write_timestamp(sk, skb->tstamp);
	else if (unlikely(sk->sk_stamp == SK_DEFAULT_STAMP))
		sock_write_timestamp(sk, 0);
}

void __sock_tx_timestamp(__u16 tsflags, __u8 *tx_flags);

/**
 * _sock_tx_timestamp - checks whether the outgoing packet is to be time stamped
 * @sk:		socket sending this packet
 * @tsflags:	timestamping flags to use
 * @tx_flags:	completed with instructions for time stamping
 * @tskey:      filled in with next sk_tskey (not for TCP, which uses seqno)
 *
 * Note: callers should take care of initial ``*tx_flags`` value (usually 0)
 */
static inline void _sock_tx_timestamp(struct sock *sk, __u16 tsflags,
				      __u8 *tx_flags, __u32 *tskey)
{
	if (unlikely(tsflags)) {
		__sock_tx_timestamp(tsflags, tx_flags);
		if (tsflags & SOF_TIMESTAMPING_OPT_ID && tskey &&
		    tsflags & SOF_TIMESTAMPING_TX_RECORD_MASK)
			*tskey = sk->sk_tskey++;
	}
	if (unlikely(sock_flag(sk, SOCK_WIFI_STATUS)))
		*tx_flags |= SKBTX_WIFI_STATUS;
}

static inline void sock_tx_timestamp(struct sock *sk, __u16 tsflags,
				     __u8 *tx_flags)
{
	_sock_tx_timestamp(sk, tsflags, tx_flags, NULL);
}

static inline void skb_setup_tx_timestamp(struct sk_buff *skb, __u16 tsflags)
{
	_sock_tx_timestamp(skb->sk, tsflags, &skb_shinfo(skb)->tx_flags,
			   &skb_shinfo(skb)->tskey);
}

/**
 * sk_eat_skb - Release a skb if it is no longer needed
 * @sk: socket to eat this skb from
 * @skb: socket buffer to eat
 *
 * This routine must be called with interrupts disabled or with the socket
 * locked so that the sk_buff queue operation is ok.
*/
DECLARE_STATIC_KEY_FALSE(tcp_rx_skb_cache_key);
static inline void sk_eat_skb(struct sock *sk, struct sk_buff *skb)
{
	__skb_unlink(skb, &sk->sk_receive_queue);
	if (static_branch_unlikely(&tcp_rx_skb_cache_key) &&
	    !sk->sk_rx_skb_cache) {
		sk->sk_rx_skb_cache = skb;
		skb_orphan(skb);
		return;
	}
	__kfree_skb(skb);
}

static inline
struct net *sock_net(const struct sock *sk)
{
	return read_pnet(&sk->sk_net);
}

static inline
void sock_net_set(struct sock *sk, struct net *net)
{
	write_pnet(&sk->sk_net, net);
}

static inline struct sock *skb_steal_sock(struct sk_buff *skb)
{
	if (skb->sk) {
		struct sock *sk = skb->sk;

		skb->destructor = NULL;
		skb->sk = NULL;
		return sk;
	}
	return NULL;
}

/* This helper checks if a socket is a full socket,
 * ie _not_ a timewait or request socket.
 */
static inline bool sk_fullsock(const struct sock *sk)
{
	return (1 << sk->sk_state) & ~(TCPF_TIME_WAIT | TCPF_NEW_SYN_RECV);
}

/* Checks if this SKB belongs to an HW offloaded socket
 * and whether any SW fallbacks are required based on dev.
 * Check decrypted mark in case skb_orphan() cleared socket.
 */
static inline struct sk_buff *sk_validate_xmit_skb(struct sk_buff *skb,
						   struct net_device *dev)
{
#ifdef CONFIG_SOCK_VALIDATE_XMIT
	struct sock *sk = skb->sk;

	if (sk && sk_fullsock(sk) && sk->sk_validate_xmit_skb) {
		skb = sk->sk_validate_xmit_skb(sk, dev, skb);
#ifdef CONFIG_TLS_DEVICE
	} else if (unlikely(skb->decrypted)) {
		pr_warn_ratelimited("unencrypted skb with no associated socket - dropping\n");
		kfree_skb(skb);
		skb = NULL;
#endif
	}
#endif

	return skb;
}

/* This helper checks if a socket is a LISTEN or NEW_SYN_RECV
 * SYNACK messages can be attached to either ones (depending on SYNCOOKIE)
 */
static inline bool sk_listener(const struct sock *sk)
{
	return (1 << sk->sk_state) & (TCPF_LISTEN | TCPF_NEW_SYN_RECV);
}

void sock_enable_timestamp(struct sock *sk, int flag);
int sock_recv_errqueue(struct sock *sk, struct msghdr *msg, int len, int level,
		       int type);

bool sk_ns_capable(const struct sock *sk,
		   struct user_namespace *user_ns, int cap);
bool sk_capable(const struct sock *sk, int cap);
bool sk_net_capable(const struct sock *sk, int cap);

void sk_get_meminfo(const struct sock *sk, u32 *meminfo);

/* Take into consideration the size of the struct sk_buff overhead in the
 * determination of these values, since that is non-constant across
 * platforms.  This makes socket queueing behavior and performance
 * not depend upon such differences.
 */
#define _SK_MEM_PACKETS		256
#define _SK_MEM_OVERHEAD	SKB_TRUESIZE(256)
#define SK_WMEM_MAX		(_SK_MEM_OVERHEAD * _SK_MEM_PACKETS)
#define SK_RMEM_MAX		(_SK_MEM_OVERHEAD * _SK_MEM_PACKETS)

extern __u32 sysctl_wmem_max;
extern __u32 sysctl_rmem_max;

extern int sysctl_tstamp_allow_data;
extern int sysctl_optmem_max;

extern __u32 sysctl_wmem_default;
extern __u32 sysctl_rmem_default;

<<<<<<< HEAD
=======

/* On 32bit arches, an skb frag is limited to 2^15 */
>>>>>>> 84c84ac7
#define SKB_FRAG_PAGE_ORDER	get_order(32768)
DECLARE_STATIC_KEY_FALSE(net_high_order_alloc_disable_key);

static inline int sk_get_wmem0(const struct sock *sk, const struct proto *proto)
{
	/* Does this proto have per netns sysctl_wmem ? */
	if (proto->sysctl_wmem_offset)
		return *(int *)((void *)sock_net(sk) + proto->sysctl_wmem_offset);

	return *proto->sysctl_wmem;
}

static inline int sk_get_rmem0(const struct sock *sk, const struct proto *proto)
{
	/* Does this proto have per netns sysctl_rmem ? */
	if (proto->sysctl_rmem_offset)
		return *(int *)((void *)sock_net(sk) + proto->sysctl_rmem_offset);

	return *proto->sysctl_rmem;
}

/* Default TCP Small queue budget is ~1 ms of data (1sec >> 10)
 * Some wifi drivers need to tweak it to get more chunks.
 * They can use this helper from their ndo_start_xmit()
 */
static inline void sk_pacing_shift_update(struct sock *sk, int val)
{
	if (!sk || !sk_fullsock(sk) || READ_ONCE(sk->sk_pacing_shift) == val)
		return;
	WRITE_ONCE(sk->sk_pacing_shift, val);
}

/* if a socket is bound to a device, check that the given device
 * index is either the same or that the socket is bound to an L3
 * master device and the given device index is also enslaved to
 * that L3 master
 */
static inline bool sk_dev_equal_l3scope(struct sock *sk, int dif)
{
	int mdif;

	if (!sk->sk_bound_dev_if || sk->sk_bound_dev_if == dif)
		return true;

	mdif = l3mdev_master_ifindex_by_index(sock_net(sk), dif);
	if (mdif && mdif == sk->sk_bound_dev_if)
		return true;

	return false;
}

#endif	/* _SOCK_H */<|MERGE_RESOLUTION|>--- conflicted
+++ resolved
@@ -2604,11 +2604,8 @@
 extern __u32 sysctl_wmem_default;
 extern __u32 sysctl_rmem_default;
 
-<<<<<<< HEAD
-=======
 
 /* On 32bit arches, an skb frag is limited to 2^15 */
->>>>>>> 84c84ac7
 #define SKB_FRAG_PAGE_ORDER	get_order(32768)
 DECLARE_STATIC_KEY_FALSE(net_high_order_alloc_disable_key);
 
