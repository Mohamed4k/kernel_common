--- conflicted
+++ resolved
@@ -478,11 +478,8 @@
 #endif /* CONFIG_SND_VERBOSE_PROCFS */
 	/* misc flags */
 	unsigned int hw_opened: 1;
-<<<<<<< HEAD
+	unsigned int managed_buffer_alloc:1;
 	unsigned int hw_no_buffer: 1; /* substream may not have a buffer */
-=======
-	unsigned int managed_buffer_alloc:1;
->>>>>>> e42617b8
 };
 
 #define SUBSTREAM_BUSY(substream) ((substream)->ref_count > 0)
