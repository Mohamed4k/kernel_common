/* SPDX-License-Identifier: GPL-2.0 WITH Linux-syscall-note */
/* Copyright (c) 2011-2014 PLUMgrid, http://plumgrid.com
 *
 * This program is free software; you can redistribute it and/or
 * modify it under the terms of version 2 of the GNU General Public
 * License as published by the Free Software Foundation.
 */
#ifndef _UAPI__LINUX_BPF_H__
#define _UAPI__LINUX_BPF_H__

#include <linux/types.h>
#include <linux/bpf_common.h>

/* Extended instruction set based on top of classic BPF */

/* instruction classes */
#define BPF_JMP32	0x06	/* jmp mode in word width */
#define BPF_ALU64	0x07	/* alu mode in double word width */

/* ld/ldx fields */
#define BPF_DW		0x18	/* double word (64-bit) */
#define BPF_ATOMIC	0xc0	/* atomic memory ops - op type in immediate */
#define BPF_XADD	0xc0	/* exclusive add - legacy name */

/* alu/jmp fields */
#define BPF_MOV		0xb0	/* mov reg to reg */
#define BPF_ARSH	0xc0	/* sign extending arithmetic shift right */

/* change endianness of a register */
#define BPF_END		0xd0	/* flags for endianness conversion: */
#define BPF_TO_LE	0x00	/* convert to little-endian */
#define BPF_TO_BE	0x08	/* convert to big-endian */
#define BPF_FROM_LE	BPF_TO_LE
#define BPF_FROM_BE	BPF_TO_BE

/* jmp encodings */
#define BPF_JNE		0x50	/* jump != */
#define BPF_JLT		0xa0	/* LT is unsigned, '<' */
#define BPF_JLE		0xb0	/* LE is unsigned, '<=' */
#define BPF_JSGT	0x60	/* SGT is signed '>', GT in x86 */
#define BPF_JSGE	0x70	/* SGE is signed '>=', GE in x86 */
#define BPF_JSLT	0xc0	/* SLT is signed, '<' */
#define BPF_JSLE	0xd0	/* SLE is signed, '<=' */
#define BPF_CALL	0x80	/* function call */
#define BPF_EXIT	0x90	/* function return */

/* atomic op type fields (stored in immediate) */
#define BPF_FETCH	0x01	/* not an opcode on its own, used to build others */
#define BPF_XCHG	(0xe0 | BPF_FETCH)	/* atomic exchange */
#define BPF_CMPXCHG	(0xf0 | BPF_FETCH)	/* atomic compare-and-write */

/* Register numbers */
enum {
	BPF_REG_0 = 0,
	BPF_REG_1,
	BPF_REG_2,
	BPF_REG_3,
	BPF_REG_4,
	BPF_REG_5,
	BPF_REG_6,
	BPF_REG_7,
	BPF_REG_8,
	BPF_REG_9,
	BPF_REG_10,
	__MAX_BPF_REG,
};

/* BPF has 10 general purpose 64-bit registers and stack frame. */
#define MAX_BPF_REG	__MAX_BPF_REG

struct bpf_insn {
	__u8	code;		/* opcode */
	__u8	dst_reg:4;	/* dest register */
	__u8	src_reg:4;	/* source register */
	__s16	off;		/* signed offset */
	__s32	imm;		/* signed immediate constant */
};

/* Key of an a BPF_MAP_TYPE_LPM_TRIE entry */
struct bpf_lpm_trie_key {
	__u32	prefixlen;	/* up to 32 for AF_INET, 128 for AF_INET6 */
	__u8	data[0];	/* Arbitrary size */
};

struct bpf_cgroup_storage_key {
	__u64	cgroup_inode_id;	/* cgroup inode id */
	__u32	attach_type;		/* program attach type (enum bpf_attach_type) */
};

union bpf_iter_link_info {
	struct {
		__u32	map_fd;
	} map;
};

/* BPF syscall commands, see bpf(2) man-page for more details. */
/**
 * DOC: eBPF Syscall Preamble
 *
 * The operation to be performed by the **bpf**\ () system call is determined
 * by the *cmd* argument. Each operation takes an accompanying argument,
 * provided via *attr*, which is a pointer to a union of type *bpf_attr* (see
 * below). The size argument is the size of the union pointed to by *attr*.
 */
/**
 * DOC: eBPF Syscall Commands
 *
 * BPF_MAP_CREATE
 *	Description
 *		Create a map and return a file descriptor that refers to the
 *		map. The close-on-exec file descriptor flag (see **fcntl**\ (2))
 *		is automatically enabled for the new file descriptor.
 *
 *		Applying **close**\ (2) to the file descriptor returned by
 *		**BPF_MAP_CREATE** will delete the map (but see NOTES).
 *
 *	Return
 *		A new file descriptor (a nonnegative integer), or -1 if an
 *		error occurred (in which case, *errno* is set appropriately).
 *
 * BPF_MAP_LOOKUP_ELEM
 *	Description
 *		Look up an element with a given *key* in the map referred to
 *		by the file descriptor *map_fd*.
 *
 *		The *flags* argument may be specified as one of the
 *		following:
 *
 *		**BPF_F_LOCK**
 *			Look up the value of a spin-locked map without
 *			returning the lock. This must be specified if the
 *			elements contain a spinlock.
 *
 *	Return
 *		Returns zero on success. On error, -1 is returned and *errno*
 *		is set appropriately.
 *
 * BPF_MAP_UPDATE_ELEM
 *	Description
 *		Create or update an element (key/value pair) in a specified map.
 *
 *		The *flags* argument should be specified as one of the
 *		following:
 *
 *		**BPF_ANY**
 *			Create a new element or update an existing element.
 *		**BPF_NOEXIST**
 *			Create a new element only if it did not exist.
 *		**BPF_EXIST**
 *			Update an existing element.
 *		**BPF_F_LOCK**
 *			Update a spin_lock-ed map element.
 *
 *	Return
 *		Returns zero on success. On error, -1 is returned and *errno*
 *		is set appropriately.
 *
 *		May set *errno* to **EINVAL**, **EPERM**, **ENOMEM**,
 *		**E2BIG**, **EEXIST**, or **ENOENT**.
 *
 *		**E2BIG**
 *			The number of elements in the map reached the
 *			*max_entries* limit specified at map creation time.
 *		**EEXIST**
 *			If *flags* specifies **BPF_NOEXIST** and the element
 *			with *key* already exists in the map.
 *		**ENOENT**
 *			If *flags* specifies **BPF_EXIST** and the element with
 *			*key* does not exist in the map.
 *
 * BPF_MAP_DELETE_ELEM
 *	Description
 *		Look up and delete an element by key in a specified map.
 *
 *	Return
 *		Returns zero on success. On error, -1 is returned and *errno*
 *		is set appropriately.
 *
 * BPF_MAP_GET_NEXT_KEY
 *	Description
 *		Look up an element by key in a specified map and return the key
 *		of the next element. Can be used to iterate over all elements
 *		in the map.
 *
 *	Return
 *		Returns zero on success. On error, -1 is returned and *errno*
 *		is set appropriately.
 *
 *		The following cases can be used to iterate over all elements of
 *		the map:
 *
 *		* If *key* is not found, the operation returns zero and sets
 *		  the *next_key* pointer to the key of the first element.
 *		* If *key* is found, the operation returns zero and sets the
 *		  *next_key* pointer to the key of the next element.
 *		* If *key* is the last element, returns -1 and *errno* is set
 *		  to **ENOENT**.
 *
 *		May set *errno* to **ENOMEM**, **EFAULT**, **EPERM**, or
 *		**EINVAL** on error.
 *
 * BPF_PROG_LOAD
 *	Description
 *		Verify and load an eBPF program, returning a new file
 *		descriptor associated with the program.
 *
 *		Applying **close**\ (2) to the file descriptor returned by
 *		**BPF_PROG_LOAD** will unload the eBPF program (but see NOTES).
 *
 *		The close-on-exec file descriptor flag (see **fcntl**\ (2)) is
 *		automatically enabled for the new file descriptor.
 *
 *	Return
 *		A new file descriptor (a nonnegative integer), or -1 if an
 *		error occurred (in which case, *errno* is set appropriately).
 *
 * BPF_OBJ_PIN
 *	Description
 *		Pin an eBPF program or map referred by the specified *bpf_fd*
 *		to the provided *pathname* on the filesystem.
 *
 *		The *pathname* argument must not contain a dot (".").
 *
 *		On success, *pathname* retains a reference to the eBPF object,
 *		preventing deallocation of the object when the original
 *		*bpf_fd* is closed. This allow the eBPF object to live beyond
 *		**close**\ (\ *bpf_fd*\ ), and hence the lifetime of the parent
 *		process.
 *
 *		Applying **unlink**\ (2) or similar calls to the *pathname*
 *		unpins the object from the filesystem, removing the reference.
 *		If no other file descriptors or filesystem nodes refer to the
 *		same object, it will be deallocated (see NOTES).
 *
 *		The filesystem type for the parent directory of *pathname* must
 *		be **BPF_FS_MAGIC**.
 *
 *	Return
 *		Returns zero on success. On error, -1 is returned and *errno*
 *		is set appropriately.
 *
 * BPF_OBJ_GET
 *	Description
 *		Open a file descriptor for the eBPF object pinned to the
 *		specified *pathname*.
 *
 *	Return
 *		A new file descriptor (a nonnegative integer), or -1 if an
 *		error occurred (in which case, *errno* is set appropriately).
 *
 * BPF_PROG_ATTACH
 *	Description
 *		Attach an eBPF program to a *target_fd* at the specified
 *		*attach_type* hook.
 *
 *		The *attach_type* specifies the eBPF attachment point to
 *		attach the program to, and must be one of *bpf_attach_type*
 *		(see below).
 *
 *		The *attach_bpf_fd* must be a valid file descriptor for a
 *		loaded eBPF program of a cgroup, flow dissector, LIRC, sockmap
 *		or sock_ops type corresponding to the specified *attach_type*.
 *
 *		The *target_fd* must be a valid file descriptor for a kernel
 *		object which depends on the attach type of *attach_bpf_fd*:
 *
 *		**BPF_PROG_TYPE_CGROUP_DEVICE**,
 *		**BPF_PROG_TYPE_CGROUP_SKB**,
 *		**BPF_PROG_TYPE_CGROUP_SOCK**,
 *		**BPF_PROG_TYPE_CGROUP_SOCK_ADDR**,
 *		**BPF_PROG_TYPE_CGROUP_SOCKOPT**,
 *		**BPF_PROG_TYPE_CGROUP_SYSCTL**,
 *		**BPF_PROG_TYPE_SOCK_OPS**
 *
 *			Control Group v2 hierarchy with the eBPF controller
 *			enabled. Requires the kernel to be compiled with
 *			**CONFIG_CGROUP_BPF**.
 *
 *		**BPF_PROG_TYPE_FLOW_DISSECTOR**
 *
 *			Network namespace (eg /proc/self/ns/net).
 *
 *		**BPF_PROG_TYPE_LIRC_MODE2**
 *
 *			LIRC device path (eg /dev/lircN). Requires the kernel
 *			to be compiled with **CONFIG_BPF_LIRC_MODE2**.
 *
 *		**BPF_PROG_TYPE_SK_SKB**,
 *		**BPF_PROG_TYPE_SK_MSG**
 *
 *			eBPF map of socket type (eg **BPF_MAP_TYPE_SOCKHASH**).
 *
 *	Return
 *		Returns zero on success. On error, -1 is returned and *errno*
 *		is set appropriately.
 *
 * BPF_PROG_DETACH
 *	Description
 *		Detach the eBPF program associated with the *target_fd* at the
 *		hook specified by *attach_type*. The program must have been
 *		previously attached using **BPF_PROG_ATTACH**.
 *
 *	Return
 *		Returns zero on success. On error, -1 is returned and *errno*
 *		is set appropriately.
 *
 * BPF_PROG_TEST_RUN
 *	Description
 *		Run the eBPF program associated with the *prog_fd* a *repeat*
 *		number of times against a provided program context *ctx_in* and
 *		data *data_in*, and return the modified program context
 *		*ctx_out*, *data_out* (for example, packet data), result of the
 *		execution *retval*, and *duration* of the test run.
 *
 *		The sizes of the buffers provided as input and output
 *		parameters *ctx_in*, *ctx_out*, *data_in*, and *data_out* must
 *		be provided in the corresponding variables *ctx_size_in*,
 *		*ctx_size_out*, *data_size_in*, and/or *data_size_out*. If any
 *		of these parameters are not provided (ie set to NULL), the
 *		corresponding size field must be zero.
 *
 *		Some program types have particular requirements:
 *
 *		**BPF_PROG_TYPE_SK_LOOKUP**
 *			*data_in* and *data_out* must be NULL.
 *
 *		**BPF_PROG_TYPE_RAW_TRACEPOINT**,
 *		**BPF_PROG_TYPE_RAW_TRACEPOINT_WRITABLE**
 *
 *			*ctx_out*, *data_in* and *data_out* must be NULL.
 *			*repeat* must be zero.
 *
 *	Return
 *		Returns zero on success. On error, -1 is returned and *errno*
 *		is set appropriately.
 *
 *		**ENOSPC**
 *			Either *data_size_out* or *ctx_size_out* is too small.
 *		**ENOTSUPP**
 *			This command is not supported by the program type of
 *			the program referred to by *prog_fd*.
 *
 * BPF_PROG_GET_NEXT_ID
 *	Description
 *		Fetch the next eBPF program currently loaded into the kernel.
 *
 *		Looks for the eBPF program with an id greater than *start_id*
 *		and updates *next_id* on success. If no other eBPF programs
 *		remain with ids higher than *start_id*, returns -1 and sets
 *		*errno* to **ENOENT**.
 *
 *	Return
 *		Returns zero on success. On error, or when no id remains, -1
 *		is returned and *errno* is set appropriately.
 *
 * BPF_MAP_GET_NEXT_ID
 *	Description
 *		Fetch the next eBPF map currently loaded into the kernel.
 *
 *		Looks for the eBPF map with an id greater than *start_id*
 *		and updates *next_id* on success. If no other eBPF maps
 *		remain with ids higher than *start_id*, returns -1 and sets
 *		*errno* to **ENOENT**.
 *
 *	Return
 *		Returns zero on success. On error, or when no id remains, -1
 *		is returned and *errno* is set appropriately.
 *
 * BPF_PROG_GET_FD_BY_ID
 *	Description
 *		Open a file descriptor for the eBPF program corresponding to
 *		*prog_id*.
 *
 *	Return
 *		A new file descriptor (a nonnegative integer), or -1 if an
 *		error occurred (in which case, *errno* is set appropriately).
 *
 * BPF_MAP_GET_FD_BY_ID
 *	Description
 *		Open a file descriptor for the eBPF map corresponding to
 *		*map_id*.
 *
 *	Return
 *		A new file descriptor (a nonnegative integer), or -1 if an
 *		error occurred (in which case, *errno* is set appropriately).
 *
 * BPF_OBJ_GET_INFO_BY_FD
 *	Description
 *		Obtain information about the eBPF object corresponding to
 *		*bpf_fd*.
 *
 *		Populates up to *info_len* bytes of *info*, which will be in
 *		one of the following formats depending on the eBPF object type
 *		of *bpf_fd*:
 *
 *		* **struct bpf_prog_info**
 *		* **struct bpf_map_info**
 *		* **struct bpf_btf_info**
 *		* **struct bpf_link_info**
 *
 *	Return
 *		Returns zero on success. On error, -1 is returned and *errno*
 *		is set appropriately.
 *
 * BPF_PROG_QUERY
 *	Description
 *		Obtain information about eBPF programs associated with the
 *		specified *attach_type* hook.
 *
 *		The *target_fd* must be a valid file descriptor for a kernel
 *		object which depends on the attach type of *attach_bpf_fd*:
 *
 *		**BPF_PROG_TYPE_CGROUP_DEVICE**,
 *		**BPF_PROG_TYPE_CGROUP_SKB**,
 *		**BPF_PROG_TYPE_CGROUP_SOCK**,
 *		**BPF_PROG_TYPE_CGROUP_SOCK_ADDR**,
 *		**BPF_PROG_TYPE_CGROUP_SOCKOPT**,
 *		**BPF_PROG_TYPE_CGROUP_SYSCTL**,
 *		**BPF_PROG_TYPE_SOCK_OPS**
 *
 *			Control Group v2 hierarchy with the eBPF controller
 *			enabled. Requires the kernel to be compiled with
 *			**CONFIG_CGROUP_BPF**.
 *
 *		**BPF_PROG_TYPE_FLOW_DISSECTOR**
 *
 *			Network namespace (eg /proc/self/ns/net).
 *
 *		**BPF_PROG_TYPE_LIRC_MODE2**
 *
 *			LIRC device path (eg /dev/lircN). Requires the kernel
 *			to be compiled with **CONFIG_BPF_LIRC_MODE2**.
 *
 *		**BPF_PROG_QUERY** always fetches the number of programs
 *		attached and the *attach_flags* which were used to attach those
 *		programs. Additionally, if *prog_ids* is nonzero and the number
 *		of attached programs is less than *prog_cnt*, populates
 *		*prog_ids* with the eBPF program ids of the programs attached
 *		at *target_fd*.
 *
 *		The following flags may alter the result:
 *
 *		**BPF_F_QUERY_EFFECTIVE**
 *			Only return information regarding programs which are
 *			currently effective at the specified *target_fd*.
 *
 *	Return
 *		Returns zero on success. On error, -1 is returned and *errno*
 *		is set appropriately.
 *
 * BPF_RAW_TRACEPOINT_OPEN
 *	Description
 *		Attach an eBPF program to a tracepoint *name* to access kernel
 *		internal arguments of the tracepoint in their raw form.
 *
 *		The *prog_fd* must be a valid file descriptor associated with
 *		a loaded eBPF program of type **BPF_PROG_TYPE_RAW_TRACEPOINT**.
 *
 *		No ABI guarantees are made about the content of tracepoint
 *		arguments exposed to the corresponding eBPF program.
 *
 *		Applying **close**\ (2) to the file descriptor returned by
 *		**BPF_RAW_TRACEPOINT_OPEN** will delete the map (but see NOTES).
 *
 *	Return
 *		A new file descriptor (a nonnegative integer), or -1 if an
 *		error occurred (in which case, *errno* is set appropriately).
 *
 * BPF_BTF_LOAD
 *	Description
 *		Verify and load BPF Type Format (BTF) metadata into the kernel,
 *		returning a new file descriptor associated with the metadata.
 *		BTF is described in more detail at
 *		https://www.kernel.org/doc/html/latest/bpf/btf.html.
 *
 *		The *btf* parameter must point to valid memory providing
 *		*btf_size* bytes of BTF binary metadata.
 *
 *		The returned file descriptor can be passed to other **bpf**\ ()
 *		subcommands such as **BPF_PROG_LOAD** or **BPF_MAP_CREATE** to
 *		associate the BTF with those objects.
 *
 *		Similar to **BPF_PROG_LOAD**, **BPF_BTF_LOAD** has optional
 *		parameters to specify a *btf_log_buf*, *btf_log_size* and
 *		*btf_log_level* which allow the kernel to return freeform log
 *		output regarding the BTF verification process.
 *
 *	Return
 *		A new file descriptor (a nonnegative integer), or -1 if an
 *		error occurred (in which case, *errno* is set appropriately).
 *
 * BPF_BTF_GET_FD_BY_ID
 *	Description
 *		Open a file descriptor for the BPF Type Format (BTF)
 *		corresponding to *btf_id*.
 *
 *	Return
 *		A new file descriptor (a nonnegative integer), or -1 if an
 *		error occurred (in which case, *errno* is set appropriately).
 *
 * BPF_TASK_FD_QUERY
 *	Description
 *		Obtain information about eBPF programs associated with the
 *		target process identified by *pid* and *fd*.
 *
 *		If the *pid* and *fd* are associated with a tracepoint, kprobe
 *		or uprobe perf event, then the *prog_id* and *fd_type* will
 *		be populated with the eBPF program id and file descriptor type
 *		of type **bpf_task_fd_type**. If associated with a kprobe or
 *		uprobe, the  *probe_offset* and *probe_addr* will also be
 *		populated. Optionally, if *buf* is provided, then up to
 *		*buf_len* bytes of *buf* will be populated with the name of
 *		the tracepoint, kprobe or uprobe.
 *
 *		The resulting *prog_id* may be introspected in deeper detail
 *		using **BPF_PROG_GET_FD_BY_ID** and **BPF_OBJ_GET_INFO_BY_FD**.
 *
 *	Return
 *		Returns zero on success. On error, -1 is returned and *errno*
 *		is set appropriately.
 *
 * BPF_MAP_LOOKUP_AND_DELETE_ELEM
 *	Description
 *		Look up an element with the given *key* in the map referred to
 *		by the file descriptor *fd*, and if found, delete the element.
 *
 *		For **BPF_MAP_TYPE_QUEUE** and **BPF_MAP_TYPE_STACK** map
 *		types, the *flags* argument needs to be set to 0, but for other
 *		map types, it may be specified as:
 *
 *		**BPF_F_LOCK**
 *			Look up and delete the value of a spin-locked map
 *			without returning the lock. This must be specified if
 *			the elements contain a spinlock.
 *
 *		The **BPF_MAP_TYPE_QUEUE** and **BPF_MAP_TYPE_STACK** map types
 *		implement this command as a "pop" operation, deleting the top
 *		element rather than one corresponding to *key*.
 *		The *key* and *key_len* parameters should be zeroed when
 *		issuing this operation for these map types.
 *
 *		This command is only valid for the following map types:
 *		* **BPF_MAP_TYPE_QUEUE**
 *		* **BPF_MAP_TYPE_STACK**
 *		* **BPF_MAP_TYPE_HASH**
 *		* **BPF_MAP_TYPE_PERCPU_HASH**
 *		* **BPF_MAP_TYPE_LRU_HASH**
 *		* **BPF_MAP_TYPE_LRU_PERCPU_HASH**
 *
 *	Return
 *		Returns zero on success. On error, -1 is returned and *errno*
 *		is set appropriately.
 *
 * BPF_MAP_FREEZE
 *	Description
 *		Freeze the permissions of the specified map.
 *
 *		Write permissions may be frozen by passing zero *flags*.
 *		Upon success, no future syscall invocations may alter the
 *		map state of *map_fd*. Write operations from eBPF programs
 *		are still possible for a frozen map.
 *
 *		Not supported for maps of type **BPF_MAP_TYPE_STRUCT_OPS**.
 *
 *	Return
 *		Returns zero on success. On error, -1 is returned and *errno*
 *		is set appropriately.
 *
 * BPF_BTF_GET_NEXT_ID
 *	Description
 *		Fetch the next BPF Type Format (BTF) object currently loaded
 *		into the kernel.
 *
 *		Looks for the BTF object with an id greater than *start_id*
 *		and updates *next_id* on success. If no other BTF objects
 *		remain with ids higher than *start_id*, returns -1 and sets
 *		*errno* to **ENOENT**.
 *
 *	Return
 *		Returns zero on success. On error, or when no id remains, -1
 *		is returned and *errno* is set appropriately.
 *
 * BPF_MAP_LOOKUP_BATCH
 *	Description
 *		Iterate and fetch multiple elements in a map.
 *
 *		Two opaque values are used to manage batch operations,
 *		*in_batch* and *out_batch*. Initially, *in_batch* must be set
 *		to NULL to begin the batched operation. After each subsequent
 *		**BPF_MAP_LOOKUP_BATCH**, the caller should pass the resultant
 *		*out_batch* as the *in_batch* for the next operation to
 *		continue iteration from the current point.
 *
 *		The *keys* and *values* are output parameters which must point
 *		to memory large enough to hold *count* items based on the key
 *		and value size of the map *map_fd*. The *keys* buffer must be
 *		of *key_size* * *count*. The *values* buffer must be of
 *		*value_size* * *count*.
 *
 *		The *elem_flags* argument may be specified as one of the
 *		following:
 *
 *		**BPF_F_LOCK**
 *			Look up the value of a spin-locked map without
 *			returning the lock. This must be specified if the
 *			elements contain a spinlock.
 *
 *		On success, *count* elements from the map are copied into the
 *		user buffer, with the keys copied into *keys* and the values
 *		copied into the corresponding indices in *values*.
 *
 *		If an error is returned and *errno* is not **EFAULT**, *count*
 *		is set to the number of successfully processed elements.
 *
 *	Return
 *		Returns zero on success. On error, -1 is returned and *errno*
 *		is set appropriately.
 *
 *		May set *errno* to **ENOSPC** to indicate that *keys* or
 *		*values* is too small to dump an entire bucket during
 *		iteration of a hash-based map type.
 *
 * BPF_MAP_LOOKUP_AND_DELETE_BATCH
 *	Description
 *		Iterate and delete all elements in a map.
 *
 *		This operation has the same behavior as
 *		**BPF_MAP_LOOKUP_BATCH** with two exceptions:
 *
 *		* Every element that is successfully returned is also deleted
 *		  from the map. This is at least *count* elements. Note that
 *		  *count* is both an input and an output parameter.
 *		* Upon returning with *errno* set to **EFAULT**, up to
 *		  *count* elements may be deleted without returning the keys
 *		  and values of the deleted elements.
 *
 *	Return
 *		Returns zero on success. On error, -1 is returned and *errno*
 *		is set appropriately.
 *
 * BPF_MAP_UPDATE_BATCH
 *	Description
 *		Update multiple elements in a map by *key*.
 *
 *		The *keys* and *values* are input parameters which must point
 *		to memory large enough to hold *count* items based on the key
 *		and value size of the map *map_fd*. The *keys* buffer must be
 *		of *key_size* * *count*. The *values* buffer must be of
 *		*value_size* * *count*.
 *
 *		Each element specified in *keys* is sequentially updated to the
 *		value in the corresponding index in *values*. The *in_batch*
 *		and *out_batch* parameters are ignored and should be zeroed.
 *
 *		The *elem_flags* argument should be specified as one of the
 *		following:
 *
 *		**BPF_ANY**
 *			Create new elements or update a existing elements.
 *		**BPF_NOEXIST**
 *			Create new elements only if they do not exist.
 *		**BPF_EXIST**
 *			Update existing elements.
 *		**BPF_F_LOCK**
 *			Update spin_lock-ed map elements. This must be
 *			specified if the map value contains a spinlock.
 *
 *		On success, *count* elements from the map are updated.
 *
 *		If an error is returned and *errno* is not **EFAULT**, *count*
 *		is set to the number of successfully processed elements.
 *
 *	Return
 *		Returns zero on success. On error, -1 is returned and *errno*
 *		is set appropriately.
 *
 *		May set *errno* to **EINVAL**, **EPERM**, **ENOMEM**, or
 *		**E2BIG**. **E2BIG** indicates that the number of elements in
 *		the map reached the *max_entries* limit specified at map
 *		creation time.
 *
 *		May set *errno* to one of the following error codes under
 *		specific circumstances:
 *
 *		**EEXIST**
 *			If *flags* specifies **BPF_NOEXIST** and the element
 *			with *key* already exists in the map.
 *		**ENOENT**
 *			If *flags* specifies **BPF_EXIST** and the element with
 *			*key* does not exist in the map.
 *
 * BPF_MAP_DELETE_BATCH
 *	Description
 *		Delete multiple elements in a map by *key*.
 *
 *		The *keys* parameter is an input parameter which must point
 *		to memory large enough to hold *count* items based on the key
 *		size of the map *map_fd*, that is, *key_size* * *count*.
 *
 *		Each element specified in *keys* is sequentially deleted. The
 *		*in_batch*, *out_batch*, and *values* parameters are ignored
 *		and should be zeroed.
 *
 *		The *elem_flags* argument may be specified as one of the
 *		following:
 *
 *		**BPF_F_LOCK**
 *			Look up the value of a spin-locked map without
 *			returning the lock. This must be specified if the
 *			elements contain a spinlock.
 *
 *		On success, *count* elements from the map are updated.
 *
 *		If an error is returned and *errno* is not **EFAULT**, *count*
 *		is set to the number of successfully processed elements. If
 *		*errno* is **EFAULT**, up to *count* elements may be been
 *		deleted.
 *
 *	Return
 *		Returns zero on success. On error, -1 is returned and *errno*
 *		is set appropriately.
 *
 * BPF_LINK_CREATE
 *	Description
 *		Attach an eBPF program to a *target_fd* at the specified
 *		*attach_type* hook and return a file descriptor handle for
 *		managing the link.
 *
 *	Return
 *		A new file descriptor (a nonnegative integer), or -1 if an
 *		error occurred (in which case, *errno* is set appropriately).
 *
 * BPF_LINK_UPDATE
 *	Description
 *		Update the eBPF program in the specified *link_fd* to
 *		*new_prog_fd*.
 *
 *	Return
 *		Returns zero on success. On error, -1 is returned and *errno*
 *		is set appropriately.
 *
 * BPF_LINK_GET_FD_BY_ID
 *	Description
 *		Open a file descriptor for the eBPF Link corresponding to
 *		*link_id*.
 *
 *	Return
 *		A new file descriptor (a nonnegative integer), or -1 if an
 *		error occurred (in which case, *errno* is set appropriately).
 *
 * BPF_LINK_GET_NEXT_ID
 *	Description
 *		Fetch the next eBPF link currently loaded into the kernel.
 *
 *		Looks for the eBPF link with an id greater than *start_id*
 *		and updates *next_id* on success. If no other eBPF links
 *		remain with ids higher than *start_id*, returns -1 and sets
 *		*errno* to **ENOENT**.
 *
 *	Return
 *		Returns zero on success. On error, or when no id remains, -1
 *		is returned and *errno* is set appropriately.
 *
 * BPF_ENABLE_STATS
 *	Description
 *		Enable eBPF runtime statistics gathering.
 *
 *		Runtime statistics gathering for the eBPF runtime is disabled
 *		by default to minimize the corresponding performance overhead.
 *		This command enables statistics globally.
 *
 *		Multiple programs may independently enable statistics.
 *		After gathering the desired statistics, eBPF runtime statistics
 *		may be disabled again by calling **close**\ (2) for the file
 *		descriptor returned by this function. Statistics will only be
 *		disabled system-wide when all outstanding file descriptors
 *		returned by prior calls for this subcommand are closed.
 *
 *	Return
 *		A new file descriptor (a nonnegative integer), or -1 if an
 *		error occurred (in which case, *errno* is set appropriately).
 *
 * BPF_ITER_CREATE
 *	Description
 *		Create an iterator on top of the specified *link_fd* (as
 *		previously created using **BPF_LINK_CREATE**) and return a
 *		file descriptor that can be used to trigger the iteration.
 *
 *		If the resulting file descriptor is pinned to the filesystem
 *		using  **BPF_OBJ_PIN**, then subsequent **read**\ (2) syscalls
 *		for that path will trigger the iterator to read kernel state
 *		using the eBPF program attached to *link_fd*.
 *
 *	Return
 *		A new file descriptor (a nonnegative integer), or -1 if an
 *		error occurred (in which case, *errno* is set appropriately).
 *
 * BPF_LINK_DETACH
 *	Description
 *		Forcefully detach the specified *link_fd* from its
 *		corresponding attachment point.
 *
 *	Return
 *		Returns zero on success. On error, -1 is returned and *errno*
 *		is set appropriately.
 *
 * BPF_PROG_BIND_MAP
 *	Description
 *		Bind a map to the lifetime of an eBPF program.
 *
 *		The map identified by *map_fd* is bound to the program
 *		identified by *prog_fd* and only released when *prog_fd* is
 *		released. This may be used in cases where metadata should be
 *		associated with a program which otherwise does not contain any
 *		references to the map (for example, embedded in the eBPF
 *		program instructions).
 *
 *	Return
 *		Returns zero on success. On error, -1 is returned and *errno*
 *		is set appropriately.
 *
 * NOTES
 *	eBPF objects (maps and programs) can be shared between processes.
 *
 *	* After **fork**\ (2), the child inherits file descriptors
 *	  referring to the same eBPF objects.
 *	* File descriptors referring to eBPF objects can be transferred over
 *	  **unix**\ (7) domain sockets.
 *	* File descriptors referring to eBPF objects can be duplicated in the
 *	  usual way, using **dup**\ (2) and similar calls.
 *	* File descriptors referring to eBPF objects can be pinned to the
 *	  filesystem using the **BPF_OBJ_PIN** command of **bpf**\ (2).
 *
 *	An eBPF object is deallocated only after all file descriptors referring
 *	to the object have been closed and no references remain pinned to the
 *	filesystem or attached (for example, bound to a program or device).
 */
enum bpf_cmd {
	BPF_MAP_CREATE,
	BPF_MAP_LOOKUP_ELEM,
	BPF_MAP_UPDATE_ELEM,
	BPF_MAP_DELETE_ELEM,
	BPF_MAP_GET_NEXT_KEY,
	BPF_PROG_LOAD,
	BPF_OBJ_PIN,
	BPF_OBJ_GET,
	BPF_PROG_ATTACH,
	BPF_PROG_DETACH,
	BPF_PROG_TEST_RUN,
	BPF_PROG_RUN = BPF_PROG_TEST_RUN,
	BPF_PROG_GET_NEXT_ID,
	BPF_MAP_GET_NEXT_ID,
	BPF_PROG_GET_FD_BY_ID,
	BPF_MAP_GET_FD_BY_ID,
	BPF_OBJ_GET_INFO_BY_FD,
	BPF_PROG_QUERY,
	BPF_RAW_TRACEPOINT_OPEN,
	BPF_BTF_LOAD,
	BPF_BTF_GET_FD_BY_ID,
	BPF_TASK_FD_QUERY,
	BPF_MAP_LOOKUP_AND_DELETE_ELEM,
	BPF_MAP_FREEZE,
	BPF_BTF_GET_NEXT_ID,
	BPF_MAP_LOOKUP_BATCH,
	BPF_MAP_LOOKUP_AND_DELETE_BATCH,
	BPF_MAP_UPDATE_BATCH,
	BPF_MAP_DELETE_BATCH,
	BPF_LINK_CREATE,
	BPF_LINK_UPDATE,
	BPF_LINK_GET_FD_BY_ID,
	BPF_LINK_GET_NEXT_ID,
	BPF_ENABLE_STATS,
	BPF_ITER_CREATE,
	BPF_LINK_DETACH,
	BPF_PROG_BIND_MAP,
};

enum bpf_map_type {
	BPF_MAP_TYPE_UNSPEC,
	BPF_MAP_TYPE_HASH,
	BPF_MAP_TYPE_ARRAY,
	BPF_MAP_TYPE_PROG_ARRAY,
	BPF_MAP_TYPE_PERF_EVENT_ARRAY,
	BPF_MAP_TYPE_PERCPU_HASH,
	BPF_MAP_TYPE_PERCPU_ARRAY,
	BPF_MAP_TYPE_STACK_TRACE,
	BPF_MAP_TYPE_CGROUP_ARRAY,
	BPF_MAP_TYPE_LRU_HASH,
	BPF_MAP_TYPE_LRU_PERCPU_HASH,
	BPF_MAP_TYPE_LPM_TRIE,
	BPF_MAP_TYPE_ARRAY_OF_MAPS,
	BPF_MAP_TYPE_HASH_OF_MAPS,
	BPF_MAP_TYPE_DEVMAP,
	BPF_MAP_TYPE_SOCKMAP,
	BPF_MAP_TYPE_CPUMAP,
	BPF_MAP_TYPE_XSKMAP,
	BPF_MAP_TYPE_SOCKHASH,
	BPF_MAP_TYPE_CGROUP_STORAGE,
	BPF_MAP_TYPE_REUSEPORT_SOCKARRAY,
	BPF_MAP_TYPE_PERCPU_CGROUP_STORAGE,
	BPF_MAP_TYPE_QUEUE,
	BPF_MAP_TYPE_STACK,
	BPF_MAP_TYPE_SK_STORAGE,
	BPF_MAP_TYPE_DEVMAP_HASH,
	BPF_MAP_TYPE_STRUCT_OPS,
	BPF_MAP_TYPE_RINGBUF,
	BPF_MAP_TYPE_INODE_STORAGE,
	BPF_MAP_TYPE_TASK_STORAGE,
	BPF_MAP_TYPE_BLOOM_FILTER,
};

/* Note that tracing related programs such as
 * BPF_PROG_TYPE_{KPROBE,TRACEPOINT,PERF_EVENT,RAW_TRACEPOINT}
 * are not subject to a stable API since kernel internal data
 * structures can change from release to release and may
 * therefore break existing tracing BPF programs. Tracing BPF
 * programs correspond to /a/ specific kernel which is to be
 * analyzed, and not /a/ specific kernel /and/ all future ones.
 */
enum bpf_prog_type {
	BPF_PROG_TYPE_UNSPEC,
	BPF_PROG_TYPE_SOCKET_FILTER,
	BPF_PROG_TYPE_KPROBE,
	BPF_PROG_TYPE_SCHED_CLS,
	BPF_PROG_TYPE_SCHED_ACT,
	BPF_PROG_TYPE_TRACEPOINT,
	BPF_PROG_TYPE_XDP,
	BPF_PROG_TYPE_PERF_EVENT,
	BPF_PROG_TYPE_CGROUP_SKB,
	BPF_PROG_TYPE_CGROUP_SOCK,
	BPF_PROG_TYPE_LWT_IN,
	BPF_PROG_TYPE_LWT_OUT,
	BPF_PROG_TYPE_LWT_XMIT,
	BPF_PROG_TYPE_SOCK_OPS,
	BPF_PROG_TYPE_SK_SKB,
	BPF_PROG_TYPE_CGROUP_DEVICE,
	BPF_PROG_TYPE_SK_MSG,
	BPF_PROG_TYPE_RAW_TRACEPOINT,
	BPF_PROG_TYPE_CGROUP_SOCK_ADDR,
	BPF_PROG_TYPE_LWT_SEG6LOCAL,
	BPF_PROG_TYPE_LIRC_MODE2,
	BPF_PROG_TYPE_SK_REUSEPORT,
	BPF_PROG_TYPE_FLOW_DISSECTOR,
	BPF_PROG_TYPE_CGROUP_SYSCTL,
	BPF_PROG_TYPE_RAW_TRACEPOINT_WRITABLE,
	BPF_PROG_TYPE_CGROUP_SOCKOPT,
	BPF_PROG_TYPE_TRACING,
	BPF_PROG_TYPE_STRUCT_OPS,
	BPF_PROG_TYPE_EXT,
	BPF_PROG_TYPE_LSM,
	BPF_PROG_TYPE_SK_LOOKUP,
	BPF_PROG_TYPE_SYSCALL, /* a program that can execute syscalls */
};

enum bpf_attach_type {
	BPF_CGROUP_INET_INGRESS,
	BPF_CGROUP_INET_EGRESS,
	BPF_CGROUP_INET_SOCK_CREATE,
	BPF_CGROUP_SOCK_OPS,
	BPF_SK_SKB_STREAM_PARSER,
	BPF_SK_SKB_STREAM_VERDICT,
	BPF_CGROUP_DEVICE,
	BPF_SK_MSG_VERDICT,
	BPF_CGROUP_INET4_BIND,
	BPF_CGROUP_INET6_BIND,
	BPF_CGROUP_INET4_CONNECT,
	BPF_CGROUP_INET6_CONNECT,
	BPF_CGROUP_INET4_POST_BIND,
	BPF_CGROUP_INET6_POST_BIND,
	BPF_CGROUP_UDP4_SENDMSG,
	BPF_CGROUP_UDP6_SENDMSG,
	BPF_LIRC_MODE2,
	BPF_FLOW_DISSECTOR,
	BPF_CGROUP_SYSCTL,
	BPF_CGROUP_UDP4_RECVMSG,
	BPF_CGROUP_UDP6_RECVMSG,
	BPF_CGROUP_GETSOCKOPT,
	BPF_CGROUP_SETSOCKOPT,
	BPF_TRACE_RAW_TP,
	BPF_TRACE_FENTRY,
	BPF_TRACE_FEXIT,
	BPF_MODIFY_RETURN,
	BPF_LSM_MAC,
	BPF_TRACE_ITER,
	BPF_CGROUP_INET4_GETPEERNAME,
	BPF_CGROUP_INET6_GETPEERNAME,
	BPF_CGROUP_INET4_GETSOCKNAME,
	BPF_CGROUP_INET6_GETSOCKNAME,
	BPF_XDP_DEVMAP,
	BPF_CGROUP_INET_SOCK_RELEASE,
	BPF_XDP_CPUMAP,
	BPF_SK_LOOKUP,
	BPF_XDP,
	BPF_SK_SKB_VERDICT,
	BPF_SK_REUSEPORT_SELECT,
	BPF_SK_REUSEPORT_SELECT_OR_MIGRATE,
	BPF_PERF_EVENT,
	__MAX_BPF_ATTACH_TYPE
};

#define MAX_BPF_ATTACH_TYPE __MAX_BPF_ATTACH_TYPE

enum bpf_link_type {
	BPF_LINK_TYPE_UNSPEC = 0,
	BPF_LINK_TYPE_RAW_TRACEPOINT = 1,
	BPF_LINK_TYPE_TRACING = 2,
	BPF_LINK_TYPE_CGROUP = 3,
	BPF_LINK_TYPE_ITER = 4,
	BPF_LINK_TYPE_NETNS = 5,
	BPF_LINK_TYPE_XDP = 6,
	BPF_LINK_TYPE_PERF_EVENT = 7,

	MAX_BPF_LINK_TYPE,
};

/* cgroup-bpf attach flags used in BPF_PROG_ATTACH command
 *
 * NONE(default): No further bpf programs allowed in the subtree.
 *
 * BPF_F_ALLOW_OVERRIDE: If a sub-cgroup installs some bpf program,
 * the program in this cgroup yields to sub-cgroup program.
 *
 * BPF_F_ALLOW_MULTI: If a sub-cgroup installs some bpf program,
 * that cgroup program gets run in addition to the program in this cgroup.
 *
 * Only one program is allowed to be attached to a cgroup with
 * NONE or BPF_F_ALLOW_OVERRIDE flag.
 * Attaching another program on top of NONE or BPF_F_ALLOW_OVERRIDE will
 * release old program and attach the new one. Attach flags has to match.
 *
 * Multiple programs are allowed to be attached to a cgroup with
 * BPF_F_ALLOW_MULTI flag. They are executed in FIFO order
 * (those that were attached first, run first)
 * The programs of sub-cgroup are executed first, then programs of
 * this cgroup and then programs of parent cgroup.
 * When children program makes decision (like picking TCP CA or sock bind)
 * parent program has a chance to override it.
 *
 * With BPF_F_ALLOW_MULTI a new program is added to the end of the list of
 * programs for a cgroup. Though it's possible to replace an old program at
 * any position by also specifying BPF_F_REPLACE flag and position itself in
 * replace_bpf_fd attribute. Old program at this position will be released.
 *
 * A cgroup with MULTI or OVERRIDE flag allows any attach flags in sub-cgroups.
 * A cgroup with NONE doesn't allow any programs in sub-cgroups.
 * Ex1:
 * cgrp1 (MULTI progs A, B) ->
 *    cgrp2 (OVERRIDE prog C) ->
 *      cgrp3 (MULTI prog D) ->
 *        cgrp4 (OVERRIDE prog E) ->
 *          cgrp5 (NONE prog F)
 * the event in cgrp5 triggers execution of F,D,A,B in that order.
 * if prog F is detached, the execution is E,D,A,B
 * if prog F and D are detached, the execution is E,A,B
 * if prog F, E and D are detached, the execution is C,A,B
 *
 * All eligible programs are executed regardless of return code from
 * earlier programs.
 */
#define BPF_F_ALLOW_OVERRIDE	(1U << 0)
#define BPF_F_ALLOW_MULTI	(1U << 1)
#define BPF_F_REPLACE		(1U << 2)

/* If BPF_F_STRICT_ALIGNMENT is used in BPF_PROG_LOAD command, the
 * verifier will perform strict alignment checking as if the kernel
 * has been built with CONFIG_EFFICIENT_UNALIGNED_ACCESS not set,
 * and NET_IP_ALIGN defined to 2.
 */
#define BPF_F_STRICT_ALIGNMENT	(1U << 0)

/* If BPF_F_ANY_ALIGNMENT is used in BPF_PROF_LOAD command, the
 * verifier will allow any alignment whatsoever.  On platforms
 * with strict alignment requirements for loads ands stores (such
 * as sparc and mips) the verifier validates that all loads and
 * stores provably follow this requirement.  This flag turns that
 * checking and enforcement off.
 *
 * It is mostly used for testing when we want to validate the
 * context and memory access aspects of the verifier, but because
 * of an unaligned access the alignment check would trigger before
 * the one we are interested in.
 */
#define BPF_F_ANY_ALIGNMENT	(1U << 1)

/* BPF_F_TEST_RND_HI32 is used in BPF_PROG_LOAD command for testing purpose.
 * Verifier does sub-register def/use analysis and identifies instructions whose
 * def only matters for low 32-bit, high 32-bit is never referenced later
 * through implicit zero extension. Therefore verifier notifies JIT back-ends
 * that it is safe to ignore clearing high 32-bit for these instructions. This
 * saves some back-ends a lot of code-gen. However such optimization is not
 * necessary on some arches, for example x86_64, arm64 etc, whose JIT back-ends
 * hence hasn't used verifier's analysis result. But, we really want to have a
 * way to be able to verify the correctness of the described optimization on
 * x86_64 on which testsuites are frequently exercised.
 *
 * So, this flag is introduced. Once it is set, verifier will randomize high
 * 32-bit for those instructions who has been identified as safe to ignore them.
 * Then, if verifier is not doing correct analysis, such randomization will
 * regress tests to expose bugs.
 */
#define BPF_F_TEST_RND_HI32	(1U << 2)

/* The verifier internal test flag. Behavior is undefined */
#define BPF_F_TEST_STATE_FREQ	(1U << 3)

/* If BPF_F_SLEEPABLE is used in BPF_PROG_LOAD command, the verifier will
 * restrict map and helper usage for such programs. Sleepable BPF programs can
 * only be attached to hooks where kernel execution context allows sleeping.
 * Such programs are allowed to use helpers that may sleep like
 * bpf_copy_from_user().
 */
#define BPF_F_SLEEPABLE		(1U << 4)

/* When BPF ldimm64's insn[0].src_reg != 0 then this can have
 * the following extensions:
 *
 * insn[0].src_reg:  BPF_PSEUDO_MAP_[FD|IDX]
 * insn[0].imm:      map fd or fd_idx
 * insn[1].imm:      0
 * insn[0].off:      0
 * insn[1].off:      0
 * ldimm64 rewrite:  address of map
 * verifier type:    CONST_PTR_TO_MAP
 */
#define BPF_PSEUDO_MAP_FD	1
#define BPF_PSEUDO_MAP_IDX	5

/* insn[0].src_reg:  BPF_PSEUDO_MAP_[IDX_]VALUE
 * insn[0].imm:      map fd or fd_idx
 * insn[1].imm:      offset into value
 * insn[0].off:      0
 * insn[1].off:      0
 * ldimm64 rewrite:  address of map[0]+offset
 * verifier type:    PTR_TO_MAP_VALUE
 */
#define BPF_PSEUDO_MAP_VALUE		2
#define BPF_PSEUDO_MAP_IDX_VALUE	6

/* insn[0].src_reg:  BPF_PSEUDO_BTF_ID
 * insn[0].imm:      kernel btd id of VAR
 * insn[1].imm:      0
 * insn[0].off:      0
 * insn[1].off:      0
 * ldimm64 rewrite:  address of the kernel variable
 * verifier type:    PTR_TO_BTF_ID or PTR_TO_MEM, depending on whether the var
 *                   is struct/union.
 */
#define BPF_PSEUDO_BTF_ID	3
/* insn[0].src_reg:  BPF_PSEUDO_FUNC
 * insn[0].imm:      insn offset to the func
 * insn[1].imm:      0
 * insn[0].off:      0
 * insn[1].off:      0
 * ldimm64 rewrite:  address of the function
 * verifier type:    PTR_TO_FUNC.
 */
#define BPF_PSEUDO_FUNC		4

/* when bpf_call->src_reg == BPF_PSEUDO_CALL, bpf_call->imm == pc-relative
 * offset to another bpf function
 */
#define BPF_PSEUDO_CALL		1
/* when bpf_call->src_reg == BPF_PSEUDO_KFUNC_CALL,
 * bpf_call->imm == btf_id of a BTF_KIND_FUNC in the running kernel
 */
#define BPF_PSEUDO_KFUNC_CALL	2

/* flags for BPF_MAP_UPDATE_ELEM command */
enum {
	BPF_ANY		= 0, /* create new element or update existing */
	BPF_NOEXIST	= 1, /* create new element if it didn't exist */
	BPF_EXIST	= 2, /* update existing element */
	BPF_F_LOCK	= 4, /* spin_lock-ed map_lookup/map_update */
};

/* flags for BPF_MAP_CREATE command */
enum {
	BPF_F_NO_PREALLOC	= (1U << 0),
/* Instead of having one common LRU list in the
 * BPF_MAP_TYPE_LRU_[PERCPU_]HASH map, use a percpu LRU list
 * which can scale and perform better.
 * Note, the LRU nodes (including free nodes) cannot be moved
 * across different LRU lists.
 */
	BPF_F_NO_COMMON_LRU	= (1U << 1),
/* Specify numa node during map creation */
	BPF_F_NUMA_NODE		= (1U << 2),

/* Flags for accessing BPF object from syscall side. */
	BPF_F_RDONLY		= (1U << 3),
	BPF_F_WRONLY		= (1U << 4),

/* Flag for stack_map, store build_id+offset instead of pointer */
	BPF_F_STACK_BUILD_ID	= (1U << 5),

/* Zero-initialize hash function seed. This should only be used for testing. */
	BPF_F_ZERO_SEED		= (1U << 6),

/* Flags for accessing BPF object from program side. */
	BPF_F_RDONLY_PROG	= (1U << 7),
	BPF_F_WRONLY_PROG	= (1U << 8),

/* Clone map from listener for newly accepted socket */
	BPF_F_CLONE		= (1U << 9),

/* Enable memory-mapping BPF map */
	BPF_F_MMAPABLE		= (1U << 10),

/* Share perf_event among processes */
	BPF_F_PRESERVE_ELEMS	= (1U << 11),

/* Create a map that is suitable to be an inner map with dynamic max entries */
	BPF_F_INNER_MAP		= (1U << 12),
};

/* Flags for BPF_PROG_QUERY. */

/* Query effective (directly attached + inherited from ancestor cgroups)
 * programs that will be executed for events within a cgroup.
 * attach_flags with this flag are returned only for directly attached programs.
 */
#define BPF_F_QUERY_EFFECTIVE	(1U << 0)

/* Flags for BPF_PROG_TEST_RUN */

/* If set, run the test on the cpu specified by bpf_attr.test.cpu */
#define BPF_F_TEST_RUN_ON_CPU	(1U << 0)

/* type for BPF_ENABLE_STATS */
enum bpf_stats_type {
	/* enabled run_time_ns and run_cnt */
	BPF_STATS_RUN_TIME = 0,
};

enum bpf_stack_build_id_status {
	/* user space need an empty entry to identify end of a trace */
	BPF_STACK_BUILD_ID_EMPTY = 0,
	/* with valid build_id and offset */
	BPF_STACK_BUILD_ID_VALID = 1,
	/* couldn't get build_id, fallback to ip */
	BPF_STACK_BUILD_ID_IP = 2,
};

#define BPF_BUILD_ID_SIZE 20
struct bpf_stack_build_id {
	__s32		status;
	unsigned char	build_id[BPF_BUILD_ID_SIZE];
	union {
		__u64	offset;
		__u64	ip;
	};
};

#define BPF_OBJ_NAME_LEN 16U

union bpf_attr {
	struct { /* anonymous struct used by BPF_MAP_CREATE command */
		__u32	map_type;	/* one of enum bpf_map_type */
		__u32	key_size;	/* size of key in bytes */
		__u32	value_size;	/* size of value in bytes */
		__u32	max_entries;	/* max number of entries in a map */
		__u32	map_flags;	/* BPF_MAP_CREATE related
					 * flags defined above.
					 */
		__u32	inner_map_fd;	/* fd pointing to the inner map */
		__u32	numa_node;	/* numa node (effective only if
					 * BPF_F_NUMA_NODE is set).
					 */
		char	map_name[BPF_OBJ_NAME_LEN];
		__u32	map_ifindex;	/* ifindex of netdev to create on */
		__u32	btf_fd;		/* fd pointing to a BTF type data */
		__u32	btf_key_type_id;	/* BTF type_id of the key */
		__u32	btf_value_type_id;	/* BTF type_id of the value */
		__u32	btf_vmlinux_value_type_id;/* BTF type_id of a kernel-
						   * struct stored as the
						   * map value
						   */
		/* Any per-map-type extra fields
		 *
		 * BPF_MAP_TYPE_BLOOM_FILTER - the lowest 4 bits indicate the
		 * number of hash functions (if 0, the bloom filter will default
		 * to using 5 hash functions).
		 */
		__u64	map_extra;
	};

	struct { /* anonymous struct used by BPF_MAP_*_ELEM commands */
		__u32		map_fd;
		__aligned_u64	key;
		union {
			__aligned_u64 value;
			__aligned_u64 next_key;
		};
		__u64		flags;
	};

	struct { /* struct used by BPF_MAP_*_BATCH commands */
		__aligned_u64	in_batch;	/* start batch,
						 * NULL to start from beginning
						 */
		__aligned_u64	out_batch;	/* output: next start batch */
		__aligned_u64	keys;
		__aligned_u64	values;
		__u32		count;		/* input/output:
						 * input: # of key/value
						 * elements
						 * output: # of filled elements
						 */
		__u32		map_fd;
		__u64		elem_flags;
		__u64		flags;
	} batch;

	struct { /* anonymous struct used by BPF_PROG_LOAD command */
		__u32		prog_type;	/* one of enum bpf_prog_type */
		__u32		insn_cnt;
		__aligned_u64	insns;
		__aligned_u64	license;
		__u32		log_level;	/* verbosity level of verifier */
		__u32		log_size;	/* size of user buffer */
		__aligned_u64	log_buf;	/* user supplied buffer */
		__u32		kern_version;	/* not used */
		__u32		prog_flags;
		char		prog_name[BPF_OBJ_NAME_LEN];
		__u32		prog_ifindex;	/* ifindex of netdev to prep for */
		/* For some prog types expected attach type must be known at
		 * load time to verify attach type specific parts of prog
		 * (context accesses, allowed helpers, etc).
		 */
		__u32		expected_attach_type;
		__u32		prog_btf_fd;	/* fd pointing to BTF type data */
		__u32		func_info_rec_size;	/* userspace bpf_func_info size */
		__aligned_u64	func_info;	/* func info */
		__u32		func_info_cnt;	/* number of bpf_func_info records */
		__u32		line_info_rec_size;	/* userspace bpf_line_info size */
		__aligned_u64	line_info;	/* line info */
		__u32		line_info_cnt;	/* number of bpf_line_info records */
		__u32		attach_btf_id;	/* in-kernel BTF type id to attach to */
		union {
			/* valid prog_fd to attach to bpf prog */
			__u32		attach_prog_fd;
			/* or valid module BTF object fd or 0 to attach to vmlinux */
			__u32		attach_btf_obj_fd;
		};
		__u32		:32;		/* pad */
		__aligned_u64	fd_array;	/* array of FDs */
	};

	struct { /* anonymous struct used by BPF_OBJ_* commands */
		__aligned_u64	pathname;
		__u32		bpf_fd;
		__u32		file_flags;
	};

	struct { /* anonymous struct used by BPF_PROG_ATTACH/DETACH commands */
		__u32		target_fd;	/* container object to attach to */
		__u32		attach_bpf_fd;	/* eBPF program to attach */
		__u32		attach_type;
		__u32		attach_flags;
		__u32		replace_bpf_fd;	/* previously attached eBPF
						 * program to replace if
						 * BPF_F_REPLACE is used
						 */
	};

	struct { /* anonymous struct used by BPF_PROG_TEST_RUN command */
		__u32		prog_fd;
		__u32		retval;
		__u32		data_size_in;	/* input: len of data_in */
		__u32		data_size_out;	/* input/output: len of data_out
						 *   returns ENOSPC if data_out
						 *   is too small.
						 */
		__aligned_u64	data_in;
		__aligned_u64	data_out;
		__u32		repeat;
		__u32		duration;
		__u32		ctx_size_in;	/* input: len of ctx_in */
		__u32		ctx_size_out;	/* input/output: len of ctx_out
						 *   returns ENOSPC if ctx_out
						 *   is too small.
						 */
		__aligned_u64	ctx_in;
		__aligned_u64	ctx_out;
		__u32		flags;
		__u32		cpu;
	} test;

	struct { /* anonymous struct used by BPF_*_GET_*_ID */
		union {
			__u32		start_id;
			__u32		prog_id;
			__u32		map_id;
			__u32		btf_id;
			__u32		link_id;
		};
		__u32		next_id;
		__u32		open_flags;
	};

	struct { /* anonymous struct used by BPF_OBJ_GET_INFO_BY_FD */
		__u32		bpf_fd;
		__u32		info_len;
		__aligned_u64	info;
	} info;

	struct { /* anonymous struct used by BPF_PROG_QUERY command */
		__u32		target_fd;	/* container object to query */
		__u32		attach_type;
		__u32		query_flags;
		__u32		attach_flags;
		__aligned_u64	prog_ids;
		__u32		prog_cnt;
	} query;

	struct { /* anonymous struct used by BPF_RAW_TRACEPOINT_OPEN command */
		__u64 name;
		__u32 prog_fd;
	} raw_tracepoint;

	struct { /* anonymous struct for BPF_BTF_LOAD */
		__aligned_u64	btf;
		__aligned_u64	btf_log_buf;
		__u32		btf_size;
		__u32		btf_log_size;
		__u32		btf_log_level;
	};

	struct {
		__u32		pid;		/* input: pid */
		__u32		fd;		/* input: fd */
		__u32		flags;		/* input: flags */
		__u32		buf_len;	/* input/output: buf len */
		__aligned_u64	buf;		/* input/output:
						 *   tp_name for tracepoint
						 *   symbol for kprobe
						 *   filename for uprobe
						 */
		__u32		prog_id;	/* output: prod_id */
		__u32		fd_type;	/* output: BPF_FD_TYPE_* */
		__u64		probe_offset;	/* output: probe_offset */
		__u64		probe_addr;	/* output: probe_addr */
	} task_fd_query;

	struct { /* struct used by BPF_LINK_CREATE command */
		__u32		prog_fd;	/* eBPF program to attach */
		union {
			__u32		target_fd;	/* object to attach to */
			__u32		target_ifindex; /* target ifindex */
		};
		__u32		attach_type;	/* attach type */
		__u32		flags;		/* extra flags */
		union {
			__u32		target_btf_id;	/* btf_id of target to attach to */
			struct {
				__aligned_u64	iter_info;	/* extra bpf_iter_link_info */
				__u32		iter_info_len;	/* iter_info length */
			};
			struct {
				/* black box user-provided value passed through
				 * to BPF program at the execution time and
				 * accessible through bpf_get_attach_cookie() BPF helper
				 */
				__u64		bpf_cookie;
			} perf_event;
		};
	} link_create;

	struct { /* struct used by BPF_LINK_UPDATE command */
		__u32		link_fd;	/* link fd */
		/* new program fd to update link with */
		__u32		new_prog_fd;
		__u32		flags;		/* extra flags */
		/* expected link's program fd; is specified only if
		 * BPF_F_REPLACE flag is set in flags */
		__u32		old_prog_fd;
	} link_update;

	struct {
		__u32		link_fd;
	} link_detach;

	struct { /* struct used by BPF_ENABLE_STATS command */
		__u32		type;
	} enable_stats;

	struct { /* struct used by BPF_ITER_CREATE command */
		__u32		link_fd;
		__u32		flags;
	} iter_create;

	struct { /* struct used by BPF_PROG_BIND_MAP command */
		__u32		prog_fd;
		__u32		map_fd;
		__u32		flags;		/* extra flags */
	} prog_bind_map;

} __attribute__((aligned(8)));

/* The description below is an attempt at providing documentation to eBPF
 * developers about the multiple available eBPF helper functions. It can be
 * parsed and used to produce a manual page. The workflow is the following,
 * and requires the rst2man utility:
 *
 *     $ ./scripts/bpf_doc.py \
 *             --filename include/uapi/linux/bpf.h > /tmp/bpf-helpers.rst
 *     $ rst2man /tmp/bpf-helpers.rst > /tmp/bpf-helpers.7
 *     $ man /tmp/bpf-helpers.7
 *
 * Note that in order to produce this external documentation, some RST
 * formatting is used in the descriptions to get "bold" and "italics" in
 * manual pages. Also note that the few trailing white spaces are
 * intentional, removing them would break paragraphs for rst2man.
 *
 * Start of BPF helper function descriptions:
 *
 * void *bpf_map_lookup_elem(struct bpf_map *map, const void *key)
 * 	Description
 * 		Perform a lookup in *map* for an entry associated to *key*.
 * 	Return
 * 		Map value associated to *key*, or **NULL** if no entry was
 * 		found.
 *
 * long bpf_map_update_elem(struct bpf_map *map, const void *key, const void *value, u64 flags)
 * 	Description
 * 		Add or update the value of the entry associated to *key* in
 * 		*map* with *value*. *flags* is one of:
 *
 * 		**BPF_NOEXIST**
 * 			The entry for *key* must not exist in the map.
 * 		**BPF_EXIST**
 * 			The entry for *key* must already exist in the map.
 * 		**BPF_ANY**
 * 			No condition on the existence of the entry for *key*.
 *
 * 		Flag value **BPF_NOEXIST** cannot be used for maps of types
 * 		**BPF_MAP_TYPE_ARRAY** or **BPF_MAP_TYPE_PERCPU_ARRAY**  (all
 * 		elements always exist), the helper would return an error.
 * 	Return
 * 		0 on success, or a negative error in case of failure.
 *
 * long bpf_map_delete_elem(struct bpf_map *map, const void *key)
 * 	Description
 * 		Delete entry with *key* from *map*.
 * 	Return
 * 		0 on success, or a negative error in case of failure.
 *
 * long bpf_probe_read(void *dst, u32 size, const void *unsafe_ptr)
 * 	Description
 * 		For tracing programs, safely attempt to read *size* bytes from
 * 		kernel space address *unsafe_ptr* and store the data in *dst*.
 *
 * 		Generally, use **bpf_probe_read_user**\ () or
 * 		**bpf_probe_read_kernel**\ () instead.
 * 	Return
 * 		0 on success, or a negative error in case of failure.
 *
 * u64 bpf_ktime_get_ns(void)
 * 	Description
 * 		Return the time elapsed since system boot, in nanoseconds.
 * 		Does not include time the system was suspended.
 * 		See: **clock_gettime**\ (**CLOCK_MONOTONIC**)
 * 	Return
 * 		Current *ktime*.
 *
 * long bpf_trace_printk(const char *fmt, u32 fmt_size, ...)
 * 	Description
 * 		This helper is a "printk()-like" facility for debugging. It
 * 		prints a message defined by format *fmt* (of size *fmt_size*)
 * 		to file *\/sys/kernel/debug/tracing/trace* from DebugFS, if
 * 		available. It can take up to three additional **u64**
 * 		arguments (as an eBPF helpers, the total number of arguments is
 * 		limited to five).
 *
 * 		Each time the helper is called, it appends a line to the trace.
 * 		Lines are discarded while *\/sys/kernel/debug/tracing/trace* is
 * 		open, use *\/sys/kernel/debug/tracing/trace_pipe* to avoid this.
 * 		The format of the trace is customizable, and the exact output
 * 		one will get depends on the options set in
 * 		*\/sys/kernel/debug/tracing/trace_options* (see also the
 * 		*README* file under the same directory). However, it usually
 * 		defaults to something like:
 *
 * 		::
 *
 * 			telnet-470   [001] .N.. 419421.045894: 0x00000001: <formatted msg>
 *
 * 		In the above:
 *
 * 			* ``telnet`` is the name of the current task.
 * 			* ``470`` is the PID of the current task.
 * 			* ``001`` is the CPU number on which the task is
 * 			  running.
 * 			* In ``.N..``, each character refers to a set of
 * 			  options (whether irqs are enabled, scheduling
 * 			  options, whether hard/softirqs are running, level of
 * 			  preempt_disabled respectively). **N** means that
 * 			  **TIF_NEED_RESCHED** and **PREEMPT_NEED_RESCHED**
 * 			  are set.
 * 			* ``419421.045894`` is a timestamp.
 * 			* ``0x00000001`` is a fake value used by BPF for the
 * 			  instruction pointer register.
 * 			* ``<formatted msg>`` is the message formatted with
 * 			  *fmt*.
 *
 * 		The conversion specifiers supported by *fmt* are similar, but
 * 		more limited than for printk(). They are **%d**, **%i**,
 * 		**%u**, **%x**, **%ld**, **%li**, **%lu**, **%lx**, **%lld**,
 * 		**%lli**, **%llu**, **%llx**, **%p**, **%s**. No modifier (size
 * 		of field, padding with zeroes, etc.) is available, and the
 * 		helper will return **-EINVAL** (but print nothing) if it
 * 		encounters an unknown specifier.
 *
 * 		Also, note that **bpf_trace_printk**\ () is slow, and should
 * 		only be used for debugging purposes. For this reason, a notice
 * 		block (spanning several lines) is printed to kernel logs and
 * 		states that the helper should not be used "for production use"
 * 		the first time this helper is used (or more precisely, when
 * 		**trace_printk**\ () buffers are allocated). For passing values
 * 		to user space, perf events should be preferred.
 * 	Return
 * 		The number of bytes written to the buffer, or a negative error
 * 		in case of failure.
 *
 * u32 bpf_get_prandom_u32(void)
 * 	Description
 * 		Get a pseudo-random number.
 *
 * 		From a security point of view, this helper uses its own
 * 		pseudo-random internal state, and cannot be used to infer the
 * 		seed of other random functions in the kernel. However, it is
 * 		essential to note that the generator used by the helper is not
 * 		cryptographically secure.
 * 	Return
 * 		A random 32-bit unsigned value.
 *
 * u32 bpf_get_smp_processor_id(void)
 * 	Description
 * 		Get the SMP (symmetric multiprocessing) processor id. Note that
 * 		all programs run with migration disabled, which means that the
 * 		SMP processor id is stable during all the execution of the
 * 		program.
 * 	Return
 * 		The SMP id of the processor running the program.
 *
 * long bpf_skb_store_bytes(struct sk_buff *skb, u32 offset, const void *from, u32 len, u64 flags)
 * 	Description
 * 		Store *len* bytes from address *from* into the packet
 * 		associated to *skb*, at *offset*. *flags* are a combination of
 * 		**BPF_F_RECOMPUTE_CSUM** (automatically recompute the
 * 		checksum for the packet after storing the bytes) and
 * 		**BPF_F_INVALIDATE_HASH** (set *skb*\ **->hash**, *skb*\
 * 		**->swhash** and *skb*\ **->l4hash** to 0).
 *
 * 		A call to this helper is susceptible to change the underlying
 * 		packet buffer. Therefore, at load time, all checks on pointers
 * 		previously done by the verifier are invalidated and must be
 * 		performed again, if the helper is used in combination with
 * 		direct packet access.
 * 	Return
 * 		0 on success, or a negative error in case of failure.
 *
 * long bpf_l3_csum_replace(struct sk_buff *skb, u32 offset, u64 from, u64 to, u64 size)
 * 	Description
 * 		Recompute the layer 3 (e.g. IP) checksum for the packet
 * 		associated to *skb*. Computation is incremental, so the helper
 * 		must know the former value of the header field that was
 * 		modified (*from*), the new value of this field (*to*), and the
 * 		number of bytes (2 or 4) for this field, stored in *size*.
 * 		Alternatively, it is possible to store the difference between
 * 		the previous and the new values of the header field in *to*, by
 * 		setting *from* and *size* to 0. For both methods, *offset*
 * 		indicates the location of the IP checksum within the packet.
 *
 * 		This helper works in combination with **bpf_csum_diff**\ (),
 * 		which does not update the checksum in-place, but offers more
 * 		flexibility and can handle sizes larger than 2 or 4 for the
 * 		checksum to update.
 *
 * 		A call to this helper is susceptible to change the underlying
 * 		packet buffer. Therefore, at load time, all checks on pointers
 * 		previously done by the verifier are invalidated and must be
 * 		performed again, if the helper is used in combination with
 * 		direct packet access.
 * 	Return
 * 		0 on success, or a negative error in case of failure.
 *
 * long bpf_l4_csum_replace(struct sk_buff *skb, u32 offset, u64 from, u64 to, u64 flags)
 * 	Description
 * 		Recompute the layer 4 (e.g. TCP, UDP or ICMP) checksum for the
 * 		packet associated to *skb*. Computation is incremental, so the
 * 		helper must know the former value of the header field that was
 * 		modified (*from*), the new value of this field (*to*), and the
 * 		number of bytes (2 or 4) for this field, stored on the lowest
 * 		four bits of *flags*. Alternatively, it is possible to store
 * 		the difference between the previous and the new values of the
 * 		header field in *to*, by setting *from* and the four lowest
 * 		bits of *flags* to 0. For both methods, *offset* indicates the
 * 		location of the IP checksum within the packet. In addition to
 * 		the size of the field, *flags* can be added (bitwise OR) actual
 * 		flags. With **BPF_F_MARK_MANGLED_0**, a null checksum is left
 * 		untouched (unless **BPF_F_MARK_ENFORCE** is added as well), and
 * 		for updates resulting in a null checksum the value is set to
 * 		**CSUM_MANGLED_0** instead. Flag **BPF_F_PSEUDO_HDR** indicates
 * 		the checksum is to be computed against a pseudo-header.
 *
 * 		This helper works in combination with **bpf_csum_diff**\ (),
 * 		which does not update the checksum in-place, but offers more
 * 		flexibility and can handle sizes larger than 2 or 4 for the
 * 		checksum to update.
 *
 * 		A call to this helper is susceptible to change the underlying
 * 		packet buffer. Therefore, at load time, all checks on pointers
 * 		previously done by the verifier are invalidated and must be
 * 		performed again, if the helper is used in combination with
 * 		direct packet access.
 * 	Return
 * 		0 on success, or a negative error in case of failure.
 *
 * long bpf_tail_call(void *ctx, struct bpf_map *prog_array_map, u32 index)
 * 	Description
 * 		This special helper is used to trigger a "tail call", or in
 * 		other words, to jump into another eBPF program. The same stack
 * 		frame is used (but values on stack and in registers for the
 * 		caller are not accessible to the callee). This mechanism allows
 * 		for program chaining, either for raising the maximum number of
 * 		available eBPF instructions, or to execute given programs in
 * 		conditional blocks. For security reasons, there is an upper
 * 		limit to the number of successive tail calls that can be
 * 		performed.
 *
 * 		Upon call of this helper, the program attempts to jump into a
 * 		program referenced at index *index* in *prog_array_map*, a
 * 		special map of type **BPF_MAP_TYPE_PROG_ARRAY**, and passes
 * 		*ctx*, a pointer to the context.
 *
 * 		If the call succeeds, the kernel immediately runs the first
 * 		instruction of the new program. This is not a function call,
 * 		and it never returns to the previous program. If the call
 * 		fails, then the helper has no effect, and the caller continues
 * 		to run its subsequent instructions. A call can fail if the
 * 		destination program for the jump does not exist (i.e. *index*
 * 		is superior to the number of entries in *prog_array_map*), or
 * 		if the maximum number of tail calls has been reached for this
 * 		chain of programs. This limit is defined in the kernel by the
 * 		macro **MAX_TAIL_CALL_CNT** (not accessible to user space),
 * 		which is currently set to 32.
 * 	Return
 * 		0 on success, or a negative error in case of failure.
 *
 * long bpf_clone_redirect(struct sk_buff *skb, u32 ifindex, u64 flags)
 * 	Description
 * 		Clone and redirect the packet associated to *skb* to another
 * 		net device of index *ifindex*. Both ingress and egress
 * 		interfaces can be used for redirection. The **BPF_F_INGRESS**
 * 		value in *flags* is used to make the distinction (ingress path
 * 		is selected if the flag is present, egress path otherwise).
 * 		This is the only flag supported for now.
 *
 * 		In comparison with **bpf_redirect**\ () helper,
 * 		**bpf_clone_redirect**\ () has the associated cost of
 * 		duplicating the packet buffer, but this can be executed out of
 * 		the eBPF program. Conversely, **bpf_redirect**\ () is more
 * 		efficient, but it is handled through an action code where the
 * 		redirection happens only after the eBPF program has returned.
 *
 * 		A call to this helper is susceptible to change the underlying
 * 		packet buffer. Therefore, at load time, all checks on pointers
 * 		previously done by the verifier are invalidated and must be
 * 		performed again, if the helper is used in combination with
 * 		direct packet access.
 * 	Return
 * 		0 on success, or a negative error in case of failure.
 *
 * u64 bpf_get_current_pid_tgid(void)
 * 	Return
 * 		A 64-bit integer containing the current tgid and pid, and
 * 		created as such:
 * 		*current_task*\ **->tgid << 32 \|**
 * 		*current_task*\ **->pid**.
 *
 * u64 bpf_get_current_uid_gid(void)
 * 	Return
 * 		A 64-bit integer containing the current GID and UID, and
 * 		created as such: *current_gid* **<< 32 \|** *current_uid*.
 *
 * long bpf_get_current_comm(void *buf, u32 size_of_buf)
 * 	Description
 * 		Copy the **comm** attribute of the current task into *buf* of
 * 		*size_of_buf*. The **comm** attribute contains the name of
 * 		the executable (excluding the path) for the current task. The
 * 		*size_of_buf* must be strictly positive. On success, the
 * 		helper makes sure that the *buf* is NUL-terminated. On failure,
 * 		it is filled with zeroes.
 * 	Return
 * 		0 on success, or a negative error in case of failure.
 *
 * u32 bpf_get_cgroup_classid(struct sk_buff *skb)
 * 	Description
 * 		Retrieve the classid for the current task, i.e. for the net_cls
 * 		cgroup to which *skb* belongs.
 *
 * 		This helper can be used on TC egress path, but not on ingress.
 *
 * 		The net_cls cgroup provides an interface to tag network packets
 * 		based on a user-provided identifier for all traffic coming from
 * 		the tasks belonging to the related cgroup. See also the related
 * 		kernel documentation, available from the Linux sources in file
 * 		*Documentation/admin-guide/cgroup-v1/net_cls.rst*.
 *
 * 		The Linux kernel has two versions for cgroups: there are
 * 		cgroups v1 and cgroups v2. Both are available to users, who can
 * 		use a mixture of them, but note that the net_cls cgroup is for
 * 		cgroup v1 only. This makes it incompatible with BPF programs
 * 		run on cgroups, which is a cgroup-v2-only feature (a socket can
 * 		only hold data for one version of cgroups at a time).
 *
 * 		This helper is only available is the kernel was compiled with
 * 		the **CONFIG_CGROUP_NET_CLASSID** configuration option set to
 * 		"**y**" or to "**m**".
 * 	Return
 * 		The classid, or 0 for the default unconfigured classid.
 *
 * long bpf_skb_vlan_push(struct sk_buff *skb, __be16 vlan_proto, u16 vlan_tci)
 * 	Description
 * 		Push a *vlan_tci* (VLAN tag control information) of protocol
 * 		*vlan_proto* to the packet associated to *skb*, then update
 * 		the checksum. Note that if *vlan_proto* is different from
 * 		**ETH_P_8021Q** and **ETH_P_8021AD**, it is considered to
 * 		be **ETH_P_8021Q**.
 *
 * 		A call to this helper is susceptible to change the underlying
 * 		packet buffer. Therefore, at load time, all checks on pointers
 * 		previously done by the verifier are invalidated and must be
 * 		performed again, if the helper is used in combination with
 * 		direct packet access.
 * 	Return
 * 		0 on success, or a negative error in case of failure.
 *
 * long bpf_skb_vlan_pop(struct sk_buff *skb)
 * 	Description
 * 		Pop a VLAN header from the packet associated to *skb*.
 *
 * 		A call to this helper is susceptible to change the underlying
 * 		packet buffer. Therefore, at load time, all checks on pointers
 * 		previously done by the verifier are invalidated and must be
 * 		performed again, if the helper is used in combination with
 * 		direct packet access.
 * 	Return
 * 		0 on success, or a negative error in case of failure.
 *
 * long bpf_skb_get_tunnel_key(struct sk_buff *skb, struct bpf_tunnel_key *key, u32 size, u64 flags)
 * 	Description
 * 		Get tunnel metadata. This helper takes a pointer *key* to an
 * 		empty **struct bpf_tunnel_key** of **size**, that will be
 * 		filled with tunnel metadata for the packet associated to *skb*.
 * 		The *flags* can be set to **BPF_F_TUNINFO_IPV6**, which
 * 		indicates that the tunnel is based on IPv6 protocol instead of
 * 		IPv4.
 *
 * 		The **struct bpf_tunnel_key** is an object that generalizes the
 * 		principal parameters used by various tunneling protocols into a
 * 		single struct. This way, it can be used to easily make a
 * 		decision based on the contents of the encapsulation header,
 * 		"summarized" in this struct. In particular, it holds the IP
 * 		address of the remote end (IPv4 or IPv6, depending on the case)
 * 		in *key*\ **->remote_ipv4** or *key*\ **->remote_ipv6**. Also,
 * 		this struct exposes the *key*\ **->tunnel_id**, which is
 * 		generally mapped to a VNI (Virtual Network Identifier), making
 * 		it programmable together with the **bpf_skb_set_tunnel_key**\
 * 		() helper.
 *
 * 		Let's imagine that the following code is part of a program
 * 		attached to the TC ingress interface, on one end of a GRE
 * 		tunnel, and is supposed to filter out all messages coming from
 * 		remote ends with IPv4 address other than 10.0.0.1:
 *
 * 		::
 *
 * 			int ret;
 * 			struct bpf_tunnel_key key = {};
 *
 * 			ret = bpf_skb_get_tunnel_key(skb, &key, sizeof(key), 0);
 * 			if (ret < 0)
 * 				return TC_ACT_SHOT;	// drop packet
 *
 * 			if (key.remote_ipv4 != 0x0a000001)
 * 				return TC_ACT_SHOT;	// drop packet
 *
 * 			return TC_ACT_OK;		// accept packet
 *
 * 		This interface can also be used with all encapsulation devices
 * 		that can operate in "collect metadata" mode: instead of having
 * 		one network device per specific configuration, the "collect
 * 		metadata" mode only requires a single device where the
 * 		configuration can be extracted from this helper.
 *
 * 		This can be used together with various tunnels such as VXLan,
 * 		Geneve, GRE or IP in IP (IPIP).
 * 	Return
 * 		0 on success, or a negative error in case of failure.
 *
 * long bpf_skb_set_tunnel_key(struct sk_buff *skb, struct bpf_tunnel_key *key, u32 size, u64 flags)
 * 	Description
 * 		Populate tunnel metadata for packet associated to *skb.* The
 * 		tunnel metadata is set to the contents of *key*, of *size*. The
 * 		*flags* can be set to a combination of the following values:
 *
 * 		**BPF_F_TUNINFO_IPV6**
 * 			Indicate that the tunnel is based on IPv6 protocol
 * 			instead of IPv4.
 * 		**BPF_F_ZERO_CSUM_TX**
 * 			For IPv4 packets, add a flag to tunnel metadata
 * 			indicating that checksum computation should be skipped
 * 			and checksum set to zeroes.
 * 		**BPF_F_DONT_FRAGMENT**
 * 			Add a flag to tunnel metadata indicating that the
 * 			packet should not be fragmented.
 * 		**BPF_F_SEQ_NUMBER**
 * 			Add a flag to tunnel metadata indicating that a
 * 			sequence number should be added to tunnel header before
 * 			sending the packet. This flag was added for GRE
 * 			encapsulation, but might be used with other protocols
 * 			as well in the future.
 *
 * 		Here is a typical usage on the transmit path:
 *
 * 		::
 *
 * 			struct bpf_tunnel_key key;
 * 			     populate key ...
 * 			bpf_skb_set_tunnel_key(skb, &key, sizeof(key), 0);
 * 			bpf_clone_redirect(skb, vxlan_dev_ifindex, 0);
 *
 * 		See also the description of the **bpf_skb_get_tunnel_key**\ ()
 * 		helper for additional information.
 * 	Return
 * 		0 on success, or a negative error in case of failure.
 *
 * u64 bpf_perf_event_read(struct bpf_map *map, u64 flags)
 * 	Description
 * 		Read the value of a perf event counter. This helper relies on a
 * 		*map* of type **BPF_MAP_TYPE_PERF_EVENT_ARRAY**. The nature of
 * 		the perf event counter is selected when *map* is updated with
 * 		perf event file descriptors. The *map* is an array whose size
 * 		is the number of available CPUs, and each cell contains a value
 * 		relative to one CPU. The value to retrieve is indicated by
 * 		*flags*, that contains the index of the CPU to look up, masked
 * 		with **BPF_F_INDEX_MASK**. Alternatively, *flags* can be set to
 * 		**BPF_F_CURRENT_CPU** to indicate that the value for the
 * 		current CPU should be retrieved.
 *
 * 		Note that before Linux 4.13, only hardware perf event can be
 * 		retrieved.
 *
 * 		Also, be aware that the newer helper
 * 		**bpf_perf_event_read_value**\ () is recommended over
 * 		**bpf_perf_event_read**\ () in general. The latter has some ABI
 * 		quirks where error and counter value are used as a return code
 * 		(which is wrong to do since ranges may overlap). This issue is
 * 		fixed with **bpf_perf_event_read_value**\ (), which at the same
 * 		time provides more features over the **bpf_perf_event_read**\
 * 		() interface. Please refer to the description of
 * 		**bpf_perf_event_read_value**\ () for details.
 * 	Return
 * 		The value of the perf event counter read from the map, or a
 * 		negative error code in case of failure.
 *
 * long bpf_redirect(u32 ifindex, u64 flags)
 * 	Description
 * 		Redirect the packet to another net device of index *ifindex*.
 * 		This helper is somewhat similar to **bpf_clone_redirect**\
 * 		(), except that the packet is not cloned, which provides
 * 		increased performance.
 *
 * 		Except for XDP, both ingress and egress interfaces can be used
 * 		for redirection. The **BPF_F_INGRESS** value in *flags* is used
 * 		to make the distinction (ingress path is selected if the flag
 * 		is present, egress path otherwise). Currently, XDP only
 * 		supports redirection to the egress interface, and accepts no
 * 		flag at all.
 *
 * 		The same effect can also be attained with the more generic
 * 		**bpf_redirect_map**\ (), which uses a BPF map to store the
 * 		redirect target instead of providing it directly to the helper.
 * 	Return
 * 		For XDP, the helper returns **XDP_REDIRECT** on success or
 * 		**XDP_ABORTED** on error. For other program types, the values
 * 		are **TC_ACT_REDIRECT** on success or **TC_ACT_SHOT** on
 * 		error.
 *
 * u32 bpf_get_route_realm(struct sk_buff *skb)
 * 	Description
 * 		Retrieve the realm or the route, that is to say the
 * 		**tclassid** field of the destination for the *skb*. The
 * 		identifier retrieved is a user-provided tag, similar to the
 * 		one used with the net_cls cgroup (see description for
 * 		**bpf_get_cgroup_classid**\ () helper), but here this tag is
 * 		held by a route (a destination entry), not by a task.
 *
 * 		Retrieving this identifier works with the clsact TC egress hook
 * 		(see also **tc-bpf(8)**), or alternatively on conventional
 * 		classful egress qdiscs, but not on TC ingress path. In case of
 * 		clsact TC egress hook, this has the advantage that, internally,
 * 		the destination entry has not been dropped yet in the transmit
 * 		path. Therefore, the destination entry does not need to be
 * 		artificially held via **netif_keep_dst**\ () for a classful
 * 		qdisc until the *skb* is freed.
 *
 * 		This helper is available only if the kernel was compiled with
 * 		**CONFIG_IP_ROUTE_CLASSID** configuration option.
 * 	Return
 * 		The realm of the route for the packet associated to *skb*, or 0
 * 		if none was found.
 *
 * long bpf_perf_event_output(void *ctx, struct bpf_map *map, u64 flags, void *data, u64 size)
 * 	Description
 * 		Write raw *data* blob into a special BPF perf event held by
 * 		*map* of type **BPF_MAP_TYPE_PERF_EVENT_ARRAY**. This perf
 * 		event must have the following attributes: **PERF_SAMPLE_RAW**
 * 		as **sample_type**, **PERF_TYPE_SOFTWARE** as **type**, and
 * 		**PERF_COUNT_SW_BPF_OUTPUT** as **config**.
 *
 * 		The *flags* are used to indicate the index in *map* for which
 * 		the value must be put, masked with **BPF_F_INDEX_MASK**.
 * 		Alternatively, *flags* can be set to **BPF_F_CURRENT_CPU**
 * 		to indicate that the index of the current CPU core should be
 * 		used.
 *
 * 		The value to write, of *size*, is passed through eBPF stack and
 * 		pointed by *data*.
 *
 * 		The context of the program *ctx* needs also be passed to the
 * 		helper.
 *
 * 		On user space, a program willing to read the values needs to
 * 		call **perf_event_open**\ () on the perf event (either for
 * 		one or for all CPUs) and to store the file descriptor into the
 * 		*map*. This must be done before the eBPF program can send data
 * 		into it. An example is available in file
 * 		*samples/bpf/trace_output_user.c* in the Linux kernel source
 * 		tree (the eBPF program counterpart is in
 * 		*samples/bpf/trace_output_kern.c*).
 *
 * 		**bpf_perf_event_output**\ () achieves better performance
 * 		than **bpf_trace_printk**\ () for sharing data with user
 * 		space, and is much better suitable for streaming data from eBPF
 * 		programs.
 *
 * 		Note that this helper is not restricted to tracing use cases
 * 		and can be used with programs attached to TC or XDP as well,
 * 		where it allows for passing data to user space listeners. Data
 * 		can be:
 *
 * 		* Only custom structs,
 * 		* Only the packet payload, or
 * 		* A combination of both.
 * 	Return
 * 		0 on success, or a negative error in case of failure.
 *
 * long bpf_skb_load_bytes(const void *skb, u32 offset, void *to, u32 len)
 * 	Description
 * 		This helper was provided as an easy way to load data from a
 * 		packet. It can be used to load *len* bytes from *offset* from
 * 		the packet associated to *skb*, into the buffer pointed by
 * 		*to*.
 *
 * 		Since Linux 4.7, usage of this helper has mostly been replaced
 * 		by "direct packet access", enabling packet data to be
 * 		manipulated with *skb*\ **->data** and *skb*\ **->data_end**
 * 		pointing respectively to the first byte of packet data and to
 * 		the byte after the last byte of packet data. However, it
 * 		remains useful if one wishes to read large quantities of data
 * 		at once from a packet into the eBPF stack.
 * 	Return
 * 		0 on success, or a negative error in case of failure.
 *
 * long bpf_get_stackid(void *ctx, struct bpf_map *map, u64 flags)
 * 	Description
 * 		Walk a user or a kernel stack and return its id. To achieve
 * 		this, the helper needs *ctx*, which is a pointer to the context
 * 		on which the tracing program is executed, and a pointer to a
 * 		*map* of type **BPF_MAP_TYPE_STACK_TRACE**.
 *
 * 		The last argument, *flags*, holds the number of stack frames to
 * 		skip (from 0 to 255), masked with
 * 		**BPF_F_SKIP_FIELD_MASK**. The next bits can be used to set
 * 		a combination of the following flags:
 *
 * 		**BPF_F_USER_STACK**
 * 			Collect a user space stack instead of a kernel stack.
 * 		**BPF_F_FAST_STACK_CMP**
 * 			Compare stacks by hash only.
 * 		**BPF_F_REUSE_STACKID**
 * 			If two different stacks hash into the same *stackid*,
 * 			discard the old one.
 *
 * 		The stack id retrieved is a 32 bit long integer handle which
 * 		can be further combined with other data (including other stack
 * 		ids) and used as a key into maps. This can be useful for
 * 		generating a variety of graphs (such as flame graphs or off-cpu
 * 		graphs).
 *
 * 		For walking a stack, this helper is an improvement over
 * 		**bpf_probe_read**\ (), which can be used with unrolled loops
 * 		but is not efficient and consumes a lot of eBPF instructions.
 * 		Instead, **bpf_get_stackid**\ () can collect up to
 * 		**PERF_MAX_STACK_DEPTH** both kernel and user frames. Note that
 * 		this limit can be controlled with the **sysctl** program, and
 * 		that it should be manually increased in order to profile long
 * 		user stacks (such as stacks for Java programs). To do so, use:
 *
 * 		::
 *
 * 			# sysctl kernel.perf_event_max_stack=<new value>
 * 	Return
 * 		The positive or null stack id on success, or a negative error
 * 		in case of failure.
 *
 * s64 bpf_csum_diff(__be32 *from, u32 from_size, __be32 *to, u32 to_size, __wsum seed)
 * 	Description
 * 		Compute a checksum difference, from the raw buffer pointed by
 * 		*from*, of length *from_size* (that must be a multiple of 4),
 * 		towards the raw buffer pointed by *to*, of size *to_size*
 * 		(same remark). An optional *seed* can be added to the value
 * 		(this can be cascaded, the seed may come from a previous call
 * 		to the helper).
 *
 * 		This is flexible enough to be used in several ways:
 *
 * 		* With *from_size* == 0, *to_size* > 0 and *seed* set to
 * 		  checksum, it can be used when pushing new data.
 * 		* With *from_size* > 0, *to_size* == 0 and *seed* set to
 * 		  checksum, it can be used when removing data from a packet.
 * 		* With *from_size* > 0, *to_size* > 0 and *seed* set to 0, it
 * 		  can be used to compute a diff. Note that *from_size* and
 * 		  *to_size* do not need to be equal.
 *
 * 		This helper can be used in combination with
 * 		**bpf_l3_csum_replace**\ () and **bpf_l4_csum_replace**\ (), to
 * 		which one can feed in the difference computed with
 * 		**bpf_csum_diff**\ ().
 * 	Return
 * 		The checksum result, or a negative error code in case of
 * 		failure.
 *
 * long bpf_skb_get_tunnel_opt(struct sk_buff *skb, void *opt, u32 size)
 * 	Description
 * 		Retrieve tunnel options metadata for the packet associated to
 * 		*skb*, and store the raw tunnel option data to the buffer *opt*
 * 		of *size*.
 *
 * 		This helper can be used with encapsulation devices that can
 * 		operate in "collect metadata" mode (please refer to the related
 * 		note in the description of **bpf_skb_get_tunnel_key**\ () for
 * 		more details). A particular example where this can be used is
 * 		in combination with the Geneve encapsulation protocol, where it
 * 		allows for pushing (with **bpf_skb_get_tunnel_opt**\ () helper)
 * 		and retrieving arbitrary TLVs (Type-Length-Value headers) from
 * 		the eBPF program. This allows for full customization of these
 * 		headers.
 * 	Return
 * 		The size of the option data retrieved.
 *
 * long bpf_skb_set_tunnel_opt(struct sk_buff *skb, void *opt, u32 size)
 * 	Description
 * 		Set tunnel options metadata for the packet associated to *skb*
 * 		to the option data contained in the raw buffer *opt* of *size*.
 *
 * 		See also the description of the **bpf_skb_get_tunnel_opt**\ ()
 * 		helper for additional information.
 * 	Return
 * 		0 on success, or a negative error in case of failure.
 *
 * long bpf_skb_change_proto(struct sk_buff *skb, __be16 proto, u64 flags)
 * 	Description
 * 		Change the protocol of the *skb* to *proto*. Currently
 * 		supported are transition from IPv4 to IPv6, and from IPv6 to
 * 		IPv4. The helper takes care of the groundwork for the
 * 		transition, including resizing the socket buffer. The eBPF
 * 		program is expected to fill the new headers, if any, via
 * 		**skb_store_bytes**\ () and to recompute the checksums with
 * 		**bpf_l3_csum_replace**\ () and **bpf_l4_csum_replace**\
 * 		(). The main case for this helper is to perform NAT64
 * 		operations out of an eBPF program.
 *
 * 		Internally, the GSO type is marked as dodgy so that headers are
 * 		checked and segments are recalculated by the GSO/GRO engine.
 * 		The size for GSO target is adapted as well.
 *
 * 		All values for *flags* are reserved for future usage, and must
 * 		be left at zero.
 *
 * 		A call to this helper is susceptible to change the underlying
 * 		packet buffer. Therefore, at load time, all checks on pointers
 * 		previously done by the verifier are invalidated and must be
 * 		performed again, if the helper is used in combination with
 * 		direct packet access.
 * 	Return
 * 		0 on success, or a negative error in case of failure.
 *
 * long bpf_skb_change_type(struct sk_buff *skb, u32 type)
 * 	Description
 * 		Change the packet type for the packet associated to *skb*. This
 * 		comes down to setting *skb*\ **->pkt_type** to *type*, except
 * 		the eBPF program does not have a write access to *skb*\
 * 		**->pkt_type** beside this helper. Using a helper here allows
 * 		for graceful handling of errors.
 *
 * 		The major use case is to change incoming *skb*s to
 * 		**PACKET_HOST** in a programmatic way instead of having to
 * 		recirculate via **redirect**\ (..., **BPF_F_INGRESS**), for
 * 		example.
 *
 * 		Note that *type* only allows certain values. At this time, they
 * 		are:
 *
 * 		**PACKET_HOST**
 * 			Packet is for us.
 * 		**PACKET_BROADCAST**
 * 			Send packet to all.
 * 		**PACKET_MULTICAST**
 * 			Send packet to group.
 * 		**PACKET_OTHERHOST**
 * 			Send packet to someone else.
 * 	Return
 * 		0 on success, or a negative error in case of failure.
 *
 * long bpf_skb_under_cgroup(struct sk_buff *skb, struct bpf_map *map, u32 index)
 * 	Description
 * 		Check whether *skb* is a descendant of the cgroup2 held by
 * 		*map* of type **BPF_MAP_TYPE_CGROUP_ARRAY**, at *index*.
 * 	Return
 * 		The return value depends on the result of the test, and can be:
 *
 * 		* 0, if the *skb* failed the cgroup2 descendant test.
 * 		* 1, if the *skb* succeeded the cgroup2 descendant test.
 * 		* A negative error code, if an error occurred.
 *
 * u32 bpf_get_hash_recalc(struct sk_buff *skb)
 * 	Description
 * 		Retrieve the hash of the packet, *skb*\ **->hash**. If it is
 * 		not set, in particular if the hash was cleared due to mangling,
 * 		recompute this hash. Later accesses to the hash can be done
 * 		directly with *skb*\ **->hash**.
 *
 * 		Calling **bpf_set_hash_invalid**\ (), changing a packet
 * 		prototype with **bpf_skb_change_proto**\ (), or calling
 * 		**bpf_skb_store_bytes**\ () with the
 * 		**BPF_F_INVALIDATE_HASH** are actions susceptible to clear
 * 		the hash and to trigger a new computation for the next call to
 * 		**bpf_get_hash_recalc**\ ().
 * 	Return
 * 		The 32-bit hash.
 *
 * u64 bpf_get_current_task(void)
 * 	Return
 * 		A pointer to the current task struct.
 *
 * long bpf_probe_write_user(void *dst, const void *src, u32 len)
 * 	Description
 * 		Attempt in a safe way to write *len* bytes from the buffer
 * 		*src* to *dst* in memory. It only works for threads that are in
 * 		user context, and *dst* must be a valid user space address.
 *
 * 		This helper should not be used to implement any kind of
 * 		security mechanism because of TOC-TOU attacks, but rather to
 * 		debug, divert, and manipulate execution of semi-cooperative
 * 		processes.
 *
 * 		Keep in mind that this feature is meant for experiments, and it
 * 		has a risk of crashing the system and running programs.
 * 		Therefore, when an eBPF program using this helper is attached,
 * 		a warning including PID and process name is printed to kernel
 * 		logs.
 * 	Return
 * 		0 on success, or a negative error in case of failure.
 *
 * long bpf_current_task_under_cgroup(struct bpf_map *map, u32 index)
 * 	Description
 * 		Check whether the probe is being run is the context of a given
 * 		subset of the cgroup2 hierarchy. The cgroup2 to test is held by
 * 		*map* of type **BPF_MAP_TYPE_CGROUP_ARRAY**, at *index*.
 * 	Return
 * 		The return value depends on the result of the test, and can be:
 *
 *		* 0, if current task belongs to the cgroup2.
 *		* 1, if current task does not belong to the cgroup2.
 * 		* A negative error code, if an error occurred.
 *
 * long bpf_skb_change_tail(struct sk_buff *skb, u32 len, u64 flags)
 * 	Description
 * 		Resize (trim or grow) the packet associated to *skb* to the
 * 		new *len*. The *flags* are reserved for future usage, and must
 * 		be left at zero.
 *
 * 		The basic idea is that the helper performs the needed work to
 * 		change the size of the packet, then the eBPF program rewrites
 * 		the rest via helpers like **bpf_skb_store_bytes**\ (),
 * 		**bpf_l3_csum_replace**\ (), **bpf_l3_csum_replace**\ ()
 * 		and others. This helper is a slow path utility intended for
 * 		replies with control messages. And because it is targeted for
 * 		slow path, the helper itself can afford to be slow: it
 * 		implicitly linearizes, unclones and drops offloads from the
 * 		*skb*.
 *
 * 		A call to this helper is susceptible to change the underlying
 * 		packet buffer. Therefore, at load time, all checks on pointers
 * 		previously done by the verifier are invalidated and must be
 * 		performed again, if the helper is used in combination with
 * 		direct packet access.
 * 	Return
 * 		0 on success, or a negative error in case of failure.
 *
 * long bpf_skb_pull_data(struct sk_buff *skb, u32 len)
 * 	Description
 * 		Pull in non-linear data in case the *skb* is non-linear and not
 * 		all of *len* are part of the linear section. Make *len* bytes
 * 		from *skb* readable and writable. If a zero value is passed for
 * 		*len*, then the whole length of the *skb* is pulled.
 *
 * 		This helper is only needed for reading and writing with direct
 * 		packet access.
 *
 * 		For direct packet access, testing that offsets to access
 * 		are within packet boundaries (test on *skb*\ **->data_end**) is
 * 		susceptible to fail if offsets are invalid, or if the requested
 * 		data is in non-linear parts of the *skb*. On failure the
 * 		program can just bail out, or in the case of a non-linear
 * 		buffer, use a helper to make the data available. The
 * 		**bpf_skb_load_bytes**\ () helper is a first solution to access
 * 		the data. Another one consists in using **bpf_skb_pull_data**
 * 		to pull in once the non-linear parts, then retesting and
 * 		eventually access the data.
 *
 * 		At the same time, this also makes sure the *skb* is uncloned,
 * 		which is a necessary condition for direct write. As this needs
 * 		to be an invariant for the write part only, the verifier
 * 		detects writes and adds a prologue that is calling
 * 		**bpf_skb_pull_data()** to effectively unclone the *skb* from
 * 		the very beginning in case it is indeed cloned.
 *
 * 		A call to this helper is susceptible to change the underlying
 * 		packet buffer. Therefore, at load time, all checks on pointers
 * 		previously done by the verifier are invalidated and must be
 * 		performed again, if the helper is used in combination with
 * 		direct packet access.
 * 	Return
 * 		0 on success, or a negative error in case of failure.
 *
 * s64 bpf_csum_update(struct sk_buff *skb, __wsum csum)
 * 	Description
 * 		Add the checksum *csum* into *skb*\ **->csum** in case the
 * 		driver has supplied a checksum for the entire packet into that
 * 		field. Return an error otherwise. This helper is intended to be
 * 		used in combination with **bpf_csum_diff**\ (), in particular
 * 		when the checksum needs to be updated after data has been
 * 		written into the packet through direct packet access.
 * 	Return
 * 		The checksum on success, or a negative error code in case of
 * 		failure.
 *
 * void bpf_set_hash_invalid(struct sk_buff *skb)
 * 	Description
 * 		Invalidate the current *skb*\ **->hash**. It can be used after
 * 		mangling on headers through direct packet access, in order to
 * 		indicate that the hash is outdated and to trigger a
 * 		recalculation the next time the kernel tries to access this
 * 		hash or when the **bpf_get_hash_recalc**\ () helper is called.
 *
 * long bpf_get_numa_node_id(void)
 * 	Description
 * 		Return the id of the current NUMA node. The primary use case
 * 		for this helper is the selection of sockets for the local NUMA
 * 		node, when the program is attached to sockets using the
 * 		**SO_ATTACH_REUSEPORT_EBPF** option (see also **socket(7)**),
 * 		but the helper is also available to other eBPF program types,
 * 		similarly to **bpf_get_smp_processor_id**\ ().
 * 	Return
 * 		The id of current NUMA node.
 *
 * long bpf_skb_change_head(struct sk_buff *skb, u32 len, u64 flags)
 * 	Description
 * 		Grows headroom of packet associated to *skb* and adjusts the
 * 		offset of the MAC header accordingly, adding *len* bytes of
 * 		space. It automatically extends and reallocates memory as
 * 		required.
 *
 * 		This helper can be used on a layer 3 *skb* to push a MAC header
 * 		for redirection into a layer 2 device.
 *
 * 		All values for *flags* are reserved for future usage, and must
 * 		be left at zero.
 *
 * 		A call to this helper is susceptible to change the underlying
 * 		packet buffer. Therefore, at load time, all checks on pointers
 * 		previously done by the verifier are invalidated and must be
 * 		performed again, if the helper is used in combination with
 * 		direct packet access.
 * 	Return
 * 		0 on success, or a negative error in case of failure.
 *
 * long bpf_xdp_adjust_head(struct xdp_buff *xdp_md, int delta)
 * 	Description
 * 		Adjust (move) *xdp_md*\ **->data** by *delta* bytes. Note that
 * 		it is possible to use a negative value for *delta*. This helper
 * 		can be used to prepare the packet for pushing or popping
 * 		headers.
 *
 * 		A call to this helper is susceptible to change the underlying
 * 		packet buffer. Therefore, at load time, all checks on pointers
 * 		previously done by the verifier are invalidated and must be
 * 		performed again, if the helper is used in combination with
 * 		direct packet access.
 * 	Return
 * 		0 on success, or a negative error in case of failure.
 *
 * long bpf_probe_read_str(void *dst, u32 size, const void *unsafe_ptr)
 * 	Description
 * 		Copy a NUL terminated string from an unsafe kernel address
 * 		*unsafe_ptr* to *dst*. See **bpf_probe_read_kernel_str**\ () for
 * 		more details.
 *
 * 		Generally, use **bpf_probe_read_user_str**\ () or
 * 		**bpf_probe_read_kernel_str**\ () instead.
 * 	Return
 * 		On success, the strictly positive length of the string,
 * 		including the trailing NUL character. On error, a negative
 * 		value.
 *
 * u64 bpf_get_socket_cookie(struct sk_buff *skb)
 * 	Description
 * 		If the **struct sk_buff** pointed by *skb* has a known socket,
 * 		retrieve the cookie (generated by the kernel) of this socket.
 * 		If no cookie has been set yet, generate a new cookie. Once
 * 		generated, the socket cookie remains stable for the life of the
 * 		socket. This helper can be useful for monitoring per socket
 * 		networking traffic statistics as it provides a global socket
 * 		identifier that can be assumed unique.
 * 	Return
 * 		A 8-byte long unique number on success, or 0 if the socket
 * 		field is missing inside *skb*.
 *
 * u64 bpf_get_socket_cookie(struct bpf_sock_addr *ctx)
 * 	Description
 * 		Equivalent to bpf_get_socket_cookie() helper that accepts
 * 		*skb*, but gets socket from **struct bpf_sock_addr** context.
 * 	Return
 * 		A 8-byte long unique number.
 *
 * u64 bpf_get_socket_cookie(struct bpf_sock_ops *ctx)
 * 	Description
 * 		Equivalent to **bpf_get_socket_cookie**\ () helper that accepts
 * 		*skb*, but gets socket from **struct bpf_sock_ops** context.
 * 	Return
 * 		A 8-byte long unique number.
 *
 * u64 bpf_get_socket_cookie(struct sock *sk)
 * 	Description
 * 		Equivalent to **bpf_get_socket_cookie**\ () helper that accepts
 * 		*sk*, but gets socket from a BTF **struct sock**. This helper
 * 		also works for sleepable programs.
 * 	Return
 * 		A 8-byte long unique number or 0 if *sk* is NULL.
 *
 * u32 bpf_get_socket_uid(struct sk_buff *skb)
 * 	Return
 * 		The owner UID of the socket associated to *skb*. If the socket
 * 		is **NULL**, or if it is not a full socket (i.e. if it is a
 * 		time-wait or a request socket instead), **overflowuid** value
 * 		is returned (note that **overflowuid** might also be the actual
 * 		UID value for the socket).
 *
 * long bpf_set_hash(struct sk_buff *skb, u32 hash)
 * 	Description
 * 		Set the full hash for *skb* (set the field *skb*\ **->hash**)
 * 		to value *hash*.
 * 	Return
 * 		0
 *
 * long bpf_setsockopt(void *bpf_socket, int level, int optname, void *optval, int optlen)
 * 	Description
 * 		Emulate a call to **setsockopt()** on the socket associated to
 * 		*bpf_socket*, which must be a full socket. The *level* at
 * 		which the option resides and the name *optname* of the option
 * 		must be specified, see **setsockopt(2)** for more information.
 * 		The option value of length *optlen* is pointed by *optval*.
 *
 * 		*bpf_socket* should be one of the following:
 *
 * 		* **struct bpf_sock_ops** for **BPF_PROG_TYPE_SOCK_OPS**.
 * 		* **struct bpf_sock_addr** for **BPF_CGROUP_INET4_CONNECT**
 * 		  and **BPF_CGROUP_INET6_CONNECT**.
 *
 * 		This helper actually implements a subset of **setsockopt()**.
 * 		It supports the following *level*\ s:
 *
 * 		* **SOL_SOCKET**, which supports the following *optname*\ s:
 * 		  **SO_RCVBUF**, **SO_SNDBUF**, **SO_MAX_PACING_RATE**,
 * 		  **SO_PRIORITY**, **SO_RCVLOWAT**, **SO_MARK**,
 * 		  **SO_BINDTODEVICE**, **SO_KEEPALIVE**.
 * 		* **IPPROTO_TCP**, which supports the following *optname*\ s:
 * 		  **TCP_CONGESTION**, **TCP_BPF_IW**,
 * 		  **TCP_BPF_SNDCWND_CLAMP**, **TCP_SAVE_SYN**,
 * 		  **TCP_KEEPIDLE**, **TCP_KEEPINTVL**, **TCP_KEEPCNT**,
 *		  **TCP_SYNCNT**, **TCP_USER_TIMEOUT**, **TCP_NOTSENT_LOWAT**.
 * 		* **IPPROTO_IP**, which supports *optname* **IP_TOS**.
 * 		* **IPPROTO_IPV6**, which supports *optname* **IPV6_TCLASS**.
 * 	Return
 * 		0 on success, or a negative error in case of failure.
 *
 * long bpf_skb_adjust_room(struct sk_buff *skb, s32 len_diff, u32 mode, u64 flags)
 * 	Description
 * 		Grow or shrink the room for data in the packet associated to
 * 		*skb* by *len_diff*, and according to the selected *mode*.
 *
 * 		By default, the helper will reset any offloaded checksum
 * 		indicator of the skb to CHECKSUM_NONE. This can be avoided
 * 		by the following flag:
 *
 * 		* **BPF_F_ADJ_ROOM_NO_CSUM_RESET**: Do not reset offloaded
 * 		  checksum data of the skb to CHECKSUM_NONE.
 *
 *		There are two supported modes at this time:
 *
 *		* **BPF_ADJ_ROOM_MAC**: Adjust room at the mac layer
 *		  (room space is added or removed below the layer 2 header).
 *
 * 		* **BPF_ADJ_ROOM_NET**: Adjust room at the network layer
 * 		  (room space is added or removed below the layer 3 header).
 *
 *		The following flags are supported at this time:
 *
 *		* **BPF_F_ADJ_ROOM_FIXED_GSO**: Do not adjust gso_size.
 *		  Adjusting mss in this way is not allowed for datagrams.
 *
 *		* **BPF_F_ADJ_ROOM_ENCAP_L3_IPV4**,
 *		  **BPF_F_ADJ_ROOM_ENCAP_L3_IPV6**:
 *		  Any new space is reserved to hold a tunnel header.
 *		  Configure skb offsets and other fields accordingly.
 *
 *		* **BPF_F_ADJ_ROOM_ENCAP_L4_GRE**,
 *		  **BPF_F_ADJ_ROOM_ENCAP_L4_UDP**:
 *		  Use with ENCAP_L3 flags to further specify the tunnel type.
 *
 *		* **BPF_F_ADJ_ROOM_ENCAP_L2**\ (*len*):
 *		  Use with ENCAP_L3/L4 flags to further specify the tunnel
 *		  type; *len* is the length of the inner MAC header.
 *
 *		* **BPF_F_ADJ_ROOM_ENCAP_L2_ETH**:
 *		  Use with BPF_F_ADJ_ROOM_ENCAP_L2 flag to further specify the
 *		  L2 type as Ethernet.
 *
 * 		A call to this helper is susceptible to change the underlying
 * 		packet buffer. Therefore, at load time, all checks on pointers
 * 		previously done by the verifier are invalidated and must be
 * 		performed again, if the helper is used in combination with
 * 		direct packet access.
 * 	Return
 * 		0 on success, or a negative error in case of failure.
 *
 * long bpf_redirect_map(struct bpf_map *map, u32 key, u64 flags)
 * 	Description
 * 		Redirect the packet to the endpoint referenced by *map* at
 * 		index *key*. Depending on its type, this *map* can contain
 * 		references to net devices (for forwarding packets through other
 * 		ports), or to CPUs (for redirecting XDP frames to another CPU;
 * 		but this is only implemented for native XDP (with driver
 * 		support) as of this writing).
 *
 * 		The lower two bits of *flags* are used as the return code if
 * 		the map lookup fails. This is so that the return value can be
 * 		one of the XDP program return codes up to **XDP_TX**, as chosen
 * 		by the caller. The higher bits of *flags* can be set to
 * 		BPF_F_BROADCAST or BPF_F_EXCLUDE_INGRESS as defined below.
 *
 * 		With BPF_F_BROADCAST the packet will be broadcasted to all the
 * 		interfaces in the map, with BPF_F_EXCLUDE_INGRESS the ingress
 * 		interface will be excluded when do broadcasting.
 *
 * 		See also **bpf_redirect**\ (), which only supports redirecting
 * 		to an ifindex, but doesn't require a map to do so.
 * 	Return
 * 		**XDP_REDIRECT** on success, or the value of the two lower bits
 * 		of the *flags* argument on error.
 *
 * long bpf_sk_redirect_map(struct sk_buff *skb, struct bpf_map *map, u32 key, u64 flags)
 * 	Description
 * 		Redirect the packet to the socket referenced by *map* (of type
 * 		**BPF_MAP_TYPE_SOCKMAP**) at index *key*. Both ingress and
 * 		egress interfaces can be used for redirection. The
 * 		**BPF_F_INGRESS** value in *flags* is used to make the
 * 		distinction (ingress path is selected if the flag is present,
 * 		egress path otherwise). This is the only flag supported for now.
 * 	Return
 * 		**SK_PASS** on success, or **SK_DROP** on error.
 *
 * long bpf_sock_map_update(struct bpf_sock_ops *skops, struct bpf_map *map, void *key, u64 flags)
 * 	Description
 * 		Add an entry to, or update a *map* referencing sockets. The
 * 		*skops* is used as a new value for the entry associated to
 * 		*key*. *flags* is one of:
 *
 * 		**BPF_NOEXIST**
 * 			The entry for *key* must not exist in the map.
 * 		**BPF_EXIST**
 * 			The entry for *key* must already exist in the map.
 * 		**BPF_ANY**
 * 			No condition on the existence of the entry for *key*.
 *
 * 		If the *map* has eBPF programs (parser and verdict), those will
 * 		be inherited by the socket being added. If the socket is
 * 		already attached to eBPF programs, this results in an error.
 * 	Return
 * 		0 on success, or a negative error in case of failure.
 *
 * long bpf_xdp_adjust_meta(struct xdp_buff *xdp_md, int delta)
 * 	Description
 * 		Adjust the address pointed by *xdp_md*\ **->data_meta** by
 * 		*delta* (which can be positive or negative). Note that this
 * 		operation modifies the address stored in *xdp_md*\ **->data**,
 * 		so the latter must be loaded only after the helper has been
 * 		called.
 *
 * 		The use of *xdp_md*\ **->data_meta** is optional and programs
 * 		are not required to use it. The rationale is that when the
 * 		packet is processed with XDP (e.g. as DoS filter), it is
 * 		possible to push further meta data along with it before passing
 * 		to the stack, and to give the guarantee that an ingress eBPF
 * 		program attached as a TC classifier on the same device can pick
 * 		this up for further post-processing. Since TC works with socket
 * 		buffers, it remains possible to set from XDP the **mark** or
 * 		**priority** pointers, or other pointers for the socket buffer.
 * 		Having this scratch space generic and programmable allows for
 * 		more flexibility as the user is free to store whatever meta
 * 		data they need.
 *
 * 		A call to this helper is susceptible to change the underlying
 * 		packet buffer. Therefore, at load time, all checks on pointers
 * 		previously done by the verifier are invalidated and must be
 * 		performed again, if the helper is used in combination with
 * 		direct packet access.
 * 	Return
 * 		0 on success, or a negative error in case of failure.
 *
 * long bpf_perf_event_read_value(struct bpf_map *map, u64 flags, struct bpf_perf_event_value *buf, u32 buf_size)
 * 	Description
 * 		Read the value of a perf event counter, and store it into *buf*
 * 		of size *buf_size*. This helper relies on a *map* of type
 * 		**BPF_MAP_TYPE_PERF_EVENT_ARRAY**. The nature of the perf event
 * 		counter is selected when *map* is updated with perf event file
 * 		descriptors. The *map* is an array whose size is the number of
 * 		available CPUs, and each cell contains a value relative to one
 * 		CPU. The value to retrieve is indicated by *flags*, that
 * 		contains the index of the CPU to look up, masked with
 * 		**BPF_F_INDEX_MASK**. Alternatively, *flags* can be set to
 * 		**BPF_F_CURRENT_CPU** to indicate that the value for the
 * 		current CPU should be retrieved.
 *
 * 		This helper behaves in a way close to
 * 		**bpf_perf_event_read**\ () helper, save that instead of
 * 		just returning the value observed, it fills the *buf*
 * 		structure. This allows for additional data to be retrieved: in
 * 		particular, the enabled and running times (in *buf*\
 * 		**->enabled** and *buf*\ **->running**, respectively) are
 * 		copied. In general, **bpf_perf_event_read_value**\ () is
 * 		recommended over **bpf_perf_event_read**\ (), which has some
 * 		ABI issues and provides fewer functionalities.
 *
 * 		These values are interesting, because hardware PMU (Performance
 * 		Monitoring Unit) counters are limited resources. When there are
 * 		more PMU based perf events opened than available counters,
 * 		kernel will multiplex these events so each event gets certain
 * 		percentage (but not all) of the PMU time. In case that
 * 		multiplexing happens, the number of samples or counter value
 * 		will not reflect the case compared to when no multiplexing
 * 		occurs. This makes comparison between different runs difficult.
 * 		Typically, the counter value should be normalized before
 * 		comparing to other experiments. The usual normalization is done
 * 		as follows.
 *
 * 		::
 *
 * 			normalized_counter = counter * t_enabled / t_running
 *
 * 		Where t_enabled is the time enabled for event and t_running is
 * 		the time running for event since last normalization. The
 * 		enabled and running times are accumulated since the perf event
 * 		open. To achieve scaling factor between two invocations of an
 * 		eBPF program, users can use CPU id as the key (which is
 * 		typical for perf array usage model) to remember the previous
 * 		value and do the calculation inside the eBPF program.
 * 	Return
 * 		0 on success, or a negative error in case of failure.
 *
 * long bpf_perf_prog_read_value(struct bpf_perf_event_data *ctx, struct bpf_perf_event_value *buf, u32 buf_size)
 * 	Description
 * 		For en eBPF program attached to a perf event, retrieve the
 * 		value of the event counter associated to *ctx* and store it in
 * 		the structure pointed by *buf* and of size *buf_size*. Enabled
 * 		and running times are also stored in the structure (see
 * 		description of helper **bpf_perf_event_read_value**\ () for
 * 		more details).
 * 	Return
 * 		0 on success, or a negative error in case of failure.
 *
 * long bpf_getsockopt(void *bpf_socket, int level, int optname, void *optval, int optlen)
 * 	Description
 * 		Emulate a call to **getsockopt()** on the socket associated to
 * 		*bpf_socket*, which must be a full socket. The *level* at
 * 		which the option resides and the name *optname* of the option
 * 		must be specified, see **getsockopt(2)** for more information.
 * 		The retrieved value is stored in the structure pointed by
 * 		*opval* and of length *optlen*.
 *
 * 		*bpf_socket* should be one of the following:
 *
 * 		* **struct bpf_sock_ops** for **BPF_PROG_TYPE_SOCK_OPS**.
 * 		* **struct bpf_sock_addr** for **BPF_CGROUP_INET4_CONNECT**
 * 		  and **BPF_CGROUP_INET6_CONNECT**.
 *
 * 		This helper actually implements a subset of **getsockopt()**.
 * 		It supports the following *level*\ s:
 *
 * 		* **IPPROTO_TCP**, which supports *optname*
 * 		  **TCP_CONGESTION**.
 * 		* **IPPROTO_IP**, which supports *optname* **IP_TOS**.
 * 		* **IPPROTO_IPV6**, which supports *optname* **IPV6_TCLASS**.
 * 	Return
 * 		0 on success, or a negative error in case of failure.
 *
 * long bpf_override_return(struct pt_regs *regs, u64 rc)
 * 	Description
 * 		Used for error injection, this helper uses kprobes to override
 * 		the return value of the probed function, and to set it to *rc*.
 * 		The first argument is the context *regs* on which the kprobe
 * 		works.
 *
 * 		This helper works by setting the PC (program counter)
 * 		to an override function which is run in place of the original
 * 		probed function. This means the probed function is not run at
 * 		all. The replacement function just returns with the required
 * 		value.
 *
 * 		This helper has security implications, and thus is subject to
 * 		restrictions. It is only available if the kernel was compiled
 * 		with the **CONFIG_BPF_KPROBE_OVERRIDE** configuration
 * 		option, and in this case it only works on functions tagged with
 * 		**ALLOW_ERROR_INJECTION** in the kernel code.
 *
 * 		Also, the helper is only available for the architectures having
 * 		the CONFIG_FUNCTION_ERROR_INJECTION option. As of this writing,
 * 		x86 architecture is the only one to support this feature.
 * 	Return
 * 		0
 *
 * long bpf_sock_ops_cb_flags_set(struct bpf_sock_ops *bpf_sock, int argval)
 * 	Description
 * 		Attempt to set the value of the **bpf_sock_ops_cb_flags** field
 * 		for the full TCP socket associated to *bpf_sock_ops* to
 * 		*argval*.
 *
 * 		The primary use of this field is to determine if there should
 * 		be calls to eBPF programs of type
 * 		**BPF_PROG_TYPE_SOCK_OPS** at various points in the TCP
 * 		code. A program of the same type can change its value, per
 * 		connection and as necessary, when the connection is
 * 		established. This field is directly accessible for reading, but
 * 		this helper must be used for updates in order to return an
 * 		error if an eBPF program tries to set a callback that is not
 * 		supported in the current kernel.
 *
 * 		*argval* is a flag array which can combine these flags:
 *
 * 		* **BPF_SOCK_OPS_RTO_CB_FLAG** (retransmission time out)
 * 		* **BPF_SOCK_OPS_RETRANS_CB_FLAG** (retransmission)
 * 		* **BPF_SOCK_OPS_STATE_CB_FLAG** (TCP state change)
 * 		* **BPF_SOCK_OPS_RTT_CB_FLAG** (every RTT)
 *
 * 		Therefore, this function can be used to clear a callback flag by
 * 		setting the appropriate bit to zero. e.g. to disable the RTO
 * 		callback:
 *
 * 		**bpf_sock_ops_cb_flags_set(bpf_sock,**
 * 			**bpf_sock->bpf_sock_ops_cb_flags & ~BPF_SOCK_OPS_RTO_CB_FLAG)**
 *
 * 		Here are some examples of where one could call such eBPF
 * 		program:
 *
 * 		* When RTO fires.
 * 		* When a packet is retransmitted.
 * 		* When the connection terminates.
 * 		* When a packet is sent.
 * 		* When a packet is received.
 * 	Return
 * 		Code **-EINVAL** if the socket is not a full TCP socket;
 * 		otherwise, a positive number containing the bits that could not
 * 		be set is returned (which comes down to 0 if all bits were set
 * 		as required).
 *
 * long bpf_msg_redirect_map(struct sk_msg_buff *msg, struct bpf_map *map, u32 key, u64 flags)
 * 	Description
 * 		This helper is used in programs implementing policies at the
 * 		socket level. If the message *msg* is allowed to pass (i.e. if
 * 		the verdict eBPF program returns **SK_PASS**), redirect it to
 * 		the socket referenced by *map* (of type
 * 		**BPF_MAP_TYPE_SOCKMAP**) at index *key*. Both ingress and
 * 		egress interfaces can be used for redirection. The
 * 		**BPF_F_INGRESS** value in *flags* is used to make the
 * 		distinction (ingress path is selected if the flag is present,
 * 		egress path otherwise). This is the only flag supported for now.
 * 	Return
 * 		**SK_PASS** on success, or **SK_DROP** on error.
 *
 * long bpf_msg_apply_bytes(struct sk_msg_buff *msg, u32 bytes)
 * 	Description
 * 		For socket policies, apply the verdict of the eBPF program to
 * 		the next *bytes* (number of bytes) of message *msg*.
 *
 * 		For example, this helper can be used in the following cases:
 *
 * 		* A single **sendmsg**\ () or **sendfile**\ () system call
 * 		  contains multiple logical messages that the eBPF program is
 * 		  supposed to read and for which it should apply a verdict.
 * 		* An eBPF program only cares to read the first *bytes* of a
 * 		  *msg*. If the message has a large payload, then setting up
 * 		  and calling the eBPF program repeatedly for all bytes, even
 * 		  though the verdict is already known, would create unnecessary
 * 		  overhead.
 *
 * 		When called from within an eBPF program, the helper sets a
 * 		counter internal to the BPF infrastructure, that is used to
 * 		apply the last verdict to the next *bytes*. If *bytes* is
 * 		smaller than the current data being processed from a
 * 		**sendmsg**\ () or **sendfile**\ () system call, the first
 * 		*bytes* will be sent and the eBPF program will be re-run with
 * 		the pointer for start of data pointing to byte number *bytes*
 * 		**+ 1**. If *bytes* is larger than the current data being
 * 		processed, then the eBPF verdict will be applied to multiple
 * 		**sendmsg**\ () or **sendfile**\ () calls until *bytes* are
 * 		consumed.
 *
 * 		Note that if a socket closes with the internal counter holding
 * 		a non-zero value, this is not a problem because data is not
 * 		being buffered for *bytes* and is sent as it is received.
 * 	Return
 * 		0
 *
 * long bpf_msg_cork_bytes(struct sk_msg_buff *msg, u32 bytes)
 * 	Description
 * 		For socket policies, prevent the execution of the verdict eBPF
 * 		program for message *msg* until *bytes* (byte number) have been
 * 		accumulated.
 *
 * 		This can be used when one needs a specific number of bytes
 * 		before a verdict can be assigned, even if the data spans
 * 		multiple **sendmsg**\ () or **sendfile**\ () calls. The extreme
 * 		case would be a user calling **sendmsg**\ () repeatedly with
 * 		1-byte long message segments. Obviously, this is bad for
 * 		performance, but it is still valid. If the eBPF program needs
 * 		*bytes* bytes to validate a header, this helper can be used to
 * 		prevent the eBPF program to be called again until *bytes* have
 * 		been accumulated.
 * 	Return
 * 		0
 *
 * long bpf_msg_pull_data(struct sk_msg_buff *msg, u32 start, u32 end, u64 flags)
 * 	Description
 * 		For socket policies, pull in non-linear data from user space
 * 		for *msg* and set pointers *msg*\ **->data** and *msg*\
 * 		**->data_end** to *start* and *end* bytes offsets into *msg*,
 * 		respectively.
 *
 * 		If a program of type **BPF_PROG_TYPE_SK_MSG** is run on a
 * 		*msg* it can only parse data that the (**data**, **data_end**)
 * 		pointers have already consumed. For **sendmsg**\ () hooks this
 * 		is likely the first scatterlist element. But for calls relying
 * 		on the **sendpage** handler (e.g. **sendfile**\ ()) this will
 * 		be the range (**0**, **0**) because the data is shared with
 * 		user space and by default the objective is to avoid allowing
 * 		user space to modify data while (or after) eBPF verdict is
 * 		being decided. This helper can be used to pull in data and to
 * 		set the start and end pointer to given values. Data will be
 * 		copied if necessary (i.e. if data was not linear and if start
 * 		and end pointers do not point to the same chunk).
 *
 * 		A call to this helper is susceptible to change the underlying
 * 		packet buffer. Therefore, at load time, all checks on pointers
 * 		previously done by the verifier are invalidated and must be
 * 		performed again, if the helper is used in combination with
 * 		direct packet access.
 *
 * 		All values for *flags* are reserved for future usage, and must
 * 		be left at zero.
 * 	Return
 * 		0 on success, or a negative error in case of failure.
 *
 * long bpf_bind(struct bpf_sock_addr *ctx, struct sockaddr *addr, int addr_len)
 * 	Description
 * 		Bind the socket associated to *ctx* to the address pointed by
 * 		*addr*, of length *addr_len*. This allows for making outgoing
 * 		connection from the desired IP address, which can be useful for
 * 		example when all processes inside a cgroup should use one
 * 		single IP address on a host that has multiple IP configured.
 *
 * 		This helper works for IPv4 and IPv6, TCP and UDP sockets. The
 * 		domain (*addr*\ **->sa_family**) must be **AF_INET** (or
 * 		**AF_INET6**). It's advised to pass zero port (**sin_port**
 * 		or **sin6_port**) which triggers IP_BIND_ADDRESS_NO_PORT-like
 * 		behavior and lets the kernel efficiently pick up an unused
 * 		port as long as 4-tuple is unique. Passing non-zero port might
 * 		lead to degraded performance.
 * 	Return
 * 		0 on success, or a negative error in case of failure.
 *
 * long bpf_xdp_adjust_tail(struct xdp_buff *xdp_md, int delta)
 * 	Description
 * 		Adjust (move) *xdp_md*\ **->data_end** by *delta* bytes. It is
 * 		possible to both shrink and grow the packet tail.
 * 		Shrink done via *delta* being a negative integer.
 *
 * 		A call to this helper is susceptible to change the underlying
 * 		packet buffer. Therefore, at load time, all checks on pointers
 * 		previously done by the verifier are invalidated and must be
 * 		performed again, if the helper is used in combination with
 * 		direct packet access.
 * 	Return
 * 		0 on success, or a negative error in case of failure.
 *
 * long bpf_skb_get_xfrm_state(struct sk_buff *skb, u32 index, struct bpf_xfrm_state *xfrm_state, u32 size, u64 flags)
 * 	Description
 * 		Retrieve the XFRM state (IP transform framework, see also
 * 		**ip-xfrm(8)**) at *index* in XFRM "security path" for *skb*.
 *
 * 		The retrieved value is stored in the **struct bpf_xfrm_state**
 * 		pointed by *xfrm_state* and of length *size*.
 *
 * 		All values for *flags* are reserved for future usage, and must
 * 		be left at zero.
 *
 * 		This helper is available only if the kernel was compiled with
 * 		**CONFIG_XFRM** configuration option.
 * 	Return
 * 		0 on success, or a negative error in case of failure.
 *
 * long bpf_get_stack(void *ctx, void *buf, u32 size, u64 flags)
 * 	Description
 * 		Return a user or a kernel stack in bpf program provided buffer.
 * 		To achieve this, the helper needs *ctx*, which is a pointer
 * 		to the context on which the tracing program is executed.
 * 		To store the stacktrace, the bpf program provides *buf* with
 * 		a nonnegative *size*.
 *
 * 		The last argument, *flags*, holds the number of stack frames to
 * 		skip (from 0 to 255), masked with
 * 		**BPF_F_SKIP_FIELD_MASK**. The next bits can be used to set
 * 		the following flags:
 *
 * 		**BPF_F_USER_STACK**
 * 			Collect a user space stack instead of a kernel stack.
 * 		**BPF_F_USER_BUILD_ID**
 * 			Collect buildid+offset instead of ips for user stack,
 * 			only valid if **BPF_F_USER_STACK** is also specified.
 *
 * 		**bpf_get_stack**\ () can collect up to
 * 		**PERF_MAX_STACK_DEPTH** both kernel and user frames, subject
 * 		to sufficient large buffer size. Note that
 * 		this limit can be controlled with the **sysctl** program, and
 * 		that it should be manually increased in order to profile long
 * 		user stacks (such as stacks for Java programs). To do so, use:
 *
 * 		::
 *
 * 			# sysctl kernel.perf_event_max_stack=<new value>
 * 	Return
 * 		A non-negative value equal to or less than *size* on success,
 * 		or a negative error in case of failure.
 *
 * long bpf_skb_load_bytes_relative(const void *skb, u32 offset, void *to, u32 len, u32 start_header)
 * 	Description
 * 		This helper is similar to **bpf_skb_load_bytes**\ () in that
 * 		it provides an easy way to load *len* bytes from *offset*
 * 		from the packet associated to *skb*, into the buffer pointed
 * 		by *to*. The difference to **bpf_skb_load_bytes**\ () is that
 * 		a fifth argument *start_header* exists in order to select a
 * 		base offset to start from. *start_header* can be one of:
 *
 * 		**BPF_HDR_START_MAC**
 * 			Base offset to load data from is *skb*'s mac header.
 * 		**BPF_HDR_START_NET**
 * 			Base offset to load data from is *skb*'s network header.
 *
 * 		In general, "direct packet access" is the preferred method to
 * 		access packet data, however, this helper is in particular useful
 * 		in socket filters where *skb*\ **->data** does not always point
 * 		to the start of the mac header and where "direct packet access"
 * 		is not available.
 * 	Return
 * 		0 on success, or a negative error in case of failure.
 *
 * long bpf_fib_lookup(void *ctx, struct bpf_fib_lookup *params, int plen, u32 flags)
 *	Description
 *		Do FIB lookup in kernel tables using parameters in *params*.
 *		If lookup is successful and result shows packet is to be
 *		forwarded, the neighbor tables are searched for the nexthop.
 *		If successful (ie., FIB lookup shows forwarding and nexthop
 *		is resolved), the nexthop address is returned in ipv4_dst
 *		or ipv6_dst based on family, smac is set to mac address of
 *		egress device, dmac is set to nexthop mac address, rt_metric
 *		is set to metric from route (IPv4/IPv6 only), and ifindex
 *		is set to the device index of the nexthop from the FIB lookup.
 *
 *		*plen* argument is the size of the passed in struct.
 *		*flags* argument can be a combination of one or more of the
 *		following values:
 *
 *		**BPF_FIB_LOOKUP_DIRECT**
 *			Do a direct table lookup vs full lookup using FIB
 *			rules.
 *		**BPF_FIB_LOOKUP_OUTPUT**
 *			Perform lookup from an egress perspective (default is
 *			ingress).
 *
 *		*ctx* is either **struct xdp_md** for XDP programs or
 *		**struct sk_buff** tc cls_act programs.
 *	Return
 *		* < 0 if any input argument is invalid
 *		*   0 on success (packet is forwarded, nexthop neighbor exists)
 *		* > 0 one of **BPF_FIB_LKUP_RET_** codes explaining why the
 *		  packet is not forwarded or needs assist from full stack
 *
 *		If lookup fails with BPF_FIB_LKUP_RET_FRAG_NEEDED, then the MTU
 *		was exceeded and output params->mtu_result contains the MTU.
 *
 * long bpf_sock_hash_update(struct bpf_sock_ops *skops, struct bpf_map *map, void *key, u64 flags)
 *	Description
 *		Add an entry to, or update a sockhash *map* referencing sockets.
 *		The *skops* is used as a new value for the entry associated to
 *		*key*. *flags* is one of:
 *
 *		**BPF_NOEXIST**
 *			The entry for *key* must not exist in the map.
 *		**BPF_EXIST**
 *			The entry for *key* must already exist in the map.
 *		**BPF_ANY**
 *			No condition on the existence of the entry for *key*.
 *
 *		If the *map* has eBPF programs (parser and verdict), those will
 *		be inherited by the socket being added. If the socket is
 *		already attached to eBPF programs, this results in an error.
 *	Return
 *		0 on success, or a negative error in case of failure.
 *
 * long bpf_msg_redirect_hash(struct sk_msg_buff *msg, struct bpf_map *map, void *key, u64 flags)
 *	Description
 *		This helper is used in programs implementing policies at the
 *		socket level. If the message *msg* is allowed to pass (i.e. if
 *		the verdict eBPF program returns **SK_PASS**), redirect it to
 *		the socket referenced by *map* (of type
 *		**BPF_MAP_TYPE_SOCKHASH**) using hash *key*. Both ingress and
 *		egress interfaces can be used for redirection. The
 *		**BPF_F_INGRESS** value in *flags* is used to make the
 *		distinction (ingress path is selected if the flag is present,
 *		egress path otherwise). This is the only flag supported for now.
 *	Return
 *		**SK_PASS** on success, or **SK_DROP** on error.
 *
 * long bpf_sk_redirect_hash(struct sk_buff *skb, struct bpf_map *map, void *key, u64 flags)
 *	Description
 *		This helper is used in programs implementing policies at the
 *		skb socket level. If the sk_buff *skb* is allowed to pass (i.e.
 *		if the verdict eBPF program returns **SK_PASS**), redirect it
 *		to the socket referenced by *map* (of type
 *		**BPF_MAP_TYPE_SOCKHASH**) using hash *key*. Both ingress and
 *		egress interfaces can be used for redirection. The
 *		**BPF_F_INGRESS** value in *flags* is used to make the
 *		distinction (ingress path is selected if the flag is present,
 *		egress otherwise). This is the only flag supported for now.
 *	Return
 *		**SK_PASS** on success, or **SK_DROP** on error.
 *
 * long bpf_lwt_push_encap(struct sk_buff *skb, u32 type, void *hdr, u32 len)
 *	Description
 *		Encapsulate the packet associated to *skb* within a Layer 3
 *		protocol header. This header is provided in the buffer at
 *		address *hdr*, with *len* its size in bytes. *type* indicates
 *		the protocol of the header and can be one of:
 *
 *		**BPF_LWT_ENCAP_SEG6**
 *			IPv6 encapsulation with Segment Routing Header
 *			(**struct ipv6_sr_hdr**). *hdr* only contains the SRH,
 *			the IPv6 header is computed by the kernel.
 *		**BPF_LWT_ENCAP_SEG6_INLINE**
 *			Only works if *skb* contains an IPv6 packet. Insert a
 *			Segment Routing Header (**struct ipv6_sr_hdr**) inside
 *			the IPv6 header.
 *		**BPF_LWT_ENCAP_IP**
 *			IP encapsulation (GRE/GUE/IPIP/etc). The outer header
 *			must be IPv4 or IPv6, followed by zero or more
 *			additional headers, up to **LWT_BPF_MAX_HEADROOM**
 *			total bytes in all prepended headers. Please note that
 *			if **skb_is_gso**\ (*skb*) is true, no more than two
 *			headers can be prepended, and the inner header, if
 *			present, should be either GRE or UDP/GUE.
 *
 *		**BPF_LWT_ENCAP_SEG6**\ \* types can be called by BPF programs
 *		of type **BPF_PROG_TYPE_LWT_IN**; **BPF_LWT_ENCAP_IP** type can
 *		be called by bpf programs of types **BPF_PROG_TYPE_LWT_IN** and
 *		**BPF_PROG_TYPE_LWT_XMIT**.
 *
 * 		A call to this helper is susceptible to change the underlying
 * 		packet buffer. Therefore, at load time, all checks on pointers
 * 		previously done by the verifier are invalidated and must be
 * 		performed again, if the helper is used in combination with
 * 		direct packet access.
 *	Return
 * 		0 on success, or a negative error in case of failure.
 *
 * long bpf_lwt_seg6_store_bytes(struct sk_buff *skb, u32 offset, const void *from, u32 len)
 *	Description
 *		Store *len* bytes from address *from* into the packet
 *		associated to *skb*, at *offset*. Only the flags, tag and TLVs
 *		inside the outermost IPv6 Segment Routing Header can be
 *		modified through this helper.
 *
 * 		A call to this helper is susceptible to change the underlying
 * 		packet buffer. Therefore, at load time, all checks on pointers
 * 		previously done by the verifier are invalidated and must be
 * 		performed again, if the helper is used in combination with
 * 		direct packet access.
 *	Return
 * 		0 on success, or a negative error in case of failure.
 *
 * long bpf_lwt_seg6_adjust_srh(struct sk_buff *skb, u32 offset, s32 delta)
 *	Description
 *		Adjust the size allocated to TLVs in the outermost IPv6
 *		Segment Routing Header contained in the packet associated to
 *		*skb*, at position *offset* by *delta* bytes. Only offsets
 *		after the segments are accepted. *delta* can be as well
 *		positive (growing) as negative (shrinking).
 *
 * 		A call to this helper is susceptible to change the underlying
 * 		packet buffer. Therefore, at load time, all checks on pointers
 * 		previously done by the verifier are invalidated and must be
 * 		performed again, if the helper is used in combination with
 * 		direct packet access.
 *	Return
 * 		0 on success, or a negative error in case of failure.
 *
 * long bpf_lwt_seg6_action(struct sk_buff *skb, u32 action, void *param, u32 param_len)
 *	Description
 *		Apply an IPv6 Segment Routing action of type *action* to the
 *		packet associated to *skb*. Each action takes a parameter
 *		contained at address *param*, and of length *param_len* bytes.
 *		*action* can be one of:
 *
 *		**SEG6_LOCAL_ACTION_END_X**
 *			End.X action: Endpoint with Layer-3 cross-connect.
 *			Type of *param*: **struct in6_addr**.
 *		**SEG6_LOCAL_ACTION_END_T**
 *			End.T action: Endpoint with specific IPv6 table lookup.
 *			Type of *param*: **int**.
 *		**SEG6_LOCAL_ACTION_END_B6**
 *			End.B6 action: Endpoint bound to an SRv6 policy.
 *			Type of *param*: **struct ipv6_sr_hdr**.
 *		**SEG6_LOCAL_ACTION_END_B6_ENCAP**
 *			End.B6.Encap action: Endpoint bound to an SRv6
 *			encapsulation policy.
 *			Type of *param*: **struct ipv6_sr_hdr**.
 *
 * 		A call to this helper is susceptible to change the underlying
 * 		packet buffer. Therefore, at load time, all checks on pointers
 * 		previously done by the verifier are invalidated and must be
 * 		performed again, if the helper is used in combination with
 * 		direct packet access.
 *	Return
 * 		0 on success, or a negative error in case of failure.
 *
 * long bpf_rc_repeat(void *ctx)
 *	Description
 *		This helper is used in programs implementing IR decoding, to
 *		report a successfully decoded repeat key message. This delays
 *		the generation of a key up event for previously generated
 *		key down event.
 *
 *		Some IR protocols like NEC have a special IR message for
 *		repeating last button, for when a button is held down.
 *
 *		The *ctx* should point to the lirc sample as passed into
 *		the program.
 *
 *		This helper is only available is the kernel was compiled with
 *		the **CONFIG_BPF_LIRC_MODE2** configuration option set to
 *		"**y**".
 *	Return
 *		0
 *
 * long bpf_rc_keydown(void *ctx, u32 protocol, u64 scancode, u32 toggle)
 *	Description
 *		This helper is used in programs implementing IR decoding, to
 *		report a successfully decoded key press with *scancode*,
 *		*toggle* value in the given *protocol*. The scancode will be
 *		translated to a keycode using the rc keymap, and reported as
 *		an input key down event. After a period a key up event is
 *		generated. This period can be extended by calling either
 *		**bpf_rc_keydown**\ () again with the same values, or calling
 *		**bpf_rc_repeat**\ ().
 *
 *		Some protocols include a toggle bit, in case the button was
 *		released and pressed again between consecutive scancodes.
 *
 *		The *ctx* should point to the lirc sample as passed into
 *		the program.
 *
 *		The *protocol* is the decoded protocol number (see
 *		**enum rc_proto** for some predefined values).
 *
 *		This helper is only available is the kernel was compiled with
 *		the **CONFIG_BPF_LIRC_MODE2** configuration option set to
 *		"**y**".
 *	Return
 *		0
 *
 * u64 bpf_skb_cgroup_id(struct sk_buff *skb)
 * 	Description
 * 		Return the cgroup v2 id of the socket associated with the *skb*.
 * 		This is roughly similar to the **bpf_get_cgroup_classid**\ ()
 * 		helper for cgroup v1 by providing a tag resp. identifier that
 * 		can be matched on or used for map lookups e.g. to implement
 * 		policy. The cgroup v2 id of a given path in the hierarchy is
 * 		exposed in user space through the f_handle API in order to get
 * 		to the same 64-bit id.
 *
 * 		This helper can be used on TC egress path, but not on ingress,
 * 		and is available only if the kernel was compiled with the
 * 		**CONFIG_SOCK_CGROUP_DATA** configuration option.
 * 	Return
 * 		The id is returned or 0 in case the id could not be retrieved.
 *
 * u64 bpf_get_current_cgroup_id(void)
 * 	Return
 * 		A 64-bit integer containing the current cgroup id based
 * 		on the cgroup within which the current task is running.
 *
 * void *bpf_get_local_storage(void *map, u64 flags)
 *	Description
 *		Get the pointer to the local storage area.
 *		The type and the size of the local storage is defined
 *		by the *map* argument.
 *		The *flags* meaning is specific for each map type,
 *		and has to be 0 for cgroup local storage.
 *
 *		Depending on the BPF program type, a local storage area
 *		can be shared between multiple instances of the BPF program,
 *		running simultaneously.
 *
 *		A user should care about the synchronization by himself.
 *		For example, by using the **BPF_ATOMIC** instructions to alter
 *		the shared data.
 *	Return
 *		A pointer to the local storage area.
 *
 * long bpf_sk_select_reuseport(struct sk_reuseport_md *reuse, struct bpf_map *map, void *key, u64 flags)
 *	Description
 *		Select a **SO_REUSEPORT** socket from a
 *		**BPF_MAP_TYPE_REUSEPORT_SOCKARRAY** *map*.
 *		It checks the selected socket is matching the incoming
 *		request in the socket buffer.
 *	Return
 *		0 on success, or a negative error in case of failure.
 *
 * u64 bpf_skb_ancestor_cgroup_id(struct sk_buff *skb, int ancestor_level)
 *	Description
 *		Return id of cgroup v2 that is ancestor of cgroup associated
 *		with the *skb* at the *ancestor_level*.  The root cgroup is at
 *		*ancestor_level* zero and each step down the hierarchy
 *		increments the level. If *ancestor_level* == level of cgroup
 *		associated with *skb*, then return value will be same as that
 *		of **bpf_skb_cgroup_id**\ ().
 *
 *		The helper is useful to implement policies based on cgroups
 *		that are upper in hierarchy than immediate cgroup associated
 *		with *skb*.
 *
 *		The format of returned id and helper limitations are same as in
 *		**bpf_skb_cgroup_id**\ ().
 *	Return
 *		The id is returned or 0 in case the id could not be retrieved.
 *
 * struct bpf_sock *bpf_sk_lookup_tcp(void *ctx, struct bpf_sock_tuple *tuple, u32 tuple_size, u64 netns, u64 flags)
 *	Description
 *		Look for TCP socket matching *tuple*, optionally in a child
 *		network namespace *netns*. The return value must be checked,
 *		and if non-**NULL**, released via **bpf_sk_release**\ ().
 *
 *		The *ctx* should point to the context of the program, such as
 *		the skb or socket (depending on the hook in use). This is used
 *		to determine the base network namespace for the lookup.
 *
 *		*tuple_size* must be one of:
 *
 *		**sizeof**\ (*tuple*\ **->ipv4**)
 *			Look for an IPv4 socket.
 *		**sizeof**\ (*tuple*\ **->ipv6**)
 *			Look for an IPv6 socket.
 *
 *		If the *netns* is a negative signed 32-bit integer, then the
 *		socket lookup table in the netns associated with the *ctx*
 *		will be used. For the TC hooks, this is the netns of the device
 *		in the skb. For socket hooks, this is the netns of the socket.
 *		If *netns* is any other signed 32-bit value greater than or
 *		equal to zero then it specifies the ID of the netns relative to
 *		the netns associated with the *ctx*. *netns* values beyond the
 *		range of 32-bit integers are reserved for future use.
 *
 *		All values for *flags* are reserved for future usage, and must
 *		be left at zero.
 *
 *		This helper is available only if the kernel was compiled with
 *		**CONFIG_NET** configuration option.
 *	Return
 *		Pointer to **struct bpf_sock**, or **NULL** in case of failure.
 *		For sockets with reuseport option, the **struct bpf_sock**
 *		result is from *reuse*\ **->socks**\ [] using the hash of the
 *		tuple.
 *
 * struct bpf_sock *bpf_sk_lookup_udp(void *ctx, struct bpf_sock_tuple *tuple, u32 tuple_size, u64 netns, u64 flags)
 *	Description
 *		Look for UDP socket matching *tuple*, optionally in a child
 *		network namespace *netns*. The return value must be checked,
 *		and if non-**NULL**, released via **bpf_sk_release**\ ().
 *
 *		The *ctx* should point to the context of the program, such as
 *		the skb or socket (depending on the hook in use). This is used
 *		to determine the base network namespace for the lookup.
 *
 *		*tuple_size* must be one of:
 *
 *		**sizeof**\ (*tuple*\ **->ipv4**)
 *			Look for an IPv4 socket.
 *		**sizeof**\ (*tuple*\ **->ipv6**)
 *			Look for an IPv6 socket.
 *
 *		If the *netns* is a negative signed 32-bit integer, then the
 *		socket lookup table in the netns associated with the *ctx*
 *		will be used. For the TC hooks, this is the netns of the device
 *		in the skb. For socket hooks, this is the netns of the socket.
 *		If *netns* is any other signed 32-bit value greater than or
 *		equal to zero then it specifies the ID of the netns relative to
 *		the netns associated with the *ctx*. *netns* values beyond the
 *		range of 32-bit integers are reserved for future use.
 *
 *		All values for *flags* are reserved for future usage, and must
 *		be left at zero.
 *
 *		This helper is available only if the kernel was compiled with
 *		**CONFIG_NET** configuration option.
 *	Return
 *		Pointer to **struct bpf_sock**, or **NULL** in case of failure.
 *		For sockets with reuseport option, the **struct bpf_sock**
 *		result is from *reuse*\ **->socks**\ [] using the hash of the
 *		tuple.
 *
 * long bpf_sk_release(void *sock)
 *	Description
 *		Release the reference held by *sock*. *sock* must be a
 *		non-**NULL** pointer that was returned from
 *		**bpf_sk_lookup_xxx**\ ().
 *	Return
 *		0 on success, or a negative error in case of failure.
 *
 * long bpf_map_push_elem(struct bpf_map *map, const void *value, u64 flags)
 * 	Description
 * 		Push an element *value* in *map*. *flags* is one of:
 *
 * 		**BPF_EXIST**
 * 			If the queue/stack is full, the oldest element is
 * 			removed to make room for this.
 * 	Return
 * 		0 on success, or a negative error in case of failure.
 *
 * long bpf_map_pop_elem(struct bpf_map *map, void *value)
 * 	Description
 * 		Pop an element from *map*.
 * 	Return
 * 		0 on success, or a negative error in case of failure.
 *
 * long bpf_map_peek_elem(struct bpf_map *map, void *value)
 * 	Description
 * 		Get an element from *map* without removing it.
 * 	Return
 * 		0 on success, or a negative error in case of failure.
 *
 * long bpf_msg_push_data(struct sk_msg_buff *msg, u32 start, u32 len, u64 flags)
 *	Description
 *		For socket policies, insert *len* bytes into *msg* at offset
 *		*start*.
 *
 *		If a program of type **BPF_PROG_TYPE_SK_MSG** is run on a
 *		*msg* it may want to insert metadata or options into the *msg*.
 *		This can later be read and used by any of the lower layer BPF
 *		hooks.
 *
 *		This helper may fail if under memory pressure (a malloc
 *		fails) in these cases BPF programs will get an appropriate
 *		error and BPF programs will need to handle them.
 *	Return
 *		0 on success, or a negative error in case of failure.
 *
 * long bpf_msg_pop_data(struct sk_msg_buff *msg, u32 start, u32 len, u64 flags)
 *	Description
 *		Will remove *len* bytes from a *msg* starting at byte *start*.
 *		This may result in **ENOMEM** errors under certain situations if
 *		an allocation and copy are required due to a full ring buffer.
 *		However, the helper will try to avoid doing the allocation
 *		if possible. Other errors can occur if input parameters are
 *		invalid either due to *start* byte not being valid part of *msg*
 *		payload and/or *pop* value being to large.
 *	Return
 *		0 on success, or a negative error in case of failure.
 *
 * long bpf_rc_pointer_rel(void *ctx, s32 rel_x, s32 rel_y)
 *	Description
 *		This helper is used in programs implementing IR decoding, to
 *		report a successfully decoded pointer movement.
 *
 *		The *ctx* should point to the lirc sample as passed into
 *		the program.
 *
 *		This helper is only available is the kernel was compiled with
 *		the **CONFIG_BPF_LIRC_MODE2** configuration option set to
 *		"**y**".
 *	Return
 *		0
 *
 * long bpf_spin_lock(struct bpf_spin_lock *lock)
 *	Description
 *		Acquire a spinlock represented by the pointer *lock*, which is
 *		stored as part of a value of a map. Taking the lock allows to
 *		safely update the rest of the fields in that value. The
 *		spinlock can (and must) later be released with a call to
 *		**bpf_spin_unlock**\ (\ *lock*\ ).
 *
 *		Spinlocks in BPF programs come with a number of restrictions
 *		and constraints:
 *
 *		* **bpf_spin_lock** objects are only allowed inside maps of
 *		  types **BPF_MAP_TYPE_HASH** and **BPF_MAP_TYPE_ARRAY** (this
 *		  list could be extended in the future).
 *		* BTF description of the map is mandatory.
 *		* The BPF program can take ONE lock at a time, since taking two
 *		  or more could cause dead locks.
 *		* Only one **struct bpf_spin_lock** is allowed per map element.
 *		* When the lock is taken, calls (either BPF to BPF or helpers)
 *		  are not allowed.
 *		* The **BPF_LD_ABS** and **BPF_LD_IND** instructions are not
 *		  allowed inside a spinlock-ed region.
 *		* The BPF program MUST call **bpf_spin_unlock**\ () to release
 *		  the lock, on all execution paths, before it returns.
 *		* The BPF program can access **struct bpf_spin_lock** only via
 *		  the **bpf_spin_lock**\ () and **bpf_spin_unlock**\ ()
 *		  helpers. Loading or storing data into the **struct
 *		  bpf_spin_lock** *lock*\ **;** field of a map is not allowed.
 *		* To use the **bpf_spin_lock**\ () helper, the BTF description
 *		  of the map value must be a struct and have **struct
 *		  bpf_spin_lock** *anyname*\ **;** field at the top level.
 *		  Nested lock inside another struct is not allowed.
 *		* The **struct bpf_spin_lock** *lock* field in a map value must
 *		  be aligned on a multiple of 4 bytes in that value.
 *		* Syscall with command **BPF_MAP_LOOKUP_ELEM** does not copy
 *		  the **bpf_spin_lock** field to user space.
 *		* Syscall with command **BPF_MAP_UPDATE_ELEM**, or update from
 *		  a BPF program, do not update the **bpf_spin_lock** field.
 *		* **bpf_spin_lock** cannot be on the stack or inside a
 *		  networking packet (it can only be inside of a map values).
 *		* **bpf_spin_lock** is available to root only.
 *		* Tracing programs and socket filter programs cannot use
 *		  **bpf_spin_lock**\ () due to insufficient preemption checks
 *		  (but this may change in the future).
 *		* **bpf_spin_lock** is not allowed in inner maps of map-in-map.
 *	Return
 *		0
 *
 * long bpf_spin_unlock(struct bpf_spin_lock *lock)
 *	Description
 *		Release the *lock* previously locked by a call to
 *		**bpf_spin_lock**\ (\ *lock*\ ).
 *	Return
 *		0
 *
 * struct bpf_sock *bpf_sk_fullsock(struct bpf_sock *sk)
 *	Description
 *		This helper gets a **struct bpf_sock** pointer such
 *		that all the fields in this **bpf_sock** can be accessed.
 *	Return
 *		A **struct bpf_sock** pointer on success, or **NULL** in
 *		case of failure.
 *
 * struct bpf_tcp_sock *bpf_tcp_sock(struct bpf_sock *sk)
 *	Description
 *		This helper gets a **struct bpf_tcp_sock** pointer from a
 *		**struct bpf_sock** pointer.
 *	Return
 *		A **struct bpf_tcp_sock** pointer on success, or **NULL** in
 *		case of failure.
 *
 * long bpf_skb_ecn_set_ce(struct sk_buff *skb)
 *	Description
 *		Set ECN (Explicit Congestion Notification) field of IP header
 *		to **CE** (Congestion Encountered) if current value is **ECT**
 *		(ECN Capable Transport). Otherwise, do nothing. Works with IPv6
 *		and IPv4.
 *	Return
 *		1 if the **CE** flag is set (either by the current helper call
 *		or because it was already present), 0 if it is not set.
 *
 * struct bpf_sock *bpf_get_listener_sock(struct bpf_sock *sk)
 *	Description
 *		Return a **struct bpf_sock** pointer in **TCP_LISTEN** state.
 *		**bpf_sk_release**\ () is unnecessary and not allowed.
 *	Return
 *		A **struct bpf_sock** pointer on success, or **NULL** in
 *		case of failure.
 *
 * struct bpf_sock *bpf_skc_lookup_tcp(void *ctx, struct bpf_sock_tuple *tuple, u32 tuple_size, u64 netns, u64 flags)
 *	Description
 *		Look for TCP socket matching *tuple*, optionally in a child
 *		network namespace *netns*. The return value must be checked,
 *		and if non-**NULL**, released via **bpf_sk_release**\ ().
 *
 *		This function is identical to **bpf_sk_lookup_tcp**\ (), except
 *		that it also returns timewait or request sockets. Use
 *		**bpf_sk_fullsock**\ () or **bpf_tcp_sock**\ () to access the
 *		full structure.
 *
 *		This helper is available only if the kernel was compiled with
 *		**CONFIG_NET** configuration option.
 *	Return
 *		Pointer to **struct bpf_sock**, or **NULL** in case of failure.
 *		For sockets with reuseport option, the **struct bpf_sock**
 *		result is from *reuse*\ **->socks**\ [] using the hash of the
 *		tuple.
 *
 * long bpf_tcp_check_syncookie(void *sk, void *iph, u32 iph_len, struct tcphdr *th, u32 th_len)
 * 	Description
 * 		Check whether *iph* and *th* contain a valid SYN cookie ACK for
 * 		the listening socket in *sk*.
 *
 * 		*iph* points to the start of the IPv4 or IPv6 header, while
 * 		*iph_len* contains **sizeof**\ (**struct iphdr**) or
 * 		**sizeof**\ (**struct ip6hdr**).
 *
 * 		*th* points to the start of the TCP header, while *th_len*
 * 		contains **sizeof**\ (**struct tcphdr**).
 * 	Return
 * 		0 if *iph* and *th* are a valid SYN cookie ACK, or a negative
 * 		error otherwise.
 *
 * long bpf_sysctl_get_name(struct bpf_sysctl *ctx, char *buf, size_t buf_len, u64 flags)
 *	Description
 *		Get name of sysctl in /proc/sys/ and copy it into provided by
 *		program buffer *buf* of size *buf_len*.
 *
 *		The buffer is always NUL terminated, unless it's zero-sized.
 *
 *		If *flags* is zero, full name (e.g. "net/ipv4/tcp_mem") is
 *		copied. Use **BPF_F_SYSCTL_BASE_NAME** flag to copy base name
 *		only (e.g. "tcp_mem").
 *	Return
 *		Number of character copied (not including the trailing NUL).
 *
 *		**-E2BIG** if the buffer wasn't big enough (*buf* will contain
 *		truncated name in this case).
 *
 * long bpf_sysctl_get_current_value(struct bpf_sysctl *ctx, char *buf, size_t buf_len)
 *	Description
 *		Get current value of sysctl as it is presented in /proc/sys
 *		(incl. newline, etc), and copy it as a string into provided
 *		by program buffer *buf* of size *buf_len*.
 *
 *		The whole value is copied, no matter what file position user
 *		space issued e.g. sys_read at.
 *
 *		The buffer is always NUL terminated, unless it's zero-sized.
 *	Return
 *		Number of character copied (not including the trailing NUL).
 *
 *		**-E2BIG** if the buffer wasn't big enough (*buf* will contain
 *		truncated name in this case).
 *
 *		**-EINVAL** if current value was unavailable, e.g. because
 *		sysctl is uninitialized and read returns -EIO for it.
 *
 * long bpf_sysctl_get_new_value(struct bpf_sysctl *ctx, char *buf, size_t buf_len)
 *	Description
 *		Get new value being written by user space to sysctl (before
 *		the actual write happens) and copy it as a string into
 *		provided by program buffer *buf* of size *buf_len*.
 *
 *		User space may write new value at file position > 0.
 *
 *		The buffer is always NUL terminated, unless it's zero-sized.
 *	Return
 *		Number of character copied (not including the trailing NUL).
 *
 *		**-E2BIG** if the buffer wasn't big enough (*buf* will contain
 *		truncated name in this case).
 *
 *		**-EINVAL** if sysctl is being read.
 *
 * long bpf_sysctl_set_new_value(struct bpf_sysctl *ctx, const char *buf, size_t buf_len)
 *	Description
 *		Override new value being written by user space to sysctl with
 *		value provided by program in buffer *buf* of size *buf_len*.
 *
 *		*buf* should contain a string in same form as provided by user
 *		space on sysctl write.
 *
 *		User space may write new value at file position > 0. To override
 *		the whole sysctl value file position should be set to zero.
 *	Return
 *		0 on success.
 *
 *		**-E2BIG** if the *buf_len* is too big.
 *
 *		**-EINVAL** if sysctl is being read.
 *
 * long bpf_strtol(const char *buf, size_t buf_len, u64 flags, long *res)
 *	Description
 *		Convert the initial part of the string from buffer *buf* of
 *		size *buf_len* to a long integer according to the given base
 *		and save the result in *res*.
 *
 *		The string may begin with an arbitrary amount of white space
 *		(as determined by **isspace**\ (3)) followed by a single
 *		optional '**-**' sign.
 *
 *		Five least significant bits of *flags* encode base, other bits
 *		are currently unused.
 *
 *		Base must be either 8, 10, 16 or 0 to detect it automatically
 *		similar to user space **strtol**\ (3).
 *	Return
 *		Number of characters consumed on success. Must be positive but
 *		no more than *buf_len*.
 *
 *		**-EINVAL** if no valid digits were found or unsupported base
 *		was provided.
 *
 *		**-ERANGE** if resulting value was out of range.
 *
 * long bpf_strtoul(const char *buf, size_t buf_len, u64 flags, unsigned long *res)
 *	Description
 *		Convert the initial part of the string from buffer *buf* of
 *		size *buf_len* to an unsigned long integer according to the
 *		given base and save the result in *res*.
 *
 *		The string may begin with an arbitrary amount of white space
 *		(as determined by **isspace**\ (3)).
 *
 *		Five least significant bits of *flags* encode base, other bits
 *		are currently unused.
 *
 *		Base must be either 8, 10, 16 or 0 to detect it automatically
 *		similar to user space **strtoul**\ (3).
 *	Return
 *		Number of characters consumed on success. Must be positive but
 *		no more than *buf_len*.
 *
 *		**-EINVAL** if no valid digits were found or unsupported base
 *		was provided.
 *
 *		**-ERANGE** if resulting value was out of range.
 *
 * void *bpf_sk_storage_get(struct bpf_map *map, void *sk, void *value, u64 flags)
 *	Description
 *		Get a bpf-local-storage from a *sk*.
 *
 *		Logically, it could be thought of getting the value from
 *		a *map* with *sk* as the **key**.  From this
 *		perspective,  the usage is not much different from
 *		**bpf_map_lookup_elem**\ (*map*, **&**\ *sk*) except this
 *		helper enforces the key must be a full socket and the map must
 *		be a **BPF_MAP_TYPE_SK_STORAGE** also.
 *
 *		Underneath, the value is stored locally at *sk* instead of
 *		the *map*.  The *map* is used as the bpf-local-storage
 *		"type". The bpf-local-storage "type" (i.e. the *map*) is
 *		searched against all bpf-local-storages residing at *sk*.
 *
 *		*sk* is a kernel **struct sock** pointer for LSM program.
 *		*sk* is a **struct bpf_sock** pointer for other program types.
 *
 *		An optional *flags* (**BPF_SK_STORAGE_GET_F_CREATE**) can be
 *		used such that a new bpf-local-storage will be
 *		created if one does not exist.  *value* can be used
 *		together with **BPF_SK_STORAGE_GET_F_CREATE** to specify
 *		the initial value of a bpf-local-storage.  If *value* is
 *		**NULL**, the new bpf-local-storage will be zero initialized.
 *	Return
 *		A bpf-local-storage pointer is returned on success.
 *
 *		**NULL** if not found or there was an error in adding
 *		a new bpf-local-storage.
 *
 * long bpf_sk_storage_delete(struct bpf_map *map, void *sk)
 *	Description
 *		Delete a bpf-local-storage from a *sk*.
 *	Return
 *		0 on success.
 *
 *		**-ENOENT** if the bpf-local-storage cannot be found.
 *		**-EINVAL** if sk is not a fullsock (e.g. a request_sock).
 *
 * long bpf_send_signal(u32 sig)
 *	Description
 *		Send signal *sig* to the process of the current task.
 *		The signal may be delivered to any of this process's threads.
 *	Return
 *		0 on success or successfully queued.
 *
 *		**-EBUSY** if work queue under nmi is full.
 *
 *		**-EINVAL** if *sig* is invalid.
 *
 *		**-EPERM** if no permission to send the *sig*.
 *
 *		**-EAGAIN** if bpf program can try again.
 *
 * s64 bpf_tcp_gen_syncookie(void *sk, void *iph, u32 iph_len, struct tcphdr *th, u32 th_len)
 *	Description
 *		Try to issue a SYN cookie for the packet with corresponding
 *		IP/TCP headers, *iph* and *th*, on the listening socket in *sk*.
 *
 *		*iph* points to the start of the IPv4 or IPv6 header, while
 *		*iph_len* contains **sizeof**\ (**struct iphdr**) or
 *		**sizeof**\ (**struct ip6hdr**).
 *
 *		*th* points to the start of the TCP header, while *th_len*
 *		contains the length of the TCP header.
 *	Return
 *		On success, lower 32 bits hold the generated SYN cookie in
 *		followed by 16 bits which hold the MSS value for that cookie,
 *		and the top 16 bits are unused.
 *
 *		On failure, the returned value is one of the following:
 *
 *		**-EINVAL** SYN cookie cannot be issued due to error
 *
 *		**-ENOENT** SYN cookie should not be issued (no SYN flood)
 *
 *		**-EOPNOTSUPP** kernel configuration does not enable SYN cookies
 *
 *		**-EPROTONOSUPPORT** IP packet version is not 4 or 6
 *
 * long bpf_skb_output(void *ctx, struct bpf_map *map, u64 flags, void *data, u64 size)
 * 	Description
 * 		Write raw *data* blob into a special BPF perf event held by
 * 		*map* of type **BPF_MAP_TYPE_PERF_EVENT_ARRAY**. This perf
 * 		event must have the following attributes: **PERF_SAMPLE_RAW**
 * 		as **sample_type**, **PERF_TYPE_SOFTWARE** as **type**, and
 * 		**PERF_COUNT_SW_BPF_OUTPUT** as **config**.
 *
 * 		The *flags* are used to indicate the index in *map* for which
 * 		the value must be put, masked with **BPF_F_INDEX_MASK**.
 * 		Alternatively, *flags* can be set to **BPF_F_CURRENT_CPU**
 * 		to indicate that the index of the current CPU core should be
 * 		used.
 *
 * 		The value to write, of *size*, is passed through eBPF stack and
 * 		pointed by *data*.
 *
 * 		*ctx* is a pointer to in-kernel struct sk_buff.
 *
 * 		This helper is similar to **bpf_perf_event_output**\ () but
 * 		restricted to raw_tracepoint bpf programs.
 * 	Return
 * 		0 on success, or a negative error in case of failure.
 *
 * long bpf_probe_read_user(void *dst, u32 size, const void *unsafe_ptr)
 * 	Description
 * 		Safely attempt to read *size* bytes from user space address
 * 		*unsafe_ptr* and store the data in *dst*.
 * 	Return
 * 		0 on success, or a negative error in case of failure.
 *
 * long bpf_probe_read_kernel(void *dst, u32 size, const void *unsafe_ptr)
 * 	Description
 * 		Safely attempt to read *size* bytes from kernel space address
 * 		*unsafe_ptr* and store the data in *dst*.
 * 	Return
 * 		0 on success, or a negative error in case of failure.
 *
 * long bpf_probe_read_user_str(void *dst, u32 size, const void *unsafe_ptr)
 * 	Description
 * 		Copy a NUL terminated string from an unsafe user address
 * 		*unsafe_ptr* to *dst*. The *size* should include the
 * 		terminating NUL byte. In case the string length is smaller than
 * 		*size*, the target is not padded with further NUL bytes. If the
 * 		string length is larger than *size*, just *size*-1 bytes are
 * 		copied and the last byte is set to NUL.
 *
 * 		On success, returns the number of bytes that were written,
 * 		including the terminal NUL. This makes this helper useful in
 * 		tracing programs for reading strings, and more importantly to
 * 		get its length at runtime. See the following snippet:
 *
 * 		::
 *
 * 			SEC("kprobe/sys_open")
 * 			void bpf_sys_open(struct pt_regs *ctx)
 * 			{
 * 			        char buf[PATHLEN]; // PATHLEN is defined to 256
 * 			        int res = bpf_probe_read_user_str(buf, sizeof(buf),
 * 				                                  ctx->di);
 *
 * 				// Consume buf, for example push it to
 * 				// userspace via bpf_perf_event_output(); we
 * 				// can use res (the string length) as event
 * 				// size, after checking its boundaries.
 * 			}
 *
 * 		In comparison, using **bpf_probe_read_user**\ () helper here
 * 		instead to read the string would require to estimate the length
 * 		at compile time, and would often result in copying more memory
 * 		than necessary.
 *
 * 		Another useful use case is when parsing individual process
 * 		arguments or individual environment variables navigating
 * 		*current*\ **->mm->arg_start** and *current*\
 * 		**->mm->env_start**: using this helper and the return value,
 * 		one can quickly iterate at the right offset of the memory area.
 * 	Return
 * 		On success, the strictly positive length of the output string,
 * 		including the trailing NUL character. On error, a negative
 * 		value.
 *
 * long bpf_probe_read_kernel_str(void *dst, u32 size, const void *unsafe_ptr)
 * 	Description
 * 		Copy a NUL terminated string from an unsafe kernel address *unsafe_ptr*
 * 		to *dst*. Same semantics as with **bpf_probe_read_user_str**\ () apply.
 * 	Return
 * 		On success, the strictly positive length of the string, including
 * 		the trailing NUL character. On error, a negative value.
 *
 * long bpf_tcp_send_ack(void *tp, u32 rcv_nxt)
 *	Description
 *		Send out a tcp-ack. *tp* is the in-kernel struct **tcp_sock**.
 *		*rcv_nxt* is the ack_seq to be sent out.
 *	Return
 *		0 on success, or a negative error in case of failure.
 *
 * long bpf_send_signal_thread(u32 sig)
 *	Description
 *		Send signal *sig* to the thread corresponding to the current task.
 *	Return
 *		0 on success or successfully queued.
 *
 *		**-EBUSY** if work queue under nmi is full.
 *
 *		**-EINVAL** if *sig* is invalid.
 *
 *		**-EPERM** if no permission to send the *sig*.
 *
 *		**-EAGAIN** if bpf program can try again.
 *
 * u64 bpf_jiffies64(void)
 *	Description
 *		Obtain the 64bit jiffies
 *	Return
 *		The 64 bit jiffies
 *
 * long bpf_read_branch_records(struct bpf_perf_event_data *ctx, void *buf, u32 size, u64 flags)
 *	Description
 *		For an eBPF program attached to a perf event, retrieve the
 *		branch records (**struct perf_branch_entry**) associated to *ctx*
 *		and store it in the buffer pointed by *buf* up to size
 *		*size* bytes.
 *	Return
 *		On success, number of bytes written to *buf*. On error, a
 *		negative value.
 *
 *		The *flags* can be set to **BPF_F_GET_BRANCH_RECORDS_SIZE** to
 *		instead return the number of bytes required to store all the
 *		branch entries. If this flag is set, *buf* may be NULL.
 *
 *		**-EINVAL** if arguments invalid or **size** not a multiple
 *		of **sizeof**\ (**struct perf_branch_entry**\ ).
 *
 *		**-ENOENT** if architecture does not support branch records.
 *
 * long bpf_get_ns_current_pid_tgid(u64 dev, u64 ino, struct bpf_pidns_info *nsdata, u32 size)
 *	Description
 *		Returns 0 on success, values for *pid* and *tgid* as seen from the current
 *		*namespace* will be returned in *nsdata*.
 *	Return
 *		0 on success, or one of the following in case of failure:
 *
 *		**-EINVAL** if dev and inum supplied don't match dev_t and inode number
 *              with nsfs of current task, or if dev conversion to dev_t lost high bits.
 *
 *		**-ENOENT** if pidns does not exists for the current task.
 *
 * long bpf_xdp_output(void *ctx, struct bpf_map *map, u64 flags, void *data, u64 size)
 *	Description
 *		Write raw *data* blob into a special BPF perf event held by
 *		*map* of type **BPF_MAP_TYPE_PERF_EVENT_ARRAY**. This perf
 *		event must have the following attributes: **PERF_SAMPLE_RAW**
 *		as **sample_type**, **PERF_TYPE_SOFTWARE** as **type**, and
 *		**PERF_COUNT_SW_BPF_OUTPUT** as **config**.
 *
 *		The *flags* are used to indicate the index in *map* for which
 *		the value must be put, masked with **BPF_F_INDEX_MASK**.
 *		Alternatively, *flags* can be set to **BPF_F_CURRENT_CPU**
 *		to indicate that the index of the current CPU core should be
 *		used.
 *
 *		The value to write, of *size*, is passed through eBPF stack and
 *		pointed by *data*.
 *
 *		*ctx* is a pointer to in-kernel struct xdp_buff.
 *
 *		This helper is similar to **bpf_perf_eventoutput**\ () but
 *		restricted to raw_tracepoint bpf programs.
 *	Return
 *		0 on success, or a negative error in case of failure.
 *
 * u64 bpf_get_netns_cookie(void *ctx)
 * 	Description
 * 		Retrieve the cookie (generated by the kernel) of the network
 * 		namespace the input *ctx* is associated with. The network
 * 		namespace cookie remains stable for its lifetime and provides
 * 		a global identifier that can be assumed unique. If *ctx* is
 * 		NULL, then the helper returns the cookie for the initial
 * 		network namespace. The cookie itself is very similar to that
 * 		of **bpf_get_socket_cookie**\ () helper, but for network
 * 		namespaces instead of sockets.
 * 	Return
 * 		A 8-byte long opaque number.
 *
 * u64 bpf_get_current_ancestor_cgroup_id(int ancestor_level)
 * 	Description
 * 		Return id of cgroup v2 that is ancestor of the cgroup associated
 * 		with the current task at the *ancestor_level*. The root cgroup
 * 		is at *ancestor_level* zero and each step down the hierarchy
 * 		increments the level. If *ancestor_level* == level of cgroup
 * 		associated with the current task, then return value will be the
 * 		same as that of **bpf_get_current_cgroup_id**\ ().
 *
 * 		The helper is useful to implement policies based on cgroups
 * 		that are upper in hierarchy than immediate cgroup associated
 * 		with the current task.
 *
 * 		The format of returned id and helper limitations are same as in
 * 		**bpf_get_current_cgroup_id**\ ().
 * 	Return
 * 		The id is returned or 0 in case the id could not be retrieved.
 *
 * long bpf_sk_assign(struct sk_buff *skb, void *sk, u64 flags)
 *	Description
 *		Helper is overloaded depending on BPF program type. This
 *		description applies to **BPF_PROG_TYPE_SCHED_CLS** and
 *		**BPF_PROG_TYPE_SCHED_ACT** programs.
 *
 *		Assign the *sk* to the *skb*. When combined with appropriate
 *		routing configuration to receive the packet towards the socket,
 *		will cause *skb* to be delivered to the specified socket.
 *		Subsequent redirection of *skb* via  **bpf_redirect**\ (),
 *		**bpf_clone_redirect**\ () or other methods outside of BPF may
 *		interfere with successful delivery to the socket.
 *
 *		This operation is only valid from TC ingress path.
 *
 *		The *flags* argument must be zero.
 *	Return
 *		0 on success, or a negative error in case of failure:
 *
 *		**-EINVAL** if specified *flags* are not supported.
 *
 *		**-ENOENT** if the socket is unavailable for assignment.
 *
 *		**-ENETUNREACH** if the socket is unreachable (wrong netns).
 *
 *		**-EOPNOTSUPP** if the operation is not supported, for example
 *		a call from outside of TC ingress.
 *
 *		**-ESOCKTNOSUPPORT** if the socket type is not supported
 *		(reuseport).
 *
 * long bpf_sk_assign(struct bpf_sk_lookup *ctx, struct bpf_sock *sk, u64 flags)
 *	Description
 *		Helper is overloaded depending on BPF program type. This
 *		description applies to **BPF_PROG_TYPE_SK_LOOKUP** programs.
 *
 *		Select the *sk* as a result of a socket lookup.
 *
 *		For the operation to succeed passed socket must be compatible
 *		with the packet description provided by the *ctx* object.
 *
 *		L4 protocol (**IPPROTO_TCP** or **IPPROTO_UDP**) must
 *		be an exact match. While IP family (**AF_INET** or
 *		**AF_INET6**) must be compatible, that is IPv6 sockets
 *		that are not v6-only can be selected for IPv4 packets.
 *
 *		Only TCP listeners and UDP unconnected sockets can be
 *		selected. *sk* can also be NULL to reset any previous
 *		selection.
 *
 *		*flags* argument can combination of following values:
 *
 *		* **BPF_SK_LOOKUP_F_REPLACE** to override the previous
 *		  socket selection, potentially done by a BPF program
 *		  that ran before us.
 *
 *		* **BPF_SK_LOOKUP_F_NO_REUSEPORT** to skip
 *		  load-balancing within reuseport group for the socket
 *		  being selected.
 *
 *		On success *ctx->sk* will point to the selected socket.
 *
 *	Return
 *		0 on success, or a negative errno in case of failure.
 *
 *		* **-EAFNOSUPPORT** if socket family (*sk->family*) is
 *		  not compatible with packet family (*ctx->family*).
 *
 *		* **-EEXIST** if socket has been already selected,
 *		  potentially by another program, and
 *		  **BPF_SK_LOOKUP_F_REPLACE** flag was not specified.
 *
 *		* **-EINVAL** if unsupported flags were specified.
 *
 *		* **-EPROTOTYPE** if socket L4 protocol
 *		  (*sk->protocol*) doesn't match packet protocol
 *		  (*ctx->protocol*).
 *
 *		* **-ESOCKTNOSUPPORT** if socket is not in allowed
 *		  state (TCP listening or UDP unconnected).
 *
 * u64 bpf_ktime_get_boot_ns(void)
 * 	Description
 * 		Return the time elapsed since system boot, in nanoseconds.
 * 		Does include the time the system was suspended.
 * 		See: **clock_gettime**\ (**CLOCK_BOOTTIME**)
 * 	Return
 * 		Current *ktime*.
 *
 * long bpf_seq_printf(struct seq_file *m, const char *fmt, u32 fmt_size, const void *data, u32 data_len)
 * 	Description
 * 		**bpf_seq_printf**\ () uses seq_file **seq_printf**\ () to print
 * 		out the format string.
 * 		The *m* represents the seq_file. The *fmt* and *fmt_size* are for
 * 		the format string itself. The *data* and *data_len* are format string
 * 		arguments. The *data* are a **u64** array and corresponding format string
 * 		values are stored in the array. For strings and pointers where pointees
 * 		are accessed, only the pointer values are stored in the *data* array.
 * 		The *data_len* is the size of *data* in bytes - must be a multiple of 8.
 *
 *		Formats **%s**, **%p{i,I}{4,6}** requires to read kernel memory.
 *		Reading kernel memory may fail due to either invalid address or
 *		valid address but requiring a major memory fault. If reading kernel memory
 *		fails, the string for **%s** will be an empty string, and the ip
 *		address for **%p{i,I}{4,6}** will be 0. Not returning error to
 *		bpf program is consistent with what **bpf_trace_printk**\ () does for now.
 * 	Return
 * 		0 on success, or a negative error in case of failure:
 *
 *		**-EBUSY** if per-CPU memory copy buffer is busy, can try again
 *		by returning 1 from bpf program.
 *
 *		**-EINVAL** if arguments are invalid, or if *fmt* is invalid/unsupported.
 *
 *		**-E2BIG** if *fmt* contains too many format specifiers.
 *
 *		**-EOVERFLOW** if an overflow happened: The same object will be tried again.
 *
 * long bpf_seq_write(struct seq_file *m, const void *data, u32 len)
 * 	Description
 * 		**bpf_seq_write**\ () uses seq_file **seq_write**\ () to write the data.
 * 		The *m* represents the seq_file. The *data* and *len* represent the
 * 		data to write in bytes.
 * 	Return
 * 		0 on success, or a negative error in case of failure:
 *
 *		**-EOVERFLOW** if an overflow happened: The same object will be tried again.
 *
 * u64 bpf_sk_cgroup_id(void *sk)
 *	Description
 *		Return the cgroup v2 id of the socket *sk*.
 *
 *		*sk* must be a non-**NULL** pointer to a socket, e.g. one
 *		returned from **bpf_sk_lookup_xxx**\ (),
 *		**bpf_sk_fullsock**\ (), etc. The format of returned id is
 *		same as in **bpf_skb_cgroup_id**\ ().
 *
 *		This helper is available only if the kernel was compiled with
 *		the **CONFIG_SOCK_CGROUP_DATA** configuration option.
 *	Return
 *		The id is returned or 0 in case the id could not be retrieved.
 *
 * u64 bpf_sk_ancestor_cgroup_id(void *sk, int ancestor_level)
 *	Description
 *		Return id of cgroup v2 that is ancestor of cgroup associated
 *		with the *sk* at the *ancestor_level*.  The root cgroup is at
 *		*ancestor_level* zero and each step down the hierarchy
 *		increments the level. If *ancestor_level* == level of cgroup
 *		associated with *sk*, then return value will be same as that
 *		of **bpf_sk_cgroup_id**\ ().
 *
 *		The helper is useful to implement policies based on cgroups
 *		that are upper in hierarchy than immediate cgroup associated
 *		with *sk*.
 *
 *		The format of returned id and helper limitations are same as in
 *		**bpf_sk_cgroup_id**\ ().
 *	Return
 *		The id is returned or 0 in case the id could not be retrieved.
 *
 * long bpf_ringbuf_output(void *ringbuf, void *data, u64 size, u64 flags)
 * 	Description
 * 		Copy *size* bytes from *data* into a ring buffer *ringbuf*.
 * 		If **BPF_RB_NO_WAKEUP** is specified in *flags*, no notification
 * 		of new data availability is sent.
 * 		If **BPF_RB_FORCE_WAKEUP** is specified in *flags*, notification
 * 		of new data availability is sent unconditionally.
 * 		If **0** is specified in *flags*, an adaptive notification
 * 		of new data availability is sent.
 *
 * 		An adaptive notification is a notification sent whenever the user-space
 * 		process has caught up and consumed all available payloads. In case the user-space
 * 		process is still processing a previous payload, then no notification is needed
 * 		as it will process the newly added payload automatically.
 * 	Return
 * 		0 on success, or a negative error in case of failure.
 *
 * void *bpf_ringbuf_reserve(void *ringbuf, u64 size, u64 flags)
 * 	Description
 * 		Reserve *size* bytes of payload in a ring buffer *ringbuf*.
 * 		*flags* must be 0.
 * 	Return
 * 		Valid pointer with *size* bytes of memory available; NULL,
 * 		otherwise.
 *
 * void bpf_ringbuf_submit(void *data, u64 flags)
 * 	Description
 * 		Submit reserved ring buffer sample, pointed to by *data*.
 * 		If **BPF_RB_NO_WAKEUP** is specified in *flags*, no notification
 * 		of new data availability is sent.
 * 		If **BPF_RB_FORCE_WAKEUP** is specified in *flags*, notification
 * 		of new data availability is sent unconditionally.
 * 		If **0** is specified in *flags*, an adaptive notification
 * 		of new data availability is sent.
 *
 * 		See 'bpf_ringbuf_output()' for the definition of adaptive notification.
 * 	Return
 * 		Nothing. Always succeeds.
 *
 * void bpf_ringbuf_discard(void *data, u64 flags)
 * 	Description
 * 		Discard reserved ring buffer sample, pointed to by *data*.
 * 		If **BPF_RB_NO_WAKEUP** is specified in *flags*, no notification
 * 		of new data availability is sent.
 * 		If **BPF_RB_FORCE_WAKEUP** is specified in *flags*, notification
 * 		of new data availability is sent unconditionally.
 * 		If **0** is specified in *flags*, an adaptive notification
 * 		of new data availability is sent.
 *
 * 		See 'bpf_ringbuf_output()' for the definition of adaptive notification.
 * 	Return
 * 		Nothing. Always succeeds.
 *
 * u64 bpf_ringbuf_query(void *ringbuf, u64 flags)
 *	Description
 *		Query various characteristics of provided ring buffer. What
 *		exactly is queries is determined by *flags*:
 *
 *		* **BPF_RB_AVAIL_DATA**: Amount of data not yet consumed.
 *		* **BPF_RB_RING_SIZE**: The size of ring buffer.
 *		* **BPF_RB_CONS_POS**: Consumer position (can wrap around).
 *		* **BPF_RB_PROD_POS**: Producer(s) position (can wrap around).
 *
 *		Data returned is just a momentary snapshot of actual values
 *		and could be inaccurate, so this facility should be used to
 *		power heuristics and for reporting, not to make 100% correct
 *		calculation.
 *	Return
 *		Requested value, or 0, if *flags* are not recognized.
 *
 * long bpf_csum_level(struct sk_buff *skb, u64 level)
 * 	Description
 * 		Change the skbs checksum level by one layer up or down, or
 * 		reset it entirely to none in order to have the stack perform
 * 		checksum validation. The level is applicable to the following
 * 		protocols: TCP, UDP, GRE, SCTP, FCOE. For example, a decap of
 * 		| ETH | IP | UDP | GUE | IP | TCP | into | ETH | IP | TCP |
 * 		through **bpf_skb_adjust_room**\ () helper with passing in
 * 		**BPF_F_ADJ_ROOM_NO_CSUM_RESET** flag would require one	call
 * 		to **bpf_csum_level**\ () with **BPF_CSUM_LEVEL_DEC** since
 * 		the UDP header is removed. Similarly, an encap of the latter
 * 		into the former could be accompanied by a helper call to
 * 		**bpf_csum_level**\ () with **BPF_CSUM_LEVEL_INC** if the
 * 		skb is still intended to be processed in higher layers of the
 * 		stack instead of just egressing at tc.
 *
 * 		There are three supported level settings at this time:
 *
 * 		* **BPF_CSUM_LEVEL_INC**: Increases skb->csum_level for skbs
 * 		  with CHECKSUM_UNNECESSARY.
 * 		* **BPF_CSUM_LEVEL_DEC**: Decreases skb->csum_level for skbs
 * 		  with CHECKSUM_UNNECESSARY.
 * 		* **BPF_CSUM_LEVEL_RESET**: Resets skb->csum_level to 0 and
 * 		  sets CHECKSUM_NONE to force checksum validation by the stack.
 * 		* **BPF_CSUM_LEVEL_QUERY**: No-op, returns the current
 * 		  skb->csum_level.
 * 	Return
 * 		0 on success, or a negative error in case of failure. In the
 * 		case of **BPF_CSUM_LEVEL_QUERY**, the current skb->csum_level
 * 		is returned or the error code -EACCES in case the skb is not
 * 		subject to CHECKSUM_UNNECESSARY.
 *
 * struct tcp6_sock *bpf_skc_to_tcp6_sock(void *sk)
 *	Description
 *		Dynamically cast a *sk* pointer to a *tcp6_sock* pointer.
 *	Return
 *		*sk* if casting is valid, or **NULL** otherwise.
 *
 * struct tcp_sock *bpf_skc_to_tcp_sock(void *sk)
 *	Description
 *		Dynamically cast a *sk* pointer to a *tcp_sock* pointer.
 *	Return
 *		*sk* if casting is valid, or **NULL** otherwise.
 *
 * struct tcp_timewait_sock *bpf_skc_to_tcp_timewait_sock(void *sk)
 * 	Description
 *		Dynamically cast a *sk* pointer to a *tcp_timewait_sock* pointer.
 *	Return
 *		*sk* if casting is valid, or **NULL** otherwise.
 *
 * struct tcp_request_sock *bpf_skc_to_tcp_request_sock(void *sk)
 * 	Description
 *		Dynamically cast a *sk* pointer to a *tcp_request_sock* pointer.
 *	Return
 *		*sk* if casting is valid, or **NULL** otherwise.
 *
 * struct udp6_sock *bpf_skc_to_udp6_sock(void *sk)
 * 	Description
 *		Dynamically cast a *sk* pointer to a *udp6_sock* pointer.
 *	Return
 *		*sk* if casting is valid, or **NULL** otherwise.
 *
 * long bpf_get_task_stack(struct task_struct *task, void *buf, u32 size, u64 flags)
 *	Description
 *		Return a user or a kernel stack in bpf program provided buffer.
 *		To achieve this, the helper needs *task*, which is a valid
 *		pointer to **struct task_struct**. To store the stacktrace, the
 *		bpf program provides *buf* with a nonnegative *size*.
 *
 *		The last argument, *flags*, holds the number of stack frames to
 *		skip (from 0 to 255), masked with
 *		**BPF_F_SKIP_FIELD_MASK**. The next bits can be used to set
 *		the following flags:
 *
 *		**BPF_F_USER_STACK**
 *			Collect a user space stack instead of a kernel stack.
 *		**BPF_F_USER_BUILD_ID**
 *			Collect buildid+offset instead of ips for user stack,
 *			only valid if **BPF_F_USER_STACK** is also specified.
 *
 *		**bpf_get_task_stack**\ () can collect up to
 *		**PERF_MAX_STACK_DEPTH** both kernel and user frames, subject
 *		to sufficient large buffer size. Note that
 *		this limit can be controlled with the **sysctl** program, and
 *		that it should be manually increased in order to profile long
 *		user stacks (such as stacks for Java programs). To do so, use:
 *
 *		::
 *
 *			# sysctl kernel.perf_event_max_stack=<new value>
 *	Return
 *		A non-negative value equal to or less than *size* on success,
 *		or a negative error in case of failure.
 *
 * long bpf_load_hdr_opt(struct bpf_sock_ops *skops, void *searchby_res, u32 len, u64 flags)
 *	Description
 *		Load header option.  Support reading a particular TCP header
 *		option for bpf program (**BPF_PROG_TYPE_SOCK_OPS**).
 *
 *		If *flags* is 0, it will search the option from the
 *		*skops*\ **->skb_data**.  The comment in **struct bpf_sock_ops**
 *		has details on what skb_data contains under different
 *		*skops*\ **->op**.
 *
 *		The first byte of the *searchby_res* specifies the
 *		kind that it wants to search.
 *
 *		If the searching kind is an experimental kind
 *		(i.e. 253 or 254 according to RFC6994).  It also
 *		needs to specify the "magic" which is either
 *		2 bytes or 4 bytes.  It then also needs to
 *		specify the size of the magic by using
 *		the 2nd byte which is "kind-length" of a TCP
 *		header option and the "kind-length" also
 *		includes the first 2 bytes "kind" and "kind-length"
 *		itself as a normal TCP header option also does.
 *
 *		For example, to search experimental kind 254 with
 *		2 byte magic 0xeB9F, the searchby_res should be
 *		[ 254, 4, 0xeB, 0x9F, 0, 0, .... 0 ].
 *
 *		To search for the standard window scale option (3),
 *		the *searchby_res* should be [ 3, 0, 0, .... 0 ].
 *		Note, kind-length must be 0 for regular option.
 *
 *		Searching for No-Op (0) and End-of-Option-List (1) are
 *		not supported.
 *
 *		*len* must be at least 2 bytes which is the minimal size
 *		of a header option.
 *
 *		Supported flags:
 *
 *		* **BPF_LOAD_HDR_OPT_TCP_SYN** to search from the
 *		  saved_syn packet or the just-received syn packet.
 *
 *	Return
 *		> 0 when found, the header option is copied to *searchby_res*.
 *		The return value is the total length copied. On failure, a
 *		negative error code is returned:
 *
 *		**-EINVAL** if a parameter is invalid.
 *
 *		**-ENOMSG** if the option is not found.
 *
 *		**-ENOENT** if no syn packet is available when
 *		**BPF_LOAD_HDR_OPT_TCP_SYN** is used.
 *
 *		**-ENOSPC** if there is not enough space.  Only *len* number of
 *		bytes are copied.
 *
 *		**-EFAULT** on failure to parse the header options in the
 *		packet.
 *
 *		**-EPERM** if the helper cannot be used under the current
 *		*skops*\ **->op**.
 *
 * long bpf_store_hdr_opt(struct bpf_sock_ops *skops, const void *from, u32 len, u64 flags)
 *	Description
 *		Store header option.  The data will be copied
 *		from buffer *from* with length *len* to the TCP header.
 *
 *		The buffer *from* should have the whole option that
 *		includes the kind, kind-length, and the actual
 *		option data.  The *len* must be at least kind-length
 *		long.  The kind-length does not have to be 4 byte
 *		aligned.  The kernel will take care of the padding
 *		and setting the 4 bytes aligned value to th->doff.
 *
 *		This helper will check for duplicated option
 *		by searching the same option in the outgoing skb.
 *
 *		This helper can only be called during
 *		**BPF_SOCK_OPS_WRITE_HDR_OPT_CB**.
 *
 *	Return
 *		0 on success, or negative error in case of failure:
 *
 *		**-EINVAL** If param is invalid.
 *
 *		**-ENOSPC** if there is not enough space in the header.
 *		Nothing has been written
 *
 *		**-EEXIST** if the option already exists.
 *
 *		**-EFAULT** on failrue to parse the existing header options.
 *
 *		**-EPERM** if the helper cannot be used under the current
 *		*skops*\ **->op**.
 *
 * long bpf_reserve_hdr_opt(struct bpf_sock_ops *skops, u32 len, u64 flags)
 *	Description
 *		Reserve *len* bytes for the bpf header option.  The
 *		space will be used by **bpf_store_hdr_opt**\ () later in
 *		**BPF_SOCK_OPS_WRITE_HDR_OPT_CB**.
 *
 *		If **bpf_reserve_hdr_opt**\ () is called multiple times,
 *		the total number of bytes will be reserved.
 *
 *		This helper can only be called during
 *		**BPF_SOCK_OPS_HDR_OPT_LEN_CB**.
 *
 *	Return
 *		0 on success, or negative error in case of failure:
 *
 *		**-EINVAL** if a parameter is invalid.
 *
 *		**-ENOSPC** if there is not enough space in the header.
 *
 *		**-EPERM** if the helper cannot be used under the current
 *		*skops*\ **->op**.
 *
 * void *bpf_inode_storage_get(struct bpf_map *map, void *inode, void *value, u64 flags)
 *	Description
 *		Get a bpf_local_storage from an *inode*.
 *
 *		Logically, it could be thought of as getting the value from
 *		a *map* with *inode* as the **key**.  From this
 *		perspective,  the usage is not much different from
 *		**bpf_map_lookup_elem**\ (*map*, **&**\ *inode*) except this
 *		helper enforces the key must be an inode and the map must also
 *		be a **BPF_MAP_TYPE_INODE_STORAGE**.
 *
 *		Underneath, the value is stored locally at *inode* instead of
 *		the *map*.  The *map* is used as the bpf-local-storage
 *		"type". The bpf-local-storage "type" (i.e. the *map*) is
 *		searched against all bpf_local_storage residing at *inode*.
 *
 *		An optional *flags* (**BPF_LOCAL_STORAGE_GET_F_CREATE**) can be
 *		used such that a new bpf_local_storage will be
 *		created if one does not exist.  *value* can be used
 *		together with **BPF_LOCAL_STORAGE_GET_F_CREATE** to specify
 *		the initial value of a bpf_local_storage.  If *value* is
 *		**NULL**, the new bpf_local_storage will be zero initialized.
 *	Return
 *		A bpf_local_storage pointer is returned on success.
 *
 *		**NULL** if not found or there was an error in adding
 *		a new bpf_local_storage.
 *
 * int bpf_inode_storage_delete(struct bpf_map *map, void *inode)
 *	Description
 *		Delete a bpf_local_storage from an *inode*.
 *	Return
 *		0 on success.
 *
 *		**-ENOENT** if the bpf_local_storage cannot be found.
 *
 * long bpf_d_path(struct path *path, char *buf, u32 sz)
 *	Description
 *		Return full path for given **struct path** object, which
 *		needs to be the kernel BTF *path* object. The path is
 *		returned in the provided buffer *buf* of size *sz* and
 *		is zero terminated.
 *
 *	Return
 *		On success, the strictly positive length of the string,
 *		including the trailing NUL character. On error, a negative
 *		value.
 *
 * long bpf_copy_from_user(void *dst, u32 size, const void *user_ptr)
 * 	Description
 * 		Read *size* bytes from user space address *user_ptr* and store
 * 		the data in *dst*. This is a wrapper of **copy_from_user**\ ().
 * 	Return
 * 		0 on success, or a negative error in case of failure.
 *
 * long bpf_snprintf_btf(char *str, u32 str_size, struct btf_ptr *ptr, u32 btf_ptr_size, u64 flags)
 *	Description
 *		Use BTF to store a string representation of *ptr*->ptr in *str*,
 *		using *ptr*->type_id.  This value should specify the type
 *		that *ptr*->ptr points to. LLVM __builtin_btf_type_id(type, 1)
 *		can be used to look up vmlinux BTF type ids. Traversing the
 *		data structure using BTF, the type information and values are
 *		stored in the first *str_size* - 1 bytes of *str*.  Safe copy of
 *		the pointer data is carried out to avoid kernel crashes during
 *		operation.  Smaller types can use string space on the stack;
 *		larger programs can use map data to store the string
 *		representation.
 *
 *		The string can be subsequently shared with userspace via
 *		bpf_perf_event_output() or ring buffer interfaces.
 *		bpf_trace_printk() is to be avoided as it places too small
 *		a limit on string size to be useful.
 *
 *		*flags* is a combination of
 *
 *		**BTF_F_COMPACT**
 *			no formatting around type information
 *		**BTF_F_NONAME**
 *			no struct/union member names/types
 *		**BTF_F_PTR_RAW**
 *			show raw (unobfuscated) pointer values;
 *			equivalent to printk specifier %px.
 *		**BTF_F_ZERO**
 *			show zero-valued struct/union members; they
 *			are not displayed by default
 *
 *	Return
 *		The number of bytes that were written (or would have been
 *		written if output had to be truncated due to string size),
 *		or a negative error in cases of failure.
 *
 * long bpf_seq_printf_btf(struct seq_file *m, struct btf_ptr *ptr, u32 ptr_size, u64 flags)
 *	Description
 *		Use BTF to write to seq_write a string representation of
 *		*ptr*->ptr, using *ptr*->type_id as per bpf_snprintf_btf().
 *		*flags* are identical to those used for bpf_snprintf_btf.
 *	Return
 *		0 on success or a negative error in case of failure.
 *
 * u64 bpf_skb_cgroup_classid(struct sk_buff *skb)
 * 	Description
 * 		See **bpf_get_cgroup_classid**\ () for the main description.
 * 		This helper differs from **bpf_get_cgroup_classid**\ () in that
 * 		the cgroup v1 net_cls class is retrieved only from the *skb*'s
 * 		associated socket instead of the current process.
 * 	Return
 * 		The id is returned or 0 in case the id could not be retrieved.
 *
 * long bpf_redirect_neigh(u32 ifindex, struct bpf_redir_neigh *params, int plen, u64 flags)
 * 	Description
 * 		Redirect the packet to another net device of index *ifindex*
 * 		and fill in L2 addresses from neighboring subsystem. This helper
 * 		is somewhat similar to **bpf_redirect**\ (), except that it
 * 		populates L2 addresses as well, meaning, internally, the helper
 * 		relies on the neighbor lookup for the L2 address of the nexthop.
 *
 * 		The helper will perform a FIB lookup based on the skb's
 * 		networking header to get the address of the next hop, unless
 * 		this is supplied by the caller in the *params* argument. The
 * 		*plen* argument indicates the len of *params* and should be set
 * 		to 0 if *params* is NULL.
 *
 * 		The *flags* argument is reserved and must be 0. The helper is
 * 		currently only supported for tc BPF program types, and enabled
 * 		for IPv4 and IPv6 protocols.
 * 	Return
 * 		The helper returns **TC_ACT_REDIRECT** on success or
 * 		**TC_ACT_SHOT** on error.
 *
 * void *bpf_per_cpu_ptr(const void *percpu_ptr, u32 cpu)
 *     Description
 *             Take a pointer to a percpu ksym, *percpu_ptr*, and return a
 *             pointer to the percpu kernel variable on *cpu*. A ksym is an
 *             extern variable decorated with '__ksym'. For ksym, there is a
 *             global var (either static or global) defined of the same name
 *             in the kernel. The ksym is percpu if the global var is percpu.
 *             The returned pointer points to the global percpu var on *cpu*.
 *
 *             bpf_per_cpu_ptr() has the same semantic as per_cpu_ptr() in the
 *             kernel, except that bpf_per_cpu_ptr() may return NULL. This
 *             happens if *cpu* is larger than nr_cpu_ids. The caller of
 *             bpf_per_cpu_ptr() must check the returned value.
 *     Return
 *             A pointer pointing to the kernel percpu variable on *cpu*, or
 *             NULL, if *cpu* is invalid.
 *
 * void *bpf_this_cpu_ptr(const void *percpu_ptr)
 *	Description
 *		Take a pointer to a percpu ksym, *percpu_ptr*, and return a
 *		pointer to the percpu kernel variable on this cpu. See the
 *		description of 'ksym' in **bpf_per_cpu_ptr**\ ().
 *
 *		bpf_this_cpu_ptr() has the same semantic as this_cpu_ptr() in
 *		the kernel. Different from **bpf_per_cpu_ptr**\ (), it would
 *		never return NULL.
 *	Return
 *		A pointer pointing to the kernel percpu variable on this cpu.
 *
 * long bpf_redirect_peer(u32 ifindex, u64 flags)
 * 	Description
 * 		Redirect the packet to another net device of index *ifindex*.
 * 		This helper is somewhat similar to **bpf_redirect**\ (), except
 * 		that the redirection happens to the *ifindex*' peer device and
 * 		the netns switch takes place from ingress to ingress without
 * 		going through the CPU's backlog queue.
 *
 * 		The *flags* argument is reserved and must be 0. The helper is
 * 		currently only supported for tc BPF program types at the ingress
 * 		hook and for veth device types. The peer device must reside in a
 * 		different network namespace.
 * 	Return
 * 		The helper returns **TC_ACT_REDIRECT** on success or
 * 		**TC_ACT_SHOT** on error.
 *
 * void *bpf_task_storage_get(struct bpf_map *map, struct task_struct *task, void *value, u64 flags)
 *	Description
 *		Get a bpf_local_storage from the *task*.
 *
 *		Logically, it could be thought of as getting the value from
 *		a *map* with *task* as the **key**.  From this
 *		perspective,  the usage is not much different from
 *		**bpf_map_lookup_elem**\ (*map*, **&**\ *task*) except this
 *		helper enforces the key must be an task_struct and the map must also
 *		be a **BPF_MAP_TYPE_TASK_STORAGE**.
 *
 *		Underneath, the value is stored locally at *task* instead of
 *		the *map*.  The *map* is used as the bpf-local-storage
 *		"type". The bpf-local-storage "type" (i.e. the *map*) is
 *		searched against all bpf_local_storage residing at *task*.
 *
 *		An optional *flags* (**BPF_LOCAL_STORAGE_GET_F_CREATE**) can be
 *		used such that a new bpf_local_storage will be
 *		created if one does not exist.  *value* can be used
 *		together with **BPF_LOCAL_STORAGE_GET_F_CREATE** to specify
 *		the initial value of a bpf_local_storage.  If *value* is
 *		**NULL**, the new bpf_local_storage will be zero initialized.
 *	Return
 *		A bpf_local_storage pointer is returned on success.
 *
 *		**NULL** if not found or there was an error in adding
 *		a new bpf_local_storage.
 *
 * long bpf_task_storage_delete(struct bpf_map *map, struct task_struct *task)
 *	Description
 *		Delete a bpf_local_storage from a *task*.
 *	Return
 *		0 on success.
 *
 *		**-ENOENT** if the bpf_local_storage cannot be found.
 *
 * struct task_struct *bpf_get_current_task_btf(void)
 *	Description
 *		Return a BTF pointer to the "current" task.
 *		This pointer can also be used in helpers that accept an
 *		*ARG_PTR_TO_BTF_ID* of type *task_struct*.
 *	Return
 *		Pointer to the current task.
 *
 * long bpf_bprm_opts_set(struct linux_binprm *bprm, u64 flags)
 *	Description
 *		Set or clear certain options on *bprm*:
 *
 *		**BPF_F_BPRM_SECUREEXEC** Set the secureexec bit
 *		which sets the **AT_SECURE** auxv for glibc. The bit
 *		is cleared if the flag is not specified.
 *	Return
 *		**-EINVAL** if invalid *flags* are passed, zero otherwise.
 *
 * u64 bpf_ktime_get_coarse_ns(void)
 * 	Description
 * 		Return a coarse-grained version of the time elapsed since
 * 		system boot, in nanoseconds. Does not include time the system
 * 		was suspended.
 *
 * 		See: **clock_gettime**\ (**CLOCK_MONOTONIC_COARSE**)
 * 	Return
 * 		Current *ktime*.
 *
 * long bpf_ima_inode_hash(struct inode *inode, void *dst, u32 size)
 *	Description
 *		Returns the stored IMA hash of the *inode* (if it's avaialable).
 *		If the hash is larger than *size*, then only *size*
 *		bytes will be copied to *dst*
 *	Return
 *		The **hash_algo** is returned on success,
 *		**-EOPNOTSUP** if IMA is disabled or **-EINVAL** if
 *		invalid arguments are passed.
 *
 * struct socket *bpf_sock_from_file(struct file *file)
 *	Description
 *		If the given file represents a socket, returns the associated
 *		socket.
 *	Return
 *		A pointer to a struct socket on success or NULL if the file is
 *		not a socket.
 *
 * long bpf_check_mtu(void *ctx, u32 ifindex, u32 *mtu_len, s32 len_diff, u64 flags)
 *	Description
 *		Check packet size against exceeding MTU of net device (based
 *		on *ifindex*).  This helper will likely be used in combination
 *		with helpers that adjust/change the packet size.
 *
 *		The argument *len_diff* can be used for querying with a planned
 *		size change. This allows to check MTU prior to changing packet
 *		ctx. Providing an *len_diff* adjustment that is larger than the
 *		actual packet size (resulting in negative packet size) will in
 *		principle not exceed the MTU, why it is not considered a
 *		failure.  Other BPF-helpers are needed for performing the
 *		planned size change, why the responsability for catch a negative
 *		packet size belong in those helpers.
 *
 *		Specifying *ifindex* zero means the MTU check is performed
 *		against the current net device.  This is practical if this isn't
 *		used prior to redirect.
 *
 *		On input *mtu_len* must be a valid pointer, else verifier will
 *		reject BPF program.  If the value *mtu_len* is initialized to
 *		zero then the ctx packet size is use.  When value *mtu_len* is
 *		provided as input this specify the L3 length that the MTU check
 *		is done against. Remember XDP and TC length operate at L2, but
 *		this value is L3 as this correlate to MTU and IP-header tot_len
 *		values which are L3 (similar behavior as bpf_fib_lookup).
 *
 *		The Linux kernel route table can configure MTUs on a more
 *		specific per route level, which is not provided by this helper.
 *		For route level MTU checks use the **bpf_fib_lookup**\ ()
 *		helper.
 *
 *		*ctx* is either **struct xdp_md** for XDP programs or
 *		**struct sk_buff** for tc cls_act programs.
 *
 *		The *flags* argument can be a combination of one or more of the
 *		following values:
 *
 *		**BPF_MTU_CHK_SEGS**
 *			This flag will only works for *ctx* **struct sk_buff**.
 *			If packet context contains extra packet segment buffers
 *			(often knows as GSO skb), then MTU check is harder to
 *			check at this point, because in transmit path it is
 *			possible for the skb packet to get re-segmented
 *			(depending on net device features).  This could still be
 *			a MTU violation, so this flag enables performing MTU
 *			check against segments, with a different violation
 *			return code to tell it apart. Check cannot use len_diff.
 *
 *		On return *mtu_len* pointer contains the MTU value of the net
 *		device.  Remember the net device configured MTU is the L3 size,
 *		which is returned here and XDP and TC length operate at L2.
 *		Helper take this into account for you, but remember when using
 *		MTU value in your BPF-code.
 *
 *	Return
 *		* 0 on success, and populate MTU value in *mtu_len* pointer.
 *
 *		* < 0 if any input argument is invalid (*mtu_len* not updated)
 *
 *		MTU violations return positive values, but also populate MTU
 *		value in *mtu_len* pointer, as this can be needed for
 *		implementing PMTU handing:
 *
 *		* **BPF_MTU_CHK_RET_FRAG_NEEDED**
 *		* **BPF_MTU_CHK_RET_SEGS_TOOBIG**
 *
 * long bpf_for_each_map_elem(struct bpf_map *map, void *callback_fn, void *callback_ctx, u64 flags)
 *	Description
 *		For each element in **map**, call **callback_fn** function with
 *		**map**, **callback_ctx** and other map-specific parameters.
 *		The **callback_fn** should be a static function and
 *		the **callback_ctx** should be a pointer to the stack.
 *		The **flags** is used to control certain aspects of the helper.
 *		Currently, the **flags** must be 0.
 *
 *		The following are a list of supported map types and their
 *		respective expected callback signatures:
 *
 *		BPF_MAP_TYPE_HASH, BPF_MAP_TYPE_PERCPU_HASH,
 *		BPF_MAP_TYPE_LRU_HASH, BPF_MAP_TYPE_LRU_PERCPU_HASH,
 *		BPF_MAP_TYPE_ARRAY, BPF_MAP_TYPE_PERCPU_ARRAY
 *
 *		long (\*callback_fn)(struct bpf_map \*map, const void \*key, void \*value, void \*ctx);
 *
 *		For per_cpu maps, the map_value is the value on the cpu where the
 *		bpf_prog is running.
 *
 *		If **callback_fn** return 0, the helper will continue to the next
 *		element. If return value is 1, the helper will skip the rest of
 *		elements and return. Other return values are not used now.
 *
 *	Return
 *		The number of traversed map elements for success, **-EINVAL** for
 *		invalid **flags**.
 *
 * long bpf_snprintf(char *str, u32 str_size, const char *fmt, u64 *data, u32 data_len)
 *	Description
 *		Outputs a string into the **str** buffer of size **str_size**
 *		based on a format string stored in a read-only map pointed by
 *		**fmt**.
 *
 *		Each format specifier in **fmt** corresponds to one u64 element
 *		in the **data** array. For strings and pointers where pointees
 *		are accessed, only the pointer values are stored in the *data*
 *		array. The *data_len* is the size of *data* in bytes - must be
 *		a multiple of 8.
 *
 *		Formats **%s** and **%p{i,I}{4,6}** require to read kernel
 *		memory. Reading kernel memory may fail due to either invalid
 *		address or valid address but requiring a major memory fault. If
 *		reading kernel memory fails, the string for **%s** will be an
 *		empty string, and the ip address for **%p{i,I}{4,6}** will be 0.
 *		Not returning error to bpf program is consistent with what
 *		**bpf_trace_printk**\ () does for now.
 *
 *	Return
 *		The strictly positive length of the formatted string, including
 *		the trailing zero character. If the return value is greater than
 *		**str_size**, **str** contains a truncated string, guaranteed to
 *		be zero-terminated except when **str_size** is 0.
 *
 *		Or **-EBUSY** if the per-CPU memory copy buffer is busy.
 *
 * long bpf_sys_bpf(u32 cmd, void *attr, u32 attr_size)
 * 	Description
 * 		Execute bpf syscall with given arguments.
 * 	Return
 * 		A syscall result.
 *
 * long bpf_btf_find_by_name_kind(char *name, int name_sz, u32 kind, int flags)
 * 	Description
 * 		Find BTF type with given name and kind in vmlinux BTF or in module's BTFs.
 * 	Return
 * 		Returns btf_id and btf_obj_fd in lower and upper 32 bits.
 *
 * long bpf_sys_close(u32 fd)
 * 	Description
 * 		Execute close syscall for given FD.
 * 	Return
 * 		A syscall result.
 *
 * long bpf_timer_init(struct bpf_timer *timer, struct bpf_map *map, u64 flags)
 *	Description
 *		Initialize the timer.
 *		First 4 bits of *flags* specify clockid.
 *		Only CLOCK_MONOTONIC, CLOCK_REALTIME, CLOCK_BOOTTIME are allowed.
 *		All other bits of *flags* are reserved.
 *		The verifier will reject the program if *timer* is not from
 *		the same *map*.
 *	Return
 *		0 on success.
 *		**-EBUSY** if *timer* is already initialized.
 *		**-EINVAL** if invalid *flags* are passed.
 *		**-EPERM** if *timer* is in a map that doesn't have any user references.
 *		The user space should either hold a file descriptor to a map with timers
 *		or pin such map in bpffs. When map is unpinned or file descriptor is
 *		closed all timers in the map will be cancelled and freed.
 *
 * long bpf_timer_set_callback(struct bpf_timer *timer, void *callback_fn)
 *	Description
 *		Configure the timer to call *callback_fn* static function.
 *	Return
 *		0 on success.
 *		**-EINVAL** if *timer* was not initialized with bpf_timer_init() earlier.
 *		**-EPERM** if *timer* is in a map that doesn't have any user references.
 *		The user space should either hold a file descriptor to a map with timers
 *		or pin such map in bpffs. When map is unpinned or file descriptor is
 *		closed all timers in the map will be cancelled and freed.
 *
 * long bpf_timer_start(struct bpf_timer *timer, u64 nsecs, u64 flags)
 *	Description
 *		Set timer expiration N nanoseconds from the current time. The
 *		configured callback will be invoked in soft irq context on some cpu
 *		and will not repeat unless another bpf_timer_start() is made.
 *		In such case the next invocation can migrate to a different cpu.
 *		Since struct bpf_timer is a field inside map element the map
 *		owns the timer. The bpf_timer_set_callback() will increment refcnt
 *		of BPF program to make sure that callback_fn code stays valid.
 *		When user space reference to a map reaches zero all timers
 *		in a map are cancelled and corresponding program's refcnts are
 *		decremented. This is done to make sure that Ctrl-C of a user
 *		process doesn't leave any timers running. If map is pinned in
 *		bpffs the callback_fn can re-arm itself indefinitely.
 *		bpf_map_update/delete_elem() helpers and user space sys_bpf commands
 *		cancel and free the timer in the given map element.
 *		The map can contain timers that invoke callback_fn-s from different
 *		programs. The same callback_fn can serve different timers from
 *		different maps if key/value layout matches across maps.
 *		Every bpf_timer_set_callback() can have different callback_fn.
 *
 *	Return
 *		0 on success.
 *		**-EINVAL** if *timer* was not initialized with bpf_timer_init() earlier
 *		or invalid *flags* are passed.
 *
 * long bpf_timer_cancel(struct bpf_timer *timer)
 *	Description
 *		Cancel the timer and wait for callback_fn to finish if it was running.
 *	Return
 *		0 if the timer was not active.
 *		1 if the timer was active.
 *		**-EINVAL** if *timer* was not initialized with bpf_timer_init() earlier.
 *		**-EDEADLK** if callback_fn tried to call bpf_timer_cancel() on its
 *		own timer which would have led to a deadlock otherwise.
 *
 * u64 bpf_get_func_ip(void *ctx)
 * 	Description
 * 		Get address of the traced function (for tracing and kprobe programs).
 * 	Return
 * 		Address of the traced function.
 *
 * u64 bpf_get_attach_cookie(void *ctx)
 * 	Description
 * 		Get bpf_cookie value provided (optionally) during the program
 * 		attachment. It might be different for each individual
 * 		attachment, even if BPF program itself is the same.
 * 		Expects BPF program context *ctx* as a first argument.
 *
 * 		Supported for the following program types:
 *			- kprobe/uprobe;
 *			- tracepoint;
 *			- perf_event.
 * 	Return
 *		Value specified by user at BPF link creation/attachment time
 *		or 0, if it was not specified.
 *
 * long bpf_task_pt_regs(struct task_struct *task)
 *	Description
 *		Get the struct pt_regs associated with **task**.
 *	Return
 *		A pointer to struct pt_regs.
 *
 * long bpf_get_branch_snapshot(void *entries, u32 size, u64 flags)
 *	Description
 *		Get branch trace from hardware engines like Intel LBR. The
 *		hardware engine is stopped shortly after the helper is
 *		called. Therefore, the user need to filter branch entries
 *		based on the actual use case. To capture branch trace
 *		before the trigger point of the BPF program, the helper
 *		should be called at the beginning of the BPF program.
 *
 *		The data is stored as struct perf_branch_entry into output
 *		buffer *entries*. *size* is the size of *entries* in bytes.
 *		*flags* is reserved for now and must be zero.
 *
 *	Return
 *		On success, number of bytes written to *buf*. On error, a
 *		negative value.
 *
 *		**-EINVAL** if *flags* is not zero.
 *
 *		**-ENOENT** if architecture does not support branch records.
 *
 * long bpf_trace_vprintk(const char *fmt, u32 fmt_size, const void *data, u32 data_len)
 *	Description
 *		Behaves like **bpf_trace_printk**\ () helper, but takes an array of u64
 *		to format and can handle more format args as a result.
 *
 *		Arguments are to be used as in **bpf_seq_printf**\ () helper.
 *	Return
 *		The number of bytes written to the buffer, or a negative error
 *		in case of failure.
 *
 * struct unix_sock *bpf_skc_to_unix_sock(void *sk)
 * 	Description
 *		Dynamically cast a *sk* pointer to a *unix_sock* pointer.
 *	Return
 *		*sk* if casting is valid, or **NULL** otherwise.
<<<<<<< HEAD
=======
 *
 * long bpf_kallsyms_lookup_name(const char *name, int name_sz, int flags, u64 *res)
 *	Description
 *		Get the address of a kernel symbol, returned in *res*. *res* is
 *		set to 0 if the symbol is not found.
 *	Return
 *		On success, zero. On error, a negative value.
 *
 *		**-EINVAL** if *flags* is not zero.
 *
 *		**-EINVAL** if string *name* is not the same size as *name_sz*.
 *
 *		**-ENOENT** if symbol is not found.
 *
 *		**-EPERM** if caller does not have permission to obtain kernel address.
>>>>>>> fc02cb2b
 */
#define __BPF_FUNC_MAPPER(FN)		\
	FN(unspec),			\
	FN(map_lookup_elem),		\
	FN(map_update_elem),		\
	FN(map_delete_elem),		\
	FN(probe_read),			\
	FN(ktime_get_ns),		\
	FN(trace_printk),		\
	FN(get_prandom_u32),		\
	FN(get_smp_processor_id),	\
	FN(skb_store_bytes),		\
	FN(l3_csum_replace),		\
	FN(l4_csum_replace),		\
	FN(tail_call),			\
	FN(clone_redirect),		\
	FN(get_current_pid_tgid),	\
	FN(get_current_uid_gid),	\
	FN(get_current_comm),		\
	FN(get_cgroup_classid),		\
	FN(skb_vlan_push),		\
	FN(skb_vlan_pop),		\
	FN(skb_get_tunnel_key),		\
	FN(skb_set_tunnel_key),		\
	FN(perf_event_read),		\
	FN(redirect),			\
	FN(get_route_realm),		\
	FN(perf_event_output),		\
	FN(skb_load_bytes),		\
	FN(get_stackid),		\
	FN(csum_diff),			\
	FN(skb_get_tunnel_opt),		\
	FN(skb_set_tunnel_opt),		\
	FN(skb_change_proto),		\
	FN(skb_change_type),		\
	FN(skb_under_cgroup),		\
	FN(get_hash_recalc),		\
	FN(get_current_task),		\
	FN(probe_write_user),		\
	FN(current_task_under_cgroup),	\
	FN(skb_change_tail),		\
	FN(skb_pull_data),		\
	FN(csum_update),		\
	FN(set_hash_invalid),		\
	FN(get_numa_node_id),		\
	FN(skb_change_head),		\
	FN(xdp_adjust_head),		\
	FN(probe_read_str),		\
	FN(get_socket_cookie),		\
	FN(get_socket_uid),		\
	FN(set_hash),			\
	FN(setsockopt),			\
	FN(skb_adjust_room),		\
	FN(redirect_map),		\
	FN(sk_redirect_map),		\
	FN(sock_map_update),		\
	FN(xdp_adjust_meta),		\
	FN(perf_event_read_value),	\
	FN(perf_prog_read_value),	\
	FN(getsockopt),			\
	FN(override_return),		\
	FN(sock_ops_cb_flags_set),	\
	FN(msg_redirect_map),		\
	FN(msg_apply_bytes),		\
	FN(msg_cork_bytes),		\
	FN(msg_pull_data),		\
	FN(bind),			\
	FN(xdp_adjust_tail),		\
	FN(skb_get_xfrm_state),		\
	FN(get_stack),			\
	FN(skb_load_bytes_relative),	\
	FN(fib_lookup),			\
	FN(sock_hash_update),		\
	FN(msg_redirect_hash),		\
	FN(sk_redirect_hash),		\
	FN(lwt_push_encap),		\
	FN(lwt_seg6_store_bytes),	\
	FN(lwt_seg6_adjust_srh),	\
	FN(lwt_seg6_action),		\
	FN(rc_repeat),			\
	FN(rc_keydown),			\
	FN(skb_cgroup_id),		\
	FN(get_current_cgroup_id),	\
	FN(get_local_storage),		\
	FN(sk_select_reuseport),	\
	FN(skb_ancestor_cgroup_id),	\
	FN(sk_lookup_tcp),		\
	FN(sk_lookup_udp),		\
	FN(sk_release),			\
	FN(map_push_elem),		\
	FN(map_pop_elem),		\
	FN(map_peek_elem),		\
	FN(msg_push_data),		\
	FN(msg_pop_data),		\
	FN(rc_pointer_rel),		\
	FN(spin_lock),			\
	FN(spin_unlock),		\
	FN(sk_fullsock),		\
	FN(tcp_sock),			\
	FN(skb_ecn_set_ce),		\
	FN(get_listener_sock),		\
	FN(skc_lookup_tcp),		\
	FN(tcp_check_syncookie),	\
	FN(sysctl_get_name),		\
	FN(sysctl_get_current_value),	\
	FN(sysctl_get_new_value),	\
	FN(sysctl_set_new_value),	\
	FN(strtol),			\
	FN(strtoul),			\
	FN(sk_storage_get),		\
	FN(sk_storage_delete),		\
	FN(send_signal),		\
	FN(tcp_gen_syncookie),		\
	FN(skb_output),			\
	FN(probe_read_user),		\
	FN(probe_read_kernel),		\
	FN(probe_read_user_str),	\
	FN(probe_read_kernel_str),	\
	FN(tcp_send_ack),		\
	FN(send_signal_thread),		\
	FN(jiffies64),			\
	FN(read_branch_records),	\
	FN(get_ns_current_pid_tgid),	\
	FN(xdp_output),			\
	FN(get_netns_cookie),		\
	FN(get_current_ancestor_cgroup_id),	\
	FN(sk_assign),			\
	FN(ktime_get_boot_ns),		\
	FN(seq_printf),			\
	FN(seq_write),			\
	FN(sk_cgroup_id),		\
	FN(sk_ancestor_cgroup_id),	\
	FN(ringbuf_output),		\
	FN(ringbuf_reserve),		\
	FN(ringbuf_submit),		\
	FN(ringbuf_discard),		\
	FN(ringbuf_query),		\
	FN(csum_level),			\
	FN(skc_to_tcp6_sock),		\
	FN(skc_to_tcp_sock),		\
	FN(skc_to_tcp_timewait_sock),	\
	FN(skc_to_tcp_request_sock),	\
	FN(skc_to_udp6_sock),		\
	FN(get_task_stack),		\
	FN(load_hdr_opt),		\
	FN(store_hdr_opt),		\
	FN(reserve_hdr_opt),		\
	FN(inode_storage_get),		\
	FN(inode_storage_delete),	\
	FN(d_path),			\
	FN(copy_from_user),		\
	FN(snprintf_btf),		\
	FN(seq_printf_btf),		\
	FN(skb_cgroup_classid),		\
	FN(redirect_neigh),		\
	FN(per_cpu_ptr),		\
	FN(this_cpu_ptr),		\
	FN(redirect_peer),		\
	FN(task_storage_get),		\
	FN(task_storage_delete),	\
	FN(get_current_task_btf),	\
	FN(bprm_opts_set),		\
	FN(ktime_get_coarse_ns),	\
	FN(ima_inode_hash),		\
	FN(sock_from_file),		\
	FN(check_mtu),			\
	FN(for_each_map_elem),		\
	FN(snprintf),			\
	FN(sys_bpf),			\
	FN(btf_find_by_name_kind),	\
	FN(sys_close),			\
	FN(timer_init),			\
	FN(timer_set_callback),		\
	FN(timer_start),		\
	FN(timer_cancel),		\
	FN(get_func_ip),		\
	FN(get_attach_cookie),		\
	FN(task_pt_regs),		\
	FN(get_branch_snapshot),	\
	FN(trace_vprintk),		\
	FN(skc_to_unix_sock),		\
<<<<<<< HEAD
=======
	FN(kallsyms_lookup_name),	\
>>>>>>> fc02cb2b
	/* */

/* integer value in 'imm' field of BPF_CALL instruction selects which helper
 * function eBPF program intends to call
 */
#define __BPF_ENUM_FN(x) BPF_FUNC_ ## x
enum bpf_func_id {
	__BPF_FUNC_MAPPER(__BPF_ENUM_FN)
	__BPF_FUNC_MAX_ID,
};
#undef __BPF_ENUM_FN

/* All flags used by eBPF helper functions, placed here. */

/* BPF_FUNC_skb_store_bytes flags. */
enum {
	BPF_F_RECOMPUTE_CSUM		= (1ULL << 0),
	BPF_F_INVALIDATE_HASH		= (1ULL << 1),
};

/* BPF_FUNC_l3_csum_replace and BPF_FUNC_l4_csum_replace flags.
 * First 4 bits are for passing the header field size.
 */
enum {
	BPF_F_HDR_FIELD_MASK		= 0xfULL,
};

/* BPF_FUNC_l4_csum_replace flags. */
enum {
	BPF_F_PSEUDO_HDR		= (1ULL << 4),
	BPF_F_MARK_MANGLED_0		= (1ULL << 5),
	BPF_F_MARK_ENFORCE		= (1ULL << 6),
};

/* BPF_FUNC_clone_redirect and BPF_FUNC_redirect flags. */
enum {
	BPF_F_INGRESS			= (1ULL << 0),
};

/* BPF_FUNC_skb_set_tunnel_key and BPF_FUNC_skb_get_tunnel_key flags. */
enum {
	BPF_F_TUNINFO_IPV6		= (1ULL << 0),
};

/* flags for both BPF_FUNC_get_stackid and BPF_FUNC_get_stack. */
enum {
	BPF_F_SKIP_FIELD_MASK		= 0xffULL,
	BPF_F_USER_STACK		= (1ULL << 8),
/* flags used by BPF_FUNC_get_stackid only. */
	BPF_F_FAST_STACK_CMP		= (1ULL << 9),
	BPF_F_REUSE_STACKID		= (1ULL << 10),
/* flags used by BPF_FUNC_get_stack only. */
	BPF_F_USER_BUILD_ID		= (1ULL << 11),
};

/* BPF_FUNC_skb_set_tunnel_key flags. */
enum {
	BPF_F_ZERO_CSUM_TX		= (1ULL << 1),
	BPF_F_DONT_FRAGMENT		= (1ULL << 2),
	BPF_F_SEQ_NUMBER		= (1ULL << 3),
};

/* BPF_FUNC_perf_event_output, BPF_FUNC_perf_event_read and
 * BPF_FUNC_perf_event_read_value flags.
 */
enum {
	BPF_F_INDEX_MASK		= 0xffffffffULL,
	BPF_F_CURRENT_CPU		= BPF_F_INDEX_MASK,
/* BPF_FUNC_perf_event_output for sk_buff input context. */
	BPF_F_CTXLEN_MASK		= (0xfffffULL << 32),
};

/* Current network namespace */
enum {
	BPF_F_CURRENT_NETNS		= (-1L),
};

/* BPF_FUNC_csum_level level values. */
enum {
	BPF_CSUM_LEVEL_QUERY,
	BPF_CSUM_LEVEL_INC,
	BPF_CSUM_LEVEL_DEC,
	BPF_CSUM_LEVEL_RESET,
};

/* BPF_FUNC_skb_adjust_room flags. */
enum {
	BPF_F_ADJ_ROOM_FIXED_GSO	= (1ULL << 0),
	BPF_F_ADJ_ROOM_ENCAP_L3_IPV4	= (1ULL << 1),
	BPF_F_ADJ_ROOM_ENCAP_L3_IPV6	= (1ULL << 2),
	BPF_F_ADJ_ROOM_ENCAP_L4_GRE	= (1ULL << 3),
	BPF_F_ADJ_ROOM_ENCAP_L4_UDP	= (1ULL << 4),
	BPF_F_ADJ_ROOM_NO_CSUM_RESET	= (1ULL << 5),
	BPF_F_ADJ_ROOM_ENCAP_L2_ETH	= (1ULL << 6),
};

enum {
	BPF_ADJ_ROOM_ENCAP_L2_MASK	= 0xff,
	BPF_ADJ_ROOM_ENCAP_L2_SHIFT	= 56,
};

#define BPF_F_ADJ_ROOM_ENCAP_L2(len)	(((__u64)len & \
					  BPF_ADJ_ROOM_ENCAP_L2_MASK) \
					 << BPF_ADJ_ROOM_ENCAP_L2_SHIFT)

/* BPF_FUNC_sysctl_get_name flags. */
enum {
	BPF_F_SYSCTL_BASE_NAME		= (1ULL << 0),
};

/* BPF_FUNC_<kernel_obj>_storage_get flags */
enum {
	BPF_LOCAL_STORAGE_GET_F_CREATE	= (1ULL << 0),
	/* BPF_SK_STORAGE_GET_F_CREATE is only kept for backward compatibility
	 * and BPF_LOCAL_STORAGE_GET_F_CREATE must be used instead.
	 */
	BPF_SK_STORAGE_GET_F_CREATE  = BPF_LOCAL_STORAGE_GET_F_CREATE,
};

/* BPF_FUNC_read_branch_records flags. */
enum {
	BPF_F_GET_BRANCH_RECORDS_SIZE	= (1ULL << 0),
};

/* BPF_FUNC_bpf_ringbuf_commit, BPF_FUNC_bpf_ringbuf_discard, and
 * BPF_FUNC_bpf_ringbuf_output flags.
 */
enum {
	BPF_RB_NO_WAKEUP		= (1ULL << 0),
	BPF_RB_FORCE_WAKEUP		= (1ULL << 1),
};

/* BPF_FUNC_bpf_ringbuf_query flags */
enum {
	BPF_RB_AVAIL_DATA = 0,
	BPF_RB_RING_SIZE = 1,
	BPF_RB_CONS_POS = 2,
	BPF_RB_PROD_POS = 3,
};

/* BPF ring buffer constants */
enum {
	BPF_RINGBUF_BUSY_BIT		= (1U << 31),
	BPF_RINGBUF_DISCARD_BIT		= (1U << 30),
	BPF_RINGBUF_HDR_SZ		= 8,
};

/* BPF_FUNC_sk_assign flags in bpf_sk_lookup context. */
enum {
	BPF_SK_LOOKUP_F_REPLACE		= (1ULL << 0),
	BPF_SK_LOOKUP_F_NO_REUSEPORT	= (1ULL << 1),
};

/* Mode for BPF_FUNC_skb_adjust_room helper. */
enum bpf_adj_room_mode {
	BPF_ADJ_ROOM_NET,
	BPF_ADJ_ROOM_MAC,
};

/* Mode for BPF_FUNC_skb_load_bytes_relative helper. */
enum bpf_hdr_start_off {
	BPF_HDR_START_MAC,
	BPF_HDR_START_NET,
};

/* Encapsulation type for BPF_FUNC_lwt_push_encap helper. */
enum bpf_lwt_encap_mode {
	BPF_LWT_ENCAP_SEG6,
	BPF_LWT_ENCAP_SEG6_INLINE,
	BPF_LWT_ENCAP_IP,
};

/* Flags for bpf_bprm_opts_set helper */
enum {
	BPF_F_BPRM_SECUREEXEC	= (1ULL << 0),
};

/* Flags for bpf_redirect_map helper */
enum {
	BPF_F_BROADCAST		= (1ULL << 3),
	BPF_F_EXCLUDE_INGRESS	= (1ULL << 4),
};

#define __bpf_md_ptr(type, name)	\
union {					\
	type name;			\
	__u64 :64;			\
} __attribute__((aligned(8)))

/* user accessible mirror of in-kernel sk_buff.
 * new fields can only be added to the end of this structure
 */
struct __sk_buff {
	__u32 len;
	__u32 pkt_type;
	__u32 mark;
	__u32 queue_mapping;
	__u32 protocol;
	__u32 vlan_present;
	__u32 vlan_tci;
	__u32 vlan_proto;
	__u32 priority;
	__u32 ingress_ifindex;
	__u32 ifindex;
	__u32 tc_index;
	__u32 cb[5];
	__u32 hash;
	__u32 tc_classid;
	__u32 data;
	__u32 data_end;
	__u32 napi_id;

	/* Accessed by BPF_PROG_TYPE_sk_skb types from here to ... */
	__u32 family;
	__u32 remote_ip4;	/* Stored in network byte order */
	__u32 local_ip4;	/* Stored in network byte order */
	__u32 remote_ip6[4];	/* Stored in network byte order */
	__u32 local_ip6[4];	/* Stored in network byte order */
	__u32 remote_port;	/* Stored in network byte order */
	__u32 local_port;	/* stored in host byte order */
	/* ... here. */

	__u32 data_meta;
	__bpf_md_ptr(struct bpf_flow_keys *, flow_keys);
	__u64 tstamp;
	__u32 wire_len;
	__u32 gso_segs;
	__bpf_md_ptr(struct bpf_sock *, sk);
	__u32 gso_size;
	__u32 :32;		/* Padding, future use. */
	__u64 hwtstamp;
};

struct bpf_tunnel_key {
	__u32 tunnel_id;
	union {
		__u32 remote_ipv4;
		__u32 remote_ipv6[4];
	};
	__u8 tunnel_tos;
	__u8 tunnel_ttl;
	__u16 tunnel_ext;	/* Padding, future use. */
	__u32 tunnel_label;
};

/* user accessible mirror of in-kernel xfrm_state.
 * new fields can only be added to the end of this structure
 */
struct bpf_xfrm_state {
	__u32 reqid;
	__u32 spi;	/* Stored in network byte order */
	__u16 family;
	__u16 ext;	/* Padding, future use. */
	union {
		__u32 remote_ipv4;	/* Stored in network byte order */
		__u32 remote_ipv6[4];	/* Stored in network byte order */
	};
};

/* Generic BPF return codes which all BPF program types may support.
 * The values are binary compatible with their TC_ACT_* counter-part to
 * provide backwards compatibility with existing SCHED_CLS and SCHED_ACT
 * programs.
 *
 * XDP is handled seprately, see XDP_*.
 */
enum bpf_ret_code {
	BPF_OK = 0,
	/* 1 reserved */
	BPF_DROP = 2,
	/* 3-6 reserved */
	BPF_REDIRECT = 7,
	/* >127 are reserved for prog type specific return codes.
	 *
	 * BPF_LWT_REROUTE: used by BPF_PROG_TYPE_LWT_IN and
	 *    BPF_PROG_TYPE_LWT_XMIT to indicate that skb had been
	 *    changed and should be routed based on its new L3 header.
	 *    (This is an L3 redirect, as opposed to L2 redirect
	 *    represented by BPF_REDIRECT above).
	 */
	BPF_LWT_REROUTE = 128,
};

struct bpf_sock {
	__u32 bound_dev_if;
	__u32 family;
	__u32 type;
	__u32 protocol;
	__u32 mark;
	__u32 priority;
	/* IP address also allows 1 and 2 bytes access */
	__u32 src_ip4;
	__u32 src_ip6[4];
	__u32 src_port;		/* host byte order */
	__u32 dst_port;		/* network byte order */
	__u32 dst_ip4;
	__u32 dst_ip6[4];
	__u32 state;
	__s32 rx_queue_mapping;
};

struct bpf_tcp_sock {
	__u32 snd_cwnd;		/* Sending congestion window		*/
	__u32 srtt_us;		/* smoothed round trip time << 3 in usecs */
	__u32 rtt_min;
	__u32 snd_ssthresh;	/* Slow start size threshold		*/
	__u32 rcv_nxt;		/* What we want to receive next		*/
	__u32 snd_nxt;		/* Next sequence we send		*/
	__u32 snd_una;		/* First byte we want an ack for	*/
	__u32 mss_cache;	/* Cached effective mss, not including SACKS */
	__u32 ecn_flags;	/* ECN status bits.			*/
	__u32 rate_delivered;	/* saved rate sample: packets delivered */
	__u32 rate_interval_us;	/* saved rate sample: time elapsed */
	__u32 packets_out;	/* Packets which are "in flight"	*/
	__u32 retrans_out;	/* Retransmitted packets out		*/
	__u32 total_retrans;	/* Total retransmits for entire connection */
	__u32 segs_in;		/* RFC4898 tcpEStatsPerfSegsIn
				 * total number of segments in.
				 */
	__u32 data_segs_in;	/* RFC4898 tcpEStatsPerfDataSegsIn
				 * total number of data segments in.
				 */
	__u32 segs_out;		/* RFC4898 tcpEStatsPerfSegsOut
				 * The total number of segments sent.
				 */
	__u32 data_segs_out;	/* RFC4898 tcpEStatsPerfDataSegsOut
				 * total number of data segments sent.
				 */
	__u32 lost_out;		/* Lost packets			*/
	__u32 sacked_out;	/* SACK'd packets			*/
	__u64 bytes_received;	/* RFC4898 tcpEStatsAppHCThruOctetsReceived
				 * sum(delta(rcv_nxt)), or how many bytes
				 * were acked.
				 */
	__u64 bytes_acked;	/* RFC4898 tcpEStatsAppHCThruOctetsAcked
				 * sum(delta(snd_una)), or how many bytes
				 * were acked.
				 */
	__u32 dsack_dups;	/* RFC4898 tcpEStatsStackDSACKDups
				 * total number of DSACK blocks received
				 */
	__u32 delivered;	/* Total data packets delivered incl. rexmits */
	__u32 delivered_ce;	/* Like the above but only ECE marked packets */
	__u32 icsk_retransmits;	/* Number of unrecovered [RTO] timeouts */
};

struct bpf_sock_tuple {
	union {
		struct {
			__be32 saddr;
			__be32 daddr;
			__be16 sport;
			__be16 dport;
		} ipv4;
		struct {
			__be32 saddr[4];
			__be32 daddr[4];
			__be16 sport;
			__be16 dport;
		} ipv6;
	};
};

struct bpf_xdp_sock {
	__u32 queue_id;
};

#define XDP_PACKET_HEADROOM 256

/* User return codes for XDP prog type.
 * A valid XDP program must return one of these defined values. All other
 * return codes are reserved for future use. Unknown return codes will
 * result in packet drops and a warning via bpf_warn_invalid_xdp_action().
 */
enum xdp_action {
	XDP_ABORTED = 0,
	XDP_DROP,
	XDP_PASS,
	XDP_TX,
	XDP_REDIRECT,
};

/* user accessible metadata for XDP packet hook
 * new fields must be added to the end of this structure
 */
struct xdp_md {
	__u32 data;
	__u32 data_end;
	__u32 data_meta;
	/* Below access go through struct xdp_rxq_info */
	__u32 ingress_ifindex; /* rxq->dev->ifindex */
	__u32 rx_queue_index;  /* rxq->queue_index  */

	__u32 egress_ifindex;  /* txq->dev->ifindex */
};

/* DEVMAP map-value layout
 *
 * The struct data-layout of map-value is a configuration interface.
 * New members can only be added to the end of this structure.
 */
struct bpf_devmap_val {
	__u32 ifindex;   /* device index */
	union {
		int   fd;  /* prog fd on map write */
		__u32 id;  /* prog id on map read */
	} bpf_prog;
};

/* CPUMAP map-value layout
 *
 * The struct data-layout of map-value is a configuration interface.
 * New members can only be added to the end of this structure.
 */
struct bpf_cpumap_val {
	__u32 qsize;	/* queue size to remote target CPU */
	union {
		int   fd;	/* prog fd on map write */
		__u32 id;	/* prog id on map read */
	} bpf_prog;
};

enum sk_action {
	SK_DROP = 0,
	SK_PASS,
};

/* user accessible metadata for SK_MSG packet hook, new fields must
 * be added to the end of this structure
 */
struct sk_msg_md {
	__bpf_md_ptr(void *, data);
	__bpf_md_ptr(void *, data_end);

	__u32 family;
	__u32 remote_ip4;	/* Stored in network byte order */
	__u32 local_ip4;	/* Stored in network byte order */
	__u32 remote_ip6[4];	/* Stored in network byte order */
	__u32 local_ip6[4];	/* Stored in network byte order */
	__u32 remote_port;	/* Stored in network byte order */
	__u32 local_port;	/* stored in host byte order */
	__u32 size;		/* Total size of sk_msg */

	__bpf_md_ptr(struct bpf_sock *, sk); /* current socket */
};

struct sk_reuseport_md {
	/*
	 * Start of directly accessible data. It begins from
	 * the tcp/udp header.
	 */
	__bpf_md_ptr(void *, data);
	/* End of directly accessible data */
	__bpf_md_ptr(void *, data_end);
	/*
	 * Total length of packet (starting from the tcp/udp header).
	 * Note that the directly accessible bytes (data_end - data)
	 * could be less than this "len".  Those bytes could be
	 * indirectly read by a helper "bpf_skb_load_bytes()".
	 */
	__u32 len;
	/*
	 * Eth protocol in the mac header (network byte order). e.g.
	 * ETH_P_IP(0x0800) and ETH_P_IPV6(0x86DD)
	 */
	__u32 eth_protocol;
	__u32 ip_protocol;	/* IP protocol. e.g. IPPROTO_TCP, IPPROTO_UDP */
	__u32 bind_inany;	/* Is sock bound to an INANY address? */
	__u32 hash;		/* A hash of the packet 4 tuples */
	/* When reuse->migrating_sk is NULL, it is selecting a sk for the
	 * new incoming connection request (e.g. selecting a listen sk for
	 * the received SYN in the TCP case).  reuse->sk is one of the sk
	 * in the reuseport group. The bpf prog can use reuse->sk to learn
	 * the local listening ip/port without looking into the skb.
	 *
	 * When reuse->migrating_sk is not NULL, reuse->sk is closed and
	 * reuse->migrating_sk is the socket that needs to be migrated
	 * to another listening socket.  migrating_sk could be a fullsock
	 * sk that is fully established or a reqsk that is in-the-middle
	 * of 3-way handshake.
	 */
	__bpf_md_ptr(struct bpf_sock *, sk);
	__bpf_md_ptr(struct bpf_sock *, migrating_sk);
};

#define BPF_TAG_SIZE	8

struct bpf_prog_info {
	__u32 type;
	__u32 id;
	__u8  tag[BPF_TAG_SIZE];
	__u32 jited_prog_len;
	__u32 xlated_prog_len;
	__aligned_u64 jited_prog_insns;
	__aligned_u64 xlated_prog_insns;
	__u64 load_time;	/* ns since boottime */
	__u32 created_by_uid;
	__u32 nr_map_ids;
	__aligned_u64 map_ids;
	char name[BPF_OBJ_NAME_LEN];
	__u32 ifindex;
	__u32 gpl_compatible:1;
	__u32 :31; /* alignment pad */
	__u64 netns_dev;
	__u64 netns_ino;
	__u32 nr_jited_ksyms;
	__u32 nr_jited_func_lens;
	__aligned_u64 jited_ksyms;
	__aligned_u64 jited_func_lens;
	__u32 btf_id;
	__u32 func_info_rec_size;
	__aligned_u64 func_info;
	__u32 nr_func_info;
	__u32 nr_line_info;
	__aligned_u64 line_info;
	__aligned_u64 jited_line_info;
	__u32 nr_jited_line_info;
	__u32 line_info_rec_size;
	__u32 jited_line_info_rec_size;
	__u32 nr_prog_tags;
	__aligned_u64 prog_tags;
	__u64 run_time_ns;
	__u64 run_cnt;
	__u64 recursion_misses;
	__u32 verified_insns;
} __attribute__((aligned(8)));

struct bpf_map_info {
	__u32 type;
	__u32 id;
	__u32 key_size;
	__u32 value_size;
	__u32 max_entries;
	__u32 map_flags;
	char  name[BPF_OBJ_NAME_LEN];
	__u32 ifindex;
	__u32 btf_vmlinux_value_type_id;
	__u64 netns_dev;
	__u64 netns_ino;
	__u32 btf_id;
	__u32 btf_key_type_id;
	__u32 btf_value_type_id;
<<<<<<< HEAD
=======
	__u32 :32;	/* alignment pad */
>>>>>>> fc02cb2b
	__u64 map_extra;
} __attribute__((aligned(8)));

struct bpf_btf_info {
	__aligned_u64 btf;
	__u32 btf_size;
	__u32 id;
	__aligned_u64 name;
	__u32 name_len;
	__u32 kernel_btf;
} __attribute__((aligned(8)));

struct bpf_link_info {
	__u32 type;
	__u32 id;
	__u32 prog_id;
	union {
		struct {
			__aligned_u64 tp_name; /* in/out: tp_name buffer ptr */
			__u32 tp_name_len;     /* in/out: tp_name buffer len */
		} raw_tracepoint;
		struct {
			__u32 attach_type;
			__u32 target_obj_id; /* prog_id for PROG_EXT, otherwise btf object id */
			__u32 target_btf_id; /* BTF type id inside the object */
		} tracing;
		struct {
			__u64 cgroup_id;
			__u32 attach_type;
		} cgroup;
		struct {
			__aligned_u64 target_name; /* in/out: target_name buffer ptr */
			__u32 target_name_len;	   /* in/out: target_name buffer len */
			union {
				struct {
					__u32 map_id;
				} map;
			};
		} iter;
		struct  {
			__u32 netns_ino;
			__u32 attach_type;
		} netns;
		struct {
			__u32 ifindex;
		} xdp;
	};
} __attribute__((aligned(8)));

/* User bpf_sock_addr struct to access socket fields and sockaddr struct passed
 * by user and intended to be used by socket (e.g. to bind to, depends on
 * attach type).
 */
struct bpf_sock_addr {
	__u32 user_family;	/* Allows 4-byte read, but no write. */
	__u32 user_ip4;		/* Allows 1,2,4-byte read and 4-byte write.
				 * Stored in network byte order.
				 */
	__u32 user_ip6[4];	/* Allows 1,2,4,8-byte read and 4,8-byte write.
				 * Stored in network byte order.
				 */
	__u32 user_port;	/* Allows 1,2,4-byte read and 4-byte write.
				 * Stored in network byte order
				 */
	__u32 family;		/* Allows 4-byte read, but no write */
	__u32 type;		/* Allows 4-byte read, but no write */
	__u32 protocol;		/* Allows 4-byte read, but no write */
	__u32 msg_src_ip4;	/* Allows 1,2,4-byte read and 4-byte write.
				 * Stored in network byte order.
				 */
	__u32 msg_src_ip6[4];	/* Allows 1,2,4,8-byte read and 4,8-byte write.
				 * Stored in network byte order.
				 */
	__bpf_md_ptr(struct bpf_sock *, sk);
};

/* User bpf_sock_ops struct to access socket values and specify request ops
 * and their replies.
 * Some of this fields are in network (bigendian) byte order and may need
 * to be converted before use (bpf_ntohl() defined in samples/bpf/bpf_endian.h).
 * New fields can only be added at the end of this structure
 */
struct bpf_sock_ops {
	__u32 op;
	union {
		__u32 args[4];		/* Optionally passed to bpf program */
		__u32 reply;		/* Returned by bpf program	    */
		__u32 replylong[4];	/* Optionally returned by bpf prog  */
	};
	__u32 family;
	__u32 remote_ip4;	/* Stored in network byte order */
	__u32 local_ip4;	/* Stored in network byte order */
	__u32 remote_ip6[4];	/* Stored in network byte order */
	__u32 local_ip6[4];	/* Stored in network byte order */
	__u32 remote_port;	/* Stored in network byte order */
	__u32 local_port;	/* stored in host byte order */
	__u32 is_fullsock;	/* Some TCP fields are only valid if
				 * there is a full socket. If not, the
				 * fields read as zero.
				 */
	__u32 snd_cwnd;
	__u32 srtt_us;		/* Averaged RTT << 3 in usecs */
	__u32 bpf_sock_ops_cb_flags; /* flags defined in uapi/linux/tcp.h */
	__u32 state;
	__u32 rtt_min;
	__u32 snd_ssthresh;
	__u32 rcv_nxt;
	__u32 snd_nxt;
	__u32 snd_una;
	__u32 mss_cache;
	__u32 ecn_flags;
	__u32 rate_delivered;
	__u32 rate_interval_us;
	__u32 packets_out;
	__u32 retrans_out;
	__u32 total_retrans;
	__u32 segs_in;
	__u32 data_segs_in;
	__u32 segs_out;
	__u32 data_segs_out;
	__u32 lost_out;
	__u32 sacked_out;
	__u32 sk_txhash;
	__u64 bytes_received;
	__u64 bytes_acked;
	__bpf_md_ptr(struct bpf_sock *, sk);
	/* [skb_data, skb_data_end) covers the whole TCP header.
	 *
	 * BPF_SOCK_OPS_PARSE_HDR_OPT_CB: The packet received
	 * BPF_SOCK_OPS_HDR_OPT_LEN_CB:   Not useful because the
	 *                                header has not been written.
	 * BPF_SOCK_OPS_WRITE_HDR_OPT_CB: The header and options have
	 *				  been written so far.
	 * BPF_SOCK_OPS_ACTIVE_ESTABLISHED_CB:  The SYNACK that concludes
	 *					the 3WHS.
	 * BPF_SOCK_OPS_PASSIVE_ESTABLISHED_CB: The ACK that concludes
	 *					the 3WHS.
	 *
	 * bpf_load_hdr_opt() can also be used to read a particular option.
	 */
	__bpf_md_ptr(void *, skb_data);
	__bpf_md_ptr(void *, skb_data_end);
	__u32 skb_len;		/* The total length of a packet.
				 * It includes the header, options,
				 * and payload.
				 */
	__u32 skb_tcp_flags;	/* tcp_flags of the header.  It provides
				 * an easy way to check for tcp_flags
				 * without parsing skb_data.
				 *
				 * In particular, the skb_tcp_flags
				 * will still be available in
				 * BPF_SOCK_OPS_HDR_OPT_LEN even though
				 * the outgoing header has not
				 * been written yet.
				 */
};

/* Definitions for bpf_sock_ops_cb_flags */
enum {
	BPF_SOCK_OPS_RTO_CB_FLAG	= (1<<0),
	BPF_SOCK_OPS_RETRANS_CB_FLAG	= (1<<1),
	BPF_SOCK_OPS_STATE_CB_FLAG	= (1<<2),
	BPF_SOCK_OPS_RTT_CB_FLAG	= (1<<3),
	/* Call bpf for all received TCP headers.  The bpf prog will be
	 * called under sock_ops->op == BPF_SOCK_OPS_PARSE_HDR_OPT_CB
	 *
	 * Please refer to the comment in BPF_SOCK_OPS_PARSE_HDR_OPT_CB
	 * for the header option related helpers that will be useful
	 * to the bpf programs.
	 *
	 * It could be used at the client/active side (i.e. connect() side)
	 * when the server told it that the server was in syncookie
	 * mode and required the active side to resend the bpf-written
	 * options.  The active side can keep writing the bpf-options until
	 * it received a valid packet from the server side to confirm
	 * the earlier packet (and options) has been received.  The later
	 * example patch is using it like this at the active side when the
	 * server is in syncookie mode.
	 *
	 * The bpf prog will usually turn this off in the common cases.
	 */
	BPF_SOCK_OPS_PARSE_ALL_HDR_OPT_CB_FLAG	= (1<<4),
	/* Call bpf when kernel has received a header option that
	 * the kernel cannot handle.  The bpf prog will be called under
	 * sock_ops->op == BPF_SOCK_OPS_PARSE_HDR_OPT_CB.
	 *
	 * Please refer to the comment in BPF_SOCK_OPS_PARSE_HDR_OPT_CB
	 * for the header option related helpers that will be useful
	 * to the bpf programs.
	 */
	BPF_SOCK_OPS_PARSE_UNKNOWN_HDR_OPT_CB_FLAG = (1<<5),
	/* Call bpf when the kernel is writing header options for the
	 * outgoing packet.  The bpf prog will first be called
	 * to reserve space in a skb under
	 * sock_ops->op == BPF_SOCK_OPS_HDR_OPT_LEN_CB.  Then
	 * the bpf prog will be called to write the header option(s)
	 * under sock_ops->op == BPF_SOCK_OPS_WRITE_HDR_OPT_CB.
	 *
	 * Please refer to the comment in BPF_SOCK_OPS_HDR_OPT_LEN_CB
	 * and BPF_SOCK_OPS_WRITE_HDR_OPT_CB for the header option
	 * related helpers that will be useful to the bpf programs.
	 *
	 * The kernel gets its chance to reserve space and write
	 * options first before the BPF program does.
	 */
	BPF_SOCK_OPS_WRITE_HDR_OPT_CB_FLAG = (1<<6),
/* Mask of all currently supported cb flags */
	BPF_SOCK_OPS_ALL_CB_FLAGS       = 0x7F,
};

/* List of known BPF sock_ops operators.
 * New entries can only be added at the end
 */
enum {
	BPF_SOCK_OPS_VOID,
	BPF_SOCK_OPS_TIMEOUT_INIT,	/* Should return SYN-RTO value to use or
					 * -1 if default value should be used
					 */
	BPF_SOCK_OPS_RWND_INIT,		/* Should return initial advertized
					 * window (in packets) or -1 if default
					 * value should be used
					 */
	BPF_SOCK_OPS_TCP_CONNECT_CB,	/* Calls BPF program right before an
					 * active connection is initialized
					 */
	BPF_SOCK_OPS_ACTIVE_ESTABLISHED_CB,	/* Calls BPF program when an
						 * active connection is
						 * established
						 */
	BPF_SOCK_OPS_PASSIVE_ESTABLISHED_CB,	/* Calls BPF program when a
						 * passive connection is
						 * established
						 */
	BPF_SOCK_OPS_NEEDS_ECN,		/* If connection's congestion control
					 * needs ECN
					 */
	BPF_SOCK_OPS_BASE_RTT,		/* Get base RTT. The correct value is
					 * based on the path and may be
					 * dependent on the congestion control
					 * algorithm. In general it indicates
					 * a congestion threshold. RTTs above
					 * this indicate congestion
					 */
	BPF_SOCK_OPS_RTO_CB,		/* Called when an RTO has triggered.
					 * Arg1: value of icsk_retransmits
					 * Arg2: value of icsk_rto
					 * Arg3: whether RTO has expired
					 */
	BPF_SOCK_OPS_RETRANS_CB,	/* Called when skb is retransmitted.
					 * Arg1: sequence number of 1st byte
					 * Arg2: # segments
					 * Arg3: return value of
					 *       tcp_transmit_skb (0 => success)
					 */
	BPF_SOCK_OPS_STATE_CB,		/* Called when TCP changes state.
					 * Arg1: old_state
					 * Arg2: new_state
					 */
	BPF_SOCK_OPS_TCP_LISTEN_CB,	/* Called on listen(2), right after
					 * socket transition to LISTEN state.
					 */
	BPF_SOCK_OPS_RTT_CB,		/* Called on every RTT.
					 */
	BPF_SOCK_OPS_PARSE_HDR_OPT_CB,	/* Parse the header option.
					 * It will be called to handle
					 * the packets received at
					 * an already established
					 * connection.
					 *
					 * sock_ops->skb_data:
					 * Referring to the received skb.
					 * It covers the TCP header only.
					 *
					 * bpf_load_hdr_opt() can also
					 * be used to search for a
					 * particular option.
					 */
	BPF_SOCK_OPS_HDR_OPT_LEN_CB,	/* Reserve space for writing the
					 * header option later in
					 * BPF_SOCK_OPS_WRITE_HDR_OPT_CB.
					 * Arg1: bool want_cookie. (in
					 *       writing SYNACK only)
					 *
					 * sock_ops->skb_data:
					 * Not available because no header has
					 * been	written yet.
					 *
					 * sock_ops->skb_tcp_flags:
					 * The tcp_flags of the
					 * outgoing skb. (e.g. SYN, ACK, FIN).
					 *
					 * bpf_reserve_hdr_opt() should
					 * be used to reserve space.
					 */
	BPF_SOCK_OPS_WRITE_HDR_OPT_CB,	/* Write the header options
					 * Arg1: bool want_cookie. (in
					 *       writing SYNACK only)
					 *
					 * sock_ops->skb_data:
					 * Referring to the outgoing skb.
					 * It covers the TCP header
					 * that has already been written
					 * by the kernel and the
					 * earlier bpf-progs.
					 *
					 * sock_ops->skb_tcp_flags:
					 * The tcp_flags of the outgoing
					 * skb. (e.g. SYN, ACK, FIN).
					 *
					 * bpf_store_hdr_opt() should
					 * be used to write the
					 * option.
					 *
					 * bpf_load_hdr_opt() can also
					 * be used to search for a
					 * particular option that
					 * has already been written
					 * by the kernel or the
					 * earlier bpf-progs.
					 */
};

/* List of TCP states. There is a build check in net/ipv4/tcp.c to detect
 * changes between the TCP and BPF versions. Ideally this should never happen.
 * If it does, we need to add code to convert them before calling
 * the BPF sock_ops function.
 */
enum {
	BPF_TCP_ESTABLISHED = 1,
	BPF_TCP_SYN_SENT,
	BPF_TCP_SYN_RECV,
	BPF_TCP_FIN_WAIT1,
	BPF_TCP_FIN_WAIT2,
	BPF_TCP_TIME_WAIT,
	BPF_TCP_CLOSE,
	BPF_TCP_CLOSE_WAIT,
	BPF_TCP_LAST_ACK,
	BPF_TCP_LISTEN,
	BPF_TCP_CLOSING,	/* Now a valid state */
	BPF_TCP_NEW_SYN_RECV,

	BPF_TCP_MAX_STATES	/* Leave at the end! */
};

enum {
	TCP_BPF_IW		= 1001,	/* Set TCP initial congestion window */
	TCP_BPF_SNDCWND_CLAMP	= 1002,	/* Set sndcwnd_clamp */
	TCP_BPF_DELACK_MAX	= 1003, /* Max delay ack in usecs */
	TCP_BPF_RTO_MIN		= 1004, /* Min delay ack in usecs */
	/* Copy the SYN pkt to optval
	 *
	 * BPF_PROG_TYPE_SOCK_OPS only.  It is similar to the
	 * bpf_getsockopt(TCP_SAVED_SYN) but it does not limit
	 * to only getting from the saved_syn.  It can either get the
	 * syn packet from:
	 *
	 * 1. the just-received SYN packet (only available when writing the
	 *    SYNACK).  It will be useful when it is not necessary to
	 *    save the SYN packet for latter use.  It is also the only way
	 *    to get the SYN during syncookie mode because the syn
	 *    packet cannot be saved during syncookie.
	 *
	 * OR
	 *
	 * 2. the earlier saved syn which was done by
	 *    bpf_setsockopt(TCP_SAVE_SYN).
	 *
	 * The bpf_getsockopt(TCP_BPF_SYN*) option will hide where the
	 * SYN packet is obtained.
	 *
	 * If the bpf-prog does not need the IP[46] header,  the
	 * bpf-prog can avoid parsing the IP header by using
	 * TCP_BPF_SYN.  Otherwise, the bpf-prog can get both
	 * IP[46] and TCP header by using TCP_BPF_SYN_IP.
	 *
	 *      >0: Total number of bytes copied
	 * -ENOSPC: Not enough space in optval. Only optlen number of
	 *          bytes is copied.
	 * -ENOENT: The SYN skb is not available now and the earlier SYN pkt
	 *	    is not saved by setsockopt(TCP_SAVE_SYN).
	 */
	TCP_BPF_SYN		= 1005, /* Copy the TCP header */
	TCP_BPF_SYN_IP		= 1006, /* Copy the IP[46] and TCP header */
	TCP_BPF_SYN_MAC         = 1007, /* Copy the MAC, IP[46], and TCP header */
};

enum {
	BPF_LOAD_HDR_OPT_TCP_SYN = (1ULL << 0),
};

/* args[0] value during BPF_SOCK_OPS_HDR_OPT_LEN_CB and
 * BPF_SOCK_OPS_WRITE_HDR_OPT_CB.
 */
enum {
	BPF_WRITE_HDR_TCP_CURRENT_MSS = 1,	/* Kernel is finding the
						 * total option spaces
						 * required for an established
						 * sk in order to calculate the
						 * MSS.  No skb is actually
						 * sent.
						 */
	BPF_WRITE_HDR_TCP_SYNACK_COOKIE = 2,	/* Kernel is in syncookie mode
						 * when sending a SYN.
						 */
};

struct bpf_perf_event_value {
	__u64 counter;
	__u64 enabled;
	__u64 running;
};

enum {
	BPF_DEVCG_ACC_MKNOD	= (1ULL << 0),
	BPF_DEVCG_ACC_READ	= (1ULL << 1),
	BPF_DEVCG_ACC_WRITE	= (1ULL << 2),
};

enum {
	BPF_DEVCG_DEV_BLOCK	= (1ULL << 0),
	BPF_DEVCG_DEV_CHAR	= (1ULL << 1),
};

struct bpf_cgroup_dev_ctx {
	/* access_type encoded as (BPF_DEVCG_ACC_* << 16) | BPF_DEVCG_DEV_* */
	__u32 access_type;
	__u32 major;
	__u32 minor;
};

struct bpf_raw_tracepoint_args {
	__u64 args[0];
};

/* DIRECT:  Skip the FIB rules and go to FIB table associated with device
 * OUTPUT:  Do lookup from egress perspective; default is ingress
 */
enum {
	BPF_FIB_LOOKUP_DIRECT  = (1U << 0),
	BPF_FIB_LOOKUP_OUTPUT  = (1U << 1),
};

enum {
	BPF_FIB_LKUP_RET_SUCCESS,      /* lookup successful */
	BPF_FIB_LKUP_RET_BLACKHOLE,    /* dest is blackholed; can be dropped */
	BPF_FIB_LKUP_RET_UNREACHABLE,  /* dest is unreachable; can be dropped */
	BPF_FIB_LKUP_RET_PROHIBIT,     /* dest not allowed; can be dropped */
	BPF_FIB_LKUP_RET_NOT_FWDED,    /* packet is not forwarded */
	BPF_FIB_LKUP_RET_FWD_DISABLED, /* fwding is not enabled on ingress */
	BPF_FIB_LKUP_RET_UNSUPP_LWT,   /* fwd requires encapsulation */
	BPF_FIB_LKUP_RET_NO_NEIGH,     /* no neighbor entry for nh */
	BPF_FIB_LKUP_RET_FRAG_NEEDED,  /* fragmentation required to fwd */
};

struct bpf_fib_lookup {
	/* input:  network family for lookup (AF_INET, AF_INET6)
	 * output: network family of egress nexthop
	 */
	__u8	family;

	/* set if lookup is to consider L4 data - e.g., FIB rules */
	__u8	l4_protocol;
	__be16	sport;
	__be16	dport;

	union {	/* used for MTU check */
		/* input to lookup */
		__u16	tot_len; /* L3 length from network hdr (iph->tot_len) */

		/* output: MTU value */
		__u16	mtu_result;
	};
	/* input: L3 device index for lookup
	 * output: device index from FIB lookup
	 */
	__u32	ifindex;

	union {
		/* inputs to lookup */
		__u8	tos;		/* AF_INET  */
		__be32	flowinfo;	/* AF_INET6, flow_label + priority */

		/* output: metric of fib result (IPv4/IPv6 only) */
		__u32	rt_metric;
	};

	union {
		__be32		ipv4_src;
		__u32		ipv6_src[4];  /* in6_addr; network order */
	};

	/* input to bpf_fib_lookup, ipv{4,6}_dst is destination address in
	 * network header. output: bpf_fib_lookup sets to gateway address
	 * if FIB lookup returns gateway route
	 */
	union {
		__be32		ipv4_dst;
		__u32		ipv6_dst[4];  /* in6_addr; network order */
	};

	/* output */
	__be16	h_vlan_proto;
	__be16	h_vlan_TCI;
	__u8	smac[6];     /* ETH_ALEN */
	__u8	dmac[6];     /* ETH_ALEN */
};

struct bpf_redir_neigh {
	/* network family for lookup (AF_INET, AF_INET6) */
	__u32 nh_family;
	/* network address of nexthop; skips fib lookup to find gateway */
	union {
		__be32		ipv4_nh;
		__u32		ipv6_nh[4];  /* in6_addr; network order */
	};
};

/* bpf_check_mtu flags*/
enum  bpf_check_mtu_flags {
	BPF_MTU_CHK_SEGS  = (1U << 0),
};

enum bpf_check_mtu_ret {
	BPF_MTU_CHK_RET_SUCCESS,      /* check and lookup successful */
	BPF_MTU_CHK_RET_FRAG_NEEDED,  /* fragmentation required to fwd */
	BPF_MTU_CHK_RET_SEGS_TOOBIG,  /* GSO re-segmentation needed to fwd */
};

enum bpf_task_fd_type {
	BPF_FD_TYPE_RAW_TRACEPOINT,	/* tp name */
	BPF_FD_TYPE_TRACEPOINT,		/* tp name */
	BPF_FD_TYPE_KPROBE,		/* (symbol + offset) or addr */
	BPF_FD_TYPE_KRETPROBE,		/* (symbol + offset) or addr */
	BPF_FD_TYPE_UPROBE,		/* filename + offset */
	BPF_FD_TYPE_URETPROBE,		/* filename + offset */
};

enum {
	BPF_FLOW_DISSECTOR_F_PARSE_1ST_FRAG		= (1U << 0),
	BPF_FLOW_DISSECTOR_F_STOP_AT_FLOW_LABEL		= (1U << 1),
	BPF_FLOW_DISSECTOR_F_STOP_AT_ENCAP		= (1U << 2),
};

struct bpf_flow_keys {
	__u16	nhoff;
	__u16	thoff;
	__u16	addr_proto;			/* ETH_P_* of valid addrs */
	__u8	is_frag;
	__u8	is_first_frag;
	__u8	is_encap;
	__u8	ip_proto;
	__be16	n_proto;
	__be16	sport;
	__be16	dport;
	union {
		struct {
			__be32	ipv4_src;
			__be32	ipv4_dst;
		};
		struct {
			__u32	ipv6_src[4];	/* in6_addr; network order */
			__u32	ipv6_dst[4];	/* in6_addr; network order */
		};
	};
	__u32	flags;
	__be32	flow_label;
};

struct bpf_func_info {
	__u32	insn_off;
	__u32	type_id;
};

#define BPF_LINE_INFO_LINE_NUM(line_col)	((line_col) >> 10)
#define BPF_LINE_INFO_LINE_COL(line_col)	((line_col) & 0x3ff)

struct bpf_line_info {
	__u32	insn_off;
	__u32	file_name_off;
	__u32	line_off;
	__u32	line_col;
};

struct bpf_spin_lock {
	__u32	val;
};

struct bpf_timer {
	__u64 :64;
	__u64 :64;
} __attribute__((aligned(8)));

struct bpf_sysctl {
	__u32	write;		/* Sysctl is being read (= 0) or written (= 1).
				 * Allows 1,2,4-byte read, but no write.
				 */
	__u32	file_pos;	/* Sysctl file position to read from, write to.
				 * Allows 1,2,4-byte read an 4-byte write.
				 */
};

struct bpf_sockopt {
	__bpf_md_ptr(struct bpf_sock *, sk);
	__bpf_md_ptr(void *, optval);
	__bpf_md_ptr(void *, optval_end);

	__s32	level;
	__s32	optname;
	__s32	optlen;
	__s32	retval;
};

struct bpf_pidns_info {
	__u32 pid;
	__u32 tgid;
};

/* User accessible data for SK_LOOKUP programs. Add new fields at the end. */
struct bpf_sk_lookup {
	union {
		__bpf_md_ptr(struct bpf_sock *, sk); /* Selected socket */
		__u64 cookie; /* Non-zero if socket was selected in PROG_TEST_RUN */
	};

	__u32 family;		/* Protocol family (AF_INET, AF_INET6) */
	__u32 protocol;		/* IP protocol (IPPROTO_TCP, IPPROTO_UDP) */
	__u32 remote_ip4;	/* Network byte order */
	__u32 remote_ip6[4];	/* Network byte order */
	__u32 remote_port;	/* Network byte order */
	__u32 local_ip4;	/* Network byte order */
	__u32 local_ip6[4];	/* Network byte order */
	__u32 local_port;	/* Host byte order */
};

/*
 * struct btf_ptr is used for typed pointer representation; the
 * type id is used to render the pointer data as the appropriate type
 * via the bpf_snprintf_btf() helper described above.  A flags field -
 * potentially to specify additional details about the BTF pointer
 * (rather than its mode of display) - is included for future use.
 * Display flags - BTF_F_* - are passed to bpf_snprintf_btf separately.
 */
struct btf_ptr {
	void *ptr;
	__u32 type_id;
	__u32 flags;		/* BTF ptr flags; unused at present. */
};

/*
 * Flags to control bpf_snprintf_btf() behaviour.
 *     - BTF_F_COMPACT: no formatting around type information
 *     - BTF_F_NONAME: no struct/union member names/types
 *     - BTF_F_PTR_RAW: show raw (unobfuscated) pointer values;
 *       equivalent to %px.
 *     - BTF_F_ZERO: show zero-valued struct/union members; they
 *       are not displayed by default
 */
enum {
	BTF_F_COMPACT	=	(1ULL << 0),
	BTF_F_NONAME	=	(1ULL << 1),
	BTF_F_PTR_RAW	=	(1ULL << 2),
	BTF_F_ZERO	=	(1ULL << 3),
};

#endif /* _UAPI__LINUX_BPF_H__ */<|MERGE_RESOLUTION|>--- conflicted
+++ resolved
@@ -4923,8 +4923,6 @@
  *		Dynamically cast a *sk* pointer to a *unix_sock* pointer.
  *	Return
  *		*sk* if casting is valid, or **NULL** otherwise.
-<<<<<<< HEAD
-=======
  *
  * long bpf_kallsyms_lookup_name(const char *name, int name_sz, int flags, u64 *res)
  *	Description
@@ -4940,7 +4938,6 @@
  *		**-ENOENT** if symbol is not found.
  *
  *		**-EPERM** if caller does not have permission to obtain kernel address.
->>>>>>> fc02cb2b
  */
 #define __BPF_FUNC_MAPPER(FN)		\
 	FN(unspec),			\
@@ -5122,10 +5119,7 @@
 	FN(get_branch_snapshot),	\
 	FN(trace_vprintk),		\
 	FN(skc_to_unix_sock),		\
-<<<<<<< HEAD
-=======
 	FN(kallsyms_lookup_name),	\
->>>>>>> fc02cb2b
 	/* */
 
 /* integer value in 'imm' field of BPF_CALL instruction selects which helper
@@ -5668,10 +5662,7 @@
 	__u32 btf_id;
 	__u32 btf_key_type_id;
 	__u32 btf_value_type_id;
-<<<<<<< HEAD
-=======
 	__u32 :32;	/* alignment pad */
->>>>>>> fc02cb2b
 	__u64 map_extra;
 } __attribute__((aligned(8)));
 
