--- conflicted
+++ resolved
@@ -83,7 +83,6 @@
 
 	  If you don't want to enable compression feature, say N.
 
-<<<<<<< HEAD
 config EROFS_FS_ZIP_LZMA
 	bool "EROFS LZMA compressed data support"
 	depends on EROFS_FS_ZIP
@@ -97,7 +96,9 @@
 
 	  LZMA support is an experimental feature for now and so most file
 	  systems will be readable without selecting this option.
-=======
+
+	  If unsure, say N.
+
 config EROFS_FS_PCPU_KTHREAD
 	bool "EROFS per-cpu decompression kthread workers"
 	depends on EROFS_FS_ZIP
@@ -113,6 +114,5 @@
 	help
 	  This permits EROFS to configure per-CPU kthread workers to run
 	  at higher priority.
->>>>>>> 2f2122a8
 
 	  If unsure, say N.