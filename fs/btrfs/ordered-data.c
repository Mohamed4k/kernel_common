/*
 * Copyright (C) 2007 Oracle.  All rights reserved.
 *
 * This program is free software; you can redistribute it and/or
 * modify it under the terms of the GNU General Public
 * License v2 as published by the Free Software Foundation.
 *
 * This program is distributed in the hope that it will be useful,
 * but WITHOUT ANY WARRANTY; without even the implied warranty of
 * MERCHANTABILITY or FITNESS FOR A PARTICULAR PURPOSE.  See the GNU
 * General Public License for more details.
 *
 * You should have received a copy of the GNU General Public
 * License along with this program; if not, write to the
 * Free Software Foundation, Inc., 59 Temple Place - Suite 330,
 * Boston, MA 021110-1307, USA.
 */

#include <linux/slab.h>
#include <linux/blkdev.h>
#include <linux/writeback.h>
#include <linux/pagevec.h>
#include "ctree.h"
#include "transaction.h"
#include "btrfs_inode.h"
#include "extent_io.h"
#include "disk-io.h"

static struct kmem_cache *btrfs_ordered_extent_cache;

static u64 entry_end(struct btrfs_ordered_extent *entry)
{
	if (entry->file_offset + entry->len < entry->file_offset)
		return (u64)-1;
	return entry->file_offset + entry->len;
}

/* returns NULL if the insertion worked, or it returns the node it did find
 * in the tree
 */
static struct rb_node *tree_insert(struct rb_root *root, u64 file_offset,
				   struct rb_node *node)
{
	struct rb_node **p = &root->rb_node;
	struct rb_node *parent = NULL;
	struct btrfs_ordered_extent *entry;

	while (*p) {
		parent = *p;
		entry = rb_entry(parent, struct btrfs_ordered_extent, rb_node);

		if (file_offset < entry->file_offset)
			p = &(*p)->rb_left;
		else if (file_offset >= entry_end(entry))
			p = &(*p)->rb_right;
		else
			return parent;
	}

	rb_link_node(node, parent, p);
	rb_insert_color(node, root);
	return NULL;
}

static void ordered_data_tree_panic(struct inode *inode, int errno,
					       u64 offset)
{
	struct btrfs_fs_info *fs_info = btrfs_sb(inode->i_sb);
	btrfs_panic(fs_info, errno, "Inconsistency in ordered tree at offset "
		    "%llu\n", offset);
}

/*
 * look for a given offset in the tree, and if it can't be found return the
 * first lesser offset
 */
static struct rb_node *__tree_search(struct rb_root *root, u64 file_offset,
				     struct rb_node **prev_ret)
{
	struct rb_node *n = root->rb_node;
	struct rb_node *prev = NULL;
	struct rb_node *test;
	struct btrfs_ordered_extent *entry;
	struct btrfs_ordered_extent *prev_entry = NULL;

	while (n) {
		entry = rb_entry(n, struct btrfs_ordered_extent, rb_node);
		prev = n;
		prev_entry = entry;

		if (file_offset < entry->file_offset)
			n = n->rb_left;
		else if (file_offset >= entry_end(entry))
			n = n->rb_right;
		else
			return n;
	}
	if (!prev_ret)
		return NULL;

	while (prev && file_offset >= entry_end(prev_entry)) {
		test = rb_next(prev);
		if (!test)
			break;
		prev_entry = rb_entry(test, struct btrfs_ordered_extent,
				      rb_node);
		if (file_offset < entry_end(prev_entry))
			break;

		prev = test;
	}
	if (prev)
		prev_entry = rb_entry(prev, struct btrfs_ordered_extent,
				      rb_node);
	while (prev && file_offset < entry_end(prev_entry)) {
		test = rb_prev(prev);
		if (!test)
			break;
		prev_entry = rb_entry(test, struct btrfs_ordered_extent,
				      rb_node);
		prev = test;
	}
	*prev_ret = prev;
	return NULL;
}

/*
 * helper to check if a given offset is inside a given entry
 */
static int offset_in_entry(struct btrfs_ordered_extent *entry, u64 file_offset)
{
	if (file_offset < entry->file_offset ||
	    entry->file_offset + entry->len <= file_offset)
		return 0;
	return 1;
}

static int range_overlaps(struct btrfs_ordered_extent *entry, u64 file_offset,
			  u64 len)
{
	if (file_offset + len <= entry->file_offset ||
	    entry->file_offset + entry->len <= file_offset)
		return 0;
	return 1;
}

/*
 * look find the first ordered struct that has this offset, otherwise
 * the first one less than this offset
 */
static inline struct rb_node *tree_search(struct btrfs_ordered_inode_tree *tree,
					  u64 file_offset)
{
	struct rb_root *root = &tree->tree;
	struct rb_node *prev = NULL;
	struct rb_node *ret;
	struct btrfs_ordered_extent *entry;

	if (tree->last) {
		entry = rb_entry(tree->last, struct btrfs_ordered_extent,
				 rb_node);
		if (offset_in_entry(entry, file_offset))
			return tree->last;
	}
	ret = __tree_search(root, file_offset, &prev);
	if (!ret)
		ret = prev;
	if (ret)
		tree->last = ret;
	return ret;
}

/* allocate and add a new ordered_extent into the per-inode tree.
 * file_offset is the logical offset in the file
 *
 * start is the disk block number of an extent already reserved in the
 * extent allocation tree
 *
 * len is the length of the extent
 *
 * The tree is given a single reference on the ordered extent that was
 * inserted.
 */
static int __btrfs_add_ordered_extent(struct inode *inode, u64 file_offset,
				      u64 start, u64 len, u64 disk_len,
				      int type, int dio, int compress_type)
{
	struct btrfs_root *root = BTRFS_I(inode)->root;
	struct btrfs_ordered_inode_tree *tree;
	struct rb_node *node;
	struct btrfs_ordered_extent *entry;

	tree = &BTRFS_I(inode)->ordered_tree;
	entry = kmem_cache_zalloc(btrfs_ordered_extent_cache, GFP_NOFS);
	if (!entry)
		return -ENOMEM;

	entry->file_offset = file_offset;
	entry->start = start;
	entry->len = len;
	if (!(BTRFS_I(inode)->flags & BTRFS_INODE_NODATASUM) &&
	    !(type == BTRFS_ORDERED_NOCOW))
		entry->csum_bytes_left = disk_len;
	entry->disk_len = disk_len;
	entry->bytes_left = len;
	entry->inode = igrab(inode);
	entry->compress_type = compress_type;
	entry->truncated_len = (u64)-1;
	if (type != BTRFS_ORDERED_IO_DONE && type != BTRFS_ORDERED_COMPLETE)
		set_bit(type, &entry->flags);

	if (dio)
		set_bit(BTRFS_ORDERED_DIRECT, &entry->flags);

	/* one ref for the tree */
	atomic_set(&entry->refs, 1);
	init_waitqueue_head(&entry->wait);
	INIT_LIST_HEAD(&entry->list);
	INIT_LIST_HEAD(&entry->root_extent_list);
	INIT_LIST_HEAD(&entry->work_list);
	init_completion(&entry->completion);
	INIT_LIST_HEAD(&entry->log_list);

	trace_btrfs_ordered_extent_add(inode, entry);

	spin_lock_irq(&tree->lock);
	node = tree_insert(&tree->tree, file_offset,
			   &entry->rb_node);
	if (node)
		ordered_data_tree_panic(inode, -EEXIST, file_offset);
	spin_unlock_irq(&tree->lock);

	spin_lock(&root->ordered_extent_lock);
	list_add_tail(&entry->root_extent_list,
		      &root->ordered_extents);
	root->nr_ordered_extents++;
	if (root->nr_ordered_extents == 1) {
		spin_lock(&root->fs_info->ordered_root_lock);
		BUG_ON(!list_empty(&root->ordered_root));
		list_add_tail(&root->ordered_root,
			      &root->fs_info->ordered_roots);
		spin_unlock(&root->fs_info->ordered_root_lock);
	}
	spin_unlock(&root->ordered_extent_lock);

	return 0;
}

int btrfs_add_ordered_extent(struct inode *inode, u64 file_offset,
			     u64 start, u64 len, u64 disk_len, int type)
{
	return __btrfs_add_ordered_extent(inode, file_offset, start, len,
					  disk_len, type, 0,
					  BTRFS_COMPRESS_NONE);
}

int btrfs_add_ordered_extent_dio(struct inode *inode, u64 file_offset,
				 u64 start, u64 len, u64 disk_len, int type)
{
	return __btrfs_add_ordered_extent(inode, file_offset, start, len,
					  disk_len, type, 1,
					  BTRFS_COMPRESS_NONE);
}

int btrfs_add_ordered_extent_compress(struct inode *inode, u64 file_offset,
				      u64 start, u64 len, u64 disk_len,
				      int type, int compress_type)
{
	return __btrfs_add_ordered_extent(inode, file_offset, start, len,
					  disk_len, type, 0,
					  compress_type);
}

/*
 * Add a struct btrfs_ordered_sum into the list of checksums to be inserted
 * when an ordered extent is finished.  If the list covers more than one
 * ordered extent, it is split across multiples.
 */
void btrfs_add_ordered_sum(struct inode *inode,
			   struct btrfs_ordered_extent *entry,
			   struct btrfs_ordered_sum *sum)
{
	struct btrfs_ordered_inode_tree *tree;

	tree = &BTRFS_I(inode)->ordered_tree;
	spin_lock_irq(&tree->lock);
	list_add_tail(&sum->list, &entry->list);
	WARN_ON(entry->csum_bytes_left < sum->len);
	entry->csum_bytes_left -= sum->len;
	if (entry->csum_bytes_left == 0)
		wake_up(&entry->wait);
	spin_unlock_irq(&tree->lock);
}

/*
 * this is used to account for finished IO across a given range
 * of the file.  The IO may span ordered extents.  If
 * a given ordered_extent is completely done, 1 is returned, otherwise
 * 0.
 *
 * test_and_set_bit on a flag in the struct btrfs_ordered_extent is used
 * to make sure this function only returns 1 once for a given ordered extent.
 *
 * file_offset is updated to one byte past the range that is recorded as
 * complete.  This allows you to walk forward in the file.
 */
int btrfs_dec_test_first_ordered_pending(struct inode *inode,
				   struct btrfs_ordered_extent **cached,
				   u64 *file_offset, u64 io_size, int uptodate)
{
	struct btrfs_ordered_inode_tree *tree;
	struct rb_node *node;
	struct btrfs_ordered_extent *entry = NULL;
	int ret;
	unsigned long flags;
	u64 dec_end;
	u64 dec_start;
	u64 to_dec;

	tree = &BTRFS_I(inode)->ordered_tree;
	spin_lock_irqsave(&tree->lock, flags);
	node = tree_search(tree, *file_offset);
	if (!node) {
		ret = 1;
		goto out;
	}

	entry = rb_entry(node, struct btrfs_ordered_extent, rb_node);
	if (!offset_in_entry(entry, *file_offset)) {
		ret = 1;
		goto out;
	}

	dec_start = max(*file_offset, entry->file_offset);
	dec_end = min(*file_offset + io_size, entry->file_offset +
		      entry->len);
	*file_offset = dec_end;
	if (dec_start > dec_end) {
		printk(KERN_CRIT "bad ordering dec_start %llu end %llu\n",
		       dec_start, dec_end);
	}
	to_dec = dec_end - dec_start;
	if (to_dec > entry->bytes_left) {
		printk(KERN_CRIT "bad ordered accounting left %llu size %llu\n",
		       entry->bytes_left, to_dec);
	}
	entry->bytes_left -= to_dec;
	if (!uptodate)
		set_bit(BTRFS_ORDERED_IOERR, &entry->flags);

	if (entry->bytes_left == 0)
		ret = test_and_set_bit(BTRFS_ORDERED_IO_DONE, &entry->flags);
	else
		ret = 1;
out:
	if (!ret && cached && entry) {
		*cached = entry;
		atomic_inc(&entry->refs);
	}
	spin_unlock_irqrestore(&tree->lock, flags);
	return ret == 0;
}

/*
 * this is used to account for finished IO across a given range
 * of the file.  The IO should not span ordered extents.  If
 * a given ordered_extent is completely done, 1 is returned, otherwise
 * 0.
 *
 * test_and_set_bit on a flag in the struct btrfs_ordered_extent is used
 * to make sure this function only returns 1 once for a given ordered extent.
 */
int btrfs_dec_test_ordered_pending(struct inode *inode,
				   struct btrfs_ordered_extent **cached,
				   u64 file_offset, u64 io_size, int uptodate)
{
	struct btrfs_ordered_inode_tree *tree;
	struct rb_node *node;
	struct btrfs_ordered_extent *entry = NULL;
	unsigned long flags;
	int ret;

	tree = &BTRFS_I(inode)->ordered_tree;
	spin_lock_irqsave(&tree->lock, flags);
	if (cached && *cached) {
		entry = *cached;
		goto have_entry;
	}

	node = tree_search(tree, file_offset);
	if (!node) {
		ret = 1;
		goto out;
	}

	entry = rb_entry(node, struct btrfs_ordered_extent, rb_node);
have_entry:
	if (!offset_in_entry(entry, file_offset)) {
		ret = 1;
		goto out;
	}

	if (io_size > entry->bytes_left) {
		printk(KERN_CRIT "bad ordered accounting left %llu size %llu\n",
		       entry->bytes_left, io_size);
	}
	entry->bytes_left -= io_size;
	if (!uptodate)
		set_bit(BTRFS_ORDERED_IOERR, &entry->flags);

	if (entry->bytes_left == 0)
		ret = test_and_set_bit(BTRFS_ORDERED_IO_DONE, &entry->flags);
	else
		ret = 1;
out:
	if (!ret && cached && entry) {
		*cached = entry;
		atomic_inc(&entry->refs);
	}
	spin_unlock_irqrestore(&tree->lock, flags);
	return ret == 0;
}

/* Needs to either be called under a log transaction or the log_mutex */
void btrfs_get_logged_extents(struct btrfs_root *log, struct inode *inode)
{
	struct btrfs_ordered_inode_tree *tree;
	struct btrfs_ordered_extent *ordered;
	struct rb_node *n;
	int index = log->log_transid % 2;

	tree = &BTRFS_I(inode)->ordered_tree;
	spin_lock_irq(&tree->lock);
	for (n = rb_first(&tree->tree); n; n = rb_next(n)) {
		ordered = rb_entry(n, struct btrfs_ordered_extent, rb_node);
		spin_lock(&log->log_extents_lock[index]);
		if (list_empty(&ordered->log_list)) {
			list_add_tail(&ordered->log_list, &log->logged_list[index]);
			atomic_inc(&ordered->refs);
		}
		spin_unlock(&log->log_extents_lock[index]);
	}
	spin_unlock_irq(&tree->lock);
}

void btrfs_wait_logged_extents(struct btrfs_root *log, u64 transid)
{
	struct btrfs_ordered_extent *ordered;
	int index = transid % 2;

	spin_lock_irq(&log->log_extents_lock[index]);
	while (!list_empty(&log->logged_list[index])) {
		ordered = list_first_entry(&log->logged_list[index],
					   struct btrfs_ordered_extent,
					   log_list);
		list_del_init(&ordered->log_list);
		spin_unlock_irq(&log->log_extents_lock[index]);
		wait_event(ordered->wait, test_bit(BTRFS_ORDERED_IO_DONE,
						   &ordered->flags));
		btrfs_put_ordered_extent(ordered);
		spin_lock_irq(&log->log_extents_lock[index]);
	}
	spin_unlock_irq(&log->log_extents_lock[index]);
}

void btrfs_free_logged_extents(struct btrfs_root *log, u64 transid)
{
	struct btrfs_ordered_extent *ordered;
	int index = transid % 2;

	spin_lock_irq(&log->log_extents_lock[index]);
	while (!list_empty(&log->logged_list[index])) {
		ordered = list_first_entry(&log->logged_list[index],
					   struct btrfs_ordered_extent,
					   log_list);
		list_del_init(&ordered->log_list);
		spin_unlock_irq(&log->log_extents_lock[index]);
		btrfs_put_ordered_extent(ordered);
		spin_lock_irq(&log->log_extents_lock[index]);
	}
	spin_unlock_irq(&log->log_extents_lock[index]);
}

/*
 * used to drop a reference on an ordered extent.  This will free
 * the extent if the last reference is dropped
 */
void btrfs_put_ordered_extent(struct btrfs_ordered_extent *entry)
{
	struct list_head *cur;
	struct btrfs_ordered_sum *sum;

	trace_btrfs_ordered_extent_put(entry->inode, entry);

	if (atomic_dec_and_test(&entry->refs)) {
		if (entry->inode)
			btrfs_add_delayed_iput(entry->inode);
		while (!list_empty(&entry->list)) {
			cur = entry->list.next;
			sum = list_entry(cur, struct btrfs_ordered_sum, list);
			list_del(&sum->list);
			kfree(sum);
		}
		kmem_cache_free(btrfs_ordered_extent_cache, entry);
	}
}

/*
 * remove an ordered extent from the tree.  No references are dropped
 * and waiters are woken up.
 */
void btrfs_remove_ordered_extent(struct inode *inode,
				 struct btrfs_ordered_extent *entry)
{
	struct btrfs_ordered_inode_tree *tree;
	struct btrfs_root *root = BTRFS_I(inode)->root;
	struct rb_node *node;

	tree = &BTRFS_I(inode)->ordered_tree;
	spin_lock_irq(&tree->lock);
	node = &entry->rb_node;
	rb_erase(node, &tree->tree);
	tree->last = NULL;
	set_bit(BTRFS_ORDERED_COMPLETE, &entry->flags);
	spin_unlock_irq(&tree->lock);

	spin_lock(&root->ordered_extent_lock);
	list_del_init(&entry->root_extent_list);
	root->nr_ordered_extents--;

	trace_btrfs_ordered_extent_remove(inode, entry);

	/*
	 * we have no more ordered extents for this inode and
	 * no dirty pages.  We can safely remove it from the
	 * list of ordered extents
	 */
	if (RB_EMPTY_ROOT(&tree->tree) &&
	    !mapping_tagged(inode->i_mapping, PAGECACHE_TAG_DIRTY)) {
		spin_lock(&root->fs_info->ordered_root_lock);
		list_del_init(&BTRFS_I(inode)->ordered_operations);
		spin_unlock(&root->fs_info->ordered_root_lock);
	}

	if (!root->nr_ordered_extents) {
		spin_lock(&root->fs_info->ordered_root_lock);
		BUG_ON(list_empty(&root->ordered_root));
		list_del_init(&root->ordered_root);
		spin_unlock(&root->fs_info->ordered_root_lock);
	}
	spin_unlock(&root->ordered_extent_lock);
	wake_up(&entry->wait);
}

static void btrfs_run_ordered_extent_work(struct btrfs_work *work)
{
	struct btrfs_ordered_extent *ordered;

	ordered = container_of(work, struct btrfs_ordered_extent, flush_work);
	btrfs_start_ordered_extent(ordered->inode, ordered, 1);
	complete(&ordered->completion);
}

/*
 * wait for all the ordered extents in a root.  This is done when balancing
 * space between drives.
 */
<<<<<<< HEAD
void btrfs_wait_ordered_extents(struct btrfs_root *root)
{
	struct list_head splice, works;
	struct btrfs_ordered_extent *ordered, *next;
=======
int btrfs_wait_ordered_extents(struct btrfs_root *root, int nr)
{
	struct list_head splice, works;
	struct btrfs_ordered_extent *ordered, *next;
	int count = 0;
>>>>>>> d8ec26d7

	INIT_LIST_HEAD(&splice);
	INIT_LIST_HEAD(&works);

	mutex_lock(&root->fs_info->ordered_operations_mutex);
	spin_lock(&root->ordered_extent_lock);
	list_splice_init(&root->ordered_extents, &splice);
	while (!list_empty(&splice) && nr) {
		ordered = list_first_entry(&splice, struct btrfs_ordered_extent,
					   root_extent_list);
		list_move_tail(&ordered->root_extent_list,
			       &root->ordered_extents);
		atomic_inc(&ordered->refs);
		spin_unlock(&root->ordered_extent_lock);

		ordered->flush_work.func = btrfs_run_ordered_extent_work;
		list_add_tail(&ordered->work_list, &works);
		btrfs_queue_worker(&root->fs_info->flush_workers,
				   &ordered->flush_work);

		cond_resched();
		spin_lock(&root->ordered_extent_lock);
		if (nr != -1)
			nr--;
		count++;
	}
	list_splice_tail(&splice, &root->ordered_extents);
	spin_unlock(&root->ordered_extent_lock);

	list_for_each_entry_safe(ordered, next, &works, work_list) {
		list_del_init(&ordered->work_list);
		wait_for_completion(&ordered->completion);
		btrfs_put_ordered_extent(ordered);
		cond_resched();
	}
	mutex_unlock(&root->fs_info->ordered_operations_mutex);

	return count;
}

<<<<<<< HEAD
void btrfs_wait_all_ordered_extents(struct btrfs_fs_info *fs_info)
=======
void btrfs_wait_ordered_roots(struct btrfs_fs_info *fs_info, int nr)
>>>>>>> d8ec26d7
{
	struct btrfs_root *root;
	struct list_head splice;
	int done;

	INIT_LIST_HEAD(&splice);

	spin_lock(&fs_info->ordered_root_lock);
	list_splice_init(&fs_info->ordered_roots, &splice);
	while (!list_empty(&splice) && nr) {
		root = list_first_entry(&splice, struct btrfs_root,
					ordered_root);
		root = btrfs_grab_fs_root(root);
		BUG_ON(!root);
		list_move_tail(&root->ordered_root,
			       &fs_info->ordered_roots);
		spin_unlock(&fs_info->ordered_root_lock);

<<<<<<< HEAD
		btrfs_wait_ordered_extents(root);
=======
		done = btrfs_wait_ordered_extents(root, nr);
>>>>>>> d8ec26d7
		btrfs_put_fs_root(root);

		spin_lock(&fs_info->ordered_root_lock);
		if (nr != -1) {
			nr -= done;
			WARN_ON(nr < 0);
		}
	}
	list_splice_tail(&splice, &fs_info->ordered_roots);
	spin_unlock(&fs_info->ordered_root_lock);
}

/*
 * this is used during transaction commit to write all the inodes
 * added to the ordered operation list.  These files must be fully on
 * disk before the transaction commits.
 *
 * we have two modes here, one is to just start the IO via filemap_flush
 * and the other is to wait for all the io.  When we wait, we have an
 * extra check to make sure the ordered operation list really is empty
 * before we return
 */
int btrfs_run_ordered_operations(struct btrfs_trans_handle *trans,
				 struct btrfs_root *root, int wait)
{
	struct btrfs_inode *btrfs_inode;
	struct inode *inode;
	struct btrfs_transaction *cur_trans = trans->transaction;
	struct list_head splice;
	struct list_head works;
	struct btrfs_delalloc_work *work, *next;
	int ret = 0;

	INIT_LIST_HEAD(&splice);
	INIT_LIST_HEAD(&works);

	mutex_lock(&root->fs_info->ordered_extent_flush_mutex);
	spin_lock(&root->fs_info->ordered_root_lock);
	list_splice_init(&cur_trans->ordered_operations, &splice);
	while (!list_empty(&splice)) {
		btrfs_inode = list_entry(splice.next, struct btrfs_inode,
				   ordered_operations);
		inode = &btrfs_inode->vfs_inode;

		list_del_init(&btrfs_inode->ordered_operations);

		/*
		 * the inode may be getting freed (in sys_unlink path).
		 */
		inode = igrab(inode);
		if (!inode)
			continue;

		if (!wait)
			list_add_tail(&BTRFS_I(inode)->ordered_operations,
				      &cur_trans->ordered_operations);
		spin_unlock(&root->fs_info->ordered_root_lock);

		work = btrfs_alloc_delalloc_work(inode, wait, 1);
		if (!work) {
			spin_lock(&root->fs_info->ordered_root_lock);
			if (list_empty(&BTRFS_I(inode)->ordered_operations))
				list_add_tail(&btrfs_inode->ordered_operations,
					      &splice);
			list_splice_tail(&splice,
					 &cur_trans->ordered_operations);
			spin_unlock(&root->fs_info->ordered_root_lock);
			ret = -ENOMEM;
			goto out;
		}
		list_add_tail(&work->list, &works);
		btrfs_queue_worker(&root->fs_info->flush_workers,
				   &work->work);

		cond_resched();
		spin_lock(&root->fs_info->ordered_root_lock);
	}
	spin_unlock(&root->fs_info->ordered_root_lock);
out:
	list_for_each_entry_safe(work, next, &works, list) {
		list_del_init(&work->list);
		btrfs_wait_and_free_delalloc_work(work);
	}
	mutex_unlock(&root->fs_info->ordered_extent_flush_mutex);
	return ret;
}

/*
 * Used to start IO or wait for a given ordered extent to finish.
 *
 * If wait is one, this effectively waits on page writeback for all the pages
 * in the extent, and it waits on the io completion code to insert
 * metadata into the btree corresponding to the extent
 */
void btrfs_start_ordered_extent(struct inode *inode,
				       struct btrfs_ordered_extent *entry,
				       int wait)
{
	u64 start = entry->file_offset;
	u64 end = start + entry->len - 1;

	trace_btrfs_ordered_extent_start(inode, entry);

	/*
	 * pages in the range can be dirty, clean or writeback.  We
	 * start IO on any dirty ones so the wait doesn't stall waiting
	 * for the flusher thread to find them
	 */
	if (!test_bit(BTRFS_ORDERED_DIRECT, &entry->flags))
		filemap_fdatawrite_range(inode->i_mapping, start, end);
	if (wait) {
		wait_event(entry->wait, test_bit(BTRFS_ORDERED_COMPLETE,
						 &entry->flags));
	}
}

/*
 * Used to wait on ordered extents across a large range of bytes.
 */
int btrfs_wait_ordered_range(struct inode *inode, u64 start, u64 len)
{
	int ret = 0;
	u64 end;
	u64 orig_end;
	struct btrfs_ordered_extent *ordered;

	if (start + len < start) {
		orig_end = INT_LIMIT(loff_t);
	} else {
		orig_end = start + len - 1;
		if (orig_end > INT_LIMIT(loff_t))
			orig_end = INT_LIMIT(loff_t);
	}

	/* start IO across the range first to instantiate any delalloc
	 * extents
	 */
	ret = filemap_fdatawrite_range(inode->i_mapping, start, orig_end);
	if (ret)
		return ret;
	/*
	 * So with compression we will find and lock a dirty page and clear the
	 * first one as dirty, setup an async extent, and immediately return
	 * with the entire range locked but with nobody actually marked with
	 * writeback.  So we can't just filemap_write_and_wait_range() and
	 * expect it to work since it will just kick off a thread to do the
	 * actual work.  So we need to call filemap_fdatawrite_range _again_
	 * since it will wait on the page lock, which won't be unlocked until
	 * after the pages have been marked as writeback and so we're good to go
	 * from there.  We have to do this otherwise we'll miss the ordered
	 * extents and that results in badness.  Please Josef, do not think you
	 * know better and pull this out at some point in the future, it is
	 * right and you are wrong.
	 */
	if (test_bit(BTRFS_INODE_HAS_ASYNC_EXTENT,
		     &BTRFS_I(inode)->runtime_flags)) {
		ret = filemap_fdatawrite_range(inode->i_mapping, start,
					       orig_end);
		if (ret)
			return ret;
	}
	ret = filemap_fdatawait_range(inode->i_mapping, start, orig_end);
	if (ret)
		return ret;

	end = orig_end;
	while (1) {
		ordered = btrfs_lookup_first_ordered_extent(inode, end);
		if (!ordered)
			break;
		if (ordered->file_offset > orig_end) {
			btrfs_put_ordered_extent(ordered);
			break;
		}
		if (ordered->file_offset + ordered->len <= start) {
			btrfs_put_ordered_extent(ordered);
			break;
		}
		btrfs_start_ordered_extent(inode, ordered, 1);
		end = ordered->file_offset;
		if (test_bit(BTRFS_ORDERED_IOERR, &ordered->flags))
			ret = -EIO;
		btrfs_put_ordered_extent(ordered);
		if (ret || end == 0 || end == start)
			break;
		end--;
	}
	return ret;
}

/*
 * find an ordered extent corresponding to file_offset.  return NULL if
 * nothing is found, otherwise take a reference on the extent and return it
 */
struct btrfs_ordered_extent *btrfs_lookup_ordered_extent(struct inode *inode,
							 u64 file_offset)
{
	struct btrfs_ordered_inode_tree *tree;
	struct rb_node *node;
	struct btrfs_ordered_extent *entry = NULL;

	tree = &BTRFS_I(inode)->ordered_tree;
	spin_lock_irq(&tree->lock);
	node = tree_search(tree, file_offset);
	if (!node)
		goto out;

	entry = rb_entry(node, struct btrfs_ordered_extent, rb_node);
	if (!offset_in_entry(entry, file_offset))
		entry = NULL;
	if (entry)
		atomic_inc(&entry->refs);
out:
	spin_unlock_irq(&tree->lock);
	return entry;
}

/* Since the DIO code tries to lock a wide area we need to look for any ordered
 * extents that exist in the range, rather than just the start of the range.
 */
struct btrfs_ordered_extent *btrfs_lookup_ordered_range(struct inode *inode,
							u64 file_offset,
							u64 len)
{
	struct btrfs_ordered_inode_tree *tree;
	struct rb_node *node;
	struct btrfs_ordered_extent *entry = NULL;

	tree = &BTRFS_I(inode)->ordered_tree;
	spin_lock_irq(&tree->lock);
	node = tree_search(tree, file_offset);
	if (!node) {
		node = tree_search(tree, file_offset + len);
		if (!node)
			goto out;
	}

	while (1) {
		entry = rb_entry(node, struct btrfs_ordered_extent, rb_node);
		if (range_overlaps(entry, file_offset, len))
			break;

		if (entry->file_offset >= file_offset + len) {
			entry = NULL;
			break;
		}
		entry = NULL;
		node = rb_next(node);
		if (!node)
			break;
	}
out:
	if (entry)
		atomic_inc(&entry->refs);
	spin_unlock_irq(&tree->lock);
	return entry;
}

/*
 * lookup and return any extent before 'file_offset'.  NULL is returned
 * if none is found
 */
struct btrfs_ordered_extent *
btrfs_lookup_first_ordered_extent(struct inode *inode, u64 file_offset)
{
	struct btrfs_ordered_inode_tree *tree;
	struct rb_node *node;
	struct btrfs_ordered_extent *entry = NULL;

	tree = &BTRFS_I(inode)->ordered_tree;
	spin_lock_irq(&tree->lock);
	node = tree_search(tree, file_offset);
	if (!node)
		goto out;

	entry = rb_entry(node, struct btrfs_ordered_extent, rb_node);
	atomic_inc(&entry->refs);
out:
	spin_unlock_irq(&tree->lock);
	return entry;
}

/*
 * After an extent is done, call this to conditionally update the on disk
 * i_size.  i_size is updated to cover any fully written part of the file.
 */
int btrfs_ordered_update_i_size(struct inode *inode, u64 offset,
				struct btrfs_ordered_extent *ordered)
{
	struct btrfs_ordered_inode_tree *tree = &BTRFS_I(inode)->ordered_tree;
	u64 disk_i_size;
	u64 new_i_size;
	u64 i_size = i_size_read(inode);
	struct rb_node *node;
	struct rb_node *prev = NULL;
	struct btrfs_ordered_extent *test;
	int ret = 1;

	spin_lock_irq(&tree->lock);
	if (ordered) {
		offset = entry_end(ordered);
		if (test_bit(BTRFS_ORDERED_TRUNCATED, &ordered->flags))
			offset = min(offset,
				     ordered->file_offset +
				     ordered->truncated_len);
	} else {
		offset = ALIGN(offset, BTRFS_I(inode)->root->sectorsize);
	}
	disk_i_size = BTRFS_I(inode)->disk_i_size;

	/* truncate file */
	if (disk_i_size > i_size) {
		BTRFS_I(inode)->disk_i_size = i_size;
		ret = 0;
		goto out;
	}

	/*
	 * if the disk i_size is already at the inode->i_size, or
	 * this ordered extent is inside the disk i_size, we're done
	 */
	if (disk_i_size == i_size)
		goto out;

	/*
	 * We still need to update disk_i_size if outstanding_isize is greater
	 * than disk_i_size.
	 */
	if (offset <= disk_i_size &&
	    (!ordered || ordered->outstanding_isize <= disk_i_size))
		goto out;

	/*
	 * walk backward from this ordered extent to disk_i_size.
	 * if we find an ordered extent then we can't update disk i_size
	 * yet
	 */
	if (ordered) {
		node = rb_prev(&ordered->rb_node);
	} else {
		prev = tree_search(tree, offset);
		/*
		 * we insert file extents without involving ordered struct,
		 * so there should be no ordered struct cover this offset
		 */
		if (prev) {
			test = rb_entry(prev, struct btrfs_ordered_extent,
					rb_node);
			BUG_ON(offset_in_entry(test, offset));
		}
		node = prev;
	}
	for (; node; node = rb_prev(node)) {
		test = rb_entry(node, struct btrfs_ordered_extent, rb_node);

		/* We treat this entry as if it doesnt exist */
		if (test_bit(BTRFS_ORDERED_UPDATED_ISIZE, &test->flags))
			continue;
		if (test->file_offset + test->len <= disk_i_size)
			break;
		if (test->file_offset >= i_size)
			break;
		if (entry_end(test) > disk_i_size) {
			/*
			 * we don't update disk_i_size now, so record this
			 * undealt i_size. Or we will not know the real
			 * i_size.
			 */
			if (test->outstanding_isize < offset)
				test->outstanding_isize = offset;
			if (ordered &&
			    ordered->outstanding_isize >
			    test->outstanding_isize)
				test->outstanding_isize =
						ordered->outstanding_isize;
			goto out;
		}
	}
	new_i_size = min_t(u64, offset, i_size);

	/*
	 * Some ordered extents may completed before the current one, and
	 * we hold the real i_size in ->outstanding_isize.
	 */
	if (ordered && ordered->outstanding_isize > new_i_size)
		new_i_size = min_t(u64, ordered->outstanding_isize, i_size);
	BTRFS_I(inode)->disk_i_size = new_i_size;
	ret = 0;
out:
	/*
	 * We need to do this because we can't remove ordered extents until
	 * after the i_disk_size has been updated and then the inode has been
	 * updated to reflect the change, so we need to tell anybody who finds
	 * this ordered extent that we've already done all the real work, we
	 * just haven't completed all the other work.
	 */
	if (ordered)
		set_bit(BTRFS_ORDERED_UPDATED_ISIZE, &ordered->flags);
	spin_unlock_irq(&tree->lock);
	return ret;
}

/*
 * search the ordered extents for one corresponding to 'offset' and
 * try to find a checksum.  This is used because we allow pages to
 * be reclaimed before their checksum is actually put into the btree
 */
int btrfs_find_ordered_sum(struct inode *inode, u64 offset, u64 disk_bytenr,
			   u32 *sum, int len)
{
	struct btrfs_ordered_sum *ordered_sum;
	struct btrfs_ordered_extent *ordered;
	struct btrfs_ordered_inode_tree *tree = &BTRFS_I(inode)->ordered_tree;
	unsigned long num_sectors;
	unsigned long i;
	u32 sectorsize = BTRFS_I(inode)->root->sectorsize;
	int index = 0;

	ordered = btrfs_lookup_ordered_extent(inode, offset);
	if (!ordered)
		return 0;

	spin_lock_irq(&tree->lock);
	list_for_each_entry_reverse(ordered_sum, &ordered->list, list) {
		if (disk_bytenr >= ordered_sum->bytenr &&
		    disk_bytenr < ordered_sum->bytenr + ordered_sum->len) {
			i = (disk_bytenr - ordered_sum->bytenr) >>
			    inode->i_sb->s_blocksize_bits;
			num_sectors = ordered_sum->len >>
				      inode->i_sb->s_blocksize_bits;
			num_sectors = min_t(int, len - index, num_sectors - i);
			memcpy(sum + index, ordered_sum->sums + i,
			       num_sectors);

			index += (int)num_sectors;
			if (index == len)
				goto out;
			disk_bytenr += num_sectors * sectorsize;
		}
	}
out:
	spin_unlock_irq(&tree->lock);
	btrfs_put_ordered_extent(ordered);
	return index;
}


/*
 * add a given inode to the list of inodes that must be fully on
 * disk before a transaction commit finishes.
 *
 * This basically gives us the ext3 style data=ordered mode, and it is mostly
 * used to make sure renamed files are fully on disk.
 *
 * It is a noop if the inode is already fully on disk.
 *
 * If trans is not null, we'll do a friendly check for a transaction that
 * is already flushing things and force the IO down ourselves.
 */
void btrfs_add_ordered_operation(struct btrfs_trans_handle *trans,
				 struct btrfs_root *root, struct inode *inode)
{
	struct btrfs_transaction *cur_trans = trans->transaction;
	u64 last_mod;

	last_mod = max(BTRFS_I(inode)->generation, BTRFS_I(inode)->last_trans);

	/*
	 * if this file hasn't been changed since the last transaction
	 * commit, we can safely return without doing anything
	 */
	if (last_mod <= root->fs_info->last_trans_committed)
		return;

	spin_lock(&root->fs_info->ordered_root_lock);
	if (list_empty(&BTRFS_I(inode)->ordered_operations)) {
		list_add_tail(&BTRFS_I(inode)->ordered_operations,
			      &cur_trans->ordered_operations);
	}
	spin_unlock(&root->fs_info->ordered_root_lock);
}

int __init ordered_data_init(void)
{
	btrfs_ordered_extent_cache = kmem_cache_create("btrfs_ordered_extent",
				     sizeof(struct btrfs_ordered_extent), 0,
				     SLAB_RECLAIM_ACCOUNT | SLAB_MEM_SPREAD,
				     NULL);
	if (!btrfs_ordered_extent_cache)
		return -ENOMEM;

	return 0;
}

void ordered_data_exit(void)
{
	if (btrfs_ordered_extent_cache)
		kmem_cache_destroy(btrfs_ordered_extent_cache);
}<|MERGE_RESOLUTION|>--- conflicted
+++ resolved
@@ -565,18 +565,11 @@
  * wait for all the ordered extents in a root.  This is done when balancing
  * space between drives.
  */
-<<<<<<< HEAD
-void btrfs_wait_ordered_extents(struct btrfs_root *root)
-{
-	struct list_head splice, works;
-	struct btrfs_ordered_extent *ordered, *next;
-=======
 int btrfs_wait_ordered_extents(struct btrfs_root *root, int nr)
 {
 	struct list_head splice, works;
 	struct btrfs_ordered_extent *ordered, *next;
 	int count = 0;
->>>>>>> d8ec26d7
 
 	INIT_LIST_HEAD(&splice);
 	INIT_LIST_HEAD(&works);
@@ -617,11 +610,7 @@
 	return count;
 }
 
-<<<<<<< HEAD
-void btrfs_wait_all_ordered_extents(struct btrfs_fs_info *fs_info)
-=======
 void btrfs_wait_ordered_roots(struct btrfs_fs_info *fs_info, int nr)
->>>>>>> d8ec26d7
 {
 	struct btrfs_root *root;
 	struct list_head splice;
@@ -640,11 +629,7 @@
 			       &fs_info->ordered_roots);
 		spin_unlock(&fs_info->ordered_root_lock);
 
-<<<<<<< HEAD
-		btrfs_wait_ordered_extents(root);
-=======
 		done = btrfs_wait_ordered_extents(root, nr);
->>>>>>> d8ec26d7
 		btrfs_put_fs_root(root);
 
 		spin_lock(&fs_info->ordered_root_lock);
