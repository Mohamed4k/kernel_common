// SPDX-License-Identifier: GPL-2.0
/*
 * fs/f2fs/segment.c
 *
 * Copyright (c) 2012 Samsung Electronics Co., Ltd.
 *             http://www.samsung.com/
 */
#include <linux/fs.h>
#include <linux/f2fs_fs.h>
#include <linux/bio.h>
#include <linux/blkdev.h>
#include <linux/prefetch.h>
#include <linux/kthread.h>
#include <linux/swap.h>
#include <linux/timer.h>
#include <linux/freezer.h>
#include <linux/sched/signal.h>

#include "f2fs.h"
#include "segment.h"
#include "node.h"
#include "gc.h"
#include "trace.h"
#include <trace/events/f2fs.h>

#define __reverse_ffz(x) __reverse_ffs(~(x))

static struct kmem_cache *discard_entry_slab;
static struct kmem_cache *discard_cmd_slab;
static struct kmem_cache *sit_entry_set_slab;
static struct kmem_cache *inmem_entry_slab;

static unsigned long __reverse_ulong(unsigned char *str)
{
	unsigned long tmp = 0;
	int shift = 24, idx = 0;

#if BITS_PER_LONG == 64
	shift = 56;
#endif
	while (shift >= 0) {
		tmp |= (unsigned long)str[idx++] << shift;
		shift -= BITS_PER_BYTE;
	}
	return tmp;
}

/*
 * __reverse_ffs is copied from include/asm-generic/bitops/__ffs.h since
 * MSB and LSB are reversed in a byte by f2fs_set_bit.
 */
static inline unsigned long __reverse_ffs(unsigned long word)
{
	int num = 0;

#if BITS_PER_LONG == 64
	if ((word & 0xffffffff00000000UL) == 0)
		num += 32;
	else
		word >>= 32;
#endif
	if ((word & 0xffff0000) == 0)
		num += 16;
	else
		word >>= 16;

	if ((word & 0xff00) == 0)
		num += 8;
	else
		word >>= 8;

	if ((word & 0xf0) == 0)
		num += 4;
	else
		word >>= 4;

	if ((word & 0xc) == 0)
		num += 2;
	else
		word >>= 2;

	if ((word & 0x2) == 0)
		num += 1;
	return num;
}

/*
 * __find_rev_next(_zero)_bit is copied from lib/find_next_bit.c because
 * f2fs_set_bit makes MSB and LSB reversed in a byte.
 * @size must be integral times of unsigned long.
 * Example:
 *                             MSB <--> LSB
 *   f2fs_set_bit(0, bitmap) => 1000 0000
 *   f2fs_set_bit(7, bitmap) => 0000 0001
 */
static unsigned long __find_rev_next_bit(const unsigned long *addr,
			unsigned long size, unsigned long offset)
{
	const unsigned long *p = addr + BIT_WORD(offset);
	unsigned long result = size;
	unsigned long tmp;

	if (offset >= size)
		return size;

	size -= (offset & ~(BITS_PER_LONG - 1));
	offset %= BITS_PER_LONG;

	while (1) {
		if (*p == 0)
			goto pass;

		tmp = __reverse_ulong((unsigned char *)p);

		tmp &= ~0UL >> offset;
		if (size < BITS_PER_LONG)
			tmp &= (~0UL << (BITS_PER_LONG - size));
		if (tmp)
			goto found;
pass:
		if (size <= BITS_PER_LONG)
			break;
		size -= BITS_PER_LONG;
		offset = 0;
		p++;
	}
	return result;
found:
	return result - size + __reverse_ffs(tmp);
}

static unsigned long __find_rev_next_zero_bit(const unsigned long *addr,
			unsigned long size, unsigned long offset)
{
	const unsigned long *p = addr + BIT_WORD(offset);
	unsigned long result = size;
	unsigned long tmp;

	if (offset >= size)
		return size;

	size -= (offset & ~(BITS_PER_LONG - 1));
	offset %= BITS_PER_LONG;

	while (1) {
		if (*p == ~0UL)
			goto pass;

		tmp = __reverse_ulong((unsigned char *)p);

		if (offset)
			tmp |= ~0UL << (BITS_PER_LONG - offset);
		if (size < BITS_PER_LONG)
			tmp |= ~0UL >> size;
		if (tmp != ~0UL)
			goto found;
pass:
		if (size <= BITS_PER_LONG)
			break;
		size -= BITS_PER_LONG;
		offset = 0;
		p++;
	}
	return result;
found:
	return result - size + __reverse_ffz(tmp);
}

bool f2fs_need_SSR(struct f2fs_sb_info *sbi)
{
	int node_secs = get_blocktype_secs(sbi, F2FS_DIRTY_NODES);
	int dent_secs = get_blocktype_secs(sbi, F2FS_DIRTY_DENTS);
	int imeta_secs = get_blocktype_secs(sbi, F2FS_DIRTY_IMETA);

	if (test_opt(sbi, LFS))
		return false;
	if (sbi->gc_mode == GC_URGENT)
		return true;
	if (unlikely(is_sbi_flag_set(sbi, SBI_CP_DISABLED)))
		return true;

	return free_sections(sbi) <= (node_secs + 2 * dent_secs + imeta_secs +
			SM_I(sbi)->min_ssr_sections + reserved_sections(sbi));
}

void f2fs_register_inmem_page(struct inode *inode, struct page *page)
{
	struct f2fs_sb_info *sbi = F2FS_I_SB(inode);
	struct f2fs_inode_info *fi = F2FS_I(inode);
	struct inmem_pages *new;

	f2fs_trace_pid(page);

	f2fs_set_page_private(page, (unsigned long)ATOMIC_WRITTEN_PAGE);

	new = f2fs_kmem_cache_alloc(inmem_entry_slab, GFP_NOFS);

	/* add atomic page indices to the list */
	new->page = page;
	INIT_LIST_HEAD(&new->list);

	/* increase reference count with clean state */
	mutex_lock(&fi->inmem_lock);
	get_page(page);
	list_add_tail(&new->list, &fi->inmem_pages);
	spin_lock(&sbi->inode_lock[ATOMIC_FILE]);
	if (list_empty(&fi->inmem_ilist))
		list_add_tail(&fi->inmem_ilist, &sbi->inode_list[ATOMIC_FILE]);
	spin_unlock(&sbi->inode_lock[ATOMIC_FILE]);
	inc_page_count(F2FS_I_SB(inode), F2FS_INMEM_PAGES);
	mutex_unlock(&fi->inmem_lock);

	trace_f2fs_register_inmem_page(page, INMEM);
}

static int __revoke_inmem_pages(struct inode *inode,
				struct list_head *head, bool drop, bool recover,
				bool trylock)
{
	struct f2fs_sb_info *sbi = F2FS_I_SB(inode);
	struct inmem_pages *cur, *tmp;
	int err = 0;

	list_for_each_entry_safe(cur, tmp, head, list) {
		struct page *page = cur->page;

		if (drop)
			trace_f2fs_commit_inmem_page(page, INMEM_DROP);

		if (trylock) {
			/*
			 * to avoid deadlock in between page lock and
			 * inmem_lock.
			 */
			if (!trylock_page(page))
				continue;
		} else {
			lock_page(page);
		}

		f2fs_wait_on_page_writeback(page, DATA, true, true);

		if (recover) {
			struct dnode_of_data dn;
			struct node_info ni;

			trace_f2fs_commit_inmem_page(page, INMEM_REVOKE);
retry:
			set_new_dnode(&dn, inode, NULL, NULL, 0);
			err = f2fs_get_dnode_of_data(&dn, page->index,
								LOOKUP_NODE);
			if (err) {
				if (err == -ENOMEM) {
					congestion_wait(BLK_RW_ASYNC, HZ/50);
					cond_resched();
					goto retry;
				}
				err = -EAGAIN;
				goto next;
			}

			err = f2fs_get_node_info(sbi, dn.nid, &ni);
			if (err) {
				f2fs_put_dnode(&dn);
				return err;
			}

			if (cur->old_addr == NEW_ADDR) {
				f2fs_invalidate_blocks(sbi, dn.data_blkaddr);
				f2fs_update_data_blkaddr(&dn, NEW_ADDR);
			} else
				f2fs_replace_block(sbi, &dn, dn.data_blkaddr,
					cur->old_addr, ni.version, true, true);
			f2fs_put_dnode(&dn);
		}
next:
		/* we don't need to invalidate this in the sccessful status */
		if (drop || recover) {
			ClearPageUptodate(page);
			clear_cold_data(page);
		}
		f2fs_clear_page_private(page);
		f2fs_put_page(page, 1);

		list_del(&cur->list);
		kmem_cache_free(inmem_entry_slab, cur);
		dec_page_count(F2FS_I_SB(inode), F2FS_INMEM_PAGES);
	}
	return err;
}

void f2fs_drop_inmem_pages_all(struct f2fs_sb_info *sbi, bool gc_failure)
{
	struct list_head *head = &sbi->inode_list[ATOMIC_FILE];
	struct inode *inode;
	struct f2fs_inode_info *fi;
next:
	spin_lock(&sbi->inode_lock[ATOMIC_FILE]);
	if (list_empty(head)) {
		spin_unlock(&sbi->inode_lock[ATOMIC_FILE]);
		return;
	}
	fi = list_first_entry(head, struct f2fs_inode_info, inmem_ilist);
	inode = igrab(&fi->vfs_inode);
	spin_unlock(&sbi->inode_lock[ATOMIC_FILE]);

	if (inode) {
		if (gc_failure) {
			if (fi->i_gc_failures[GC_FAILURE_ATOMIC])
				goto drop;
			goto skip;
		}
drop:
		set_inode_flag(inode, FI_ATOMIC_REVOKE_REQUEST);
		f2fs_drop_inmem_pages(inode);
		iput(inode);
	}
skip:
	congestion_wait(BLK_RW_ASYNC, HZ/50);
	cond_resched();
	goto next;
}

void f2fs_drop_inmem_pages(struct inode *inode)
{
	struct f2fs_sb_info *sbi = F2FS_I_SB(inode);
	struct f2fs_inode_info *fi = F2FS_I(inode);

	while (!list_empty(&fi->inmem_pages)) {
		mutex_lock(&fi->inmem_lock);
		__revoke_inmem_pages(inode, &fi->inmem_pages,
						true, false, true);

		if (list_empty(&fi->inmem_pages)) {
			spin_lock(&sbi->inode_lock[ATOMIC_FILE]);
			if (!list_empty(&fi->inmem_ilist))
				list_del_init(&fi->inmem_ilist);
			spin_unlock(&sbi->inode_lock[ATOMIC_FILE]);
		}
		mutex_unlock(&fi->inmem_lock);
	}

	clear_inode_flag(inode, FI_ATOMIC_FILE);
	fi->i_gc_failures[GC_FAILURE_ATOMIC] = 0;
	stat_dec_atomic_write(inode);
}

void f2fs_drop_inmem_page(struct inode *inode, struct page *page)
{
	struct f2fs_inode_info *fi = F2FS_I(inode);
	struct f2fs_sb_info *sbi = F2FS_I_SB(inode);
	struct list_head *head = &fi->inmem_pages;
	struct inmem_pages *cur = NULL;

	f2fs_bug_on(sbi, !IS_ATOMIC_WRITTEN_PAGE(page));

	mutex_lock(&fi->inmem_lock);
	list_for_each_entry(cur, head, list) {
		if (cur->page == page)
			break;
	}

	f2fs_bug_on(sbi, list_empty(head) || cur->page != page);
	list_del(&cur->list);
	mutex_unlock(&fi->inmem_lock);

	dec_page_count(sbi, F2FS_INMEM_PAGES);
	kmem_cache_free(inmem_entry_slab, cur);

	ClearPageUptodate(page);
	f2fs_clear_page_private(page);
	f2fs_put_page(page, 0);

	trace_f2fs_commit_inmem_page(page, INMEM_INVALIDATE);
}

static int __f2fs_commit_inmem_pages(struct inode *inode)
{
	struct f2fs_sb_info *sbi = F2FS_I_SB(inode);
	struct f2fs_inode_info *fi = F2FS_I(inode);
	struct inmem_pages *cur, *tmp;
	struct f2fs_io_info fio = {
		.sbi = sbi,
		.ino = inode->i_ino,
		.type = DATA,
		.op = REQ_OP_WRITE,
		.op_flags = REQ_SYNC | REQ_PRIO,
		.io_type = FS_DATA_IO,
	};
	struct list_head revoke_list;
	bool submit_bio = false;
	int err = 0;

	INIT_LIST_HEAD(&revoke_list);

	list_for_each_entry_safe(cur, tmp, &fi->inmem_pages, list) {
		struct page *page = cur->page;

		lock_page(page);
		if (page->mapping == inode->i_mapping) {
			trace_f2fs_commit_inmem_page(page, INMEM);

			f2fs_wait_on_page_writeback(page, DATA, true, true);

			set_page_dirty(page);
			if (clear_page_dirty_for_io(page)) {
				inode_dec_dirty_pages(inode);
				f2fs_remove_dirty_inode(inode);
			}
retry:
			fio.page = page;
			fio.old_blkaddr = NULL_ADDR;
			fio.encrypted_page = NULL;
			fio.need_lock = LOCK_DONE;
			err = f2fs_do_write_data_page(&fio);
			if (err) {
				if (err == -ENOMEM) {
					congestion_wait(BLK_RW_ASYNC, HZ/50);
					cond_resched();
					goto retry;
				}
				unlock_page(page);
				break;
			}
			/* record old blkaddr for revoking */
			cur->old_addr = fio.old_blkaddr;
			submit_bio = true;
		}
		unlock_page(page);
		list_move_tail(&cur->list, &revoke_list);
	}

	if (submit_bio)
		f2fs_submit_merged_write_cond(sbi, inode, NULL, 0, DATA);

	if (err) {
		/*
		 * try to revoke all committed pages, but still we could fail
		 * due to no memory or other reason, if that happened, EAGAIN
		 * will be returned, which means in such case, transaction is
		 * already not integrity, caller should use journal to do the
		 * recovery or rewrite & commit last transaction. For other
		 * error number, revoking was done by filesystem itself.
		 */
		err = __revoke_inmem_pages(inode, &revoke_list,
						false, true, false);

		/* drop all uncommitted pages */
		__revoke_inmem_pages(inode, &fi->inmem_pages,
						true, false, false);
	} else {
		__revoke_inmem_pages(inode, &revoke_list,
						false, false, false);
	}

	return err;
}

int f2fs_commit_inmem_pages(struct inode *inode)
{
	struct f2fs_sb_info *sbi = F2FS_I_SB(inode);
	struct f2fs_inode_info *fi = F2FS_I(inode);
	int err;

	f2fs_balance_fs(sbi, true);

	down_write(&fi->i_gc_rwsem[WRITE]);

	f2fs_lock_op(sbi);
	set_inode_flag(inode, FI_ATOMIC_COMMIT);

	mutex_lock(&fi->inmem_lock);
	err = __f2fs_commit_inmem_pages(inode);

	spin_lock(&sbi->inode_lock[ATOMIC_FILE]);
	if (!list_empty(&fi->inmem_ilist))
		list_del_init(&fi->inmem_ilist);
	spin_unlock(&sbi->inode_lock[ATOMIC_FILE]);
	mutex_unlock(&fi->inmem_lock);

	clear_inode_flag(inode, FI_ATOMIC_COMMIT);

	f2fs_unlock_op(sbi);
	up_write(&fi->i_gc_rwsem[WRITE]);

	return err;
}

/*
 * This function balances dirty node and dentry pages.
 * In addition, it controls garbage collection.
 */
void f2fs_balance_fs(struct f2fs_sb_info *sbi, bool need)
{
	if (time_to_inject(sbi, FAULT_CHECKPOINT)) {
		f2fs_show_injection_info(FAULT_CHECKPOINT);
		f2fs_stop_checkpoint(sbi, false);
	}

	/* balance_fs_bg is able to be pending */
	if (need && excess_cached_nats(sbi))
		f2fs_balance_fs_bg(sbi);

	if (f2fs_is_checkpoint_ready(sbi))
		return;

	/*
	 * We should do GC or end up with checkpoint, if there are so many dirty
	 * dir/node pages without enough free segments.
	 */
	if (has_not_enough_free_secs(sbi, 0, 0)) {
		mutex_lock(&sbi->gc_mutex);
		f2fs_gc(sbi, false, false, NULL_SEGNO);
	}
}

void f2fs_balance_fs_bg(struct f2fs_sb_info *sbi)
{
	if (unlikely(is_sbi_flag_set(sbi, SBI_POR_DOING)))
		return;

	/* try to shrink extent cache when there is no enough memory */
	if (!f2fs_available_free_memory(sbi, EXTENT_CACHE))
		f2fs_shrink_extent_tree(sbi, EXTENT_CACHE_SHRINK_NUMBER);

	/* check the # of cached NAT entries */
	if (!f2fs_available_free_memory(sbi, NAT_ENTRIES))
		f2fs_try_to_free_nats(sbi, NAT_ENTRY_PER_BLOCK);

	if (!f2fs_available_free_memory(sbi, FREE_NIDS))
		f2fs_try_to_free_nids(sbi, MAX_FREE_NIDS);
	else
		f2fs_build_free_nids(sbi, false, false);

	if (!is_idle(sbi, REQ_TIME) &&
		(!excess_dirty_nats(sbi) && !excess_dirty_nodes(sbi)))
		return;

	/* checkpoint is the only way to shrink partial cached entries */
	if (!f2fs_available_free_memory(sbi, NAT_ENTRIES) ||
			!f2fs_available_free_memory(sbi, INO_ENTRIES) ||
			excess_prefree_segs(sbi) ||
			excess_dirty_nats(sbi) ||
			excess_dirty_nodes(sbi) ||
			f2fs_time_over(sbi, CP_TIME)) {
		if (test_opt(sbi, DATA_FLUSH)) {
			struct blk_plug plug;

			blk_start_plug(&plug);
			f2fs_sync_dirty_inodes(sbi, FILE_INODE);
			blk_finish_plug(&plug);
		}
		f2fs_sync_fs(sbi->sb, true);
		stat_inc_bg_cp_count(sbi->stat_info);
	}
}

static int __submit_flush_wait(struct f2fs_sb_info *sbi,
				struct block_device *bdev)
{
	struct bio *bio;
	int ret;

	bio = f2fs_bio_alloc(sbi, 0, false);
	if (!bio)
		return -ENOMEM;

	bio->bi_opf = REQ_OP_WRITE | REQ_SYNC | REQ_PREFLUSH;
	bio_set_dev(bio, bdev);
	ret = submit_bio_wait(bio);
	bio_put(bio);

	trace_f2fs_issue_flush(bdev, test_opt(sbi, NOBARRIER),
				test_opt(sbi, FLUSH_MERGE), ret);
	return ret;
}

static int submit_flush_wait(struct f2fs_sb_info *sbi, nid_t ino)
{
	int ret = 0;
	int i;

<<<<<<< HEAD
	if (!sbi->s_ndevs)
		return __submit_flush_wait(sbi, sbi->sb->s_bdev);
=======
	if (!f2fs_is_multi_device(sbi) || ret)
		return ret;
>>>>>>> 8cb12398

	for (i = 0; i < sbi->s_ndevs; i++) {
		if (!f2fs_is_dirty_device(sbi, ino, i, FLUSH_INO))
			continue;
		ret = __submit_flush_wait(sbi, FDEV(i).bdev);
		if (ret)
			break;
	}
	return ret;
}

static int issue_flush_thread(void *data)
{
	struct f2fs_sb_info *sbi = data;
	struct flush_cmd_control *fcc = SM_I(sbi)->fcc_info;
	wait_queue_head_t *q = &fcc->flush_wait_queue;
repeat:
	if (kthread_should_stop())
		return 0;

	sb_start_intwrite(sbi->sb);

	if (!llist_empty(&fcc->issue_list)) {
		struct flush_cmd *cmd, *next;
		int ret;

		fcc->dispatch_list = llist_del_all(&fcc->issue_list);
		fcc->dispatch_list = llist_reverse_order(fcc->dispatch_list);

		cmd = llist_entry(fcc->dispatch_list, struct flush_cmd, llnode);

		ret = submit_flush_wait(sbi, cmd->ino);
		atomic_inc(&fcc->issued_flush);

		llist_for_each_entry_safe(cmd, next,
					  fcc->dispatch_list, llnode) {
			cmd->ret = ret;
			complete(&cmd->wait);
		}
		fcc->dispatch_list = NULL;
	}

	sb_end_intwrite(sbi->sb);

	wait_event_interruptible(*q,
		kthread_should_stop() || !llist_empty(&fcc->issue_list));
	goto repeat;
}

int f2fs_issue_flush(struct f2fs_sb_info *sbi, nid_t ino)
{
	struct flush_cmd_control *fcc = SM_I(sbi)->fcc_info;
	struct flush_cmd cmd;
	int ret;

	if (test_opt(sbi, NOBARRIER))
		return 0;

	if (!test_opt(sbi, FLUSH_MERGE)) {
		atomic_inc(&fcc->queued_flush);
		ret = submit_flush_wait(sbi, ino);
		atomic_dec(&fcc->queued_flush);
		atomic_inc(&fcc->issued_flush);
		return ret;
	}

	if (atomic_inc_return(&fcc->queued_flush) == 1 || sbi->s_ndevs > 1) {
		ret = submit_flush_wait(sbi, ino);
		atomic_dec(&fcc->queued_flush);

		atomic_inc(&fcc->issued_flush);
		return ret;
	}

	cmd.ino = ino;
	init_completion(&cmd.wait);

	llist_add(&cmd.llnode, &fcc->issue_list);

	/* update issue_list before we wake up issue_flush thread */
	smp_mb();

	if (waitqueue_active(&fcc->flush_wait_queue))
		wake_up(&fcc->flush_wait_queue);

	if (fcc->f2fs_issue_flush) {
		wait_for_completion(&cmd.wait);
		atomic_dec(&fcc->queued_flush);
	} else {
		struct llist_node *list;

		list = llist_del_all(&fcc->issue_list);
		if (!list) {
			wait_for_completion(&cmd.wait);
			atomic_dec(&fcc->queued_flush);
		} else {
			struct flush_cmd *tmp, *next;

			ret = submit_flush_wait(sbi, ino);

			llist_for_each_entry_safe(tmp, next, list, llnode) {
				if (tmp == &cmd) {
					cmd.ret = ret;
					atomic_dec(&fcc->queued_flush);
					continue;
				}
				tmp->ret = ret;
				complete(&tmp->wait);
			}
		}
	}

	return cmd.ret;
}

int f2fs_create_flush_cmd_control(struct f2fs_sb_info *sbi)
{
	dev_t dev = sbi->sb->s_bdev->bd_dev;
	struct flush_cmd_control *fcc;
	int err = 0;

	if (SM_I(sbi)->fcc_info) {
		fcc = SM_I(sbi)->fcc_info;
		if (fcc->f2fs_issue_flush)
			return err;
		goto init_thread;
	}

	fcc = f2fs_kzalloc(sbi, sizeof(struct flush_cmd_control), GFP_KERNEL);
	if (!fcc)
		return -ENOMEM;
	atomic_set(&fcc->issued_flush, 0);
	atomic_set(&fcc->queued_flush, 0);
	init_waitqueue_head(&fcc->flush_wait_queue);
	init_llist_head(&fcc->issue_list);
	SM_I(sbi)->fcc_info = fcc;
	if (!test_opt(sbi, FLUSH_MERGE))
		return err;

init_thread:
	fcc->f2fs_issue_flush = kthread_run(issue_flush_thread, sbi,
				"f2fs_flush-%u:%u", MAJOR(dev), MINOR(dev));
	if (IS_ERR(fcc->f2fs_issue_flush)) {
		err = PTR_ERR(fcc->f2fs_issue_flush);
		kvfree(fcc);
		SM_I(sbi)->fcc_info = NULL;
		return err;
	}

	return err;
}

void f2fs_destroy_flush_cmd_control(struct f2fs_sb_info *sbi, bool free)
{
	struct flush_cmd_control *fcc = SM_I(sbi)->fcc_info;

	if (fcc && fcc->f2fs_issue_flush) {
		struct task_struct *flush_thread = fcc->f2fs_issue_flush;

		fcc->f2fs_issue_flush = NULL;
		kthread_stop(flush_thread);
	}
	if (free) {
		kvfree(fcc);
		SM_I(sbi)->fcc_info = NULL;
	}
}

int f2fs_flush_device_cache(struct f2fs_sb_info *sbi)
{
	int ret = 0, i;

	if (!sbi->s_ndevs)
		return 0;

	for (i = 1; i < sbi->s_ndevs; i++) {
		if (!f2fs_test_bit(i, (char *)&sbi->dirty_device))
			continue;
		ret = __submit_flush_wait(sbi, FDEV(i).bdev);
		if (ret)
			break;

		spin_lock(&sbi->dev_lock);
		f2fs_clear_bit(i, (char *)&sbi->dirty_device);
		spin_unlock(&sbi->dev_lock);
	}

	return ret;
}

static void __locate_dirty_segment(struct f2fs_sb_info *sbi, unsigned int segno,
		enum dirty_type dirty_type)
{
	struct dirty_seglist_info *dirty_i = DIRTY_I(sbi);

	/* need not be added */
	if (IS_CURSEG(sbi, segno))
		return;

	if (!test_and_set_bit(segno, dirty_i->dirty_segmap[dirty_type]))
		dirty_i->nr_dirty[dirty_type]++;

	if (dirty_type == DIRTY) {
		struct seg_entry *sentry = get_seg_entry(sbi, segno);
		enum dirty_type t = sentry->type;

		if (unlikely(t >= DIRTY)) {
			f2fs_bug_on(sbi, 1);
			return;
		}
		if (!test_and_set_bit(segno, dirty_i->dirty_segmap[t]))
			dirty_i->nr_dirty[t]++;
	}
}

static void __remove_dirty_segment(struct f2fs_sb_info *sbi, unsigned int segno,
		enum dirty_type dirty_type)
{
	struct dirty_seglist_info *dirty_i = DIRTY_I(sbi);

	if (test_and_clear_bit(segno, dirty_i->dirty_segmap[dirty_type]))
		dirty_i->nr_dirty[dirty_type]--;

	if (dirty_type == DIRTY) {
		struct seg_entry *sentry = get_seg_entry(sbi, segno);
		enum dirty_type t = sentry->type;

		if (test_and_clear_bit(segno, dirty_i->dirty_segmap[t]))
			dirty_i->nr_dirty[t]--;

		if (get_valid_blocks(sbi, segno, true) == 0)
			clear_bit(GET_SEC_FROM_SEG(sbi, segno),
						dirty_i->victim_secmap);
	}
}

/*
 * Should not occur error such as -ENOMEM.
 * Adding dirty entry into seglist is not critical operation.
 * If a given segment is one of current working segments, it won't be added.
 */
static void locate_dirty_segment(struct f2fs_sb_info *sbi, unsigned int segno)
{
	struct dirty_seglist_info *dirty_i = DIRTY_I(sbi);
	unsigned short valid_blocks, ckpt_valid_blocks;

	if (segno == NULL_SEGNO || IS_CURSEG(sbi, segno))
		return;

	mutex_lock(&dirty_i->seglist_lock);

	valid_blocks = get_valid_blocks(sbi, segno, false);
	ckpt_valid_blocks = get_ckpt_valid_blocks(sbi, segno);

	if (valid_blocks == 0 && (!is_sbi_flag_set(sbi, SBI_CP_DISABLED) ||
				ckpt_valid_blocks == sbi->blocks_per_seg)) {
		__locate_dirty_segment(sbi, segno, PRE);
		__remove_dirty_segment(sbi, segno, DIRTY);
	} else if (valid_blocks < sbi->blocks_per_seg) {
		__locate_dirty_segment(sbi, segno, DIRTY);
	} else {
		/* Recovery routine with SSR needs this */
		__remove_dirty_segment(sbi, segno, DIRTY);
	}

	mutex_unlock(&dirty_i->seglist_lock);
}

/* This moves currently empty dirty blocks to prefree. Must hold seglist_lock */
void f2fs_dirty_to_prefree(struct f2fs_sb_info *sbi)
{
	struct dirty_seglist_info *dirty_i = DIRTY_I(sbi);
	unsigned int segno;

	mutex_lock(&dirty_i->seglist_lock);
	for_each_set_bit(segno, dirty_i->dirty_segmap[DIRTY], MAIN_SEGS(sbi)) {
		if (get_valid_blocks(sbi, segno, false))
			continue;
		if (IS_CURSEG(sbi, segno))
			continue;
		__locate_dirty_segment(sbi, segno, PRE);
		__remove_dirty_segment(sbi, segno, DIRTY);
	}
	mutex_unlock(&dirty_i->seglist_lock);
}

int f2fs_disable_cp_again(struct f2fs_sb_info *sbi)
{
	struct dirty_seglist_info *dirty_i = DIRTY_I(sbi);
	block_t ovp = overprovision_segments(sbi) << sbi->log_blocks_per_seg;
	block_t holes[2] = {0, 0};	/* DATA and NODE */
	struct seg_entry *se;
	unsigned int segno;

	mutex_lock(&dirty_i->seglist_lock);
	for_each_set_bit(segno, dirty_i->dirty_segmap[DIRTY], MAIN_SEGS(sbi)) {
		se = get_seg_entry(sbi, segno);
		if (IS_NODESEG(se->type))
			holes[NODE] += sbi->blocks_per_seg - se->valid_blocks;
		else
			holes[DATA] += sbi->blocks_per_seg - se->valid_blocks;
	}
	mutex_unlock(&dirty_i->seglist_lock);

	if (holes[DATA] > ovp || holes[NODE] > ovp)
		return -EAGAIN;
	if (is_sbi_flag_set(sbi, SBI_CP_DISABLED_QUICK) &&
		dirty_segments(sbi) > overprovision_segments(sbi))
		return -EAGAIN;
	return 0;
}

/* This is only used by SBI_CP_DISABLED */
static unsigned int get_free_segment(struct f2fs_sb_info *sbi)
{
	struct dirty_seglist_info *dirty_i = DIRTY_I(sbi);
	unsigned int segno = 0;

	mutex_lock(&dirty_i->seglist_lock);
	for_each_set_bit(segno, dirty_i->dirty_segmap[DIRTY], MAIN_SEGS(sbi)) {
		if (get_valid_blocks(sbi, segno, false))
			continue;
		if (get_ckpt_valid_blocks(sbi, segno))
			continue;
		mutex_unlock(&dirty_i->seglist_lock);
		return segno;
	}
	mutex_unlock(&dirty_i->seglist_lock);
	return NULL_SEGNO;
}

static struct discard_cmd *__create_discard_cmd(struct f2fs_sb_info *sbi,
		struct block_device *bdev, block_t lstart,
		block_t start, block_t len)
{
	struct discard_cmd_control *dcc = SM_I(sbi)->dcc_info;
	struct list_head *pend_list;
	struct discard_cmd *dc;

	f2fs_bug_on(sbi, !len);

	pend_list = &dcc->pend_list[plist_idx(len)];

	dc = f2fs_kmem_cache_alloc(discard_cmd_slab, GFP_NOFS);
	INIT_LIST_HEAD(&dc->list);
	dc->bdev = bdev;
	dc->lstart = lstart;
	dc->start = start;
	dc->len = len;
	dc->ref = 0;
	dc->state = D_PREP;
	dc->queued = 0;
	dc->error = 0;
	init_completion(&dc->wait);
	list_add_tail(&dc->list, pend_list);
	spin_lock_init(&dc->lock);
	dc->bio_ref = 0;
	atomic_inc(&dcc->discard_cmd_cnt);
	dcc->undiscard_blks += len;

	return dc;
}

static struct discard_cmd *__attach_discard_cmd(struct f2fs_sb_info *sbi,
				struct block_device *bdev, block_t lstart,
				block_t start, block_t len,
				struct rb_node *parent, struct rb_node **p,
				bool leftmost)
{
	struct discard_cmd_control *dcc = SM_I(sbi)->dcc_info;
	struct discard_cmd *dc;

	dc = __create_discard_cmd(sbi, bdev, lstart, start, len);

	rb_link_node(&dc->rb_node, parent, p);
	rb_insert_color_cached(&dc->rb_node, &dcc->root, leftmost);

	return dc;
}

static void __detach_discard_cmd(struct discard_cmd_control *dcc,
							struct discard_cmd *dc)
{
	if (dc->state == D_DONE)
		atomic_sub(dc->queued, &dcc->queued_discard);

	list_del(&dc->list);
	rb_erase_cached(&dc->rb_node, &dcc->root);
	dcc->undiscard_blks -= dc->len;

	kmem_cache_free(discard_cmd_slab, dc);

	atomic_dec(&dcc->discard_cmd_cnt);
}

static void __remove_discard_cmd(struct f2fs_sb_info *sbi,
							struct discard_cmd *dc)
{
	struct discard_cmd_control *dcc = SM_I(sbi)->dcc_info;
	unsigned long flags;

	trace_f2fs_remove_discard(dc->bdev, dc->start, dc->len);

	spin_lock_irqsave(&dc->lock, flags);
	if (dc->bio_ref) {
		spin_unlock_irqrestore(&dc->lock, flags);
		return;
	}
	spin_unlock_irqrestore(&dc->lock, flags);

	f2fs_bug_on(sbi, dc->ref);

	if (dc->error == -EOPNOTSUPP)
		dc->error = 0;

	if (dc->error)
		printk_ratelimited(
			"%sF2FS-fs: Issue discard(%u, %u, %u) failed, ret: %d",
			KERN_INFO, dc->lstart, dc->start, dc->len, dc->error);
	__detach_discard_cmd(dcc, dc);
}

static void f2fs_submit_discard_endio(struct bio *bio)
{
	struct discard_cmd *dc = (struct discard_cmd *)bio->bi_private;
	unsigned long flags;

	dc->error = blk_status_to_errno(bio->bi_status);

	spin_lock_irqsave(&dc->lock, flags);
	dc->bio_ref--;
	if (!dc->bio_ref && dc->state == D_SUBMIT) {
		dc->state = D_DONE;
		complete_all(&dc->wait);
	}
	spin_unlock_irqrestore(&dc->lock, flags);
	bio_put(bio);
}

static void __check_sit_bitmap(struct f2fs_sb_info *sbi,
				block_t start, block_t end)
{
#ifdef CONFIG_F2FS_CHECK_FS
	struct seg_entry *sentry;
	unsigned int segno;
	block_t blk = start;
	unsigned long offset, size, max_blocks = sbi->blocks_per_seg;
	unsigned long *map;

	while (blk < end) {
		segno = GET_SEGNO(sbi, blk);
		sentry = get_seg_entry(sbi, segno);
		offset = GET_BLKOFF_FROM_SEG0(sbi, blk);

		if (end < START_BLOCK(sbi, segno + 1))
			size = GET_BLKOFF_FROM_SEG0(sbi, end);
		else
			size = max_blocks;
		map = (unsigned long *)(sentry->cur_valid_map);
		offset = __find_rev_next_bit(map, size, offset);
		f2fs_bug_on(sbi, offset != size);
		blk = START_BLOCK(sbi, segno + 1);
	}
#endif
}

static void __init_discard_policy(struct f2fs_sb_info *sbi,
				struct discard_policy *dpolicy,
				int discard_type, unsigned int granularity)
{
	/* common policy */
	dpolicy->type = discard_type;
	dpolicy->sync = true;
	dpolicy->ordered = false;
	dpolicy->granularity = granularity;

	dpolicy->max_requests = DEF_MAX_DISCARD_REQUEST;
	dpolicy->io_aware_gran = MAX_PLIST_NUM;
	dpolicy->timeout = 0;

	if (discard_type == DPOLICY_BG) {
		dpolicy->min_interval = DEF_MIN_DISCARD_ISSUE_TIME;
		dpolicy->mid_interval = DEF_MID_DISCARD_ISSUE_TIME;
		dpolicy->max_interval = DEF_MAX_DISCARD_ISSUE_TIME;
		dpolicy->io_aware = true;
		dpolicy->sync = false;
		dpolicy->ordered = true;
		if (utilization(sbi) > DEF_DISCARD_URGENT_UTIL) {
			dpolicy->granularity = 1;
			dpolicy->max_interval = DEF_MIN_DISCARD_ISSUE_TIME;
		}
	} else if (discard_type == DPOLICY_FORCE) {
		dpolicy->min_interval = DEF_MIN_DISCARD_ISSUE_TIME;
		dpolicy->mid_interval = DEF_MID_DISCARD_ISSUE_TIME;
		dpolicy->max_interval = DEF_MAX_DISCARD_ISSUE_TIME;
		dpolicy->io_aware = false;
	} else if (discard_type == DPOLICY_FSTRIM) {
		dpolicy->io_aware = false;
	} else if (discard_type == DPOLICY_UMOUNT) {
		dpolicy->max_requests = UINT_MAX;
		dpolicy->io_aware = false;
		/* we need to issue all to keep CP_TRIMMED_FLAG */
		dpolicy->granularity = 1;
	}
}

static void __update_discard_tree_range(struct f2fs_sb_info *sbi,
				struct block_device *bdev, block_t lstart,
				block_t start, block_t len);
/* this function is copied from blkdev_issue_discard from block/blk-lib.c */
static int __submit_discard_cmd(struct f2fs_sb_info *sbi,
						struct discard_policy *dpolicy,
						struct discard_cmd *dc,
						unsigned int *issued)
{
	struct block_device *bdev = dc->bdev;
	struct request_queue *q = bdev_get_queue(bdev);
	unsigned int max_discard_blocks =
			SECTOR_TO_BLOCK(q->limits.max_discard_sectors);
	struct discard_cmd_control *dcc = SM_I(sbi)->dcc_info;
	struct list_head *wait_list = (dpolicy->type == DPOLICY_FSTRIM) ?
					&(dcc->fstrim_list) : &(dcc->wait_list);
	int flag = dpolicy->sync ? REQ_SYNC : 0;
	block_t lstart, start, len, total_len;
	int err = 0;

	if (dc->state != D_PREP)
		return 0;

	if (is_sbi_flag_set(sbi, SBI_NEED_FSCK))
		return 0;

	trace_f2fs_issue_discard(bdev, dc->start, dc->len);

	lstart = dc->lstart;
	start = dc->start;
	len = dc->len;
	total_len = len;

	dc->len = 0;

	while (total_len && *issued < dpolicy->max_requests && !err) {
		struct bio *bio = NULL;
		unsigned long flags;
		bool last = true;

		if (len > max_discard_blocks) {
			len = max_discard_blocks;
			last = false;
		}

		(*issued)++;
		if (*issued == dpolicy->max_requests)
			last = true;

		dc->len += len;

		if (time_to_inject(sbi, FAULT_DISCARD)) {
			f2fs_show_injection_info(FAULT_DISCARD);
			err = -EIO;
			goto submit;
		}
		err = __blkdev_issue_discard(bdev,
					SECTOR_FROM_BLOCK(start),
					SECTOR_FROM_BLOCK(len),
					GFP_NOFS, 0, &bio);
submit:
		if (err) {
			spin_lock_irqsave(&dc->lock, flags);
			if (dc->state == D_PARTIAL)
				dc->state = D_SUBMIT;
			spin_unlock_irqrestore(&dc->lock, flags);

			break;
		}

		f2fs_bug_on(sbi, !bio);

		/*
		 * should keep before submission to avoid D_DONE
		 * right away
		 */
		spin_lock_irqsave(&dc->lock, flags);
		if (last)
			dc->state = D_SUBMIT;
		else
			dc->state = D_PARTIAL;
		dc->bio_ref++;
		spin_unlock_irqrestore(&dc->lock, flags);

		atomic_inc(&dcc->queued_discard);
		dc->queued++;
		list_move_tail(&dc->list, wait_list);

		/* sanity check on discard range */
		__check_sit_bitmap(sbi, lstart, lstart + len);

		bio->bi_private = dc;
		bio->bi_end_io = f2fs_submit_discard_endio;
		bio->bi_opf |= flag;
		submit_bio(bio);

		atomic_inc(&dcc->issued_discard);

		f2fs_update_iostat(sbi, FS_DISCARD, 1);

		lstart += len;
		start += len;
		total_len -= len;
		len = total_len;
	}

	if (!err && len)
		__update_discard_tree_range(sbi, bdev, lstart, start, len);
	return err;
}

static struct discard_cmd *__insert_discard_tree(struct f2fs_sb_info *sbi,
				struct block_device *bdev, block_t lstart,
				block_t start, block_t len,
				struct rb_node **insert_p,
				struct rb_node *insert_parent)
{
	struct discard_cmd_control *dcc = SM_I(sbi)->dcc_info;
	struct rb_node **p;
	struct rb_node *parent = NULL;
	struct discard_cmd *dc = NULL;
	bool leftmost = true;

	if (insert_p && insert_parent) {
		parent = insert_parent;
		p = insert_p;
		goto do_insert;
	}

	p = f2fs_lookup_rb_tree_for_insert(sbi, &dcc->root, &parent,
							lstart, &leftmost);
do_insert:
	dc = __attach_discard_cmd(sbi, bdev, lstart, start, len, parent,
								p, leftmost);
	if (!dc)
		return NULL;

	return dc;
}

static void __relocate_discard_cmd(struct discard_cmd_control *dcc,
						struct discard_cmd *dc)
{
	list_move_tail(&dc->list, &dcc->pend_list[plist_idx(dc->len)]);
}

static void __punch_discard_cmd(struct f2fs_sb_info *sbi,
				struct discard_cmd *dc, block_t blkaddr)
{
	struct discard_cmd_control *dcc = SM_I(sbi)->dcc_info;
	struct discard_info di = dc->di;
	bool modified = false;

	if (dc->state == D_DONE || dc->len == 1) {
		__remove_discard_cmd(sbi, dc);
		return;
	}

	dcc->undiscard_blks -= di.len;

	if (blkaddr > di.lstart) {
		dc->len = blkaddr - dc->lstart;
		dcc->undiscard_blks += dc->len;
		__relocate_discard_cmd(dcc, dc);
		modified = true;
	}

	if (blkaddr < di.lstart + di.len - 1) {
		if (modified) {
			__insert_discard_tree(sbi, dc->bdev, blkaddr + 1,
					di.start + blkaddr + 1 - di.lstart,
					di.lstart + di.len - 1 - blkaddr,
					NULL, NULL);
		} else {
			dc->lstart++;
			dc->len--;
			dc->start++;
			dcc->undiscard_blks += dc->len;
			__relocate_discard_cmd(dcc, dc);
		}
	}
}

static void __update_discard_tree_range(struct f2fs_sb_info *sbi,
				struct block_device *bdev, block_t lstart,
				block_t start, block_t len)
{
	struct discard_cmd_control *dcc = SM_I(sbi)->dcc_info;
	struct discard_cmd *prev_dc = NULL, *next_dc = NULL;
	struct discard_cmd *dc;
	struct discard_info di = {0};
	struct rb_node **insert_p = NULL, *insert_parent = NULL;
	struct request_queue *q = bdev_get_queue(bdev);
	unsigned int max_discard_blocks =
			SECTOR_TO_BLOCK(q->limits.max_discard_sectors);
	block_t end = lstart + len;

	dc = (struct discard_cmd *)f2fs_lookup_rb_tree_ret(&dcc->root,
					NULL, lstart,
					(struct rb_entry **)&prev_dc,
					(struct rb_entry **)&next_dc,
					&insert_p, &insert_parent, true, NULL);
	if (dc)
		prev_dc = dc;

	if (!prev_dc) {
		di.lstart = lstart;
		di.len = next_dc ? next_dc->lstart - lstart : len;
		di.len = min(di.len, len);
		di.start = start;
	}

	while (1) {
		struct rb_node *node;
		bool merged = false;
		struct discard_cmd *tdc = NULL;

		if (prev_dc) {
			di.lstart = prev_dc->lstart + prev_dc->len;
			if (di.lstart < lstart)
				di.lstart = lstart;
			if (di.lstart >= end)
				break;

			if (!next_dc || next_dc->lstart > end)
				di.len = end - di.lstart;
			else
				di.len = next_dc->lstart - di.lstart;
			di.start = start + di.lstart - lstart;
		}

		if (!di.len)
			goto next;

		if (prev_dc && prev_dc->state == D_PREP &&
			prev_dc->bdev == bdev &&
			__is_discard_back_mergeable(&di, &prev_dc->di,
							max_discard_blocks)) {
			prev_dc->di.len += di.len;
			dcc->undiscard_blks += di.len;
			__relocate_discard_cmd(dcc, prev_dc);
			di = prev_dc->di;
			tdc = prev_dc;
			merged = true;
		}

		if (next_dc && next_dc->state == D_PREP &&
			next_dc->bdev == bdev &&
			__is_discard_front_mergeable(&di, &next_dc->di,
							max_discard_blocks)) {
			next_dc->di.lstart = di.lstart;
			next_dc->di.len += di.len;
			next_dc->di.start = di.start;
			dcc->undiscard_blks += di.len;
			__relocate_discard_cmd(dcc, next_dc);
			if (tdc)
				__remove_discard_cmd(sbi, tdc);
			merged = true;
		}

		if (!merged) {
			__insert_discard_tree(sbi, bdev, di.lstart, di.start,
							di.len, NULL, NULL);
		}
 next:
		prev_dc = next_dc;
		if (!prev_dc)
			break;

		node = rb_next(&prev_dc->rb_node);
		next_dc = rb_entry_safe(node, struct discard_cmd, rb_node);
	}
}

static int __queue_discard_cmd(struct f2fs_sb_info *sbi,
		struct block_device *bdev, block_t blkstart, block_t blklen)
{
	block_t lblkstart = blkstart;

	trace_f2fs_queue_discard(bdev, blkstart, blklen);

	if (f2fs_is_multi_device(sbi)) {
		int devi = f2fs_target_device_index(sbi, blkstart);

		blkstart -= FDEV(devi).start_blk;
	}
	mutex_lock(&SM_I(sbi)->dcc_info->cmd_lock);
	__update_discard_tree_range(sbi, bdev, lblkstart, blkstart, blklen);
	mutex_unlock(&SM_I(sbi)->dcc_info->cmd_lock);
	return 0;
}

static unsigned int __issue_discard_cmd_orderly(struct f2fs_sb_info *sbi,
					struct discard_policy *dpolicy)
{
	struct discard_cmd_control *dcc = SM_I(sbi)->dcc_info;
	struct discard_cmd *prev_dc = NULL, *next_dc = NULL;
	struct rb_node **insert_p = NULL, *insert_parent = NULL;
	struct discard_cmd *dc;
	struct blk_plug plug;
	unsigned int pos = dcc->next_pos;
	unsigned int issued = 0;
	bool io_interrupted = false;

	mutex_lock(&dcc->cmd_lock);
	dc = (struct discard_cmd *)f2fs_lookup_rb_tree_ret(&dcc->root,
					NULL, pos,
					(struct rb_entry **)&prev_dc,
					(struct rb_entry **)&next_dc,
					&insert_p, &insert_parent, true, NULL);
	if (!dc)
		dc = next_dc;

	blk_start_plug(&plug);

	while (dc) {
		struct rb_node *node;
		int err = 0;

		if (dc->state != D_PREP)
			goto next;

		if (dpolicy->io_aware && !is_idle(sbi, DISCARD_TIME)) {
			io_interrupted = true;
			break;
		}

		dcc->next_pos = dc->lstart + dc->len;
		err = __submit_discard_cmd(sbi, dpolicy, dc, &issued);

		if (issued >= dpolicy->max_requests)
			break;
next:
		node = rb_next(&dc->rb_node);
		if (err)
			__remove_discard_cmd(sbi, dc);
		dc = rb_entry_safe(node, struct discard_cmd, rb_node);
	}

	blk_finish_plug(&plug);

	if (!dc)
		dcc->next_pos = 0;

	mutex_unlock(&dcc->cmd_lock);

	if (!issued && io_interrupted)
		issued = -1;

	return issued;
}

static int __issue_discard_cmd(struct f2fs_sb_info *sbi,
					struct discard_policy *dpolicy)
{
	struct discard_cmd_control *dcc = SM_I(sbi)->dcc_info;
	struct list_head *pend_list;
	struct discard_cmd *dc, *tmp;
	struct blk_plug plug;
	int i, issued = 0;
	bool io_interrupted = false;

	if (dpolicy->timeout != 0)
		f2fs_update_time(sbi, dpolicy->timeout);

	for (i = MAX_PLIST_NUM - 1; i >= 0; i--) {
		if (dpolicy->timeout != 0 &&
				f2fs_time_over(sbi, dpolicy->timeout))
			break;

		if (i + 1 < dpolicy->granularity)
			break;

		if (i < DEFAULT_DISCARD_GRANULARITY && dpolicy->ordered)
			return __issue_discard_cmd_orderly(sbi, dpolicy);

		pend_list = &dcc->pend_list[i];

		mutex_lock(&dcc->cmd_lock);
		if (list_empty(pend_list))
			goto next;
		if (unlikely(dcc->rbtree_check))
			f2fs_bug_on(sbi, !f2fs_check_rb_tree_consistence(sbi,
								&dcc->root));
		blk_start_plug(&plug);
		list_for_each_entry_safe(dc, tmp, pend_list, list) {
			f2fs_bug_on(sbi, dc->state != D_PREP);

			if (dpolicy->io_aware && i < dpolicy->io_aware_gran &&
						!is_idle(sbi, DISCARD_TIME)) {
				io_interrupted = true;
				break;
			}

			__submit_discard_cmd(sbi, dpolicy, dc, &issued);

			if (issued >= dpolicy->max_requests)
				break;
		}
		blk_finish_plug(&plug);
next:
		mutex_unlock(&dcc->cmd_lock);

		if (issued >= dpolicy->max_requests || io_interrupted)
			break;
	}

	if (!issued && io_interrupted)
		issued = -1;

	return issued;
}

static bool __drop_discard_cmd(struct f2fs_sb_info *sbi)
{
	struct discard_cmd_control *dcc = SM_I(sbi)->dcc_info;
	struct list_head *pend_list;
	struct discard_cmd *dc, *tmp;
	int i;
	bool dropped = false;

	mutex_lock(&dcc->cmd_lock);
	for (i = MAX_PLIST_NUM - 1; i >= 0; i--) {
		pend_list = &dcc->pend_list[i];
		list_for_each_entry_safe(dc, tmp, pend_list, list) {
			f2fs_bug_on(sbi, dc->state != D_PREP);
			__remove_discard_cmd(sbi, dc);
			dropped = true;
		}
	}
	mutex_unlock(&dcc->cmd_lock);

	return dropped;
}

void f2fs_drop_discard_cmd(struct f2fs_sb_info *sbi)
{
	__drop_discard_cmd(sbi);
}

static unsigned int __wait_one_discard_bio(struct f2fs_sb_info *sbi,
							struct discard_cmd *dc)
{
	struct discard_cmd_control *dcc = SM_I(sbi)->dcc_info;
	unsigned int len = 0;

	wait_for_completion_io(&dc->wait);
	mutex_lock(&dcc->cmd_lock);
	f2fs_bug_on(sbi, dc->state != D_DONE);
	dc->ref--;
	if (!dc->ref) {
		if (!dc->error)
			len = dc->len;
		__remove_discard_cmd(sbi, dc);
	}
	mutex_unlock(&dcc->cmd_lock);

	return len;
}

static unsigned int __wait_discard_cmd_range(struct f2fs_sb_info *sbi,
						struct discard_policy *dpolicy,
						block_t start, block_t end)
{
	struct discard_cmd_control *dcc = SM_I(sbi)->dcc_info;
	struct list_head *wait_list = (dpolicy->type == DPOLICY_FSTRIM) ?
					&(dcc->fstrim_list) : &(dcc->wait_list);
	struct discard_cmd *dc, *tmp;
	bool need_wait;
	unsigned int trimmed = 0;

next:
	need_wait = false;

	mutex_lock(&dcc->cmd_lock);
	list_for_each_entry_safe(dc, tmp, wait_list, list) {
		if (dc->lstart + dc->len <= start || end <= dc->lstart)
			continue;
		if (dc->len < dpolicy->granularity)
			continue;
		if (dc->state == D_DONE && !dc->ref) {
			wait_for_completion_io(&dc->wait);
			if (!dc->error)
				trimmed += dc->len;
			__remove_discard_cmd(sbi, dc);
		} else {
			dc->ref++;
			need_wait = true;
			break;
		}
	}
	mutex_unlock(&dcc->cmd_lock);

	if (need_wait) {
		trimmed += __wait_one_discard_bio(sbi, dc);
		goto next;
	}

	return trimmed;
}

static unsigned int __wait_all_discard_cmd(struct f2fs_sb_info *sbi,
						struct discard_policy *dpolicy)
{
	struct discard_policy dp;
	unsigned int discard_blks;

	if (dpolicy)
		return __wait_discard_cmd_range(sbi, dpolicy, 0, UINT_MAX);

	/* wait all */
	__init_discard_policy(sbi, &dp, DPOLICY_FSTRIM, 1);
	discard_blks = __wait_discard_cmd_range(sbi, &dp, 0, UINT_MAX);
	__init_discard_policy(sbi, &dp, DPOLICY_UMOUNT, 1);
	discard_blks += __wait_discard_cmd_range(sbi, &dp, 0, UINT_MAX);

	return discard_blks;
}

/* This should be covered by global mutex, &sit_i->sentry_lock */
static void f2fs_wait_discard_bio(struct f2fs_sb_info *sbi, block_t blkaddr)
{
	struct discard_cmd_control *dcc = SM_I(sbi)->dcc_info;
	struct discard_cmd *dc;
	bool need_wait = false;

	mutex_lock(&dcc->cmd_lock);
	dc = (struct discard_cmd *)f2fs_lookup_rb_tree(&dcc->root,
							NULL, blkaddr);
	if (dc) {
		if (dc->state == D_PREP) {
			__punch_discard_cmd(sbi, dc, blkaddr);
		} else {
			dc->ref++;
			need_wait = true;
		}
	}
	mutex_unlock(&dcc->cmd_lock);

	if (need_wait)
		__wait_one_discard_bio(sbi, dc);
}

void f2fs_stop_discard_thread(struct f2fs_sb_info *sbi)
{
	struct discard_cmd_control *dcc = SM_I(sbi)->dcc_info;

	if (dcc && dcc->f2fs_issue_discard) {
		struct task_struct *discard_thread = dcc->f2fs_issue_discard;

		dcc->f2fs_issue_discard = NULL;
		kthread_stop(discard_thread);
	}
}

/* This comes from f2fs_put_super */
bool f2fs_issue_discard_timeout(struct f2fs_sb_info *sbi)
{
	struct discard_cmd_control *dcc = SM_I(sbi)->dcc_info;
	struct discard_policy dpolicy;
	bool dropped;

	__init_discard_policy(sbi, &dpolicy, DPOLICY_UMOUNT,
					dcc->discard_granularity);
	dpolicy.timeout = UMOUNT_DISCARD_TIMEOUT;
	__issue_discard_cmd(sbi, &dpolicy);
	dropped = __drop_discard_cmd(sbi);

	/* just to make sure there is no pending discard commands */
	__wait_all_discard_cmd(sbi, NULL);

	f2fs_bug_on(sbi, atomic_read(&dcc->discard_cmd_cnt));
	return dropped;
}

static int issue_discard_thread(void *data)
{
	struct f2fs_sb_info *sbi = data;
	struct discard_cmd_control *dcc = SM_I(sbi)->dcc_info;
	wait_queue_head_t *q = &dcc->discard_wait_queue;
	struct discard_policy dpolicy;
	unsigned int wait_ms = DEF_MIN_DISCARD_ISSUE_TIME;
	int issued;

	set_freezable();

	do {
		__init_discard_policy(sbi, &dpolicy, DPOLICY_BG,
					dcc->discard_granularity);

		wait_event_interruptible_timeout(*q,
				kthread_should_stop() || freezing(current) ||
				dcc->discard_wake,
				msecs_to_jiffies(wait_ms));

		if (dcc->discard_wake)
			dcc->discard_wake = 0;

		/* clean up pending candidates before going to sleep */
		if (atomic_read(&dcc->queued_discard))
			__wait_all_discard_cmd(sbi, NULL);

		if (try_to_freeze())
			continue;
		if (f2fs_readonly(sbi->sb))
			continue;
		if (kthread_should_stop())
			return 0;
		if (is_sbi_flag_set(sbi, SBI_NEED_FSCK)) {
			wait_ms = dpolicy.max_interval;
			continue;
		}

		if (sbi->gc_mode == GC_URGENT)
			__init_discard_policy(sbi, &dpolicy, DPOLICY_FORCE, 1);

		sb_start_intwrite(sbi->sb);

		issued = __issue_discard_cmd(sbi, &dpolicy);
		if (issued > 0) {
			__wait_all_discard_cmd(sbi, &dpolicy);
			wait_ms = dpolicy.min_interval;
		} else if (issued == -1){
			wait_ms = f2fs_time_to_wait(sbi, DISCARD_TIME);
			if (!wait_ms)
				wait_ms = dpolicy.mid_interval;
		} else {
			wait_ms = dpolicy.max_interval;
		}

		sb_end_intwrite(sbi->sb);

	} while (!kthread_should_stop());
	return 0;
}

#ifdef CONFIG_BLK_DEV_ZONED
static int __f2fs_issue_discard_zone(struct f2fs_sb_info *sbi,
		struct block_device *bdev, block_t blkstart, block_t blklen)
{
	sector_t sector, nr_sects;
	block_t lblkstart = blkstart;
	int devi = 0;

	if (f2fs_is_multi_device(sbi)) {
		devi = f2fs_target_device_index(sbi, blkstart);
		blkstart -= FDEV(devi).start_blk;
	}

	/*
	 * We need to know the type of the zone: for conventional zones,
	 * use regular discard if the drive supports it. For sequential
	 * zones, reset the zone write pointer.
	 */
	switch (get_blkz_type(sbi, bdev, blkstart)) {

	case BLK_ZONE_TYPE_CONVENTIONAL:
		if (!blk_queue_discard(bdev_get_queue(bdev)))
			return 0;
		return __queue_discard_cmd(sbi, bdev, lblkstart, blklen);
	case BLK_ZONE_TYPE_SEQWRITE_REQ:
	case BLK_ZONE_TYPE_SEQWRITE_PREF:
		sector = SECTOR_FROM_BLOCK(blkstart);
		nr_sects = SECTOR_FROM_BLOCK(blklen);

		if (sector & (bdev_zone_sectors(bdev) - 1) ||
				nr_sects != bdev_zone_sectors(bdev)) {
			f2fs_msg(sbi->sb, KERN_INFO,
				"(%d) %s: Unaligned discard attempted (block %x + %x)",
				devi, sbi->s_ndevs ? FDEV(devi).path: "",
				blkstart, blklen);
			return -EIO;
		}
		trace_f2fs_issue_reset_zone(bdev, blkstart);
		return blkdev_reset_zones(bdev, sector,
					  nr_sects, GFP_NOFS);
	default:
		/* Unknown zone type: broken device ? */
		return -EIO;
	}
}
#endif

static int __issue_discard_async(struct f2fs_sb_info *sbi,
		struct block_device *bdev, block_t blkstart, block_t blklen)
{
#ifdef CONFIG_BLK_DEV_ZONED
	if (f2fs_sb_has_blkzoned(sbi) &&
				bdev_zoned_model(bdev) != BLK_ZONED_NONE)
		return __f2fs_issue_discard_zone(sbi, bdev, blkstart, blklen);
#endif
	return __queue_discard_cmd(sbi, bdev, blkstart, blklen);
}

static int f2fs_issue_discard(struct f2fs_sb_info *sbi,
				block_t blkstart, block_t blklen)
{
	sector_t start = blkstart, len = 0;
	struct block_device *bdev;
	struct seg_entry *se;
	unsigned int offset;
	block_t i;
	int err = 0;

	bdev = f2fs_target_device(sbi, blkstart, NULL);

	for (i = blkstart; i < blkstart + blklen; i++, len++) {
		if (i != start) {
			struct block_device *bdev2 =
				f2fs_target_device(sbi, i, NULL);

			if (bdev2 != bdev) {
				err = __issue_discard_async(sbi, bdev,
						start, len);
				if (err)
					return err;
				bdev = bdev2;
				start = i;
				len = 0;
			}
		}

		se = get_seg_entry(sbi, GET_SEGNO(sbi, i));
		offset = GET_BLKOFF_FROM_SEG0(sbi, i);

		if (!f2fs_test_and_set_bit(offset, se->discard_map))
			sbi->discard_blks--;
	}

	if (len)
		err = __issue_discard_async(sbi, bdev, start, len);
	return err;
}

static bool add_discard_addrs(struct f2fs_sb_info *sbi, struct cp_control *cpc,
							bool check_only)
{
	int entries = SIT_VBLOCK_MAP_SIZE / sizeof(unsigned long);
	int max_blocks = sbi->blocks_per_seg;
	struct seg_entry *se = get_seg_entry(sbi, cpc->trim_start);
	unsigned long *cur_map = (unsigned long *)se->cur_valid_map;
	unsigned long *ckpt_map = (unsigned long *)se->ckpt_valid_map;
	unsigned long *discard_map = (unsigned long *)se->discard_map;
	unsigned long *dmap = SIT_I(sbi)->tmp_map;
	unsigned int start = 0, end = -1;
	bool force = (cpc->reason & CP_DISCARD);
	struct discard_entry *de = NULL;
	struct list_head *head = &SM_I(sbi)->dcc_info->entry_list;
	int i;

	if (se->valid_blocks == max_blocks || !f2fs_hw_support_discard(sbi))
		return false;

	if (!force) {
		if (!f2fs_realtime_discard_enable(sbi) || !se->valid_blocks ||
			SM_I(sbi)->dcc_info->nr_discards >=
				SM_I(sbi)->dcc_info->max_discards)
			return false;
	}

	/* SIT_VBLOCK_MAP_SIZE should be multiple of sizeof(unsigned long) */
	for (i = 0; i < entries; i++)
		dmap[i] = force ? ~ckpt_map[i] & ~discard_map[i] :
				(cur_map[i] ^ ckpt_map[i]) & ckpt_map[i];

	while (force || SM_I(sbi)->dcc_info->nr_discards <=
				SM_I(sbi)->dcc_info->max_discards) {
		start = __find_rev_next_bit(dmap, max_blocks, end + 1);
		if (start >= max_blocks)
			break;

		end = __find_rev_next_zero_bit(dmap, max_blocks, start + 1);
		if (force && start && end != max_blocks
					&& (end - start) < cpc->trim_minlen)
			continue;

		if (check_only)
			return true;

		if (!de) {
			de = f2fs_kmem_cache_alloc(discard_entry_slab,
								GFP_F2FS_ZERO);
			de->start_blkaddr = START_BLOCK(sbi, cpc->trim_start);
			list_add_tail(&de->list, head);
		}

		for (i = start; i < end; i++)
			__set_bit_le(i, (void *)de->discard_map);

		SM_I(sbi)->dcc_info->nr_discards += end - start;
	}
	return false;
}

static void release_discard_addr(struct discard_entry *entry)
{
	list_del(&entry->list);
	kmem_cache_free(discard_entry_slab, entry);
}

void f2fs_release_discard_addrs(struct f2fs_sb_info *sbi)
{
	struct list_head *head = &(SM_I(sbi)->dcc_info->entry_list);
	struct discard_entry *entry, *this;

	/* drop caches */
	list_for_each_entry_safe(entry, this, head, list)
		release_discard_addr(entry);
}

/*
 * Should call f2fs_clear_prefree_segments after checkpoint is done.
 */
static void set_prefree_as_free_segments(struct f2fs_sb_info *sbi)
{
	struct dirty_seglist_info *dirty_i = DIRTY_I(sbi);
	unsigned int segno;

	mutex_lock(&dirty_i->seglist_lock);
	for_each_set_bit(segno, dirty_i->dirty_segmap[PRE], MAIN_SEGS(sbi))
		__set_test_and_free(sbi, segno);
	mutex_unlock(&dirty_i->seglist_lock);
}

void f2fs_clear_prefree_segments(struct f2fs_sb_info *sbi,
						struct cp_control *cpc)
{
	struct discard_cmd_control *dcc = SM_I(sbi)->dcc_info;
	struct list_head *head = &dcc->entry_list;
	struct discard_entry *entry, *this;
	struct dirty_seglist_info *dirty_i = DIRTY_I(sbi);
	unsigned long *prefree_map = dirty_i->dirty_segmap[PRE];
	unsigned int start = 0, end = -1;
	unsigned int secno, start_segno;
	bool force = (cpc->reason & CP_DISCARD);
	bool need_align = test_opt(sbi, LFS) && __is_large_section(sbi);

	mutex_lock(&dirty_i->seglist_lock);

	while (1) {
		int i;

		if (need_align && end != -1)
			end--;
		start = find_next_bit(prefree_map, MAIN_SEGS(sbi), end + 1);
		if (start >= MAIN_SEGS(sbi))
			break;
		end = find_next_zero_bit(prefree_map, MAIN_SEGS(sbi),
								start + 1);

		if (need_align) {
			start = rounddown(start, sbi->segs_per_sec);
			end = roundup(end, sbi->segs_per_sec);
		}

		for (i = start; i < end; i++) {
			if (test_and_clear_bit(i, prefree_map))
				dirty_i->nr_dirty[PRE]--;
		}

		if (!f2fs_realtime_discard_enable(sbi))
			continue;

		if (force && start >= cpc->trim_start &&
					(end - 1) <= cpc->trim_end)
				continue;

		if (!test_opt(sbi, LFS) || !__is_large_section(sbi)) {
			f2fs_issue_discard(sbi, START_BLOCK(sbi, start),
				(end - start) << sbi->log_blocks_per_seg);
			continue;
		}
next:
		secno = GET_SEC_FROM_SEG(sbi, start);
		start_segno = GET_SEG_FROM_SEC(sbi, secno);
		if (!IS_CURSEC(sbi, secno) &&
			!get_valid_blocks(sbi, start, true))
			f2fs_issue_discard(sbi, START_BLOCK(sbi, start_segno),
				sbi->segs_per_sec << sbi->log_blocks_per_seg);

		start = start_segno + sbi->segs_per_sec;
		if (start < end)
			goto next;
		else
			end = start - 1;
	}
	mutex_unlock(&dirty_i->seglist_lock);

	/* send small discards */
	list_for_each_entry_safe(entry, this, head, list) {
		unsigned int cur_pos = 0, next_pos, len, total_len = 0;
		bool is_valid = test_bit_le(0, entry->discard_map);

find_next:
		if (is_valid) {
			next_pos = find_next_zero_bit_le(entry->discard_map,
					sbi->blocks_per_seg, cur_pos);
			len = next_pos - cur_pos;

			if (f2fs_sb_has_blkzoned(sbi) ||
			    (force && len < cpc->trim_minlen))
				goto skip;

			f2fs_issue_discard(sbi, entry->start_blkaddr + cur_pos,
									len);
			total_len += len;
		} else {
			next_pos = find_next_bit_le(entry->discard_map,
					sbi->blocks_per_seg, cur_pos);
		}
skip:
		cur_pos = next_pos;
		is_valid = !is_valid;

		if (cur_pos < sbi->blocks_per_seg)
			goto find_next;

		release_discard_addr(entry);
		dcc->nr_discards -= total_len;
	}

	wake_up_discard_thread(sbi, false);
}

static int create_discard_cmd_control(struct f2fs_sb_info *sbi)
{
	dev_t dev = sbi->sb->s_bdev->bd_dev;
	struct discard_cmd_control *dcc;
	int err = 0, i;

	if (SM_I(sbi)->dcc_info) {
		dcc = SM_I(sbi)->dcc_info;
		goto init_thread;
	}

	dcc = f2fs_kzalloc(sbi, sizeof(struct discard_cmd_control), GFP_KERNEL);
	if (!dcc)
		return -ENOMEM;

	dcc->discard_granularity = DEFAULT_DISCARD_GRANULARITY;
	INIT_LIST_HEAD(&dcc->entry_list);
	for (i = 0; i < MAX_PLIST_NUM; i++)
		INIT_LIST_HEAD(&dcc->pend_list[i]);
	INIT_LIST_HEAD(&dcc->wait_list);
	INIT_LIST_HEAD(&dcc->fstrim_list);
	mutex_init(&dcc->cmd_lock);
	atomic_set(&dcc->issued_discard, 0);
	atomic_set(&dcc->queued_discard, 0);
	atomic_set(&dcc->discard_cmd_cnt, 0);
	dcc->nr_discards = 0;
	dcc->max_discards = MAIN_SEGS(sbi) << sbi->log_blocks_per_seg;
	dcc->undiscard_blks = 0;
	dcc->next_pos = 0;
	dcc->root = RB_ROOT_CACHED;
	dcc->rbtree_check = false;

	init_waitqueue_head(&dcc->discard_wait_queue);
	SM_I(sbi)->dcc_info = dcc;
init_thread:
	dcc->f2fs_issue_discard = kthread_run(issue_discard_thread, sbi,
				"f2fs_discard-%u:%u", MAJOR(dev), MINOR(dev));
	if (IS_ERR(dcc->f2fs_issue_discard)) {
		err = PTR_ERR(dcc->f2fs_issue_discard);
		kvfree(dcc);
		SM_I(sbi)->dcc_info = NULL;
		return err;
	}

	return err;
}

static void destroy_discard_cmd_control(struct f2fs_sb_info *sbi)
{
	struct discard_cmd_control *dcc = SM_I(sbi)->dcc_info;

	if (!dcc)
		return;

	f2fs_stop_discard_thread(sbi);

	kvfree(dcc);
	SM_I(sbi)->dcc_info = NULL;
}

static bool __mark_sit_entry_dirty(struct f2fs_sb_info *sbi, unsigned int segno)
{
	struct sit_info *sit_i = SIT_I(sbi);

	if (!__test_and_set_bit(segno, sit_i->dirty_sentries_bitmap)) {
		sit_i->dirty_sentries++;
		return false;
	}

	return true;
}

static void __set_sit_entry_type(struct f2fs_sb_info *sbi, int type,
					unsigned int segno, int modified)
{
	struct seg_entry *se = get_seg_entry(sbi, segno);
	se->type = type;
	if (modified)
		__mark_sit_entry_dirty(sbi, segno);
}

static void update_sit_entry(struct f2fs_sb_info *sbi, block_t blkaddr, int del)
{
	struct seg_entry *se;
	unsigned int segno, offset;
	long int new_vblocks;
	bool exist;
#ifdef CONFIG_F2FS_CHECK_FS
	bool mir_exist;
#endif

	segno = GET_SEGNO(sbi, blkaddr);

	se = get_seg_entry(sbi, segno);
	new_vblocks = se->valid_blocks + del;
	offset = GET_BLKOFF_FROM_SEG0(sbi, blkaddr);

	f2fs_bug_on(sbi, (new_vblocks >> (sizeof(unsigned short) << 3) ||
				(new_vblocks > sbi->blocks_per_seg)));

	se->valid_blocks = new_vblocks;
	se->mtime = get_mtime(sbi, false);
	if (se->mtime > SIT_I(sbi)->max_mtime)
		SIT_I(sbi)->max_mtime = se->mtime;

	/* Update valid block bitmap */
	if (del > 0) {
		exist = f2fs_test_and_set_bit(offset, se->cur_valid_map);
#ifdef CONFIG_F2FS_CHECK_FS
		mir_exist = f2fs_test_and_set_bit(offset,
						se->cur_valid_map_mir);
		if (unlikely(exist != mir_exist)) {
			f2fs_msg(sbi->sb, KERN_ERR, "Inconsistent error "
				"when setting bitmap, blk:%u, old bit:%d",
				blkaddr, exist);
			f2fs_bug_on(sbi, 1);
		}
#endif
		if (unlikely(exist)) {
			f2fs_msg(sbi->sb, KERN_ERR,
				"Bitmap was wrongly set, blk:%u", blkaddr);
			f2fs_bug_on(sbi, 1);
			se->valid_blocks--;
			del = 0;
		}

		if (!f2fs_test_and_set_bit(offset, se->discard_map))
			sbi->discard_blks--;

		/* don't overwrite by SSR to keep node chain */
		if (IS_NODESEG(se->type) &&
				!is_sbi_flag_set(sbi, SBI_CP_DISABLED)) {
			if (!f2fs_test_and_set_bit(offset, se->ckpt_valid_map))
				se->ckpt_valid_blocks++;
		}
	} else {
		exist = f2fs_test_and_clear_bit(offset, se->cur_valid_map);
#ifdef CONFIG_F2FS_CHECK_FS
		mir_exist = f2fs_test_and_clear_bit(offset,
						se->cur_valid_map_mir);
		if (unlikely(exist != mir_exist)) {
			f2fs_msg(sbi->sb, KERN_ERR, "Inconsistent error "
				"when clearing bitmap, blk:%u, old bit:%d",
				blkaddr, exist);
			f2fs_bug_on(sbi, 1);
		}
#endif
		if (unlikely(!exist)) {
			f2fs_msg(sbi->sb, KERN_ERR,
				"Bitmap was wrongly cleared, blk:%u", blkaddr);
			f2fs_bug_on(sbi, 1);
			se->valid_blocks++;
			del = 0;
		} else if (unlikely(is_sbi_flag_set(sbi, SBI_CP_DISABLED))) {
			/*
			 * If checkpoints are off, we must not reuse data that
			 * was used in the previous checkpoint. If it was used
			 * before, we must track that to know how much space we
			 * really have.
			 */
			if (f2fs_test_bit(offset, se->ckpt_valid_map))
				sbi->unusable_block_count++;
		}

		if (f2fs_test_and_clear_bit(offset, se->discard_map))
			sbi->discard_blks++;
	}
	if (!f2fs_test_bit(offset, se->ckpt_valid_map))
		se->ckpt_valid_blocks += del;

	__mark_sit_entry_dirty(sbi, segno);

	/* update total number of valid blocks to be written in ckpt area */
	SIT_I(sbi)->written_valid_blocks += del;

	if (__is_large_section(sbi))
		get_sec_entry(sbi, segno)->valid_blocks += del;
}

void f2fs_invalidate_blocks(struct f2fs_sb_info *sbi, block_t addr)
{
	unsigned int segno = GET_SEGNO(sbi, addr);
	struct sit_info *sit_i = SIT_I(sbi);

	f2fs_bug_on(sbi, addr == NULL_ADDR);
	if (addr == NEW_ADDR)
		return;

	invalidate_mapping_pages(META_MAPPING(sbi), addr, addr);

	/* add it into sit main buffer */
	down_write(&sit_i->sentry_lock);

	update_sit_entry(sbi, addr, -1);

	/* add it into dirty seglist */
	locate_dirty_segment(sbi, segno);

	up_write(&sit_i->sentry_lock);
}

bool f2fs_is_checkpointed_data(struct f2fs_sb_info *sbi, block_t blkaddr)
{
	struct sit_info *sit_i = SIT_I(sbi);
	unsigned int segno, offset;
	struct seg_entry *se;
	bool is_cp = false;

	if (!is_valid_data_blkaddr(sbi, blkaddr))
		return true;

	down_read(&sit_i->sentry_lock);

	segno = GET_SEGNO(sbi, blkaddr);
	se = get_seg_entry(sbi, segno);
	offset = GET_BLKOFF_FROM_SEG0(sbi, blkaddr);

	if (f2fs_test_bit(offset, se->ckpt_valid_map))
		is_cp = true;

	up_read(&sit_i->sentry_lock);

	return is_cp;
}

/*
 * This function should be resided under the curseg_mutex lock
 */
static void __add_sum_entry(struct f2fs_sb_info *sbi, int type,
					struct f2fs_summary *sum)
{
	struct curseg_info *curseg = CURSEG_I(sbi, type);
	void *addr = curseg->sum_blk;
	addr += curseg->next_blkoff * sizeof(struct f2fs_summary);
	memcpy(addr, sum, sizeof(struct f2fs_summary));
}

/*
 * Calculate the number of current summary pages for writing
 */
int f2fs_npages_for_summary_flush(struct f2fs_sb_info *sbi, bool for_ra)
{
	int valid_sum_count = 0;
	int i, sum_in_page;

	for (i = CURSEG_HOT_DATA; i <= CURSEG_COLD_DATA; i++) {
		if (sbi->ckpt->alloc_type[i] == SSR)
			valid_sum_count += sbi->blocks_per_seg;
		else {
			if (for_ra)
				valid_sum_count += le16_to_cpu(
					F2FS_CKPT(sbi)->cur_data_blkoff[i]);
			else
				valid_sum_count += curseg_blkoff(sbi, i);
		}
	}

	sum_in_page = (PAGE_SIZE - 2 * SUM_JOURNAL_SIZE -
			SUM_FOOTER_SIZE) / SUMMARY_SIZE;
	if (valid_sum_count <= sum_in_page)
		return 1;
	else if ((valid_sum_count - sum_in_page) <=
		(PAGE_SIZE - SUM_FOOTER_SIZE) / SUMMARY_SIZE)
		return 2;
	return 3;
}

/*
 * Caller should put this summary page
 */
struct page *f2fs_get_sum_page(struct f2fs_sb_info *sbi, unsigned int segno)
{
	return f2fs_get_meta_page_nofail(sbi, GET_SUM_BLOCK(sbi, segno));
}

void f2fs_update_meta_page(struct f2fs_sb_info *sbi,
					void *src, block_t blk_addr)
{
	struct page *page = f2fs_grab_meta_page(sbi, blk_addr);

	memcpy(page_address(page), src, PAGE_SIZE);
	set_page_dirty(page);
	f2fs_put_page(page, 1);
}

static void write_sum_page(struct f2fs_sb_info *sbi,
			struct f2fs_summary_block *sum_blk, block_t blk_addr)
{
	f2fs_update_meta_page(sbi, (void *)sum_blk, blk_addr);
}

static void write_current_sum_page(struct f2fs_sb_info *sbi,
						int type, block_t blk_addr)
{
	struct curseg_info *curseg = CURSEG_I(sbi, type);
	struct page *page = f2fs_grab_meta_page(sbi, blk_addr);
	struct f2fs_summary_block *src = curseg->sum_blk;
	struct f2fs_summary_block *dst;

	dst = (struct f2fs_summary_block *)page_address(page);
	memset(dst, 0, PAGE_SIZE);

	mutex_lock(&curseg->curseg_mutex);

	down_read(&curseg->journal_rwsem);
	memcpy(&dst->journal, curseg->journal, SUM_JOURNAL_SIZE);
	up_read(&curseg->journal_rwsem);

	memcpy(dst->entries, src->entries, SUM_ENTRY_SIZE);
	memcpy(&dst->footer, &src->footer, SUM_FOOTER_SIZE);

	mutex_unlock(&curseg->curseg_mutex);

	set_page_dirty(page);
	f2fs_put_page(page, 1);
}

static int is_next_segment_free(struct f2fs_sb_info *sbi, int type)
{
	struct curseg_info *curseg = CURSEG_I(sbi, type);
	unsigned int segno = curseg->segno + 1;
	struct free_segmap_info *free_i = FREE_I(sbi);

	if (segno < MAIN_SEGS(sbi) && segno % sbi->segs_per_sec)
		return !test_bit(segno, free_i->free_segmap);
	return 0;
}

/*
 * Find a new segment from the free segments bitmap to right order
 * This function should be returned with success, otherwise BUG
 */
static void get_new_segment(struct f2fs_sb_info *sbi,
			unsigned int *newseg, bool new_sec, int dir)
{
	struct free_segmap_info *free_i = FREE_I(sbi);
	unsigned int segno, secno, zoneno;
	unsigned int total_zones = MAIN_SECS(sbi) / sbi->secs_per_zone;
	unsigned int hint = GET_SEC_FROM_SEG(sbi, *newseg);
	unsigned int old_zoneno = GET_ZONE_FROM_SEG(sbi, *newseg);
	unsigned int left_start = hint;
	bool init = true;
	int go_left = 0;
	int i;

	spin_lock(&free_i->segmap_lock);

	if (!new_sec && ((*newseg + 1) % sbi->segs_per_sec)) {
		segno = find_next_zero_bit(free_i->free_segmap,
			GET_SEG_FROM_SEC(sbi, hint + 1), *newseg + 1);
		if (segno < GET_SEG_FROM_SEC(sbi, hint + 1))
			goto got_it;
	}
find_other_zone:
	secno = find_next_zero_bit(free_i->free_secmap, MAIN_SECS(sbi), hint);
	if (secno >= MAIN_SECS(sbi)) {
		if (dir == ALLOC_RIGHT) {
			secno = find_next_zero_bit(free_i->free_secmap,
							MAIN_SECS(sbi), 0);
			f2fs_bug_on(sbi, secno >= MAIN_SECS(sbi));
		} else {
			go_left = 1;
			left_start = hint - 1;
		}
	}
	if (go_left == 0)
		goto skip_left;

	while (test_bit(left_start, free_i->free_secmap)) {
		if (left_start > 0) {
			left_start--;
			continue;
		}
		left_start = find_next_zero_bit(free_i->free_secmap,
							MAIN_SECS(sbi), 0);
		f2fs_bug_on(sbi, left_start >= MAIN_SECS(sbi));
		break;
	}
	secno = left_start;
skip_left:
	segno = GET_SEG_FROM_SEC(sbi, secno);
	zoneno = GET_ZONE_FROM_SEC(sbi, secno);

	/* give up on finding another zone */
	if (!init)
		goto got_it;
	if (sbi->secs_per_zone == 1)
		goto got_it;
	if (zoneno == old_zoneno)
		goto got_it;
	if (dir == ALLOC_LEFT) {
		if (!go_left && zoneno + 1 >= total_zones)
			goto got_it;
		if (go_left && zoneno == 0)
			goto got_it;
	}
	for (i = 0; i < NR_CURSEG_TYPE; i++)
		if (CURSEG_I(sbi, i)->zone == zoneno)
			break;

	if (i < NR_CURSEG_TYPE) {
		/* zone is in user, try another */
		if (go_left)
			hint = zoneno * sbi->secs_per_zone - 1;
		else if (zoneno + 1 >= total_zones)
			hint = 0;
		else
			hint = (zoneno + 1) * sbi->secs_per_zone;
		init = false;
		goto find_other_zone;
	}
got_it:
	/* set it as dirty segment in free segmap */
	f2fs_bug_on(sbi, test_bit(segno, free_i->free_segmap));
	__set_inuse(sbi, segno);
	*newseg = segno;
	spin_unlock(&free_i->segmap_lock);
}

static void reset_curseg(struct f2fs_sb_info *sbi, int type, int modified)
{
	struct curseg_info *curseg = CURSEG_I(sbi, type);
	struct summary_footer *sum_footer;

	curseg->segno = curseg->next_segno;
	curseg->zone = GET_ZONE_FROM_SEG(sbi, curseg->segno);
	curseg->next_blkoff = 0;
	curseg->next_segno = NULL_SEGNO;

	sum_footer = &(curseg->sum_blk->footer);
	memset(sum_footer, 0, sizeof(struct summary_footer));
	if (IS_DATASEG(type))
		SET_SUM_TYPE(sum_footer, SUM_TYPE_DATA);
	if (IS_NODESEG(type))
		SET_SUM_TYPE(sum_footer, SUM_TYPE_NODE);
	__set_sit_entry_type(sbi, type, curseg->segno, modified);
}

static unsigned int __get_next_segno(struct f2fs_sb_info *sbi, int type)
{
	/* if segs_per_sec is large than 1, we need to keep original policy. */
	if (__is_large_section(sbi))
		return CURSEG_I(sbi, type)->segno;

	if (unlikely(is_sbi_flag_set(sbi, SBI_CP_DISABLED)))
		return 0;

	if (test_opt(sbi, NOHEAP) &&
		(type == CURSEG_HOT_DATA || IS_NODESEG(type)))
		return 0;

	if (SIT_I(sbi)->last_victim[ALLOC_NEXT])
		return SIT_I(sbi)->last_victim[ALLOC_NEXT];

	/* find segments from 0 to reuse freed segments */
	if (F2FS_OPTION(sbi).alloc_mode == ALLOC_MODE_REUSE)
		return 0;

	return CURSEG_I(sbi, type)->segno;
}

/*
 * Allocate a current working segment.
 * This function always allocates a free segment in LFS manner.
 */
static void new_curseg(struct f2fs_sb_info *sbi, int type, bool new_sec)
{
	struct curseg_info *curseg = CURSEG_I(sbi, type);
	unsigned int segno = curseg->segno;
	int dir = ALLOC_LEFT;

	write_sum_page(sbi, curseg->sum_blk,
				GET_SUM_BLOCK(sbi, segno));
	if (type == CURSEG_WARM_DATA || type == CURSEG_COLD_DATA)
		dir = ALLOC_RIGHT;

	if (test_opt(sbi, NOHEAP))
		dir = ALLOC_RIGHT;

	segno = __get_next_segno(sbi, type);
	get_new_segment(sbi, &segno, new_sec, dir);
	curseg->next_segno = segno;
	reset_curseg(sbi, type, 1);
	curseg->alloc_type = LFS;
}

static void __next_free_blkoff(struct f2fs_sb_info *sbi,
			struct curseg_info *seg, block_t start)
{
	struct seg_entry *se = get_seg_entry(sbi, seg->segno);
	int entries = SIT_VBLOCK_MAP_SIZE / sizeof(unsigned long);
	unsigned long *target_map = SIT_I(sbi)->tmp_map;
	unsigned long *ckpt_map = (unsigned long *)se->ckpt_valid_map;
	unsigned long *cur_map = (unsigned long *)se->cur_valid_map;
	int i, pos;

	for (i = 0; i < entries; i++)
		target_map[i] = ckpt_map[i] | cur_map[i];

	pos = __find_rev_next_zero_bit(target_map, sbi->blocks_per_seg, start);

	seg->next_blkoff = pos;
}

/*
 * If a segment is written by LFS manner, next block offset is just obtained
 * by increasing the current block offset. However, if a segment is written by
 * SSR manner, next block offset obtained by calling __next_free_blkoff
 */
static void __refresh_next_blkoff(struct f2fs_sb_info *sbi,
				struct curseg_info *seg)
{
	if (seg->alloc_type == SSR)
		__next_free_blkoff(sbi, seg, seg->next_blkoff + 1);
	else
		seg->next_blkoff++;
}

/*
 * This function always allocates a used segment(from dirty seglist) by SSR
 * manner, so it should recover the existing segment information of valid blocks
 */
static void change_curseg(struct f2fs_sb_info *sbi, int type)
{
	struct dirty_seglist_info *dirty_i = DIRTY_I(sbi);
	struct curseg_info *curseg = CURSEG_I(sbi, type);
	unsigned int new_segno = curseg->next_segno;
	struct f2fs_summary_block *sum_node;
	struct page *sum_page;

	write_sum_page(sbi, curseg->sum_blk,
				GET_SUM_BLOCK(sbi, curseg->segno));
	__set_test_and_inuse(sbi, new_segno);

	mutex_lock(&dirty_i->seglist_lock);
	__remove_dirty_segment(sbi, new_segno, PRE);
	__remove_dirty_segment(sbi, new_segno, DIRTY);
	mutex_unlock(&dirty_i->seglist_lock);

	reset_curseg(sbi, type, 1);
	curseg->alloc_type = SSR;
	__next_free_blkoff(sbi, curseg, 0);

	sum_page = f2fs_get_sum_page(sbi, new_segno);
	f2fs_bug_on(sbi, IS_ERR(sum_page));
	sum_node = (struct f2fs_summary_block *)page_address(sum_page);
	memcpy(curseg->sum_blk, sum_node, SUM_ENTRY_SIZE);
	f2fs_put_page(sum_page, 1);
}

static int get_ssr_segment(struct f2fs_sb_info *sbi, int type)
{
	struct curseg_info *curseg = CURSEG_I(sbi, type);
	const struct victim_selection *v_ops = DIRTY_I(sbi)->v_ops;
	unsigned segno = NULL_SEGNO;
	int i, cnt;
	bool reversed = false;

	/* f2fs_need_SSR() already forces to do this */
	if (v_ops->get_victim(sbi, &segno, BG_GC, type, SSR)) {
		curseg->next_segno = segno;
		return 1;
	}

	/* For node segments, let's do SSR more intensively */
	if (IS_NODESEG(type)) {
		if (type >= CURSEG_WARM_NODE) {
			reversed = true;
			i = CURSEG_COLD_NODE;
		} else {
			i = CURSEG_HOT_NODE;
		}
		cnt = NR_CURSEG_NODE_TYPE;
	} else {
		if (type >= CURSEG_WARM_DATA) {
			reversed = true;
			i = CURSEG_COLD_DATA;
		} else {
			i = CURSEG_HOT_DATA;
		}
		cnt = NR_CURSEG_DATA_TYPE;
	}

	for (; cnt-- > 0; reversed ? i-- : i++) {
		if (i == type)
			continue;
		if (v_ops->get_victim(sbi, &segno, BG_GC, i, SSR)) {
			curseg->next_segno = segno;
			return 1;
		}
	}

	/* find valid_blocks=0 in dirty list */
	if (unlikely(is_sbi_flag_set(sbi, SBI_CP_DISABLED))) {
		segno = get_free_segment(sbi);
		if (segno != NULL_SEGNO) {
			curseg->next_segno = segno;
			return 1;
		}
	}
	return 0;
}

/*
 * flush out current segment and replace it with new segment
 * This function should be returned with success, otherwise BUG
 */
static void allocate_segment_by_default(struct f2fs_sb_info *sbi,
						int type, bool force)
{
	struct curseg_info *curseg = CURSEG_I(sbi, type);

	if (force)
		new_curseg(sbi, type, true);
	else if (!is_set_ckpt_flags(sbi, CP_CRC_RECOVERY_FLAG) &&
					type == CURSEG_WARM_NODE)
		new_curseg(sbi, type, false);
	else if (curseg->alloc_type == LFS && is_next_segment_free(sbi, type) &&
			likely(!is_sbi_flag_set(sbi, SBI_CP_DISABLED)))
		new_curseg(sbi, type, false);
	else if (f2fs_need_SSR(sbi) && get_ssr_segment(sbi, type))
		change_curseg(sbi, type);
	else
		new_curseg(sbi, type, false);

	stat_inc_seg_type(sbi, curseg);
}

void f2fs_allocate_new_segments(struct f2fs_sb_info *sbi)
{
	struct curseg_info *curseg;
	unsigned int old_segno;
	int i;

	down_write(&SIT_I(sbi)->sentry_lock);

	for (i = CURSEG_HOT_DATA; i <= CURSEG_COLD_DATA; i++) {
		curseg = CURSEG_I(sbi, i);
		old_segno = curseg->segno;
		SIT_I(sbi)->s_ops->allocate_segment(sbi, i, true);
		locate_dirty_segment(sbi, old_segno);
	}

	up_write(&SIT_I(sbi)->sentry_lock);
}

static const struct segment_allocation default_salloc_ops = {
	.allocate_segment = allocate_segment_by_default,
};

bool f2fs_exist_trim_candidates(struct f2fs_sb_info *sbi,
						struct cp_control *cpc)
{
	__u64 trim_start = cpc->trim_start;
	bool has_candidate = false;

	down_write(&SIT_I(sbi)->sentry_lock);
	for (; cpc->trim_start <= cpc->trim_end; cpc->trim_start++) {
		if (add_discard_addrs(sbi, cpc, true)) {
			has_candidate = true;
			break;
		}
	}
	up_write(&SIT_I(sbi)->sentry_lock);

	cpc->trim_start = trim_start;
	return has_candidate;
}

static unsigned int __issue_discard_cmd_range(struct f2fs_sb_info *sbi,
					struct discard_policy *dpolicy,
					unsigned int start, unsigned int end)
{
	struct discard_cmd_control *dcc = SM_I(sbi)->dcc_info;
	struct discard_cmd *prev_dc = NULL, *next_dc = NULL;
	struct rb_node **insert_p = NULL, *insert_parent = NULL;
	struct discard_cmd *dc;
	struct blk_plug plug;
	int issued;
	unsigned int trimmed = 0;

next:
	issued = 0;

	mutex_lock(&dcc->cmd_lock);
	if (unlikely(dcc->rbtree_check))
		f2fs_bug_on(sbi, !f2fs_check_rb_tree_consistence(sbi,
								&dcc->root));

	dc = (struct discard_cmd *)f2fs_lookup_rb_tree_ret(&dcc->root,
					NULL, start,
					(struct rb_entry **)&prev_dc,
					(struct rb_entry **)&next_dc,
					&insert_p, &insert_parent, true, NULL);
	if (!dc)
		dc = next_dc;

	blk_start_plug(&plug);

	while (dc && dc->lstart <= end) {
		struct rb_node *node;
		int err = 0;

		if (dc->len < dpolicy->granularity)
			goto skip;

		if (dc->state != D_PREP) {
			list_move_tail(&dc->list, &dcc->fstrim_list);
			goto skip;
		}

		err = __submit_discard_cmd(sbi, dpolicy, dc, &issued);

		if (issued >= dpolicy->max_requests) {
			start = dc->lstart + dc->len;

			if (err)
				__remove_discard_cmd(sbi, dc);

			blk_finish_plug(&plug);
			mutex_unlock(&dcc->cmd_lock);
			trimmed += __wait_all_discard_cmd(sbi, NULL);
			congestion_wait(BLK_RW_ASYNC, HZ/50);
			goto next;
		}
skip:
		node = rb_next(&dc->rb_node);
		if (err)
			__remove_discard_cmd(sbi, dc);
		dc = rb_entry_safe(node, struct discard_cmd, rb_node);

		if (fatal_signal_pending(current))
			break;
	}

	blk_finish_plug(&plug);
	mutex_unlock(&dcc->cmd_lock);

	return trimmed;
}

int f2fs_trim_fs(struct f2fs_sb_info *sbi, struct fstrim_range *range)
{
	__u64 start = F2FS_BYTES_TO_BLK(range->start);
	__u64 end = start + F2FS_BYTES_TO_BLK(range->len) - 1;
	unsigned int start_segno, end_segno;
	block_t start_block, end_block;
	struct cp_control cpc;
	struct discard_policy dpolicy;
	unsigned long long trimmed = 0;
	int err = 0;
	bool need_align = test_opt(sbi, LFS) && __is_large_section(sbi);

	if (start >= MAX_BLKADDR(sbi) || range->len < sbi->blocksize)
		return -EINVAL;

	if (end < MAIN_BLKADDR(sbi))
		goto out;

	if (is_sbi_flag_set(sbi, SBI_NEED_FSCK)) {
		f2fs_msg(sbi->sb, KERN_WARNING,
			"Found FS corruption, run fsck to fix.");
		return -EIO;
	}

	/* start/end segment number in main_area */
	start_segno = (start <= MAIN_BLKADDR(sbi)) ? 0 : GET_SEGNO(sbi, start);
	end_segno = (end >= MAX_BLKADDR(sbi)) ? MAIN_SEGS(sbi) - 1 :
						GET_SEGNO(sbi, end);
	if (need_align) {
		start_segno = rounddown(start_segno, sbi->segs_per_sec);
		end_segno = roundup(end_segno + 1, sbi->segs_per_sec) - 1;
	}

	cpc.reason = CP_DISCARD;
	cpc.trim_minlen = max_t(__u64, 1, F2FS_BYTES_TO_BLK(range->minlen));
	cpc.trim_start = start_segno;
	cpc.trim_end = end_segno;

	if (sbi->discard_blks == 0)
		goto out;

	mutex_lock(&sbi->gc_mutex);
	err = f2fs_write_checkpoint(sbi, &cpc);
	mutex_unlock(&sbi->gc_mutex);
	if (err)
		goto out;

	/*
	 * We filed discard candidates, but actually we don't need to wait for
	 * all of them, since they'll be issued in idle time along with runtime
	 * discard option. User configuration looks like using runtime discard
	 * or periodic fstrim instead of it.
	 */
	if (f2fs_realtime_discard_enable(sbi))
		goto out;

	start_block = START_BLOCK(sbi, start_segno);
	end_block = START_BLOCK(sbi, end_segno + 1);

	__init_discard_policy(sbi, &dpolicy, DPOLICY_FSTRIM, cpc.trim_minlen);
	trimmed = __issue_discard_cmd_range(sbi, &dpolicy,
					start_block, end_block);

	trimmed += __wait_discard_cmd_range(sbi, &dpolicy,
					start_block, end_block);
out:
	if (!err)
		range->len = F2FS_BLK_TO_BYTES(trimmed);
	return err;
}

static bool __has_curseg_space(struct f2fs_sb_info *sbi, int type)
{
	struct curseg_info *curseg = CURSEG_I(sbi, type);
	if (curseg->next_blkoff < sbi->blocks_per_seg)
		return true;
	return false;
}

int f2fs_rw_hint_to_seg_type(enum rw_hint hint)
{
	switch (hint) {
	case WRITE_LIFE_SHORT:
		return CURSEG_HOT_DATA;
	case WRITE_LIFE_EXTREME:
		return CURSEG_COLD_DATA;
	default:
		return CURSEG_WARM_DATA;
	}
}

/* This returns write hints for each segment type. This hints will be
 * passed down to block layer. There are mapping tables which depend on
 * the mount option 'whint_mode'.
 *
 * 1) whint_mode=off. F2FS only passes down WRITE_LIFE_NOT_SET.
 *
 * 2) whint_mode=user-based. F2FS tries to pass down hints given by users.
 *
 * User                  F2FS                     Block
 * ----                  ----                     -----
 *                       META                     WRITE_LIFE_NOT_SET
 *                       HOT_NODE                 "
 *                       WARM_NODE                "
 *                       COLD_NODE                "
 * ioctl(COLD)           COLD_DATA                WRITE_LIFE_EXTREME
 * extension list        "                        "
 *
 * -- buffered io
 * WRITE_LIFE_EXTREME    COLD_DATA                WRITE_LIFE_EXTREME
 * WRITE_LIFE_SHORT      HOT_DATA                 WRITE_LIFE_SHORT
 * WRITE_LIFE_NOT_SET    WARM_DATA                WRITE_LIFE_NOT_SET
 * WRITE_LIFE_NONE       "                        "
 * WRITE_LIFE_MEDIUM     "                        "
 * WRITE_LIFE_LONG       "                        "
 *
 * -- direct io
 * WRITE_LIFE_EXTREME    COLD_DATA                WRITE_LIFE_EXTREME
 * WRITE_LIFE_SHORT      HOT_DATA                 WRITE_LIFE_SHORT
 * WRITE_LIFE_NOT_SET    WARM_DATA                WRITE_LIFE_NOT_SET
 * WRITE_LIFE_NONE       "                        WRITE_LIFE_NONE
 * WRITE_LIFE_MEDIUM     "                        WRITE_LIFE_MEDIUM
 * WRITE_LIFE_LONG       "                        WRITE_LIFE_LONG
 *
 * 3) whint_mode=fs-based. F2FS passes down hints with its policy.
 *
 * User                  F2FS                     Block
 * ----                  ----                     -----
 *                       META                     WRITE_LIFE_MEDIUM;
 *                       HOT_NODE                 WRITE_LIFE_NOT_SET
 *                       WARM_NODE                "
 *                       COLD_NODE                WRITE_LIFE_NONE
 * ioctl(COLD)           COLD_DATA                WRITE_LIFE_EXTREME
 * extension list        "                        "
 *
 * -- buffered io
 * WRITE_LIFE_EXTREME    COLD_DATA                WRITE_LIFE_EXTREME
 * WRITE_LIFE_SHORT      HOT_DATA                 WRITE_LIFE_SHORT
 * WRITE_LIFE_NOT_SET    WARM_DATA                WRITE_LIFE_LONG
 * WRITE_LIFE_NONE       "                        "
 * WRITE_LIFE_MEDIUM     "                        "
 * WRITE_LIFE_LONG       "                        "
 *
 * -- direct io
 * WRITE_LIFE_EXTREME    COLD_DATA                WRITE_LIFE_EXTREME
 * WRITE_LIFE_SHORT      HOT_DATA                 WRITE_LIFE_SHORT
 * WRITE_LIFE_NOT_SET    WARM_DATA                WRITE_LIFE_NOT_SET
 * WRITE_LIFE_NONE       "                        WRITE_LIFE_NONE
 * WRITE_LIFE_MEDIUM     "                        WRITE_LIFE_MEDIUM
 * WRITE_LIFE_LONG       "                        WRITE_LIFE_LONG
 */

enum rw_hint f2fs_io_type_to_rw_hint(struct f2fs_sb_info *sbi,
				enum page_type type, enum temp_type temp)
{
	if (F2FS_OPTION(sbi).whint_mode == WHINT_MODE_USER) {
		if (type == DATA) {
			if (temp == WARM)
				return WRITE_LIFE_NOT_SET;
			else if (temp == HOT)
				return WRITE_LIFE_SHORT;
			else if (temp == COLD)
				return WRITE_LIFE_EXTREME;
		} else {
			return WRITE_LIFE_NOT_SET;
		}
	} else if (F2FS_OPTION(sbi).whint_mode == WHINT_MODE_FS) {
		if (type == DATA) {
			if (temp == WARM)
				return WRITE_LIFE_LONG;
			else if (temp == HOT)
				return WRITE_LIFE_SHORT;
			else if (temp == COLD)
				return WRITE_LIFE_EXTREME;
		} else if (type == NODE) {
			if (temp == WARM || temp == HOT)
				return WRITE_LIFE_NOT_SET;
			else if (temp == COLD)
				return WRITE_LIFE_NONE;
		} else if (type == META) {
			return WRITE_LIFE_MEDIUM;
		}
	}
	return WRITE_LIFE_NOT_SET;
}

static int __get_segment_type_2(struct f2fs_io_info *fio)
{
	if (fio->type == DATA)
		return CURSEG_HOT_DATA;
	else
		return CURSEG_HOT_NODE;
}

static int __get_segment_type_4(struct f2fs_io_info *fio)
{
	if (fio->type == DATA) {
		struct inode *inode = fio->page->mapping->host;

		if (S_ISDIR(inode->i_mode))
			return CURSEG_HOT_DATA;
		else
			return CURSEG_COLD_DATA;
	} else {
		if (IS_DNODE(fio->page) && is_cold_node(fio->page))
			return CURSEG_WARM_NODE;
		else
			return CURSEG_COLD_NODE;
	}
}

static int __get_segment_type_6(struct f2fs_io_info *fio)
{
	if (fio->type == DATA) {
		struct inode *inode = fio->page->mapping->host;

		if (is_cold_data(fio->page) || file_is_cold(inode))
			return CURSEG_COLD_DATA;
		if (file_is_hot(inode) ||
				is_inode_flag_set(inode, FI_HOT_DATA) ||
				f2fs_is_atomic_file(inode) ||
				f2fs_is_volatile_file(inode))
			return CURSEG_HOT_DATA;
		return f2fs_rw_hint_to_seg_type(inode->i_write_hint);
	} else {
		if (IS_DNODE(fio->page))
			return is_cold_node(fio->page) ? CURSEG_WARM_NODE :
						CURSEG_HOT_NODE;
		return CURSEG_COLD_NODE;
	}
}

static int __get_segment_type(struct f2fs_io_info *fio)
{
	int type = 0;

	switch (F2FS_OPTION(fio->sbi).active_logs) {
	case 2:
		type = __get_segment_type_2(fio);
		break;
	case 4:
		type = __get_segment_type_4(fio);
		break;
	case 6:
		type = __get_segment_type_6(fio);
		break;
	default:
		f2fs_bug_on(fio->sbi, true);
	}

	if (IS_HOT(type))
		fio->temp = HOT;
	else if (IS_WARM(type))
		fio->temp = WARM;
	else
		fio->temp = COLD;
	return type;
}

void f2fs_allocate_data_block(struct f2fs_sb_info *sbi, struct page *page,
		block_t old_blkaddr, block_t *new_blkaddr,
		struct f2fs_summary *sum, int type,
		struct f2fs_io_info *fio, bool add_list)
{
	struct sit_info *sit_i = SIT_I(sbi);
	struct curseg_info *curseg = CURSEG_I(sbi, type);

	down_read(&SM_I(sbi)->curseg_lock);

	mutex_lock(&curseg->curseg_mutex);
	down_write(&sit_i->sentry_lock);

	*new_blkaddr = NEXT_FREE_BLKADDR(sbi, curseg);

	f2fs_wait_discard_bio(sbi, *new_blkaddr);

	/*
	 * __add_sum_entry should be resided under the curseg_mutex
	 * because, this function updates a summary entry in the
	 * current summary block.
	 */
	__add_sum_entry(sbi, type, sum);

	__refresh_next_blkoff(sbi, curseg);

	stat_inc_block_count(sbi, curseg);

	/*
	 * SIT information should be updated before segment allocation,
	 * since SSR needs latest valid block information.
	 */
	update_sit_entry(sbi, *new_blkaddr, 1);
	if (GET_SEGNO(sbi, old_blkaddr) != NULL_SEGNO)
		update_sit_entry(sbi, old_blkaddr, -1);

	if (!__has_curseg_space(sbi, type))
		sit_i->s_ops->allocate_segment(sbi, type, false);

	/*
	 * segment dirty status should be updated after segment allocation,
	 * so we just need to update status only one time after previous
	 * segment being closed.
	 */
	locate_dirty_segment(sbi, GET_SEGNO(sbi, old_blkaddr));
	locate_dirty_segment(sbi, GET_SEGNO(sbi, *new_blkaddr));

	up_write(&sit_i->sentry_lock);

	if (page && IS_NODESEG(type)) {
		fill_node_footer_blkaddr(page, NEXT_FREE_BLKADDR(sbi, curseg));

		f2fs_inode_chksum_set(sbi, page);
	}

	if (add_list) {
		struct f2fs_bio_info *io;

		INIT_LIST_HEAD(&fio->list);
		fio->in_list = true;
		fio->retry = false;
		io = sbi->write_io[fio->type] + fio->temp;
		spin_lock(&io->io_lock);
		list_add_tail(&fio->list, &io->io_list);
		spin_unlock(&io->io_lock);
	}

	mutex_unlock(&curseg->curseg_mutex);

	up_read(&SM_I(sbi)->curseg_lock);
}

static void update_device_state(struct f2fs_io_info *fio)
{
	struct f2fs_sb_info *sbi = fio->sbi;
	unsigned int devidx;

	if (!sbi->s_ndevs)
		return;

	devidx = f2fs_target_device_index(sbi, fio->new_blkaddr);

	/* update device state for fsync */
	f2fs_set_dirty_device(sbi, fio->ino, devidx, FLUSH_INO);

	/* update device state for checkpoint */
	if (!f2fs_test_bit(devidx, (char *)&sbi->dirty_device)) {
		spin_lock(&sbi->dev_lock);
		f2fs_set_bit(devidx, (char *)&sbi->dirty_device);
		spin_unlock(&sbi->dev_lock);
	}
}

static void do_write_page(struct f2fs_summary *sum, struct f2fs_io_info *fio)
{
	int type = __get_segment_type(fio);
	bool keep_order = (test_opt(fio->sbi, LFS) && type == CURSEG_COLD_DATA);

	if (keep_order)
		down_read(&fio->sbi->io_order_lock);
reallocate:
	f2fs_allocate_data_block(fio->sbi, fio->page, fio->old_blkaddr,
			&fio->new_blkaddr, sum, type, fio, true);
	if (GET_SEGNO(fio->sbi, fio->old_blkaddr) != NULL_SEGNO)
		invalidate_mapping_pages(META_MAPPING(fio->sbi),
					fio->old_blkaddr, fio->old_blkaddr);

	/* writeout dirty page into bdev */
	f2fs_submit_page_write(fio);
	if (fio->retry) {
		fio->old_blkaddr = fio->new_blkaddr;
		goto reallocate;
	}

	update_device_state(fio);

	if (keep_order)
		up_read(&fio->sbi->io_order_lock);
}

void f2fs_do_write_meta_page(struct f2fs_sb_info *sbi, struct page *page,
					enum iostat_type io_type)
{
	struct f2fs_io_info fio = {
		.sbi = sbi,
		.type = META,
		.temp = HOT,
		.op = REQ_OP_WRITE,
		.op_flags = REQ_SYNC | REQ_META | REQ_PRIO,
		.old_blkaddr = page->index,
		.new_blkaddr = page->index,
		.page = page,
		.encrypted_page = NULL,
		.in_list = false,
	};

	if (unlikely(page->index >= MAIN_BLKADDR(sbi)))
		fio.op_flags &= ~REQ_META;

	set_page_writeback(page);
	ClearPageError(page);
	f2fs_submit_page_write(&fio);

	stat_inc_meta_count(sbi, page->index);
	f2fs_update_iostat(sbi, io_type, F2FS_BLKSIZE);
}

void f2fs_do_write_node_page(unsigned int nid, struct f2fs_io_info *fio)
{
	struct f2fs_summary sum;

	set_summary(&sum, nid, 0, 0);
	do_write_page(&sum, fio);

	f2fs_update_iostat(fio->sbi, fio->io_type, F2FS_BLKSIZE);
}

void f2fs_outplace_write_data(struct dnode_of_data *dn,
					struct f2fs_io_info *fio)
{
	struct f2fs_sb_info *sbi = fio->sbi;
	struct f2fs_summary sum;

	f2fs_bug_on(sbi, dn->data_blkaddr == NULL_ADDR);
	set_summary(&sum, dn->nid, dn->ofs_in_node, fio->version);
	do_write_page(&sum, fio);
	f2fs_update_data_blkaddr(dn, fio->new_blkaddr);

	f2fs_update_iostat(sbi, fio->io_type, F2FS_BLKSIZE);
}

int f2fs_inplace_write_data(struct f2fs_io_info *fio)
{
	int err;
	struct f2fs_sb_info *sbi = fio->sbi;

	fio->new_blkaddr = fio->old_blkaddr;
	/* i/o temperature is needed for passing down write hints */
	__get_segment_type(fio);

	f2fs_bug_on(sbi, !IS_DATASEG(get_seg_entry(sbi,
			GET_SEGNO(sbi, fio->new_blkaddr))->type));

	stat_inc_inplace_blocks(fio->sbi);

	err = f2fs_submit_page_bio(fio);
	if (!err) {
		update_device_state(fio);
		f2fs_update_iostat(fio->sbi, fio->io_type, F2FS_BLKSIZE);
	}

	return err;
}

static inline int __f2fs_get_curseg(struct f2fs_sb_info *sbi,
						unsigned int segno)
{
	int i;

	for (i = CURSEG_HOT_DATA; i < NO_CHECK_TYPE; i++) {
		if (CURSEG_I(sbi, i)->segno == segno)
			break;
	}
	return i;
}

void f2fs_do_replace_block(struct f2fs_sb_info *sbi, struct f2fs_summary *sum,
				block_t old_blkaddr, block_t new_blkaddr,
				bool recover_curseg, bool recover_newaddr)
{
	struct sit_info *sit_i = SIT_I(sbi);
	struct curseg_info *curseg;
	unsigned int segno, old_cursegno;
	struct seg_entry *se;
	int type;
	unsigned short old_blkoff;

	segno = GET_SEGNO(sbi, new_blkaddr);
	se = get_seg_entry(sbi, segno);
	type = se->type;

	down_write(&SM_I(sbi)->curseg_lock);

	if (!recover_curseg) {
		/* for recovery flow */
		if (se->valid_blocks == 0 && !IS_CURSEG(sbi, segno)) {
			if (old_blkaddr == NULL_ADDR)
				type = CURSEG_COLD_DATA;
			else
				type = CURSEG_WARM_DATA;
		}
	} else {
		if (IS_CURSEG(sbi, segno)) {
			/* se->type is volatile as SSR allocation */
			type = __f2fs_get_curseg(sbi, segno);
			f2fs_bug_on(sbi, type == NO_CHECK_TYPE);
		} else {
			type = CURSEG_WARM_DATA;
		}
	}

	f2fs_bug_on(sbi, !IS_DATASEG(type));
	curseg = CURSEG_I(sbi, type);

	mutex_lock(&curseg->curseg_mutex);
	down_write(&sit_i->sentry_lock);

	old_cursegno = curseg->segno;
	old_blkoff = curseg->next_blkoff;

	/* change the current segment */
	if (segno != curseg->segno) {
		curseg->next_segno = segno;
		change_curseg(sbi, type);
	}

	curseg->next_blkoff = GET_BLKOFF_FROM_SEG0(sbi, new_blkaddr);
	__add_sum_entry(sbi, type, sum);

	if (!recover_curseg || recover_newaddr)
		update_sit_entry(sbi, new_blkaddr, 1);
	if (GET_SEGNO(sbi, old_blkaddr) != NULL_SEGNO) {
		invalidate_mapping_pages(META_MAPPING(sbi),
					old_blkaddr, old_blkaddr);
		update_sit_entry(sbi, old_blkaddr, -1);
	}

	locate_dirty_segment(sbi, GET_SEGNO(sbi, old_blkaddr));
	locate_dirty_segment(sbi, GET_SEGNO(sbi, new_blkaddr));

	locate_dirty_segment(sbi, old_cursegno);

	if (recover_curseg) {
		if (old_cursegno != curseg->segno) {
			curseg->next_segno = old_cursegno;
			change_curseg(sbi, type);
		}
		curseg->next_blkoff = old_blkoff;
	}

	up_write(&sit_i->sentry_lock);
	mutex_unlock(&curseg->curseg_mutex);
	up_write(&SM_I(sbi)->curseg_lock);
}

void f2fs_replace_block(struct f2fs_sb_info *sbi, struct dnode_of_data *dn,
				block_t old_addr, block_t new_addr,
				unsigned char version, bool recover_curseg,
				bool recover_newaddr)
{
	struct f2fs_summary sum;

	set_summary(&sum, dn->nid, dn->ofs_in_node, version);

	f2fs_do_replace_block(sbi, &sum, old_addr, new_addr,
					recover_curseg, recover_newaddr);

	f2fs_update_data_blkaddr(dn, new_addr);
}

void f2fs_wait_on_page_writeback(struct page *page,
				enum page_type type, bool ordered, bool locked)
{
	if (PageWriteback(page)) {
		struct f2fs_sb_info *sbi = F2FS_P_SB(page);

		f2fs_submit_merged_write_cond(sbi, NULL, page, 0, type);
		if (ordered) {
			wait_on_page_writeback(page);
			f2fs_bug_on(sbi, locked && PageWriteback(page));
		} else {
			wait_for_stable_page(page);
		}
	}
}

void f2fs_wait_on_block_writeback(struct inode *inode, block_t blkaddr)
{
	struct f2fs_sb_info *sbi = F2FS_I_SB(inode);
	struct page *cpage;

	if (!f2fs_post_read_required(inode))
		return;

	if (!is_valid_data_blkaddr(sbi, blkaddr))
		return;

	cpage = find_lock_page(META_MAPPING(sbi), blkaddr);
	if (cpage) {
		f2fs_wait_on_page_writeback(cpage, DATA, true, true);
		f2fs_put_page(cpage, 1);
	}
}

void f2fs_wait_on_block_writeback_range(struct inode *inode, block_t blkaddr,
								block_t len)
{
	block_t i;

	for (i = 0; i < len; i++)
		f2fs_wait_on_block_writeback(inode, blkaddr + i);
}

static int read_compacted_summaries(struct f2fs_sb_info *sbi)
{
	struct f2fs_checkpoint *ckpt = F2FS_CKPT(sbi);
	struct curseg_info *seg_i;
	unsigned char *kaddr;
	struct page *page;
	block_t start;
	int i, j, offset;

	start = start_sum_block(sbi);

	page = f2fs_get_meta_page(sbi, start++);
	if (IS_ERR(page))
		return PTR_ERR(page);
	kaddr = (unsigned char *)page_address(page);

	/* Step 1: restore nat cache */
	seg_i = CURSEG_I(sbi, CURSEG_HOT_DATA);
	memcpy(seg_i->journal, kaddr, SUM_JOURNAL_SIZE);

	/* Step 2: restore sit cache */
	seg_i = CURSEG_I(sbi, CURSEG_COLD_DATA);
	memcpy(seg_i->journal, kaddr + SUM_JOURNAL_SIZE, SUM_JOURNAL_SIZE);
	offset = 2 * SUM_JOURNAL_SIZE;

	/* Step 3: restore summary entries */
	for (i = CURSEG_HOT_DATA; i <= CURSEG_COLD_DATA; i++) {
		unsigned short blk_off;
		unsigned int segno;

		seg_i = CURSEG_I(sbi, i);
		segno = le32_to_cpu(ckpt->cur_data_segno[i]);
		blk_off = le16_to_cpu(ckpt->cur_data_blkoff[i]);
		seg_i->next_segno = segno;
		reset_curseg(sbi, i, 0);
		seg_i->alloc_type = ckpt->alloc_type[i];
		seg_i->next_blkoff = blk_off;

		if (seg_i->alloc_type == SSR)
			blk_off = sbi->blocks_per_seg;

		for (j = 0; j < blk_off; j++) {
			struct f2fs_summary *s;
			s = (struct f2fs_summary *)(kaddr + offset);
			seg_i->sum_blk->entries[j] = *s;
			offset += SUMMARY_SIZE;
			if (offset + SUMMARY_SIZE <= PAGE_SIZE -
						SUM_FOOTER_SIZE)
				continue;

			f2fs_put_page(page, 1);
			page = NULL;

			page = f2fs_get_meta_page(sbi, start++);
			if (IS_ERR(page))
				return PTR_ERR(page);
			kaddr = (unsigned char *)page_address(page);
			offset = 0;
		}
	}
	f2fs_put_page(page, 1);
	return 0;
}

static int read_normal_summaries(struct f2fs_sb_info *sbi, int type)
{
	struct f2fs_checkpoint *ckpt = F2FS_CKPT(sbi);
	struct f2fs_summary_block *sum;
	struct curseg_info *curseg;
	struct page *new;
	unsigned short blk_off;
	unsigned int segno = 0;
	block_t blk_addr = 0;
	int err = 0;

	/* get segment number and block addr */
	if (IS_DATASEG(type)) {
		segno = le32_to_cpu(ckpt->cur_data_segno[type]);
		blk_off = le16_to_cpu(ckpt->cur_data_blkoff[type -
							CURSEG_HOT_DATA]);
		if (__exist_node_summaries(sbi))
			blk_addr = sum_blk_addr(sbi, NR_CURSEG_TYPE, type);
		else
			blk_addr = sum_blk_addr(sbi, NR_CURSEG_DATA_TYPE, type);
	} else {
		segno = le32_to_cpu(ckpt->cur_node_segno[type -
							CURSEG_HOT_NODE]);
		blk_off = le16_to_cpu(ckpt->cur_node_blkoff[type -
							CURSEG_HOT_NODE]);
		if (__exist_node_summaries(sbi))
			blk_addr = sum_blk_addr(sbi, NR_CURSEG_NODE_TYPE,
							type - CURSEG_HOT_NODE);
		else
			blk_addr = GET_SUM_BLOCK(sbi, segno);
	}

	new = f2fs_get_meta_page(sbi, blk_addr);
	if (IS_ERR(new))
		return PTR_ERR(new);
	sum = (struct f2fs_summary_block *)page_address(new);

	if (IS_NODESEG(type)) {
		if (__exist_node_summaries(sbi)) {
			struct f2fs_summary *ns = &sum->entries[0];
			int i;
			for (i = 0; i < sbi->blocks_per_seg; i++, ns++) {
				ns->version = 0;
				ns->ofs_in_node = 0;
			}
		} else {
			err = f2fs_restore_node_summary(sbi, segno, sum);
			if (err)
				goto out;
		}
	}

	/* set uncompleted segment to curseg */
	curseg = CURSEG_I(sbi, type);
	mutex_lock(&curseg->curseg_mutex);

	/* update journal info */
	down_write(&curseg->journal_rwsem);
	memcpy(curseg->journal, &sum->journal, SUM_JOURNAL_SIZE);
	up_write(&curseg->journal_rwsem);

	memcpy(curseg->sum_blk->entries, sum->entries, SUM_ENTRY_SIZE);
	memcpy(&curseg->sum_blk->footer, &sum->footer, SUM_FOOTER_SIZE);
	curseg->next_segno = segno;
	reset_curseg(sbi, type, 0);
	curseg->alloc_type = ckpt->alloc_type[type];
	curseg->next_blkoff = blk_off;
	mutex_unlock(&curseg->curseg_mutex);
out:
	f2fs_put_page(new, 1);
	return err;
}

static int restore_curseg_summaries(struct f2fs_sb_info *sbi)
{
	struct f2fs_journal *sit_j = CURSEG_I(sbi, CURSEG_COLD_DATA)->journal;
	struct f2fs_journal *nat_j = CURSEG_I(sbi, CURSEG_HOT_DATA)->journal;
	int type = CURSEG_HOT_DATA;
	int err;

	if (is_set_ckpt_flags(sbi, CP_COMPACT_SUM_FLAG)) {
		int npages = f2fs_npages_for_summary_flush(sbi, true);

		if (npages >= 2)
			f2fs_ra_meta_pages(sbi, start_sum_block(sbi), npages,
							META_CP, true);

		/* restore for compacted data summary */
		err = read_compacted_summaries(sbi);
		if (err)
			return err;
		type = CURSEG_HOT_NODE;
	}

	if (__exist_node_summaries(sbi))
		f2fs_ra_meta_pages(sbi, sum_blk_addr(sbi, NR_CURSEG_TYPE, type),
					NR_CURSEG_TYPE - type, META_CP, true);

	for (; type <= CURSEG_COLD_NODE; type++) {
		err = read_normal_summaries(sbi, type);
		if (err)
			return err;
	}

	/* sanity check for summary blocks */
	if (nats_in_cursum(nat_j) > NAT_JOURNAL_ENTRIES ||
			sits_in_cursum(sit_j) > SIT_JOURNAL_ENTRIES)
		return -EINVAL;

	return 0;
}

static void write_compacted_summaries(struct f2fs_sb_info *sbi, block_t blkaddr)
{
	struct page *page;
	unsigned char *kaddr;
	struct f2fs_summary *summary;
	struct curseg_info *seg_i;
	int written_size = 0;
	int i, j;

	page = f2fs_grab_meta_page(sbi, blkaddr++);
	kaddr = (unsigned char *)page_address(page);
	memset(kaddr, 0, PAGE_SIZE);

	/* Step 1: write nat cache */
	seg_i = CURSEG_I(sbi, CURSEG_HOT_DATA);
	memcpy(kaddr, seg_i->journal, SUM_JOURNAL_SIZE);
	written_size += SUM_JOURNAL_SIZE;

	/* Step 2: write sit cache */
	seg_i = CURSEG_I(sbi, CURSEG_COLD_DATA);
	memcpy(kaddr + written_size, seg_i->journal, SUM_JOURNAL_SIZE);
	written_size += SUM_JOURNAL_SIZE;

	/* Step 3: write summary entries */
	for (i = CURSEG_HOT_DATA; i <= CURSEG_COLD_DATA; i++) {
		unsigned short blkoff;
		seg_i = CURSEG_I(sbi, i);
		if (sbi->ckpt->alloc_type[i] == SSR)
			blkoff = sbi->blocks_per_seg;
		else
			blkoff = curseg_blkoff(sbi, i);

		for (j = 0; j < blkoff; j++) {
			if (!page) {
				page = f2fs_grab_meta_page(sbi, blkaddr++);
				kaddr = (unsigned char *)page_address(page);
				memset(kaddr, 0, PAGE_SIZE);
				written_size = 0;
			}
			summary = (struct f2fs_summary *)(kaddr + written_size);
			*summary = seg_i->sum_blk->entries[j];
			written_size += SUMMARY_SIZE;

			if (written_size + SUMMARY_SIZE <= PAGE_SIZE -
							SUM_FOOTER_SIZE)
				continue;

			set_page_dirty(page);
			f2fs_put_page(page, 1);
			page = NULL;
		}
	}
	if (page) {
		set_page_dirty(page);
		f2fs_put_page(page, 1);
	}
}

static void write_normal_summaries(struct f2fs_sb_info *sbi,
					block_t blkaddr, int type)
{
	int i, end;
	if (IS_DATASEG(type))
		end = type + NR_CURSEG_DATA_TYPE;
	else
		end = type + NR_CURSEG_NODE_TYPE;

	for (i = type; i < end; i++)
		write_current_sum_page(sbi, i, blkaddr + (i - type));
}

void f2fs_write_data_summaries(struct f2fs_sb_info *sbi, block_t start_blk)
{
	if (is_set_ckpt_flags(sbi, CP_COMPACT_SUM_FLAG))
		write_compacted_summaries(sbi, start_blk);
	else
		write_normal_summaries(sbi, start_blk, CURSEG_HOT_DATA);
}

void f2fs_write_node_summaries(struct f2fs_sb_info *sbi, block_t start_blk)
{
	write_normal_summaries(sbi, start_blk, CURSEG_HOT_NODE);
}

int f2fs_lookup_journal_in_cursum(struct f2fs_journal *journal, int type,
					unsigned int val, int alloc)
{
	int i;

	if (type == NAT_JOURNAL) {
		for (i = 0; i < nats_in_cursum(journal); i++) {
			if (le32_to_cpu(nid_in_journal(journal, i)) == val)
				return i;
		}
		if (alloc && __has_cursum_space(journal, 1, NAT_JOURNAL))
			return update_nats_in_cursum(journal, 1);
	} else if (type == SIT_JOURNAL) {
		for (i = 0; i < sits_in_cursum(journal); i++)
			if (le32_to_cpu(segno_in_journal(journal, i)) == val)
				return i;
		if (alloc && __has_cursum_space(journal, 1, SIT_JOURNAL))
			return update_sits_in_cursum(journal, 1);
	}
	return -1;
}

static struct page *get_current_sit_page(struct f2fs_sb_info *sbi,
					unsigned int segno)
{
	return f2fs_get_meta_page_nofail(sbi, current_sit_addr(sbi, segno));
}

static struct page *get_next_sit_page(struct f2fs_sb_info *sbi,
					unsigned int start)
{
	struct sit_info *sit_i = SIT_I(sbi);
	struct page *page;
	pgoff_t src_off, dst_off;

	src_off = current_sit_addr(sbi, start);
	dst_off = next_sit_addr(sbi, src_off);

	page = f2fs_grab_meta_page(sbi, dst_off);
	seg_info_to_sit_page(sbi, page, start);

	set_page_dirty(page);
	set_to_next_sit(sit_i, start);

	return page;
}

static struct sit_entry_set *grab_sit_entry_set(void)
{
	struct sit_entry_set *ses =
			f2fs_kmem_cache_alloc(sit_entry_set_slab, GFP_NOFS);

	ses->entry_cnt = 0;
	INIT_LIST_HEAD(&ses->set_list);
	return ses;
}

static void release_sit_entry_set(struct sit_entry_set *ses)
{
	list_del(&ses->set_list);
	kmem_cache_free(sit_entry_set_slab, ses);
}

static void adjust_sit_entry_set(struct sit_entry_set *ses,
						struct list_head *head)
{
	struct sit_entry_set *next = ses;

	if (list_is_last(&ses->set_list, head))
		return;

	list_for_each_entry_continue(next, head, set_list)
		if (ses->entry_cnt <= next->entry_cnt)
			break;

	list_move_tail(&ses->set_list, &next->set_list);
}

static void add_sit_entry(unsigned int segno, struct list_head *head)
{
	struct sit_entry_set *ses;
	unsigned int start_segno = START_SEGNO(segno);

	list_for_each_entry(ses, head, set_list) {
		if (ses->start_segno == start_segno) {
			ses->entry_cnt++;
			adjust_sit_entry_set(ses, head);
			return;
		}
	}

	ses = grab_sit_entry_set();

	ses->start_segno = start_segno;
	ses->entry_cnt++;
	list_add(&ses->set_list, head);
}

static void add_sits_in_set(struct f2fs_sb_info *sbi)
{
	struct f2fs_sm_info *sm_info = SM_I(sbi);
	struct list_head *set_list = &sm_info->sit_entry_set;
	unsigned long *bitmap = SIT_I(sbi)->dirty_sentries_bitmap;
	unsigned int segno;

	for_each_set_bit(segno, bitmap, MAIN_SEGS(sbi))
		add_sit_entry(segno, set_list);
}

static void remove_sits_in_journal(struct f2fs_sb_info *sbi)
{
	struct curseg_info *curseg = CURSEG_I(sbi, CURSEG_COLD_DATA);
	struct f2fs_journal *journal = curseg->journal;
	int i;

	down_write(&curseg->journal_rwsem);
	for (i = 0; i < sits_in_cursum(journal); i++) {
		unsigned int segno;
		bool dirtied;

		segno = le32_to_cpu(segno_in_journal(journal, i));
		dirtied = __mark_sit_entry_dirty(sbi, segno);

		if (!dirtied)
			add_sit_entry(segno, &SM_I(sbi)->sit_entry_set);
	}
	update_sits_in_cursum(journal, -i);
	up_write(&curseg->journal_rwsem);
}

/*
 * CP calls this function, which flushes SIT entries including sit_journal,
 * and moves prefree segs to free segs.
 */
void f2fs_flush_sit_entries(struct f2fs_sb_info *sbi, struct cp_control *cpc)
{
	struct sit_info *sit_i = SIT_I(sbi);
	unsigned long *bitmap = sit_i->dirty_sentries_bitmap;
	struct curseg_info *curseg = CURSEG_I(sbi, CURSEG_COLD_DATA);
	struct f2fs_journal *journal = curseg->journal;
	struct sit_entry_set *ses, *tmp;
	struct list_head *head = &SM_I(sbi)->sit_entry_set;
	bool to_journal = true;
	struct seg_entry *se;

	down_write(&sit_i->sentry_lock);

	if (!sit_i->dirty_sentries)
		goto out;

	/*
	 * add and account sit entries of dirty bitmap in sit entry
	 * set temporarily
	 */
	add_sits_in_set(sbi);

	/*
	 * if there are no enough space in journal to store dirty sit
	 * entries, remove all entries from journal and add and account
	 * them in sit entry set.
	 */
	if (!__has_cursum_space(journal, sit_i->dirty_sentries, SIT_JOURNAL))
		remove_sits_in_journal(sbi);

	/*
	 * there are two steps to flush sit entries:
	 * #1, flush sit entries to journal in current cold data summary block.
	 * #2, flush sit entries to sit page.
	 */
	list_for_each_entry_safe(ses, tmp, head, set_list) {
		struct page *page = NULL;
		struct f2fs_sit_block *raw_sit = NULL;
		unsigned int start_segno = ses->start_segno;
		unsigned int end = min(start_segno + SIT_ENTRY_PER_BLOCK,
						(unsigned long)MAIN_SEGS(sbi));
		unsigned int segno = start_segno;

		if (to_journal &&
			!__has_cursum_space(journal, ses->entry_cnt, SIT_JOURNAL))
			to_journal = false;

		if (to_journal) {
			down_write(&curseg->journal_rwsem);
		} else {
			page = get_next_sit_page(sbi, start_segno);
			raw_sit = page_address(page);
		}

		/* flush dirty sit entries in region of current sit set */
		for_each_set_bit_from(segno, bitmap, end) {
			int offset, sit_offset;

			se = get_seg_entry(sbi, segno);
#ifdef CONFIG_F2FS_CHECK_FS
			if (memcmp(se->cur_valid_map, se->cur_valid_map_mir,
						SIT_VBLOCK_MAP_SIZE))
				f2fs_bug_on(sbi, 1);
#endif

			/* add discard candidates */
			if (!(cpc->reason & CP_DISCARD)) {
				cpc->trim_start = segno;
				add_discard_addrs(sbi, cpc, false);
			}

			if (to_journal) {
				offset = f2fs_lookup_journal_in_cursum(journal,
							SIT_JOURNAL, segno, 1);
				f2fs_bug_on(sbi, offset < 0);
				segno_in_journal(journal, offset) =
							cpu_to_le32(segno);
				seg_info_to_raw_sit(se,
					&sit_in_journal(journal, offset));
				check_block_count(sbi, segno,
					&sit_in_journal(journal, offset));
			} else {
				sit_offset = SIT_ENTRY_OFFSET(sit_i, segno);
				seg_info_to_raw_sit(se,
						&raw_sit->entries[sit_offset]);
				check_block_count(sbi, segno,
						&raw_sit->entries[sit_offset]);
			}

			__clear_bit(segno, bitmap);
			sit_i->dirty_sentries--;
			ses->entry_cnt--;
		}

		if (to_journal)
			up_write(&curseg->journal_rwsem);
		else
			f2fs_put_page(page, 1);

		f2fs_bug_on(sbi, ses->entry_cnt);
		release_sit_entry_set(ses);
	}

	f2fs_bug_on(sbi, !list_empty(head));
	f2fs_bug_on(sbi, sit_i->dirty_sentries);
out:
	if (cpc->reason & CP_DISCARD) {
		__u64 trim_start = cpc->trim_start;

		for (; cpc->trim_start <= cpc->trim_end; cpc->trim_start++)
			add_discard_addrs(sbi, cpc, false);

		cpc->trim_start = trim_start;
	}
	up_write(&sit_i->sentry_lock);

	set_prefree_as_free_segments(sbi);
}

static int build_sit_info(struct f2fs_sb_info *sbi)
{
	struct f2fs_super_block *raw_super = F2FS_RAW_SUPER(sbi);
	struct sit_info *sit_i;
	unsigned int sit_segs, start;
	char *src_bitmap;
	unsigned int bitmap_size;

	/* allocate memory for SIT information */
	sit_i = f2fs_kzalloc(sbi, sizeof(struct sit_info), GFP_KERNEL);
	if (!sit_i)
		return -ENOMEM;

	SM_I(sbi)->sit_info = sit_i;

	sit_i->sentries =
		f2fs_kvzalloc(sbi, array_size(sizeof(struct seg_entry),
					      MAIN_SEGS(sbi)),
			      GFP_KERNEL);
	if (!sit_i->sentries)
		return -ENOMEM;

	bitmap_size = f2fs_bitmap_size(MAIN_SEGS(sbi));
	sit_i->dirty_sentries_bitmap = f2fs_kvzalloc(sbi, bitmap_size,
								GFP_KERNEL);
	if (!sit_i->dirty_sentries_bitmap)
		return -ENOMEM;

	for (start = 0; start < MAIN_SEGS(sbi); start++) {
		sit_i->sentries[start].cur_valid_map
			= f2fs_kzalloc(sbi, SIT_VBLOCK_MAP_SIZE, GFP_KERNEL);
		sit_i->sentries[start].ckpt_valid_map
			= f2fs_kzalloc(sbi, SIT_VBLOCK_MAP_SIZE, GFP_KERNEL);
		if (!sit_i->sentries[start].cur_valid_map ||
				!sit_i->sentries[start].ckpt_valid_map)
			return -ENOMEM;

#ifdef CONFIG_F2FS_CHECK_FS
		sit_i->sentries[start].cur_valid_map_mir
			= f2fs_kzalloc(sbi, SIT_VBLOCK_MAP_SIZE, GFP_KERNEL);
		if (!sit_i->sentries[start].cur_valid_map_mir)
			return -ENOMEM;
#endif

		sit_i->sentries[start].discard_map
			= f2fs_kzalloc(sbi, SIT_VBLOCK_MAP_SIZE,
							GFP_KERNEL);
		if (!sit_i->sentries[start].discard_map)
			return -ENOMEM;
	}

	sit_i->tmp_map = f2fs_kzalloc(sbi, SIT_VBLOCK_MAP_SIZE, GFP_KERNEL);
	if (!sit_i->tmp_map)
		return -ENOMEM;

	if (__is_large_section(sbi)) {
		sit_i->sec_entries =
			f2fs_kvzalloc(sbi, array_size(sizeof(struct sec_entry),
						      MAIN_SECS(sbi)),
				      GFP_KERNEL);
		if (!sit_i->sec_entries)
			return -ENOMEM;
	}

	/* get information related with SIT */
	sit_segs = le32_to_cpu(raw_super->segment_count_sit) >> 1;

	/* setup SIT bitmap from ckeckpoint pack */
	bitmap_size = __bitmap_size(sbi, SIT_BITMAP);
	src_bitmap = __bitmap_ptr(sbi, SIT_BITMAP);

	sit_i->sit_bitmap = kmemdup(src_bitmap, bitmap_size, GFP_KERNEL);
	if (!sit_i->sit_bitmap)
		return -ENOMEM;

#ifdef CONFIG_F2FS_CHECK_FS
	sit_i->sit_bitmap_mir = kmemdup(src_bitmap, bitmap_size, GFP_KERNEL);
	if (!sit_i->sit_bitmap_mir)
		return -ENOMEM;
#endif

	/* init SIT information */
	sit_i->s_ops = &default_salloc_ops;

	sit_i->sit_base_addr = le32_to_cpu(raw_super->sit_blkaddr);
	sit_i->sit_blocks = sit_segs << sbi->log_blocks_per_seg;
	sit_i->written_valid_blocks = 0;
	sit_i->bitmap_size = bitmap_size;
	sit_i->dirty_sentries = 0;
	sit_i->sents_per_block = SIT_ENTRY_PER_BLOCK;
	sit_i->elapsed_time = le64_to_cpu(sbi->ckpt->elapsed_time);
	sit_i->mounted_time = ktime_get_real_seconds();
	init_rwsem(&sit_i->sentry_lock);
	return 0;
}

static int build_free_segmap(struct f2fs_sb_info *sbi)
{
	struct free_segmap_info *free_i;
	unsigned int bitmap_size, sec_bitmap_size;

	/* allocate memory for free segmap information */
	free_i = f2fs_kzalloc(sbi, sizeof(struct free_segmap_info), GFP_KERNEL);
	if (!free_i)
		return -ENOMEM;

	SM_I(sbi)->free_info = free_i;

	bitmap_size = f2fs_bitmap_size(MAIN_SEGS(sbi));
	free_i->free_segmap = f2fs_kvmalloc(sbi, bitmap_size, GFP_KERNEL);
	if (!free_i->free_segmap)
		return -ENOMEM;

	sec_bitmap_size = f2fs_bitmap_size(MAIN_SECS(sbi));
	free_i->free_secmap = f2fs_kvmalloc(sbi, sec_bitmap_size, GFP_KERNEL);
	if (!free_i->free_secmap)
		return -ENOMEM;

	/* set all segments as dirty temporarily */
	memset(free_i->free_segmap, 0xff, bitmap_size);
	memset(free_i->free_secmap, 0xff, sec_bitmap_size);

	/* init free segmap information */
	free_i->start_segno = GET_SEGNO_FROM_SEG0(sbi, MAIN_BLKADDR(sbi));
	free_i->free_segments = 0;
	free_i->free_sections = 0;
	spin_lock_init(&free_i->segmap_lock);
	return 0;
}

static int build_curseg(struct f2fs_sb_info *sbi)
{
	struct curseg_info *array;
	int i;

	array = f2fs_kzalloc(sbi, array_size(NR_CURSEG_TYPE, sizeof(*array)),
			     GFP_KERNEL);
	if (!array)
		return -ENOMEM;

	SM_I(sbi)->curseg_array = array;

	for (i = 0; i < NR_CURSEG_TYPE; i++) {
		mutex_init(&array[i].curseg_mutex);
		array[i].sum_blk = f2fs_kzalloc(sbi, PAGE_SIZE, GFP_KERNEL);
		if (!array[i].sum_blk)
			return -ENOMEM;
		init_rwsem(&array[i].journal_rwsem);
		array[i].journal = f2fs_kzalloc(sbi,
				sizeof(struct f2fs_journal), GFP_KERNEL);
		if (!array[i].journal)
			return -ENOMEM;
		array[i].segno = NULL_SEGNO;
		array[i].next_blkoff = 0;
	}
	return restore_curseg_summaries(sbi);
}

static int build_sit_entries(struct f2fs_sb_info *sbi)
{
	struct sit_info *sit_i = SIT_I(sbi);
	struct curseg_info *curseg = CURSEG_I(sbi, CURSEG_COLD_DATA);
	struct f2fs_journal *journal = curseg->journal;
	struct seg_entry *se;
	struct f2fs_sit_entry sit;
	int sit_blk_cnt = SIT_BLK_CNT(sbi);
	unsigned int i, start, end;
	unsigned int readed, start_blk = 0;
	int err = 0;
	block_t total_node_blocks = 0;

	do {
		readed = f2fs_ra_meta_pages(sbi, start_blk, BIO_MAX_PAGES,
							META_SIT, true);

		start = start_blk * sit_i->sents_per_block;
		end = (start_blk + readed) * sit_i->sents_per_block;

		for (; start < end && start < MAIN_SEGS(sbi); start++) {
			struct f2fs_sit_block *sit_blk;
			struct page *page;

			se = &sit_i->sentries[start];
			page = get_current_sit_page(sbi, start);
			if (IS_ERR(page))
				return PTR_ERR(page);
			sit_blk = (struct f2fs_sit_block *)page_address(page);
			sit = sit_blk->entries[SIT_ENTRY_OFFSET(sit_i, start)];
			f2fs_put_page(page, 1);

			err = check_block_count(sbi, start, &sit);
			if (err)
				return err;
			seg_info_from_raw_sit(se, &sit);
			if (IS_NODESEG(se->type))
				total_node_blocks += se->valid_blocks;

			/* build discard map only one time */
			if (is_set_ckpt_flags(sbi, CP_TRIMMED_FLAG)) {
				memset(se->discard_map, 0xff,
					SIT_VBLOCK_MAP_SIZE);
			} else {
				memcpy(se->discard_map,
					se->cur_valid_map,
					SIT_VBLOCK_MAP_SIZE);
				sbi->discard_blks +=
					sbi->blocks_per_seg -
					se->valid_blocks;
			}

			if (__is_large_section(sbi))
				get_sec_entry(sbi, start)->valid_blocks +=
							se->valid_blocks;
		}
		start_blk += readed;
	} while (start_blk < sit_blk_cnt);

	down_read(&curseg->journal_rwsem);
	for (i = 0; i < sits_in_cursum(journal); i++) {
		unsigned int old_valid_blocks;

		start = le32_to_cpu(segno_in_journal(journal, i));
		if (start >= MAIN_SEGS(sbi)) {
			f2fs_msg(sbi->sb, KERN_ERR,
					"Wrong journal entry on segno %u",
					start);
			set_sbi_flag(sbi, SBI_NEED_FSCK);
			err = -EINVAL;
			break;
		}

		se = &sit_i->sentries[start];
		sit = sit_in_journal(journal, i);

		old_valid_blocks = se->valid_blocks;
		if (IS_NODESEG(se->type))
			total_node_blocks -= old_valid_blocks;

		err = check_block_count(sbi, start, &sit);
		if (err)
			break;
		seg_info_from_raw_sit(se, &sit);
		if (IS_NODESEG(se->type))
			total_node_blocks += se->valid_blocks;

		if (is_set_ckpt_flags(sbi, CP_TRIMMED_FLAG)) {
			memset(se->discard_map, 0xff, SIT_VBLOCK_MAP_SIZE);
		} else {
			memcpy(se->discard_map, se->cur_valid_map,
						SIT_VBLOCK_MAP_SIZE);
			sbi->discard_blks += old_valid_blocks;
			sbi->discard_blks -= se->valid_blocks;
		}

		if (__is_large_section(sbi)) {
			get_sec_entry(sbi, start)->valid_blocks +=
							se->valid_blocks;
			get_sec_entry(sbi, start)->valid_blocks -=
							old_valid_blocks;
		}
	}
	up_read(&curseg->journal_rwsem);

	if (!err && total_node_blocks != valid_node_count(sbi)) {
		f2fs_msg(sbi->sb, KERN_ERR,
			"SIT is corrupted node# %u vs %u",
			total_node_blocks, valid_node_count(sbi));
		set_sbi_flag(sbi, SBI_NEED_FSCK);
		err = -EINVAL;
	}

	return err;
}

static void init_free_segmap(struct f2fs_sb_info *sbi)
{
	unsigned int start;
	int type;

	for (start = 0; start < MAIN_SEGS(sbi); start++) {
		struct seg_entry *sentry = get_seg_entry(sbi, start);
		if (!sentry->valid_blocks)
			__set_free(sbi, start);
		else
			SIT_I(sbi)->written_valid_blocks +=
						sentry->valid_blocks;
	}

	/* set use the current segments */
	for (type = CURSEG_HOT_DATA; type <= CURSEG_COLD_NODE; type++) {
		struct curseg_info *curseg_t = CURSEG_I(sbi, type);
		__set_test_and_inuse(sbi, curseg_t->segno);
	}
}

static void init_dirty_segmap(struct f2fs_sb_info *sbi)
{
	struct dirty_seglist_info *dirty_i = DIRTY_I(sbi);
	struct free_segmap_info *free_i = FREE_I(sbi);
	unsigned int segno = 0, offset = 0;
	unsigned short valid_blocks;

	while (1) {
		/* find dirty segment based on free segmap */
		segno = find_next_inuse(free_i, MAIN_SEGS(sbi), offset);
		if (segno >= MAIN_SEGS(sbi))
			break;
		offset = segno + 1;
		valid_blocks = get_valid_blocks(sbi, segno, false);
		if (valid_blocks == sbi->blocks_per_seg || !valid_blocks)
			continue;
		if (valid_blocks > sbi->blocks_per_seg) {
			f2fs_bug_on(sbi, 1);
			continue;
		}
		mutex_lock(&dirty_i->seglist_lock);
		__locate_dirty_segment(sbi, segno, DIRTY);
		mutex_unlock(&dirty_i->seglist_lock);
	}
}

static int init_victim_secmap(struct f2fs_sb_info *sbi)
{
	struct dirty_seglist_info *dirty_i = DIRTY_I(sbi);
	unsigned int bitmap_size = f2fs_bitmap_size(MAIN_SECS(sbi));

	dirty_i->victim_secmap = f2fs_kvzalloc(sbi, bitmap_size, GFP_KERNEL);
	if (!dirty_i->victim_secmap)
		return -ENOMEM;
	return 0;
}

static int build_dirty_segmap(struct f2fs_sb_info *sbi)
{
	struct dirty_seglist_info *dirty_i;
	unsigned int bitmap_size, i;

	/* allocate memory for dirty segments list information */
	dirty_i = f2fs_kzalloc(sbi, sizeof(struct dirty_seglist_info),
								GFP_KERNEL);
	if (!dirty_i)
		return -ENOMEM;

	SM_I(sbi)->dirty_info = dirty_i;
	mutex_init(&dirty_i->seglist_lock);

	bitmap_size = f2fs_bitmap_size(MAIN_SEGS(sbi));

	for (i = 0; i < NR_DIRTY_TYPE; i++) {
		dirty_i->dirty_segmap[i] = f2fs_kvzalloc(sbi, bitmap_size,
								GFP_KERNEL);
		if (!dirty_i->dirty_segmap[i])
			return -ENOMEM;
	}

	init_dirty_segmap(sbi);
	return init_victim_secmap(sbi);
}

/*
 * Update min, max modified time for cost-benefit GC algorithm
 */
static void init_min_max_mtime(struct f2fs_sb_info *sbi)
{
	struct sit_info *sit_i = SIT_I(sbi);
	unsigned int segno;

	down_write(&sit_i->sentry_lock);

	sit_i->min_mtime = ULLONG_MAX;

	for (segno = 0; segno < MAIN_SEGS(sbi); segno += sbi->segs_per_sec) {
		unsigned int i;
		unsigned long long mtime = 0;

		for (i = 0; i < sbi->segs_per_sec; i++)
			mtime += get_seg_entry(sbi, segno + i)->mtime;

		mtime = div_u64(mtime, sbi->segs_per_sec);

		if (sit_i->min_mtime > mtime)
			sit_i->min_mtime = mtime;
	}
	sit_i->max_mtime = get_mtime(sbi, false);
	up_write(&sit_i->sentry_lock);
}

int f2fs_build_segment_manager(struct f2fs_sb_info *sbi)
{
	struct f2fs_super_block *raw_super = F2FS_RAW_SUPER(sbi);
	struct f2fs_checkpoint *ckpt = F2FS_CKPT(sbi);
	struct f2fs_sm_info *sm_info;
	int err;

	sm_info = f2fs_kzalloc(sbi, sizeof(struct f2fs_sm_info), GFP_KERNEL);
	if (!sm_info)
		return -ENOMEM;

	/* init sm info */
	sbi->sm_info = sm_info;
	sm_info->seg0_blkaddr = le32_to_cpu(raw_super->segment0_blkaddr);
	sm_info->main_blkaddr = le32_to_cpu(raw_super->main_blkaddr);
	sm_info->segment_count = le32_to_cpu(raw_super->segment_count);
	sm_info->reserved_segments = le32_to_cpu(ckpt->rsvd_segment_count);
	sm_info->ovp_segments = le32_to_cpu(ckpt->overprov_segment_count);
	sm_info->main_segments = le32_to_cpu(raw_super->segment_count_main);
	sm_info->ssa_blkaddr = le32_to_cpu(raw_super->ssa_blkaddr);
	sm_info->rec_prefree_segments = sm_info->main_segments *
					DEF_RECLAIM_PREFREE_SEGMENTS / 100;
	if (sm_info->rec_prefree_segments > DEF_MAX_RECLAIM_PREFREE_SEGMENTS)
		sm_info->rec_prefree_segments = DEF_MAX_RECLAIM_PREFREE_SEGMENTS;

	if (!test_opt(sbi, LFS))
		sm_info->ipu_policy = 1 << F2FS_IPU_FSYNC;
	sm_info->min_ipu_util = DEF_MIN_IPU_UTIL;
	sm_info->min_fsync_blocks = DEF_MIN_FSYNC_BLOCKS;
	sm_info->min_seq_blocks = sbi->blocks_per_seg * sbi->segs_per_sec;
	sm_info->min_hot_blocks = DEF_MIN_HOT_BLOCKS;
	sm_info->min_ssr_sections = reserved_sections(sbi);

	INIT_LIST_HEAD(&sm_info->sit_entry_set);

	init_rwsem(&sm_info->curseg_lock);

	if (!f2fs_readonly(sbi->sb)) {
		err = f2fs_create_flush_cmd_control(sbi);
		if (err)
			return err;
	}

	err = create_discard_cmd_control(sbi);
	if (err)
		return err;

	err = build_sit_info(sbi);
	if (err)
		return err;
	err = build_free_segmap(sbi);
	if (err)
		return err;
	err = build_curseg(sbi);
	if (err)
		return err;

	/* reinit free segmap based on SIT */
	err = build_sit_entries(sbi);
	if (err)
		return err;

	init_free_segmap(sbi);
	err = build_dirty_segmap(sbi);
	if (err)
		return err;

	init_min_max_mtime(sbi);
	return 0;
}

static void discard_dirty_segmap(struct f2fs_sb_info *sbi,
		enum dirty_type dirty_type)
{
	struct dirty_seglist_info *dirty_i = DIRTY_I(sbi);

	mutex_lock(&dirty_i->seglist_lock);
	kvfree(dirty_i->dirty_segmap[dirty_type]);
	dirty_i->nr_dirty[dirty_type] = 0;
	mutex_unlock(&dirty_i->seglist_lock);
}

static void destroy_victim_secmap(struct f2fs_sb_info *sbi)
{
	struct dirty_seglist_info *dirty_i = DIRTY_I(sbi);
	kvfree(dirty_i->victim_secmap);
}

static void destroy_dirty_segmap(struct f2fs_sb_info *sbi)
{
	struct dirty_seglist_info *dirty_i = DIRTY_I(sbi);
	int i;

	if (!dirty_i)
		return;

	/* discard pre-free/dirty segments list */
	for (i = 0; i < NR_DIRTY_TYPE; i++)
		discard_dirty_segmap(sbi, i);

	destroy_victim_secmap(sbi);
	SM_I(sbi)->dirty_info = NULL;
	kvfree(dirty_i);
}

static void destroy_curseg(struct f2fs_sb_info *sbi)
{
	struct curseg_info *array = SM_I(sbi)->curseg_array;
	int i;

	if (!array)
		return;
	SM_I(sbi)->curseg_array = NULL;
	for (i = 0; i < NR_CURSEG_TYPE; i++) {
		kvfree(array[i].sum_blk);
		kvfree(array[i].journal);
	}
	kvfree(array);
}

static void destroy_free_segmap(struct f2fs_sb_info *sbi)
{
	struct free_segmap_info *free_i = SM_I(sbi)->free_info;
	if (!free_i)
		return;
	SM_I(sbi)->free_info = NULL;
	kvfree(free_i->free_segmap);
	kvfree(free_i->free_secmap);
	kvfree(free_i);
}

static void destroy_sit_info(struct f2fs_sb_info *sbi)
{
	struct sit_info *sit_i = SIT_I(sbi);
	unsigned int start;

	if (!sit_i)
		return;

	if (sit_i->sentries) {
		for (start = 0; start < MAIN_SEGS(sbi); start++) {
			kvfree(sit_i->sentries[start].cur_valid_map);
#ifdef CONFIG_F2FS_CHECK_FS
			kvfree(sit_i->sentries[start].cur_valid_map_mir);
#endif
			kvfree(sit_i->sentries[start].ckpt_valid_map);
			kvfree(sit_i->sentries[start].discard_map);
		}
	}
	kvfree(sit_i->tmp_map);

	kvfree(sit_i->sentries);
	kvfree(sit_i->sec_entries);
	kvfree(sit_i->dirty_sentries_bitmap);

	SM_I(sbi)->sit_info = NULL;
	kvfree(sit_i->sit_bitmap);
#ifdef CONFIG_F2FS_CHECK_FS
	kvfree(sit_i->sit_bitmap_mir);
#endif
	kvfree(sit_i);
}

void f2fs_destroy_segment_manager(struct f2fs_sb_info *sbi)
{
	struct f2fs_sm_info *sm_info = SM_I(sbi);

	if (!sm_info)
		return;
	f2fs_destroy_flush_cmd_control(sbi, true);
	destroy_discard_cmd_control(sbi);
	destroy_dirty_segmap(sbi);
	destroy_curseg(sbi);
	destroy_free_segmap(sbi);
	destroy_sit_info(sbi);
	sbi->sm_info = NULL;
	kvfree(sm_info);
}

int __init f2fs_create_segment_manager_caches(void)
{
	discard_entry_slab = f2fs_kmem_cache_create("discard_entry",
			sizeof(struct discard_entry));
	if (!discard_entry_slab)
		goto fail;

	discard_cmd_slab = f2fs_kmem_cache_create("discard_cmd",
			sizeof(struct discard_cmd));
	if (!discard_cmd_slab)
		goto destroy_discard_entry;

	sit_entry_set_slab = f2fs_kmem_cache_create("sit_entry_set",
			sizeof(struct sit_entry_set));
	if (!sit_entry_set_slab)
		goto destroy_discard_cmd;

	inmem_entry_slab = f2fs_kmem_cache_create("inmem_page_entry",
			sizeof(struct inmem_pages));
	if (!inmem_entry_slab)
		goto destroy_sit_entry_set;
	return 0;

destroy_sit_entry_set:
	kmem_cache_destroy(sit_entry_set_slab);
destroy_discard_cmd:
	kmem_cache_destroy(discard_cmd_slab);
destroy_discard_entry:
	kmem_cache_destroy(discard_entry_slab);
fail:
	return -ENOMEM;
}

void f2fs_destroy_segment_manager_caches(void)
{
	kmem_cache_destroy(sit_entry_set_slab);
	kmem_cache_destroy(discard_cmd_slab);
	kmem_cache_destroy(discard_entry_slab);
	kmem_cache_destroy(inmem_entry_slab);
}<|MERGE_RESOLUTION|>--- conflicted
+++ resolved
@@ -580,13 +580,8 @@
 	int ret = 0;
 	int i;
 
-<<<<<<< HEAD
 	if (!sbi->s_ndevs)
 		return __submit_flush_wait(sbi, sbi->sb->s_bdev);
-=======
-	if (!f2fs_is_multi_device(sbi) || ret)
-		return ret;
->>>>>>> 8cb12398
 
 	for (i = 0; i < sbi->s_ndevs; i++) {
 		if (!f2fs_is_dirty_device(sbi, ino, i, FLUSH_INO))
