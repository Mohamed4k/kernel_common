--- conflicted
+++ resolved
@@ -313,18 +313,12 @@
 	struct f2fs_sb_info *sbi = F2FS_I_SB(dir);
 	int err;
 
-<<<<<<< HEAD
 	if (unlikely(f2fs_cp_error(sbi)))
 		return -EIO;
 
 	err = fscrypt_prepare_link(old_dentry, dir, dentry);
 	if (err)
 		return err;
-=======
-	if (f2fs_encrypted_inode(dir) &&
-			!fscrypt_has_permitted_context(dir, inode))
-		return -EXDEV;
->>>>>>> 6b6446ef
 
 	if (is_inode_flag_set(dir, FI_PROJ_INHERIT) &&
 			(!projid_eq(F2FS_I(dir)->i_projid,
@@ -480,7 +474,7 @@
 		f2fs_msg(inode->i_sb, KERN_WARNING,
 			 "Inconsistent encryption contexts: %lu/%lu",
 			 dir->i_ino, inode->i_ino);
-		err = -EPERM;
+		err = -EXDEV;
 		goto out_iput;
 	}
 out_splice:
@@ -828,22 +822,8 @@
 	bool is_old_inline = f2fs_has_inline_dentry(old_dir);
 	int err = -ENOENT;
 
-<<<<<<< HEAD
 	if (unlikely(f2fs_cp_error(sbi)))
 		return -EIO;
-=======
-	if ((f2fs_encrypted_inode(old_dir) &&
-			!fscrypt_has_encryption_key(old_dir)) ||
-			(f2fs_encrypted_inode(new_dir) &&
-			!fscrypt_has_encryption_key(new_dir)))
-		return -ENOKEY;
-
-	if ((old_dir != new_dir) && f2fs_encrypted_inode(new_dir) &&
-			!fscrypt_has_permitted_context(new_dir, old_inode)) {
-		err = -EXDEV;
-		goto out;
-	}
->>>>>>> 6b6446ef
 
 	if (is_inode_flag_set(new_dir, FI_PROJ_INHERIT) &&
 			(!projid_eq(F2FS_I(new_dir)->i_projid,
@@ -1028,22 +1008,8 @@
 	int old_nlink = 0, new_nlink = 0;
 	int err = -ENOENT;
 
-<<<<<<< HEAD
 	if (unlikely(f2fs_cp_error(sbi)))
 		return -EIO;
-=======
-	if ((f2fs_encrypted_inode(old_dir) &&
-			!fscrypt_has_encryption_key(old_dir)) ||
-			(f2fs_encrypted_inode(new_dir) &&
-			!fscrypt_has_encryption_key(new_dir)))
-		return -ENOKEY;
-
-	if ((f2fs_encrypted_inode(old_dir) || f2fs_encrypted_inode(new_dir)) &&
-			(old_dir != new_dir) &&
-			(!fscrypt_has_permitted_context(new_dir, old_inode) ||
-			 !fscrypt_has_permitted_context(old_dir, new_inode)))
-		return -EXDEV;
->>>>>>> 6b6446ef
 
 	if ((is_inode_flag_set(new_dir, FI_PROJ_INHERIT) &&
 			!projid_eq(F2FS_I(new_dir)->i_projid,
