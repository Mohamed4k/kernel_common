--- conflicted
+++ resolved
@@ -269,10 +269,7 @@
 static void f2fs_read_end_io(struct bio *bio)
 {
 	struct f2fs_sb_info *sbi = F2FS_P_SB(bio_first_page_all(bio));
-<<<<<<< HEAD
 	struct bio_post_read_ctx *ctx = bio->bi_private;
-=======
->>>>>>> 07e5f23d
 
 	if (time_to_inject(sbi, FAULT_READ_IO)) {
 		f2fs_show_injection_info(sbi, FAULT_READ_IO);
