// SPDX-License-Identifier: GPL-2.0
/*
 * fs/f2fs/data.c
 *
 * Copyright (c) 2012 Samsung Electronics Co., Ltd.
 *             http://www.samsung.com/
 */
#include <linux/fs.h>
#include <linux/f2fs_fs.h>
#include <linux/buffer_head.h>
#include <linux/mpage.h>
#include <linux/writeback.h>
#include <linux/backing-dev.h>
#include <linux/pagevec.h>
#include <linux/blkdev.h>
#include <linux/bio.h>
#include <linux/swap.h>
#include <linux/prefetch.h>
#include <linux/uio.h>
#include <linux/cleancache.h>
#include <linux/sched/signal.h>

#include "f2fs.h"
#include "node.h"
#include "segment.h"
#include "trace.h"
#include <trace/events/f2fs.h>
#include <trace/events/android_fs.h>

#define NUM_PREALLOC_POST_READ_CTXS	128

static struct kmem_cache *bio_post_read_ctx_cache;
static struct kmem_cache *bio_entry_slab;
static mempool_t *bio_post_read_ctx_pool;
static struct bio_set f2fs_bioset;

#define	F2FS_BIO_POOL_SIZE	NR_CURSEG_TYPE

int __init f2fs_init_bioset(void)
{
	if (bioset_init(&f2fs_bioset, F2FS_BIO_POOL_SIZE,
					0, BIOSET_NEED_BVECS))
		return -ENOMEM;
	return 0;
}

void f2fs_destroy_bioset(void)
{
	bioset_exit(&f2fs_bioset);
}

static inline struct bio *__f2fs_bio_alloc(gfp_t gfp_mask,
						unsigned int nr_iovecs)
{
	return bio_alloc_bioset(gfp_mask, nr_iovecs, &f2fs_bioset);
}

struct bio *f2fs_bio_alloc(struct f2fs_sb_info *sbi, int npages, bool noio)
{
	if (noio) {
		/* No failure on bio allocation */
		return __f2fs_bio_alloc(GFP_NOIO, npages);
	}

	if (time_to_inject(sbi, FAULT_ALLOC_BIO)) {
		f2fs_show_injection_info(sbi, FAULT_ALLOC_BIO);
		return NULL;
	}

	return __f2fs_bio_alloc(GFP_KERNEL, npages);
}

static bool __is_cp_guaranteed(struct page *page)
{
	struct address_space *mapping = page->mapping;
	struct inode *inode;
	struct f2fs_sb_info *sbi;

	if (!mapping)
		return false;

	if (f2fs_is_compressed_page(page))
		return false;

	inode = mapping->host;
	sbi = F2FS_I_SB(inode);

	if (inode->i_ino == F2FS_META_INO(sbi) ||
			inode->i_ino ==  F2FS_NODE_INO(sbi) ||
			S_ISDIR(inode->i_mode) ||
			(S_ISREG(inode->i_mode) &&
			(f2fs_is_atomic_file(inode) || IS_NOQUOTA(inode))) ||
			is_cold_data(page))
		return true;
	return false;
}

static enum count_type __read_io_type(struct page *page)
{
	struct address_space *mapping = page_file_mapping(page);

	if (mapping) {
		struct inode *inode = mapping->host;
		struct f2fs_sb_info *sbi = F2FS_I_SB(inode);

		if (inode->i_ino == F2FS_META_INO(sbi))
			return F2FS_RD_META;

		if (inode->i_ino == F2FS_NODE_INO(sbi))
			return F2FS_RD_NODE;
	}
	return F2FS_RD_DATA;
}

/* postprocessing steps for read bios */
enum bio_post_read_step {
	STEP_DECRYPT,
	STEP_DECOMPRESS,
	STEP_VERITY,
};

struct bio_post_read_ctx {
	struct bio *bio;
	struct f2fs_sb_info *sbi;
	struct work_struct work;
	unsigned int enabled_steps;
};

static void __read_end_io(struct bio *bio, bool compr, bool verity)
{
	struct page *page;
	struct bio_vec *bv;
	struct bvec_iter_all iter_all;

	bio_for_each_segment_all(bv, bio, iter_all) {
		page = bv->bv_page;

#ifdef CONFIG_F2FS_FS_COMPRESSION
		if (compr && f2fs_is_compressed_page(page)) {
			f2fs_decompress_pages(bio, page, verity);
			continue;
		}
		if (verity)
			continue;
#endif

		/* PG_error was set if any post_read step failed */
		if (bio->bi_status || PageError(page)) {
			ClearPageUptodate(page);
			/* will re-read again later */
			ClearPageError(page);
		} else {
			SetPageUptodate(page);
		}
		dec_page_count(F2FS_P_SB(page), __read_io_type(page));
		unlock_page(page);
	}
}

static void f2fs_release_read_bio(struct bio *bio);
static void __f2fs_read_end_io(struct bio *bio, bool compr, bool verity)
{
	if (!compr)
		__read_end_io(bio, false, verity);
	f2fs_release_read_bio(bio);
}

static void f2fs_decompress_bio(struct bio *bio, bool verity)
{
	__read_end_io(bio, true, verity);
}

static void bio_post_read_processing(struct bio_post_read_ctx *ctx);

static void f2fs_decrypt_work(struct bio_post_read_ctx *ctx)
{
	fscrypt_decrypt_bio(ctx->bio);
}

static void f2fs_decompress_work(struct bio_post_read_ctx *ctx)
{
	f2fs_decompress_bio(ctx->bio, ctx->enabled_steps & (1 << STEP_VERITY));
}

#ifdef CONFIG_F2FS_FS_COMPRESSION
static void f2fs_verify_pages(struct page **rpages, unsigned int cluster_size)
{
	f2fs_decompress_end_io(rpages, cluster_size, false, true);
}

static void f2fs_verify_bio(struct bio *bio)
{
	struct bio_vec *bv;
	struct bvec_iter_all iter_all;

	bio_for_each_segment_all(bv, bio, iter_all) {
		struct page *page = bv->bv_page;
		struct decompress_io_ctx *dic;

		dic = (struct decompress_io_ctx *)page_private(page);
<<<<<<< HEAD

		if (dic) {
			if (refcount_dec_not_one(&dic->ref))
				continue;
			f2fs_verify_pages(dic->rpages,
						dic->cluster_size);
			f2fs_free_dic(dic);
			continue;
		}

=======

		if (dic) {
			if (refcount_dec_not_one(&dic->ref))
				continue;
			f2fs_verify_pages(dic->rpages,
						dic->cluster_size);
			f2fs_free_dic(dic);
			continue;
		}

>>>>>>> 2d9a99d8
		if (bio->bi_status || PageError(page))
			goto clear_uptodate;

		if (fsverity_verify_page(page)) {
			SetPageUptodate(page);
			goto unlock;
		}
clear_uptodate:
		ClearPageUptodate(page);
		ClearPageError(page);
unlock:
		dec_page_count(F2FS_P_SB(page), __read_io_type(page));
		unlock_page(page);
	}
}
#endif

static void f2fs_verity_work(struct work_struct *work)
{
	struct bio_post_read_ctx *ctx =
		container_of(work, struct bio_post_read_ctx, work);
	struct bio *bio = ctx->bio;
#ifdef CONFIG_F2FS_FS_COMPRESSION
	unsigned int enabled_steps = ctx->enabled_steps;
#endif

	/*
	 * fsverity_verify_bio() may call readpages() again, and while verity
	 * will be disabled for this, decryption may still be needed, resulting
	 * in another bio_post_read_ctx being allocated.  So to prevent
	 * deadlocks we need to release the current ctx to the mempool first.
	 * This assumes that verity is the last post-read step.
	 */
	mempool_free(ctx, bio_post_read_ctx_pool);
	bio->bi_private = NULL;

#ifdef CONFIG_F2FS_FS_COMPRESSION
	/* previous step is decompression */
	if (enabled_steps & (1 << STEP_DECOMPRESS)) {
		f2fs_verify_bio(bio);
		f2fs_release_read_bio(bio);
		return;
	}
#endif

	fsverity_verify_bio(bio);
	__f2fs_read_end_io(bio, false, false);
}

static void f2fs_post_read_work(struct work_struct *work)
{
	struct bio_post_read_ctx *ctx =
		container_of(work, struct bio_post_read_ctx, work);

	if (ctx->enabled_steps & (1 << STEP_DECRYPT))
		f2fs_decrypt_work(ctx);

	if (ctx->enabled_steps & (1 << STEP_DECOMPRESS))
		f2fs_decompress_work(ctx);

	if (ctx->enabled_steps & (1 << STEP_VERITY)) {
		INIT_WORK(&ctx->work, f2fs_verity_work);
		fsverity_enqueue_verify_work(&ctx->work);
		return;
	}

	__f2fs_read_end_io(ctx->bio,
		ctx->enabled_steps & (1 << STEP_DECOMPRESS), false);
}

static void f2fs_enqueue_post_read_work(struct f2fs_sb_info *sbi,
						struct work_struct *work)
{
	queue_work(sbi->post_read_wq, work);
}

static void bio_post_read_processing(struct bio_post_read_ctx *ctx)
{
	/*
	 * We use different work queues for decryption and for verity because
	 * verity may require reading metadata pages that need decryption, and
	 * we shouldn't recurse to the same workqueue.
	 */

	if (ctx->enabled_steps & (1 << STEP_DECRYPT) ||
		ctx->enabled_steps & (1 << STEP_DECOMPRESS)) {
		INIT_WORK(&ctx->work, f2fs_post_read_work);
		f2fs_enqueue_post_read_work(ctx->sbi, &ctx->work);
		return;
	}

	if (ctx->enabled_steps & (1 << STEP_VERITY)) {
		INIT_WORK(&ctx->work, f2fs_verity_work);
		fsverity_enqueue_verify_work(&ctx->work);
		return;
	}

	__f2fs_read_end_io(ctx->bio, false, false);
}

static bool f2fs_bio_post_read_required(struct bio *bio)
{
	return bio->bi_private;
}

static void f2fs_read_end_io(struct bio *bio)
{
	struct f2fs_sb_info *sbi = F2FS_P_SB(bio_first_page_all(bio));

	if (time_to_inject(sbi, FAULT_READ_IO)) {
		f2fs_show_injection_info(sbi, FAULT_READ_IO);
		bio->bi_status = BLK_STS_IOERR;
	}

	if (f2fs_bio_post_read_required(bio)) {
		struct bio_post_read_ctx *ctx = bio->bi_private;

		bio_post_read_processing(ctx);
		return;
	}

	__f2fs_read_end_io(bio, false, false);
}

static void f2fs_write_end_io(struct bio *bio)
{
	struct f2fs_sb_info *sbi = bio->bi_private;
	struct bio_vec *bvec;
	struct bvec_iter_all iter_all;

	if (time_to_inject(sbi, FAULT_WRITE_IO)) {
		f2fs_show_injection_info(sbi, FAULT_WRITE_IO);
		bio->bi_status = BLK_STS_IOERR;
	}

	bio_for_each_segment_all(bvec, bio, iter_all) {
		struct page *page = bvec->bv_page;
		enum count_type type = WB_DATA_TYPE(page);

		if (IS_DUMMY_WRITTEN_PAGE(page)) {
			set_page_private(page, (unsigned long)NULL);
			ClearPagePrivate(page);
			unlock_page(page);
			mempool_free(page, sbi->write_io_dummy);

			if (unlikely(bio->bi_status))
				f2fs_stop_checkpoint(sbi, true);
			continue;
		}

		fscrypt_finalize_bounce_page(&page);

#ifdef CONFIG_F2FS_FS_COMPRESSION
		if (f2fs_is_compressed_page(page)) {
			f2fs_compress_write_end_io(bio, page);
			continue;
		}
#endif

		if (unlikely(bio->bi_status)) {
			mapping_set_error(page->mapping, -EIO);
			if (type == F2FS_WB_CP_DATA)
				f2fs_stop_checkpoint(sbi, true);
		}

		f2fs_bug_on(sbi, page->mapping == NODE_MAPPING(sbi) &&
					page->index != nid_of_node(page));

		dec_page_count(sbi, type);
		if (f2fs_in_warm_node_list(sbi, page))
			f2fs_del_fsync_node_entry(sbi, page);
		clear_cold_data(page);
		end_page_writeback(page);
	}
	if (!get_pages(sbi, F2FS_WB_CP_DATA) &&
				wq_has_sleeper(&sbi->cp_wait))
		wake_up(&sbi->cp_wait);

	bio_put(bio);
}

struct block_device *f2fs_target_device(struct f2fs_sb_info *sbi,
				block_t blk_addr, struct bio *bio)
{
	struct block_device *bdev = sbi->sb->s_bdev;
	int i;

	if (f2fs_is_multi_device(sbi)) {
		for (i = 0; i < sbi->s_ndevs; i++) {
			if (FDEV(i).start_blk <= blk_addr &&
			    FDEV(i).end_blk >= blk_addr) {
				blk_addr -= FDEV(i).start_blk;
				bdev = FDEV(i).bdev;
				break;
			}
		}
	}
	if (bio) {
		bio_set_dev(bio, bdev);
		bio->bi_iter.bi_sector = SECTOR_FROM_BLOCK(blk_addr);
	}
	return bdev;
}

int f2fs_target_device_index(struct f2fs_sb_info *sbi, block_t blkaddr)
{
	int i;

	if (!f2fs_is_multi_device(sbi))
		return 0;

	for (i = 0; i < sbi->s_ndevs; i++)
		if (FDEV(i).start_blk <= blkaddr && FDEV(i).end_blk >= blkaddr)
			return i;
	return 0;
}

/*
 * Return true, if pre_bio's bdev is same as its target device.
 */
static bool __same_bdev(struct f2fs_sb_info *sbi,
				block_t blk_addr, struct bio *bio)
{
	struct block_device *b = f2fs_target_device(sbi, blk_addr, NULL);
	return bio->bi_disk == b->bd_disk && bio->bi_partno == b->bd_partno;
}

static struct bio *__bio_alloc(struct f2fs_io_info *fio, int npages)
{
	struct f2fs_sb_info *sbi = fio->sbi;
	struct bio *bio;

	bio = f2fs_bio_alloc(sbi, npages, true);

	f2fs_target_device(sbi, fio->new_blkaddr, bio);
	if (is_read_io(fio->op)) {
		bio->bi_end_io = f2fs_read_end_io;
		bio->bi_private = NULL;
	} else {
		bio->bi_end_io = f2fs_write_end_io;
		bio->bi_private = sbi;
		bio->bi_write_hint = f2fs_io_type_to_rw_hint(sbi,
						fio->type, fio->temp);
	}
	if (fio->io_wbc)
		wbc_init_bio(fio->io_wbc, bio);

	return bio;
}

static void f2fs_set_bio_crypt_ctx(struct bio *bio, const struct inode *inode,
				  pgoff_t first_idx,
				  const struct f2fs_io_info *fio,
				  gfp_t gfp_mask)
{
	/*
	 * The f2fs garbage collector sets ->encrypted_page when it wants to
	 * read/write raw data without encryption.
	 */
	if (!fio || !fio->encrypted_page)
		fscrypt_set_bio_crypt_ctx(bio, inode, first_idx, gfp_mask);
	else if (fscrypt_inode_should_skip_dm_default_key(inode))
		bio_set_skip_dm_default_key(bio);
}

static bool f2fs_crypt_mergeable_bio(struct bio *bio, const struct inode *inode,
				     pgoff_t next_idx,
				     const struct f2fs_io_info *fio)
{
	/*
	 * The f2fs garbage collector sets ->encrypted_page when it wants to
	 * read/write raw data without encryption.
	 */
	if (fio && fio->encrypted_page)
		return !bio_has_crypt_ctx(bio) &&
			(bio_should_skip_dm_default_key(bio) ==
			 fscrypt_inode_should_skip_dm_default_key(inode));

	return fscrypt_mergeable_bio(bio, inode, next_idx);
}

static inline void __submit_bio(struct f2fs_sb_info *sbi,
				struct bio *bio, enum page_type type)
{
	if (!is_read_io(bio_op(bio))) {
		unsigned int start;

		if (type != DATA && type != NODE)
			goto submit_io;

		if (f2fs_lfs_mode(sbi) && current->plug)
			blk_finish_plug(current->plug);

		if (F2FS_IO_ALIGNED(sbi))
			goto submit_io;

		start = bio->bi_iter.bi_size >> F2FS_BLKSIZE_BITS;
		start %= F2FS_IO_SIZE(sbi);

		if (start == 0)
			goto submit_io;

		/* fill dummy pages */
		for (; start < F2FS_IO_SIZE(sbi); start++) {
			struct page *page =
				mempool_alloc(sbi->write_io_dummy,
					      GFP_NOIO | __GFP_NOFAIL);
			f2fs_bug_on(sbi, !page);

			zero_user_segment(page, 0, PAGE_SIZE);
			SetPagePrivate(page);
			set_page_private(page, (unsigned long)DUMMY_WRITTEN_PAGE);
			lock_page(page);
			if (bio_add_page(bio, page, PAGE_SIZE, 0) < PAGE_SIZE)
				f2fs_bug_on(sbi, 1);
		}
		/*
		 * In the NODE case, we lose next block address chain. So, we
		 * need to do checkpoint in f2fs_sync_file.
		 */
		if (type == NODE)
			set_sbi_flag(sbi, SBI_NEED_CP);
	}
submit_io:
	if (is_read_io(bio_op(bio)))
		trace_f2fs_submit_read_bio(sbi->sb, type, bio);
	else
		trace_f2fs_submit_write_bio(sbi->sb, type, bio);
	submit_bio(bio);
}

void f2fs_submit_bio(struct f2fs_sb_info *sbi,
				struct bio *bio, enum page_type type)
{
	__submit_bio(sbi, bio, type);
}

static void __attach_data_io_flag(struct f2fs_io_info *fio)
{
	struct f2fs_sb_info *sbi = fio->sbi;
	unsigned int temp_mask = (1 << NR_TEMP_TYPE) - 1;
	unsigned int fua_flag = sbi->data_io_flag & temp_mask;
	unsigned int meta_flag = (sbi->data_io_flag >> NR_TEMP_TYPE) &
								temp_mask;
	/*
	 * data io flag bits per temp:
	 *      REQ_META     |      REQ_FUA      |
	 *    5 |    4 |   3 |    2 |    1 |   0 |
	 * Cold | Warm | Hot | Cold | Warm | Hot |
	 */
	if (fio->type != DATA)
		return;

	if ((1 << fio->temp) & meta_flag)
		fio->op_flags |= REQ_META;
	if ((1 << fio->temp) & fua_flag)
		fio->op_flags |= REQ_FUA;
}

static void __submit_merged_bio(struct f2fs_bio_info *io)
{
	struct f2fs_io_info *fio = &io->fio;

	if (!io->bio)
		return;

	__attach_data_io_flag(fio);
	bio_set_op_attrs(io->bio, fio->op, fio->op_flags);

	if (is_read_io(fio->op))
		trace_f2fs_prepare_read_bio(io->sbi->sb, fio->type, io->bio);
	else
		trace_f2fs_prepare_write_bio(io->sbi->sb, fio->type, io->bio);

	__submit_bio(io->sbi, io->bio, fio->type);
	io->bio = NULL;
}

static bool __has_merged_page(struct bio *bio, struct inode *inode,
						struct page *page, nid_t ino)
{
	struct bio_vec *bvec;
	struct bvec_iter_all iter_all;

	if (!bio)
		return false;

	if (!inode && !page && !ino)
		return true;

	bio_for_each_segment_all(bvec, bio, iter_all) {
		struct page *target = bvec->bv_page;

		if (fscrypt_is_bounce_page(target)) {
			target = fscrypt_pagecache_page(target);
			if (IS_ERR(target))
				continue;
		}
		if (f2fs_is_compressed_page(target)) {
			target = f2fs_compress_control_page(target);
			if (IS_ERR(target))
				continue;
		}

		if (inode && inode == target->mapping->host)
			return true;
		if (page && page == target)
			return true;
		if (ino && ino == ino_of_node(target))
			return true;
	}

	return false;
}

static void __f2fs_submit_merged_write(struct f2fs_sb_info *sbi,
				enum page_type type, enum temp_type temp)
{
	enum page_type btype = PAGE_TYPE_OF_BIO(type);
	struct f2fs_bio_info *io = sbi->write_io[btype] + temp;

	down_write(&io->io_rwsem);

	/* change META to META_FLUSH in the checkpoint procedure */
	if (type >= META_FLUSH) {
		io->fio.type = META_FLUSH;
		io->fio.op = REQ_OP_WRITE;
		io->fio.op_flags = REQ_META | REQ_PRIO | REQ_SYNC;
		if (!test_opt(sbi, NOBARRIER))
			io->fio.op_flags |= REQ_PREFLUSH | REQ_FUA;
	}
	__submit_merged_bio(io);
	up_write(&io->io_rwsem);
}

static void __submit_merged_write_cond(struct f2fs_sb_info *sbi,
				struct inode *inode, struct page *page,
				nid_t ino, enum page_type type, bool force)
{
	enum temp_type temp;
	bool ret = true;

	for (temp = HOT; temp < NR_TEMP_TYPE; temp++) {
		if (!force)	{
			enum page_type btype = PAGE_TYPE_OF_BIO(type);
			struct f2fs_bio_info *io = sbi->write_io[btype] + temp;

			down_read(&io->io_rwsem);
			ret = __has_merged_page(io->bio, inode, page, ino);
			up_read(&io->io_rwsem);
		}
		if (ret)
			__f2fs_submit_merged_write(sbi, type, temp);

		/* TODO: use HOT temp only for meta pages now. */
		if (type >= META)
			break;
	}
}

void f2fs_submit_merged_write(struct f2fs_sb_info *sbi, enum page_type type)
{
	__submit_merged_write_cond(sbi, NULL, NULL, 0, type, true);
}

void f2fs_submit_merged_write_cond(struct f2fs_sb_info *sbi,
				struct inode *inode, struct page *page,
				nid_t ino, enum page_type type)
{
	__submit_merged_write_cond(sbi, inode, page, ino, type, false);
}

void f2fs_flush_merged_writes(struct f2fs_sb_info *sbi)
{
	f2fs_submit_merged_write(sbi, DATA);
	f2fs_submit_merged_write(sbi, NODE);
	f2fs_submit_merged_write(sbi, META);
}

/*
 * Fill the locked page with data located in the block address.
 * A caller needs to unlock the page on failure.
 */
int f2fs_submit_page_bio(struct f2fs_io_info *fio)
{
	struct bio *bio;
	struct page *page = fio->encrypted_page ?
			fio->encrypted_page : fio->page;

	if (!f2fs_is_valid_blkaddr(fio->sbi, fio->new_blkaddr,
			fio->is_por ? META_POR : (__is_meta_io(fio) ?
			META_GENERIC : DATA_GENERIC_ENHANCE)))
		return -EFSCORRUPTED;

	trace_f2fs_submit_page_bio(page, fio);
	f2fs_trace_ios(fio, 0);

	/* Allocate a new bio */
	bio = __bio_alloc(fio, 1);

	f2fs_set_bio_crypt_ctx(bio, fio->page->mapping->host,
			       fio->page->index, fio, GFP_NOIO);

	if (bio_add_page(bio, page, PAGE_SIZE, 0) < PAGE_SIZE) {
		bio_put(bio);
		return -EFAULT;
	}

	if (fio->io_wbc && !is_read_io(fio->op))
		wbc_account_cgroup_owner(fio->io_wbc, page, PAGE_SIZE);

	bio_set_op_attrs(bio, fio->op, fio->op_flags);

	inc_page_count(fio->sbi, is_read_io(fio->op) ?
			__read_io_type(page): WB_DATA_TYPE(fio->page));

	__submit_bio(fio->sbi, bio, fio->type);
	return 0;
}

static bool page_is_mergeable(struct f2fs_sb_info *sbi, struct bio *bio,
				block_t last_blkaddr, block_t cur_blkaddr)
{
	if (last_blkaddr + 1 != cur_blkaddr)
		return false;
	return __same_bdev(sbi, cur_blkaddr, bio);
}

static bool io_type_is_mergeable(struct f2fs_bio_info *io,
						struct f2fs_io_info *fio)
{
	if (io->fio.op != fio->op)
		return false;
	return io->fio.op_flags == fio->op_flags;
}

static bool io_is_mergeable(struct f2fs_sb_info *sbi, struct bio *bio,
					struct f2fs_bio_info *io,
					struct f2fs_io_info *fio,
					block_t last_blkaddr,
					block_t cur_blkaddr)
{
	if (F2FS_IO_ALIGNED(sbi) && (fio->type == DATA || fio->type == NODE)) {
		unsigned int filled_blocks =
				F2FS_BYTES_TO_BLK(bio->bi_iter.bi_size);
		unsigned int io_size = F2FS_IO_SIZE(sbi);
		unsigned int left_vecs = bio->bi_max_vecs - bio->bi_vcnt;

		/* IOs in bio is aligned and left space of vectors is not enough */
		if (!(filled_blocks % io_size) && left_vecs < io_size)
			return false;
	}
	if (!page_is_mergeable(sbi, bio, last_blkaddr, cur_blkaddr))
		return false;
	return io_type_is_mergeable(io, fio);
}

static void add_bio_entry(struct f2fs_sb_info *sbi, struct bio *bio,
				struct page *page, enum temp_type temp)
{
	struct f2fs_bio_info *io = sbi->write_io[DATA] + temp;
	struct bio_entry *be;

	be = f2fs_kmem_cache_alloc(bio_entry_slab, GFP_NOFS);
	be->bio = bio;
	bio_get(bio);

	if (bio_add_page(bio, page, PAGE_SIZE, 0) != PAGE_SIZE)
		f2fs_bug_on(sbi, 1);

	down_write(&io->bio_list_lock);
	list_add_tail(&be->list, &io->bio_list);
	up_write(&io->bio_list_lock);
}

static void del_bio_entry(struct bio_entry *be)
{
	list_del(&be->list);
	kmem_cache_free(bio_entry_slab, be);
}

static int add_ipu_page(struct f2fs_sb_info *sbi, struct bio **bio,
							struct page *page)
{
	enum temp_type temp;
	bool found = false;
	int ret = -EAGAIN;

	for (temp = HOT; temp < NR_TEMP_TYPE && !found; temp++) {
		struct f2fs_bio_info *io = sbi->write_io[DATA] + temp;
		struct list_head *head = &io->bio_list;
		struct bio_entry *be;

		down_write(&io->bio_list_lock);
		list_for_each_entry(be, head, list) {
			if (be->bio != *bio)
				continue;

			found = true;

			if (bio_add_page(*bio, page, PAGE_SIZE, 0) ==
							PAGE_SIZE) {
				ret = 0;
				break;
			}

			/* bio is full */
			del_bio_entry(be);
			__submit_bio(sbi, *bio, DATA);
			break;
		}
		up_write(&io->bio_list_lock);
	}

	if (ret) {
		bio_put(*bio);
		*bio = NULL;
	}

	return ret;
}

void f2fs_submit_merged_ipu_write(struct f2fs_sb_info *sbi,
					struct bio **bio, struct page *page)
{
	enum temp_type temp;
	bool found = false;
	struct bio *target = bio ? *bio : NULL;

	for (temp = HOT; temp < NR_TEMP_TYPE && !found; temp++) {
		struct f2fs_bio_info *io = sbi->write_io[DATA] + temp;
		struct list_head *head = &io->bio_list;
		struct bio_entry *be;

		if (list_empty(head))
			continue;

		down_read(&io->bio_list_lock);
		list_for_each_entry(be, head, list) {
			if (target)
				found = (target == be->bio);
			else
				found = __has_merged_page(be->bio, NULL,
								page, 0);
			if (found)
				break;
		}
		up_read(&io->bio_list_lock);

		if (!found)
			continue;

		found = false;

		down_write(&io->bio_list_lock);
		list_for_each_entry(be, head, list) {
			if (target)
				found = (target == be->bio);
			else
				found = __has_merged_page(be->bio, NULL,
								page, 0);
			if (found) {
				target = be->bio;
				del_bio_entry(be);
				break;
			}
		}
		up_write(&io->bio_list_lock);
	}

	if (found)
		__submit_bio(sbi, target, DATA);
	if (bio && *bio) {
		bio_put(*bio);
		*bio = NULL;
	}
}

int f2fs_merge_page_bio(struct f2fs_io_info *fio)
{
	struct bio *bio = *fio->bio;
	struct page *page = fio->encrypted_page ?
			fio->encrypted_page : fio->page;

	if (!f2fs_is_valid_blkaddr(fio->sbi, fio->new_blkaddr,
			__is_meta_io(fio) ? META_GENERIC : DATA_GENERIC))
		return -EFSCORRUPTED;

	trace_f2fs_submit_page_bio(page, fio);
	f2fs_trace_ios(fio, 0);

	if (bio && (!page_is_mergeable(fio->sbi, bio, *fio->last_block,
				       fio->new_blkaddr) ||
		    !f2fs_crypt_mergeable_bio(bio, fio->page->mapping->host,
					      fio->page->index, fio)))
		f2fs_submit_merged_ipu_write(fio->sbi, &bio, NULL);
alloc_new:
	if (!bio) {
		bio = __bio_alloc(fio, BIO_MAX_PAGES);
		f2fs_set_bio_crypt_ctx(bio, fio->page->mapping->host,
				       fio->page->index, fio,
				       GFP_NOIO);
		bio_set_op_attrs(bio, fio->op, fio->op_flags);

		add_bio_entry(fio->sbi, bio, page, fio->temp);
	} else {
		if (add_ipu_page(fio->sbi, &bio, page))
			goto alloc_new;
	}

	if (fio->io_wbc)
		wbc_account_cgroup_owner(fio->io_wbc, page, PAGE_SIZE);

	inc_page_count(fio->sbi, WB_DATA_TYPE(page));

	*fio->last_block = fio->new_blkaddr;
	*fio->bio = bio;

	return 0;
}

void f2fs_submit_page_write(struct f2fs_io_info *fio)
{
	struct f2fs_sb_info *sbi = fio->sbi;
	enum page_type btype = PAGE_TYPE_OF_BIO(fio->type);
	struct f2fs_bio_info *io = sbi->write_io[btype] + fio->temp;
	struct page *bio_page;

	f2fs_bug_on(sbi, is_read_io(fio->op));

	down_write(&io->io_rwsem);
next:
	if (fio->in_list) {
		spin_lock(&io->io_lock);
		if (list_empty(&io->io_list)) {
			spin_unlock(&io->io_lock);
			goto out;
		}
		fio = list_first_entry(&io->io_list,
						struct f2fs_io_info, list);
		list_del(&fio->list);
		spin_unlock(&io->io_lock);
	}

	verify_fio_blkaddr(fio);

	if (fio->encrypted_page)
		bio_page = fio->encrypted_page;
	else if (fio->compressed_page)
		bio_page = fio->compressed_page;
	else
		bio_page = fio->page;

	/* set submitted = true as a return value */
	fio->submitted = true;

	inc_page_count(sbi, WB_DATA_TYPE(bio_page));

	if (io->bio &&
	    (!io_is_mergeable(sbi, io->bio, io, fio, io->last_block_in_bio,
			      fio->new_blkaddr) ||
	     !f2fs_crypt_mergeable_bio(io->bio, fio->page->mapping->host,
				       fio->page->index, fio)))
		__submit_merged_bio(io);
alloc_new:
	if (io->bio == NULL) {
		if (F2FS_IO_ALIGNED(sbi) &&
				(fio->type == DATA || fio->type == NODE) &&
				fio->new_blkaddr & F2FS_IO_SIZE_MASK(sbi)) {
			dec_page_count(sbi, WB_DATA_TYPE(bio_page));
			fio->retry = true;
			goto skip;
		}
		io->bio = __bio_alloc(fio, BIO_MAX_PAGES);
		f2fs_set_bio_crypt_ctx(io->bio, fio->page->mapping->host,
				       fio->page->index, fio,
				       GFP_NOIO);
		io->fio = *fio;
	}

	if (bio_add_page(io->bio, bio_page, PAGE_SIZE, 0) < PAGE_SIZE) {
		__submit_merged_bio(io);
		goto alloc_new;
	}

	if (fio->io_wbc)
		wbc_account_cgroup_owner(fio->io_wbc, bio_page, PAGE_SIZE);

	io->last_block_in_bio = fio->new_blkaddr;
	f2fs_trace_ios(fio, 0);

	trace_f2fs_submit_page_write(fio->page, fio);
skip:
	if (fio->in_list)
		goto next;
out:
	if (is_sbi_flag_set(sbi, SBI_IS_SHUTDOWN) ||
				!f2fs_is_checkpoint_ready(sbi))
		__submit_merged_bio(io);
	up_write(&io->io_rwsem);
}

static inline bool f2fs_need_verity(const struct inode *inode, pgoff_t idx)
{
	return fsverity_active(inode) &&
	       idx < DIV_ROUND_UP(inode->i_size, PAGE_SIZE);
}

static struct bio *f2fs_grab_read_bio(struct inode *inode, block_t blkaddr,
				      unsigned nr_pages, unsigned op_flag,
				      pgoff_t first_idx, bool for_write)
{
	struct f2fs_sb_info *sbi = F2FS_I_SB(inode);
	struct bio *bio;
	struct bio_post_read_ctx *ctx;
	unsigned int post_read_steps = 0;

	bio = f2fs_bio_alloc(sbi, min_t(int, nr_pages, BIO_MAX_PAGES),
								for_write);
	if (!bio)
		return ERR_PTR(-ENOMEM);

	f2fs_set_bio_crypt_ctx(bio, inode, first_idx, NULL, GFP_NOFS);

	f2fs_target_device(sbi, blkaddr, bio);
	bio->bi_end_io = f2fs_read_end_io;
	bio_set_op_attrs(bio, REQ_OP_READ, op_flag);

	if (fscrypt_inode_uses_fs_layer_crypto(inode))
		post_read_steps |= 1 << STEP_DECRYPT;
	if (f2fs_compressed_file(inode))
		post_read_steps |= 1 << STEP_DECOMPRESS;
	if (f2fs_need_verity(inode, first_idx))
		post_read_steps |= 1 << STEP_VERITY;

	if (post_read_steps) {
		/* Due to the mempool, this never fails. */
		ctx = mempool_alloc(bio_post_read_ctx_pool, GFP_NOFS);
		ctx->bio = bio;
		ctx->sbi = sbi;
		ctx->enabled_steps = post_read_steps;
		bio->bi_private = ctx;
	}

	return bio;
}

static void f2fs_release_read_bio(struct bio *bio)
{
	if (bio->bi_private)
		mempool_free(bio->bi_private, bio_post_read_ctx_pool);
	bio_put(bio);
}

/* This can handle encryption stuffs */
static int f2fs_submit_page_read(struct inode *inode, struct page *page,
						block_t blkaddr, bool for_write)
{
	struct f2fs_sb_info *sbi = F2FS_I_SB(inode);
	struct bio *bio;

	bio = f2fs_grab_read_bio(inode, blkaddr, 1, 0, page->index, for_write);
	if (IS_ERR(bio))
		return PTR_ERR(bio);

	/* wait for GCed page writeback via META_MAPPING */
	f2fs_wait_on_block_writeback(inode, blkaddr);

	if (bio_add_page(bio, page, PAGE_SIZE, 0) < PAGE_SIZE) {
		bio_put(bio);
		return -EFAULT;
	}
	ClearPageError(page);
	inc_page_count(sbi, F2FS_RD_DATA);
	f2fs_update_iostat(sbi, FS_DATA_READ_IO, F2FS_BLKSIZE);
	__submit_bio(sbi, bio, DATA);
	return 0;
}

static void __set_data_blkaddr(struct dnode_of_data *dn)
{
	struct f2fs_node *rn = F2FS_NODE(dn->node_page);
	__le32 *addr_array;
	int base = 0;

	if (IS_INODE(dn->node_page) && f2fs_has_extra_attr(dn->inode))
		base = get_extra_isize(dn->inode);

	/* Get physical address of data block */
	addr_array = blkaddr_in_node(rn);
	addr_array[base + dn->ofs_in_node] = cpu_to_le32(dn->data_blkaddr);
}

/*
 * Lock ordering for the change of data block address:
 * ->data_page
 *  ->node_page
 *    update block addresses in the node page
 */
void f2fs_set_data_blkaddr(struct dnode_of_data *dn)
{
	f2fs_wait_on_page_writeback(dn->node_page, NODE, true, true);
	__set_data_blkaddr(dn);
	if (set_page_dirty(dn->node_page))
		dn->node_changed = true;
}

void f2fs_update_data_blkaddr(struct dnode_of_data *dn, block_t blkaddr)
{
	dn->data_blkaddr = blkaddr;
	f2fs_set_data_blkaddr(dn);
	f2fs_update_extent_cache(dn);
}

/* dn->ofs_in_node will be returned with up-to-date last block pointer */
int f2fs_reserve_new_blocks(struct dnode_of_data *dn, blkcnt_t count)
{
	struct f2fs_sb_info *sbi = F2FS_I_SB(dn->inode);
	int err;

	if (!count)
		return 0;

	if (unlikely(is_inode_flag_set(dn->inode, FI_NO_ALLOC)))
		return -EPERM;
	if (unlikely((err = inc_valid_block_count(sbi, dn->inode, &count))))
		return err;

	trace_f2fs_reserve_new_blocks(dn->inode, dn->nid,
						dn->ofs_in_node, count);

	f2fs_wait_on_page_writeback(dn->node_page, NODE, true, true);

	for (; count > 0; dn->ofs_in_node++) {
		block_t blkaddr = f2fs_data_blkaddr(dn);
		if (blkaddr == NULL_ADDR) {
			dn->data_blkaddr = NEW_ADDR;
			__set_data_blkaddr(dn);
			count--;
		}
	}

	if (set_page_dirty(dn->node_page))
		dn->node_changed = true;
	return 0;
}

/* Should keep dn->ofs_in_node unchanged */
int f2fs_reserve_new_block(struct dnode_of_data *dn)
{
	unsigned int ofs_in_node = dn->ofs_in_node;
	int ret;

	ret = f2fs_reserve_new_blocks(dn, 1);
	dn->ofs_in_node = ofs_in_node;
	return ret;
}

int f2fs_reserve_block(struct dnode_of_data *dn, pgoff_t index)
{
	bool need_put = dn->inode_page ? false : true;
	int err;

	err = f2fs_get_dnode_of_data(dn, index, ALLOC_NODE);
	if (err)
		return err;

	if (dn->data_blkaddr == NULL_ADDR)
		err = f2fs_reserve_new_block(dn);
	if (err || need_put)
		f2fs_put_dnode(dn);
	return err;
}

int f2fs_get_block(struct dnode_of_data *dn, pgoff_t index)
{
	struct extent_info ei  = {0,0,0};
	struct inode *inode = dn->inode;

	if (f2fs_lookup_extent_cache(inode, index, &ei)) {
		dn->data_blkaddr = ei.blk + index - ei.fofs;
		return 0;
	}

	return f2fs_reserve_block(dn, index);
}

struct page *f2fs_get_read_data_page(struct inode *inode, pgoff_t index,
						int op_flags, bool for_write)
{
	struct address_space *mapping = inode->i_mapping;
	struct dnode_of_data dn;
	struct page *page;
	struct extent_info ei = {0,0,0};
	int err;

	page = f2fs_grab_cache_page(mapping, index, for_write);
	if (!page)
		return ERR_PTR(-ENOMEM);

	if (f2fs_lookup_extent_cache(inode, index, &ei)) {
		dn.data_blkaddr = ei.blk + index - ei.fofs;
		if (!f2fs_is_valid_blkaddr(F2FS_I_SB(inode), dn.data_blkaddr,
						DATA_GENERIC_ENHANCE_READ)) {
			err = -EFSCORRUPTED;
			goto put_err;
		}
		goto got_it;
	}

	set_new_dnode(&dn, inode, NULL, NULL, 0);
	err = f2fs_get_dnode_of_data(&dn, index, LOOKUP_NODE);
	if (err)
		goto put_err;
	f2fs_put_dnode(&dn);

	if (unlikely(dn.data_blkaddr == NULL_ADDR)) {
		err = -ENOENT;
		goto put_err;
	}
	if (dn.data_blkaddr != NEW_ADDR &&
			!f2fs_is_valid_blkaddr(F2FS_I_SB(inode),
						dn.data_blkaddr,
						DATA_GENERIC_ENHANCE)) {
		err = -EFSCORRUPTED;
		goto put_err;
	}
got_it:
	if (PageUptodate(page)) {
		unlock_page(page);
		return page;
	}

	/*
	 * A new dentry page is allocated but not able to be written, since its
	 * new inode page couldn't be allocated due to -ENOSPC.
	 * In such the case, its blkaddr can be remained as NEW_ADDR.
	 * see, f2fs_add_link -> f2fs_get_new_data_page ->
	 * f2fs_init_inode_metadata.
	 */
	if (dn.data_blkaddr == NEW_ADDR) {
		zero_user_segment(page, 0, PAGE_SIZE);
		if (!PageUptodate(page))
			SetPageUptodate(page);
		unlock_page(page);
		return page;
	}

	err = f2fs_submit_page_read(inode, page, dn.data_blkaddr, for_write);
	if (err)
		goto put_err;
	return page;

put_err:
	f2fs_put_page(page, 1);
	return ERR_PTR(err);
}

struct page *f2fs_find_data_page(struct inode *inode, pgoff_t index)
{
	struct address_space *mapping = inode->i_mapping;
	struct page *page;

	page = find_get_page(mapping, index);
	if (page && PageUptodate(page))
		return page;
	f2fs_put_page(page, 0);

	page = f2fs_get_read_data_page(inode, index, 0, false);
	if (IS_ERR(page))
		return page;

	if (PageUptodate(page))
		return page;

	wait_on_page_locked(page);
	if (unlikely(!PageUptodate(page))) {
		f2fs_put_page(page, 0);
		return ERR_PTR(-EIO);
	}
	return page;
}

/*
 * If it tries to access a hole, return an error.
 * Because, the callers, functions in dir.c and GC, should be able to know
 * whether this page exists or not.
 */
struct page *f2fs_get_lock_data_page(struct inode *inode, pgoff_t index,
							bool for_write)
{
	struct address_space *mapping = inode->i_mapping;
	struct page *page;
repeat:
	page = f2fs_get_read_data_page(inode, index, 0, for_write);
	if (IS_ERR(page))
		return page;

	/* wait for read completion */
	lock_page(page);
	if (unlikely(page->mapping != mapping)) {
		f2fs_put_page(page, 1);
		goto repeat;
	}
	if (unlikely(!PageUptodate(page))) {
		f2fs_put_page(page, 1);
		return ERR_PTR(-EIO);
	}
	return page;
}

/*
 * Caller ensures that this data page is never allocated.
 * A new zero-filled data page is allocated in the page cache.
 *
 * Also, caller should grab and release a rwsem by calling f2fs_lock_op() and
 * f2fs_unlock_op().
 * Note that, ipage is set only by make_empty_dir, and if any error occur,
 * ipage should be released by this function.
 */
struct page *f2fs_get_new_data_page(struct inode *inode,
		struct page *ipage, pgoff_t index, bool new_i_size)
{
	struct address_space *mapping = inode->i_mapping;
	struct page *page;
	struct dnode_of_data dn;
	int err;

	page = f2fs_grab_cache_page(mapping, index, true);
	if (!page) {
		/*
		 * before exiting, we should make sure ipage will be released
		 * if any error occur.
		 */
		f2fs_put_page(ipage, 1);
		return ERR_PTR(-ENOMEM);
	}

	set_new_dnode(&dn, inode, ipage, NULL, 0);
	err = f2fs_reserve_block(&dn, index);
	if (err) {
		f2fs_put_page(page, 1);
		return ERR_PTR(err);
	}
	if (!ipage)
		f2fs_put_dnode(&dn);

	if (PageUptodate(page))
		goto got_it;

	if (dn.data_blkaddr == NEW_ADDR) {
		zero_user_segment(page, 0, PAGE_SIZE);
		if (!PageUptodate(page))
			SetPageUptodate(page);
	} else {
		f2fs_put_page(page, 1);

		/* if ipage exists, blkaddr should be NEW_ADDR */
		f2fs_bug_on(F2FS_I_SB(inode), ipage);
		page = f2fs_get_lock_data_page(inode, index, true);
		if (IS_ERR(page))
			return page;
	}
got_it:
	if (new_i_size && i_size_read(inode) <
				((loff_t)(index + 1) << PAGE_SHIFT))
		f2fs_i_size_write(inode, ((loff_t)(index + 1) << PAGE_SHIFT));
	return page;
}

static int __allocate_data_block(struct dnode_of_data *dn, int seg_type)
{
	struct f2fs_sb_info *sbi = F2FS_I_SB(dn->inode);
	struct f2fs_summary sum;
	struct node_info ni;
	block_t old_blkaddr;
	blkcnt_t count = 1;
	int err;

	if (unlikely(is_inode_flag_set(dn->inode, FI_NO_ALLOC)))
		return -EPERM;

	err = f2fs_get_node_info(sbi, dn->nid, &ni);
	if (err)
		return err;

	dn->data_blkaddr = f2fs_data_blkaddr(dn);
	if (dn->data_blkaddr != NULL_ADDR)
		goto alloc;

	if (unlikely((err = inc_valid_block_count(sbi, dn->inode, &count))))
		return err;

alloc:
	set_summary(&sum, dn->nid, dn->ofs_in_node, ni.version);
	old_blkaddr = dn->data_blkaddr;
	f2fs_allocate_data_block(sbi, NULL, old_blkaddr, &dn->data_blkaddr,
					&sum, seg_type, NULL, false);
	if (GET_SEGNO(sbi, old_blkaddr) != NULL_SEGNO)
		invalidate_mapping_pages(META_MAPPING(sbi),
					old_blkaddr, old_blkaddr);
	f2fs_update_data_blkaddr(dn, dn->data_blkaddr);

	/*
	 * i_size will be updated by direct_IO. Otherwise, we'll get stale
	 * data from unwritten block via dio_read.
	 */
	return 0;
}

int f2fs_preallocate_blocks(struct kiocb *iocb, struct iov_iter *from)
{
	struct inode *inode = file_inode(iocb->ki_filp);
	struct f2fs_map_blocks map;
	int flag;
	int err = 0;
	bool direct_io = iocb->ki_flags & IOCB_DIRECT;

	map.m_lblk = F2FS_BLK_ALIGN(iocb->ki_pos);
	map.m_len = F2FS_BYTES_TO_BLK(iocb->ki_pos + iov_iter_count(from));
	if (map.m_len > map.m_lblk)
		map.m_len -= map.m_lblk;
	else
		map.m_len = 0;

	map.m_next_pgofs = NULL;
	map.m_next_extent = NULL;
	map.m_seg_type = NO_CHECK_TYPE;
	map.m_may_create = true;

	if (direct_io) {
		map.m_seg_type = f2fs_rw_hint_to_seg_type(iocb->ki_hint);
		flag = f2fs_force_buffered_io(inode, iocb, from) ?
					F2FS_GET_BLOCK_PRE_AIO :
					F2FS_GET_BLOCK_PRE_DIO;
		goto map_blocks;
	}
	if (iocb->ki_pos + iov_iter_count(from) > MAX_INLINE_DATA(inode)) {
		err = f2fs_convert_inline_inode(inode);
		if (err)
			return err;
	}
	if (f2fs_has_inline_data(inode))
		return err;

	flag = F2FS_GET_BLOCK_PRE_AIO;

map_blocks:
	err = f2fs_map_blocks(inode, &map, 1, flag);
	if (map.m_len > 0 && err == -ENOSPC) {
		if (!direct_io)
			set_inode_flag(inode, FI_NO_PREALLOC);
		err = 0;
	}
	return err;
}

void __do_map_lock(struct f2fs_sb_info *sbi, int flag, bool lock)
{
	if (flag == F2FS_GET_BLOCK_PRE_AIO) {
		if (lock)
			down_read(&sbi->node_change);
		else
			up_read(&sbi->node_change);
	} else {
		if (lock)
			f2fs_lock_op(sbi);
		else
			f2fs_unlock_op(sbi);
	}
}

/*
 * f2fs_map_blocks() tries to find or build mapping relationship which
 * maps continuous logical blocks to physical blocks, and return such
 * info via f2fs_map_blocks structure.
 */
int f2fs_map_blocks(struct inode *inode, struct f2fs_map_blocks *map,
						int create, int flag)
{
	unsigned int maxblocks = map->m_len;
	struct dnode_of_data dn;
	struct f2fs_sb_info *sbi = F2FS_I_SB(inode);
	int mode = map->m_may_create ? ALLOC_NODE : LOOKUP_NODE;
	pgoff_t pgofs, end_offset, end;
	int err = 0, ofs = 1;
	unsigned int ofs_in_node, last_ofs_in_node;
	blkcnt_t prealloc;
	struct extent_info ei = {0,0,0};
	block_t blkaddr;
	unsigned int start_pgofs;

	if (!maxblocks)
		return 0;

	map->m_len = 0;
	map->m_flags = 0;

	/* it only supports block size == page size */
	pgofs =	(pgoff_t)map->m_lblk;
	end = pgofs + maxblocks;

	if (!create && f2fs_lookup_extent_cache(inode, pgofs, &ei)) {
		if (f2fs_lfs_mode(sbi) && flag == F2FS_GET_BLOCK_DIO &&
							map->m_may_create)
			goto next_dnode;

		map->m_pblk = ei.blk + pgofs - ei.fofs;
		map->m_len = min((pgoff_t)maxblocks, ei.fofs + ei.len - pgofs);
		map->m_flags = F2FS_MAP_MAPPED;
		if (map->m_next_extent)
			*map->m_next_extent = pgofs + map->m_len;

		/* for hardware encryption, but to avoid potential issue in future */
		if (flag == F2FS_GET_BLOCK_DIO)
			f2fs_wait_on_block_writeback_range(inode,
						map->m_pblk, map->m_len);
		goto out;
	}

next_dnode:
	if (map->m_may_create)
		__do_map_lock(sbi, flag, true);

	/* When reading holes, we need its node page */
	set_new_dnode(&dn, inode, NULL, NULL, 0);
	err = f2fs_get_dnode_of_data(&dn, pgofs, mode);
	if (err) {
		if (flag == F2FS_GET_BLOCK_BMAP)
			map->m_pblk = 0;
		if (err == -ENOENT) {
			err = 0;
			if (map->m_next_pgofs)
				*map->m_next_pgofs =
					f2fs_get_next_page_offset(&dn, pgofs);
			if (map->m_next_extent)
				*map->m_next_extent =
					f2fs_get_next_page_offset(&dn, pgofs);
		}
		goto unlock_out;
	}

	start_pgofs = pgofs;
	prealloc = 0;
	last_ofs_in_node = ofs_in_node = dn.ofs_in_node;
	end_offset = ADDRS_PER_PAGE(dn.node_page, inode);

next_block:
	blkaddr = f2fs_data_blkaddr(&dn);

	if (__is_valid_data_blkaddr(blkaddr) &&
		!f2fs_is_valid_blkaddr(sbi, blkaddr, DATA_GENERIC_ENHANCE)) {
		err = -EFSCORRUPTED;
		goto sync_out;
	}

	if (__is_valid_data_blkaddr(blkaddr)) {
		/* use out-place-update for driect IO under LFS mode */
		if (f2fs_lfs_mode(sbi) && flag == F2FS_GET_BLOCK_DIO &&
							map->m_may_create) {
			err = __allocate_data_block(&dn, map->m_seg_type);
			if (err)
				goto sync_out;
			blkaddr = dn.data_blkaddr;
			set_inode_flag(inode, FI_APPEND_WRITE);
		}
	} else {
		if (create) {
			if (unlikely(f2fs_cp_error(sbi))) {
				err = -EIO;
				goto sync_out;
			}
			if (flag == F2FS_GET_BLOCK_PRE_AIO) {
				if (blkaddr == NULL_ADDR) {
					prealloc++;
					last_ofs_in_node = dn.ofs_in_node;
				}
			} else {
				WARN_ON(flag != F2FS_GET_BLOCK_PRE_DIO &&
					flag != F2FS_GET_BLOCK_DIO);
				err = __allocate_data_block(&dn,
							map->m_seg_type);
				if (!err)
					set_inode_flag(inode, FI_APPEND_WRITE);
			}
			if (err)
				goto sync_out;
			map->m_flags |= F2FS_MAP_NEW;
			blkaddr = dn.data_blkaddr;
		} else {
			if (flag == F2FS_GET_BLOCK_BMAP) {
				map->m_pblk = 0;
				goto sync_out;
			}
			if (flag == F2FS_GET_BLOCK_PRECACHE)
				goto sync_out;
			if (flag == F2FS_GET_BLOCK_FIEMAP &&
						blkaddr == NULL_ADDR) {
				if (map->m_next_pgofs)
					*map->m_next_pgofs = pgofs + 1;
				goto sync_out;
			}
			if (flag != F2FS_GET_BLOCK_FIEMAP) {
				/* for defragment case */
				if (map->m_next_pgofs)
					*map->m_next_pgofs = pgofs + 1;
				goto sync_out;
			}
		}
	}

	if (flag == F2FS_GET_BLOCK_PRE_AIO)
		goto skip;

	if (map->m_len == 0) {
		/* preallocated unwritten block should be mapped for fiemap. */
		if (blkaddr == NEW_ADDR)
			map->m_flags |= F2FS_MAP_UNWRITTEN;
		map->m_flags |= F2FS_MAP_MAPPED;

		map->m_pblk = blkaddr;
		map->m_len = 1;
	} else if ((map->m_pblk != NEW_ADDR &&
			blkaddr == (map->m_pblk + ofs)) ||
			(map->m_pblk == NEW_ADDR && blkaddr == NEW_ADDR) ||
			flag == F2FS_GET_BLOCK_PRE_DIO) {
		ofs++;
		map->m_len++;
	} else {
		goto sync_out;
	}

skip:
	dn.ofs_in_node++;
	pgofs++;

	/* preallocate blocks in batch for one dnode page */
	if (flag == F2FS_GET_BLOCK_PRE_AIO &&
			(pgofs == end || dn.ofs_in_node == end_offset)) {

		dn.ofs_in_node = ofs_in_node;
		err = f2fs_reserve_new_blocks(&dn, prealloc);
		if (err)
			goto sync_out;

		map->m_len += dn.ofs_in_node - ofs_in_node;
		if (prealloc && dn.ofs_in_node != last_ofs_in_node + 1) {
			err = -ENOSPC;
			goto sync_out;
		}
		dn.ofs_in_node = end_offset;
	}

	if (pgofs >= end)
		goto sync_out;
	else if (dn.ofs_in_node < end_offset)
		goto next_block;

	if (flag == F2FS_GET_BLOCK_PRECACHE) {
		if (map->m_flags & F2FS_MAP_MAPPED) {
			unsigned int ofs = start_pgofs - map->m_lblk;

			f2fs_update_extent_cache_range(&dn,
				start_pgofs, map->m_pblk + ofs,
				map->m_len - ofs);
		}
	}

	f2fs_put_dnode(&dn);

	if (map->m_may_create) {
		__do_map_lock(sbi, flag, false);
		f2fs_balance_fs(sbi, dn.node_changed);
	}
	goto next_dnode;

sync_out:

	/* for hardware encryption, but to avoid potential issue in future */
	if (flag == F2FS_GET_BLOCK_DIO && map->m_flags & F2FS_MAP_MAPPED)
		f2fs_wait_on_block_writeback_range(inode,
						map->m_pblk, map->m_len);

	if (flag == F2FS_GET_BLOCK_PRECACHE) {
		if (map->m_flags & F2FS_MAP_MAPPED) {
			unsigned int ofs = start_pgofs - map->m_lblk;

			f2fs_update_extent_cache_range(&dn,
				start_pgofs, map->m_pblk + ofs,
				map->m_len - ofs);
		}
		if (map->m_next_extent)
			*map->m_next_extent = pgofs + 1;
	}
	f2fs_put_dnode(&dn);
unlock_out:
	if (map->m_may_create) {
		__do_map_lock(sbi, flag, false);
		f2fs_balance_fs(sbi, dn.node_changed);
	}
out:
	trace_f2fs_map_blocks(inode, map, err);
	return err;
}

bool f2fs_overwrite_io(struct inode *inode, loff_t pos, size_t len)
{
	struct f2fs_map_blocks map;
	block_t last_lblk;
	int err;

	if (pos + len > i_size_read(inode))
		return false;

	map.m_lblk = F2FS_BYTES_TO_BLK(pos);
	map.m_next_pgofs = NULL;
	map.m_next_extent = NULL;
	map.m_seg_type = NO_CHECK_TYPE;
	map.m_may_create = false;
	last_lblk = F2FS_BLK_ALIGN(pos + len);

	while (map.m_lblk < last_lblk) {
		map.m_len = last_lblk - map.m_lblk;
		err = f2fs_map_blocks(inode, &map, 0, F2FS_GET_BLOCK_DEFAULT);
		if (err || map.m_len == 0)
			return false;
		map.m_lblk += map.m_len;
	}
	return true;
}

static int __get_data_block(struct inode *inode, sector_t iblock,
			struct buffer_head *bh, int create, int flag,
			pgoff_t *next_pgofs, int seg_type, bool may_write)
{
	struct f2fs_map_blocks map;
	int err;

	map.m_lblk = iblock;
	map.m_len = bh->b_size >> inode->i_blkbits;
	map.m_next_pgofs = next_pgofs;
	map.m_next_extent = NULL;
	map.m_seg_type = seg_type;
	map.m_may_create = may_write;

	err = f2fs_map_blocks(inode, &map, create, flag);
	if (!err) {
		map_bh(bh, inode->i_sb, map.m_pblk);
		bh->b_state = (bh->b_state & ~F2FS_MAP_FLAGS) | map.m_flags;
		bh->b_size = (u64)map.m_len << inode->i_blkbits;
	}
	return err;
}

static int get_data_block(struct inode *inode, sector_t iblock,
			struct buffer_head *bh_result, int create, int flag,
			pgoff_t *next_pgofs)
{
	return __get_data_block(inode, iblock, bh_result, create,
							flag, next_pgofs,
							NO_CHECK_TYPE, create);
}

static int get_data_block_dio_write(struct inode *inode, sector_t iblock,
			struct buffer_head *bh_result, int create)
{
	return __get_data_block(inode, iblock, bh_result, create,
				F2FS_GET_BLOCK_DIO, NULL,
				f2fs_rw_hint_to_seg_type(inode->i_write_hint),
				IS_SWAPFILE(inode) ? false : true);
}

static int get_data_block_dio(struct inode *inode, sector_t iblock,
			struct buffer_head *bh_result, int create)
{
	return __get_data_block(inode, iblock, bh_result, create,
				F2FS_GET_BLOCK_DIO, NULL,
				f2fs_rw_hint_to_seg_type(inode->i_write_hint),
				false);
}

static int get_data_block_bmap(struct inode *inode, sector_t iblock,
			struct buffer_head *bh_result, int create)
{
	/* Block number less than F2FS MAX BLOCKS */
	if (unlikely(iblock >= F2FS_I_SB(inode)->max_file_blocks))
		return -EFBIG;

	return __get_data_block(inode, iblock, bh_result, create,
						F2FS_GET_BLOCK_BMAP, NULL,
						NO_CHECK_TYPE, create);
}

static inline sector_t logical_to_blk(struct inode *inode, loff_t offset)
{
	return (offset >> inode->i_blkbits);
}

static inline loff_t blk_to_logical(struct inode *inode, sector_t blk)
{
	return (blk << inode->i_blkbits);
}

static int f2fs_xattr_fiemap(struct inode *inode,
				struct fiemap_extent_info *fieinfo)
{
	struct f2fs_sb_info *sbi = F2FS_I_SB(inode);
	struct page *page;
	struct node_info ni;
	__u64 phys = 0, len;
	__u32 flags;
	nid_t xnid = F2FS_I(inode)->i_xattr_nid;
	int err = 0;

	if (f2fs_has_inline_xattr(inode)) {
		int offset;

		page = f2fs_grab_cache_page(NODE_MAPPING(sbi),
						inode->i_ino, false);
		if (!page)
			return -ENOMEM;

		err = f2fs_get_node_info(sbi, inode->i_ino, &ni);
		if (err) {
			f2fs_put_page(page, 1);
			return err;
		}

		phys = (__u64)blk_to_logical(inode, ni.blk_addr);
		offset = offsetof(struct f2fs_inode, i_addr) +
					sizeof(__le32) * (DEF_ADDRS_PER_INODE -
					get_inline_xattr_addrs(inode));

		phys += offset;
		len = inline_xattr_size(inode);

		f2fs_put_page(page, 1);

		flags = FIEMAP_EXTENT_DATA_INLINE | FIEMAP_EXTENT_NOT_ALIGNED;

		if (!xnid)
			flags |= FIEMAP_EXTENT_LAST;

		err = fiemap_fill_next_extent(fieinfo, 0, phys, len, flags);
		if (err || err == 1)
			return err;
	}

	if (xnid) {
		page = f2fs_grab_cache_page(NODE_MAPPING(sbi), xnid, false);
		if (!page)
			return -ENOMEM;

		err = f2fs_get_node_info(sbi, xnid, &ni);
		if (err) {
			f2fs_put_page(page, 1);
			return err;
		}

		phys = (__u64)blk_to_logical(inode, ni.blk_addr);
		len = inode->i_sb->s_blocksize;

		f2fs_put_page(page, 1);

		flags = FIEMAP_EXTENT_LAST;
	}

	if (phys)
		err = fiemap_fill_next_extent(fieinfo, 0, phys, len, flags);

	return (err < 0 ? err : 0);
}

int f2fs_fiemap(struct inode *inode, struct fiemap_extent_info *fieinfo,
		u64 start, u64 len)
{
	struct buffer_head map_bh;
	sector_t start_blk, last_blk;
	pgoff_t next_pgofs;
	u64 logical = 0, phys = 0, size = 0;
	u32 flags = 0;
	int ret = 0;

	if (fieinfo->fi_flags & FIEMAP_FLAG_CACHE) {
		ret = f2fs_precache_extents(inode);
		if (ret)
			return ret;
	}

	ret = fiemap_check_flags(fieinfo, FIEMAP_FLAG_SYNC | FIEMAP_FLAG_XATTR);
	if (ret)
		return ret;

	inode_lock(inode);

	if (fieinfo->fi_flags & FIEMAP_FLAG_XATTR) {
		ret = f2fs_xattr_fiemap(inode, fieinfo);
		goto out;
	}

	if (f2fs_has_inline_data(inode) || f2fs_has_inline_dentry(inode)) {
		ret = f2fs_inline_data_fiemap(inode, fieinfo, start, len);
		if (ret != -EAGAIN)
			goto out;
	}

	if (logical_to_blk(inode, len) == 0)
		len = blk_to_logical(inode, 1);

	start_blk = logical_to_blk(inode, start);
	last_blk = logical_to_blk(inode, start + len - 1);

next:
	memset(&map_bh, 0, sizeof(struct buffer_head));
	map_bh.b_size = len;

	ret = get_data_block(inode, start_blk, &map_bh, 0,
					F2FS_GET_BLOCK_FIEMAP, &next_pgofs);
	if (ret)
		goto out;

	/* HOLE */
	if (!buffer_mapped(&map_bh)) {
		start_blk = next_pgofs;

		if (blk_to_logical(inode, start_blk) < blk_to_logical(inode,
					F2FS_I_SB(inode)->max_file_blocks))
			goto prep_next;

		flags |= FIEMAP_EXTENT_LAST;
	}

	if (size) {
		if (IS_ENCRYPTED(inode))
			flags |= FIEMAP_EXTENT_DATA_ENCRYPTED;

		ret = fiemap_fill_next_extent(fieinfo, logical,
				phys, size, flags);
	}

	if (start_blk > last_blk || ret)
		goto out;

	logical = blk_to_logical(inode, start_blk);
	phys = blk_to_logical(inode, map_bh.b_blocknr);
	size = map_bh.b_size;
	flags = 0;
	if (buffer_unwritten(&map_bh))
		flags = FIEMAP_EXTENT_UNWRITTEN;

	start_blk += logical_to_blk(inode, size);

prep_next:
	cond_resched();
	if (fatal_signal_pending(current))
		ret = -EINTR;
	else
		goto next;
out:
	if (ret == 1)
		ret = 0;

	inode_unlock(inode);
	return ret;
}

static inline loff_t f2fs_readpage_limit(struct inode *inode)
{
	if (IS_ENABLED(CONFIG_FS_VERITY) &&
	    (IS_VERITY(inode) || f2fs_verity_in_progress(inode)))
		return inode->i_sb->s_maxbytes;

	return i_size_read(inode);
}

static int f2fs_read_single_page(struct inode *inode, struct page *page,
					unsigned nr_pages,
					struct f2fs_map_blocks *map,
					struct bio **bio_ret,
					sector_t *last_block_in_bio,
					bool is_readahead)
{
	struct bio *bio = *bio_ret;
	const unsigned blkbits = inode->i_blkbits;
	const unsigned blocksize = 1 << blkbits;
	sector_t block_in_file;
	sector_t last_block;
	sector_t last_block_in_file;
	sector_t block_nr;
	int ret = 0;

	block_in_file = (sector_t)page_index(page);
	last_block = block_in_file + nr_pages;
	last_block_in_file = (f2fs_readpage_limit(inode) + blocksize - 1) >>
							blkbits;
	if (last_block > last_block_in_file)
		last_block = last_block_in_file;

	/* just zeroing out page which is beyond EOF */
	if (block_in_file >= last_block)
		goto zero_out;
	/*
	 * Map blocks using the previous result first.
	 */
	if ((map->m_flags & F2FS_MAP_MAPPED) &&
			block_in_file > map->m_lblk &&
			block_in_file < (map->m_lblk + map->m_len))
		goto got_it;

	/*
	 * Then do more f2fs_map_blocks() calls until we are
	 * done with this page.
	 */
	map->m_lblk = block_in_file;
	map->m_len = last_block - block_in_file;

	ret = f2fs_map_blocks(inode, map, 0, F2FS_GET_BLOCK_DEFAULT);
	if (ret)
		goto out;
got_it:
	if ((map->m_flags & F2FS_MAP_MAPPED)) {
		block_nr = map->m_pblk + block_in_file - map->m_lblk;
		SetPageMappedToDisk(page);

		if (!PageUptodate(page) && (!PageSwapCache(page) &&
					!cleancache_get_page(page))) {
			SetPageUptodate(page);
			goto confused;
		}

		if (!f2fs_is_valid_blkaddr(F2FS_I_SB(inode), block_nr,
						DATA_GENERIC_ENHANCE_READ)) {
			ret = -EFSCORRUPTED;
			goto out;
		}
	} else {
zero_out:
		zero_user_segment(page, 0, PAGE_SIZE);
		if (f2fs_need_verity(inode, page->index) &&
		    !fsverity_verify_page(page)) {
			ret = -EIO;
			goto out;
		}
		if (!PageUptodate(page))
			SetPageUptodate(page);
		unlock_page(page);
		goto out;
	}

	/*
	 * This page will go to BIO.  Do we need to send this
	 * BIO off first?
	 */
	if (bio && (!page_is_mergeable(F2FS_I_SB(inode), bio,
				       *last_block_in_bio, block_nr) ||
		    !f2fs_crypt_mergeable_bio(bio, inode, page->index, NULL))) {
submit_and_realloc:
		__submit_bio(F2FS_I_SB(inode), bio, DATA);
		bio = NULL;
	}
	if (bio == NULL) {
		bio = f2fs_grab_read_bio(inode, block_nr, nr_pages,
				is_readahead ? REQ_RAHEAD : 0, page->index,
				false);
		if (IS_ERR(bio)) {
			ret = PTR_ERR(bio);
			bio = NULL;
			goto out;
		}
	}

	/*
	 * If the page is under writeback, we need to wait for
	 * its completion to see the correct decrypted data.
	 */
	f2fs_wait_on_block_writeback(inode, block_nr);

	if (bio_add_page(bio, page, blocksize, 0) < blocksize)
		goto submit_and_realloc;

	inc_page_count(F2FS_I_SB(inode), F2FS_RD_DATA);
	f2fs_update_iostat(F2FS_I_SB(inode), FS_DATA_READ_IO, F2FS_BLKSIZE);
	ClearPageError(page);
	*last_block_in_bio = block_nr;
	goto out;
confused:
	if (bio) {
		__submit_bio(F2FS_I_SB(inode), bio, DATA);
		bio = NULL;
	}
	unlock_page(page);
out:
	*bio_ret = bio;
	return ret;
}

#ifdef CONFIG_F2FS_FS_COMPRESSION
int f2fs_read_multi_pages(struct compress_ctx *cc, struct bio **bio_ret,
				unsigned nr_pages, sector_t *last_block_in_bio,
				bool is_readahead, bool for_write)
{
	struct dnode_of_data dn;
	struct inode *inode = cc->inode;
	struct f2fs_sb_info *sbi = F2FS_I_SB(inode);
	struct bio *bio = *bio_ret;
	unsigned int start_idx = cc->cluster_idx << cc->log_cluster_size;
	sector_t last_block_in_file;
	const unsigned blkbits = inode->i_blkbits;
	const unsigned blocksize = 1 << blkbits;
	struct decompress_io_ctx *dic = NULL;
	int i;
	int ret = 0;

	f2fs_bug_on(sbi, f2fs_cluster_is_empty(cc));

	last_block_in_file = (f2fs_readpage_limit(inode) +
					blocksize - 1) >> blkbits;

	/* get rid of pages beyond EOF */
	for (i = 0; i < cc->cluster_size; i++) {
		struct page *page = cc->rpages[i];

		if (!page)
			continue;
		if ((sector_t)page->index >= last_block_in_file) {
			zero_user_segment(page, 0, PAGE_SIZE);
			if (!PageUptodate(page))
				SetPageUptodate(page);
		} else if (!PageUptodate(page)) {
			continue;
		}
		unlock_page(page);
		cc->rpages[i] = NULL;
		cc->nr_rpages--;
	}

	/* we are done since all pages are beyond EOF */
	if (f2fs_cluster_is_empty(cc))
		goto out;

	set_new_dnode(&dn, inode, NULL, NULL, 0);
	ret = f2fs_get_dnode_of_data(&dn, start_idx, LOOKUP_NODE);
	if (ret)
		goto out;

	/* cluster was overwritten as normal cluster */
	if (dn.data_blkaddr != COMPRESS_ADDR)
		goto out;

	for (i = 1; i < cc->cluster_size; i++) {
		block_t blkaddr;

		blkaddr = data_blkaddr(dn.inode, dn.node_page,
						dn.ofs_in_node + i);

		if (!__is_valid_data_blkaddr(blkaddr))
			break;

		if (!f2fs_is_valid_blkaddr(sbi, blkaddr, DATA_GENERIC)) {
			ret = -EFAULT;
			goto out_put_dnode;
		}
		cc->nr_cpages++;
	}

	/* nothing to decompress */
	if (cc->nr_cpages == 0) {
		ret = 0;
		goto out_put_dnode;
	}

	dic = f2fs_alloc_dic(cc);
	if (IS_ERR(dic)) {
		ret = PTR_ERR(dic);
		goto out_put_dnode;
	}

	for (i = 0; i < dic->nr_cpages; i++) {
		struct page *page = dic->cpages[i];
		block_t blkaddr;

		blkaddr = data_blkaddr(dn.inode, dn.node_page,
						dn.ofs_in_node + i + 1);

		if (bio && (!page_is_mergeable(sbi, bio,
					*last_block_in_bio, blkaddr) ||
		    !f2fs_crypt_mergeable_bio(bio, inode, page->index, NULL))) {
submit_and_realloc:
			__submit_bio(sbi, bio, DATA);
			bio = NULL;
		}

		if (!bio) {
			bio = f2fs_grab_read_bio(inode, blkaddr, nr_pages,
					is_readahead ? REQ_RAHEAD : 0,
					page->index, for_write);
			if (IS_ERR(bio)) {
				ret = PTR_ERR(bio);
				bio = NULL;
				dic->failed = true;
				if (refcount_sub_and_test(dic->nr_cpages - i,
							&dic->ref))
					f2fs_decompress_end_io(dic->rpages,
							cc->cluster_size, true,
							false);
				f2fs_free_dic(dic);
				f2fs_put_dnode(&dn);
				*bio_ret = bio;
				return ret;
			}
		}

		f2fs_wait_on_block_writeback(inode, blkaddr);

		if (bio_add_page(bio, page, blocksize, 0) < blocksize)
			goto submit_and_realloc;

		inc_page_count(sbi, F2FS_RD_DATA);
		f2fs_update_iostat(sbi, FS_DATA_READ_IO, F2FS_BLKSIZE);
		ClearPageError(page);
		*last_block_in_bio = blkaddr;
	}

	f2fs_put_dnode(&dn);

	*bio_ret = bio;
	return 0;

out_put_dnode:
	f2fs_put_dnode(&dn);
out:
	f2fs_decompress_end_io(cc->rpages, cc->cluster_size, true, false);
	*bio_ret = bio;
	return ret;
}
#endif

/*
 * This function was originally taken from fs/mpage.c, and customized for f2fs.
 * Major change was from block_size == page_size in f2fs by default.
 *
 * Note that the aops->readpages() function is ONLY used for read-ahead. If
 * this function ever deviates from doing just read-ahead, it should either
 * use ->readpage() or do the necessary surgery to decouple ->readpages()
 * from read-ahead.
 */
int f2fs_mpage_readpages(struct address_space *mapping,
			struct list_head *pages, struct page *page,
			unsigned nr_pages, bool is_readahead)
{
	struct bio *bio = NULL;
	sector_t last_block_in_bio = 0;
	struct inode *inode = mapping->host;
	struct f2fs_map_blocks map;
#ifdef CONFIG_F2FS_FS_COMPRESSION
	struct compress_ctx cc = {
		.inode = inode,
		.log_cluster_size = F2FS_I(inode)->i_log_cluster_size,
		.cluster_size = F2FS_I(inode)->i_cluster_size,
		.cluster_idx = NULL_CLUSTER,
		.rpages = NULL,
		.cpages = NULL,
		.nr_rpages = 0,
		.nr_cpages = 0,
	};
#endif
	unsigned max_nr_pages = nr_pages;
	int ret = 0;

	map.m_pblk = 0;
	map.m_lblk = 0;
	map.m_len = 0;
	map.m_flags = 0;
	map.m_next_pgofs = NULL;
	map.m_next_extent = NULL;
	map.m_seg_type = NO_CHECK_TYPE;
	map.m_may_create = false;

	for (; nr_pages; nr_pages--) {
		if (pages) {
			page = list_last_entry(pages, struct page, lru);

			prefetchw(&page->flags);
			list_del(&page->lru);
			if (add_to_page_cache_lru(page, mapping,
						  page_index(page),
						  readahead_gfp_mask(mapping)))
				goto next_page;
		}

#ifdef CONFIG_F2FS_FS_COMPRESSION
		if (f2fs_compressed_file(inode)) {
			/* there are remained comressed pages, submit them */
			if (!f2fs_cluster_can_merge_page(&cc, page->index)) {
				ret = f2fs_read_multi_pages(&cc, &bio,
							max_nr_pages,
							&last_block_in_bio,
							is_readahead, false);
				f2fs_destroy_compress_ctx(&cc);
				if (ret)
					goto set_error_page;
			}
			ret = f2fs_is_compressed_cluster(inode, page->index);
			if (ret < 0)
				goto set_error_page;
			else if (!ret)
				goto read_single_page;

			ret = f2fs_init_compress_ctx(&cc);
			if (ret)
				goto set_error_page;

			f2fs_compress_ctx_add_page(&cc, page);

			goto next_page;
		}
read_single_page:
#endif

		ret = f2fs_read_single_page(inode, page, max_nr_pages, &map,
					&bio, &last_block_in_bio, is_readahead);
		if (ret) {
#ifdef CONFIG_F2FS_FS_COMPRESSION
set_error_page:
#endif
			SetPageError(page);
			zero_user_segment(page, 0, PAGE_SIZE);
			unlock_page(page);
		}
next_page:
		if (pages)
			put_page(page);

#ifdef CONFIG_F2FS_FS_COMPRESSION
		if (f2fs_compressed_file(inode)) {
			/* last page */
			if (nr_pages == 1 && !f2fs_cluster_is_empty(&cc)) {
				ret = f2fs_read_multi_pages(&cc, &bio,
							max_nr_pages,
							&last_block_in_bio,
							is_readahead, false);
				f2fs_destroy_compress_ctx(&cc);
			}
		}
#endif
	}
	BUG_ON(pages && !list_empty(pages));
	if (bio)
		__submit_bio(F2FS_I_SB(inode), bio, DATA);
	return pages ? 0 : ret;
}

static int f2fs_read_data_page(struct file *file, struct page *page)
{
	struct inode *inode = page_file_mapping(page)->host;
	int ret = -EAGAIN;

	trace_f2fs_readpage(page, DATA);

	if (!f2fs_is_compress_backend_ready(inode)) {
		unlock_page(page);
		return -EOPNOTSUPP;
	}

	/* If the file has inline data, try to read it directly */
	if (f2fs_has_inline_data(inode))
		ret = f2fs_read_inline_data(inode, page);
	if (ret == -EAGAIN)
		ret = f2fs_mpage_readpages(page_file_mapping(page),
						NULL, page, 1, false);
	return ret;
}

static int f2fs_read_data_pages(struct file *file,
			struct address_space *mapping,
			struct list_head *pages, unsigned nr_pages)
{
	struct inode *inode = mapping->host;
	struct page *page = list_last_entry(pages, struct page, lru);

	trace_f2fs_readpages(inode, page, nr_pages);

	if (!f2fs_is_compress_backend_ready(inode))
		return 0;

	/* If the file has inline data, skip readpages */
	if (f2fs_has_inline_data(inode))
		return 0;

	return f2fs_mpage_readpages(mapping, pages, NULL, nr_pages, true);
}

int f2fs_encrypt_one_page(struct f2fs_io_info *fio)
{
	struct inode *inode = fio->page->mapping->host;
	struct page *mpage, *page;
	gfp_t gfp_flags = GFP_NOFS;

	if (!f2fs_encrypted_file(inode))
		return 0;

	page = fio->compressed_page ? fio->compressed_page : fio->page;

	/* wait for GCed page writeback via META_MAPPING */
	f2fs_wait_on_block_writeback(inode, fio->old_blkaddr);

	if (fscrypt_inode_uses_inline_crypto(inode))
		return 0;

retry_encrypt:
	fio->encrypted_page = fscrypt_encrypt_pagecache_blocks(page,
					PAGE_SIZE, 0, gfp_flags);
	if (IS_ERR(fio->encrypted_page)) {
		/* flush pending IOs and wait for a while in the ENOMEM case */
		if (PTR_ERR(fio->encrypted_page) == -ENOMEM) {
			f2fs_flush_merged_writes(fio->sbi);
			congestion_wait(BLK_RW_ASYNC, DEFAULT_IO_TIMEOUT);
			gfp_flags |= __GFP_NOFAIL;
			goto retry_encrypt;
		}
		return PTR_ERR(fio->encrypted_page);
	}

	mpage = find_lock_page(META_MAPPING(fio->sbi), fio->old_blkaddr);
	if (mpage) {
		if (PageUptodate(mpage))
			memcpy(page_address(mpage),
				page_address(fio->encrypted_page), PAGE_SIZE);
		f2fs_put_page(mpage, 1);
	}
	return 0;
}

static inline bool check_inplace_update_policy(struct inode *inode,
				struct f2fs_io_info *fio)
{
	struct f2fs_sb_info *sbi = F2FS_I_SB(inode);
	unsigned int policy = SM_I(sbi)->ipu_policy;

	if (policy & (0x1 << F2FS_IPU_FORCE))
		return true;
	if (policy & (0x1 << F2FS_IPU_SSR) && f2fs_need_SSR(sbi))
		return true;
	if (policy & (0x1 << F2FS_IPU_UTIL) &&
			utilization(sbi) > SM_I(sbi)->min_ipu_util)
		return true;
	if (policy & (0x1 << F2FS_IPU_SSR_UTIL) && f2fs_need_SSR(sbi) &&
			utilization(sbi) > SM_I(sbi)->min_ipu_util)
		return true;

	/*
	 * IPU for rewrite async pages
	 */
	if (policy & (0x1 << F2FS_IPU_ASYNC) &&
			fio && fio->op == REQ_OP_WRITE &&
			!(fio->op_flags & REQ_SYNC) &&
			!IS_ENCRYPTED(inode))
		return true;

	/* this is only set during fdatasync */
	if (policy & (0x1 << F2FS_IPU_FSYNC) &&
			is_inode_flag_set(inode, FI_NEED_IPU))
		return true;

	if (unlikely(fio && is_sbi_flag_set(sbi, SBI_CP_DISABLED) &&
			!f2fs_is_checkpointed_data(sbi, fio->old_blkaddr)))
		return true;

	return false;
}

bool f2fs_should_update_inplace(struct inode *inode, struct f2fs_io_info *fio)
{
	if (f2fs_is_pinned_file(inode))
		return true;

	/* if this is cold file, we should overwrite to avoid fragmentation */
	if (file_is_cold(inode))
		return true;

	return check_inplace_update_policy(inode, fio);
}

bool f2fs_should_update_outplace(struct inode *inode, struct f2fs_io_info *fio)
{
	struct f2fs_sb_info *sbi = F2FS_I_SB(inode);

	if (f2fs_lfs_mode(sbi))
		return true;
	if (S_ISDIR(inode->i_mode))
		return true;
	if (IS_NOQUOTA(inode))
		return true;
	if (f2fs_is_atomic_file(inode))
		return true;
	if (fio) {
		if (is_cold_data(fio->page))
			return true;
		if (IS_ATOMIC_WRITTEN_PAGE(fio->page))
			return true;
		if (unlikely(is_sbi_flag_set(sbi, SBI_CP_DISABLED) &&
			f2fs_is_checkpointed_data(sbi, fio->old_blkaddr)))
			return true;
	}
	return false;
}

static inline bool need_inplace_update(struct f2fs_io_info *fio)
{
	struct inode *inode = fio->page->mapping->host;

	if (f2fs_should_update_outplace(inode, fio))
		return false;

	return f2fs_should_update_inplace(inode, fio);
}

int f2fs_do_write_data_page(struct f2fs_io_info *fio)
{
	struct page *page = fio->page;
	struct inode *inode = page->mapping->host;
	struct dnode_of_data dn;
	struct extent_info ei = {0,0,0};
	struct node_info ni;
	bool ipu_force = false;
	int err = 0;

	set_new_dnode(&dn, inode, NULL, NULL, 0);
	if (need_inplace_update(fio) &&
			f2fs_lookup_extent_cache(inode, page->index, &ei)) {
		fio->old_blkaddr = ei.blk + page->index - ei.fofs;

		if (!f2fs_is_valid_blkaddr(fio->sbi, fio->old_blkaddr,
						DATA_GENERIC_ENHANCE))
			return -EFSCORRUPTED;

		ipu_force = true;
		fio->need_lock = LOCK_DONE;
		goto got_it;
	}

	/* Deadlock due to between page->lock and f2fs_lock_op */
	if (fio->need_lock == LOCK_REQ && !f2fs_trylock_op(fio->sbi))
		return -EAGAIN;

	err = f2fs_get_dnode_of_data(&dn, page->index, LOOKUP_NODE);
	if (err)
		goto out;

	fio->old_blkaddr = dn.data_blkaddr;

	/* This page is already truncated */
	if (fio->old_blkaddr == NULL_ADDR) {
		ClearPageUptodate(page);
		clear_cold_data(page);
		goto out_writepage;
	}
got_it:
	if (__is_valid_data_blkaddr(fio->old_blkaddr) &&
		!f2fs_is_valid_blkaddr(fio->sbi, fio->old_blkaddr,
						DATA_GENERIC_ENHANCE)) {
		err = -EFSCORRUPTED;
		goto out_writepage;
	}
	/*
	 * If current allocation needs SSR,
	 * it had better in-place writes for updated data.
	 */
	if (ipu_force ||
		(__is_valid_data_blkaddr(fio->old_blkaddr) &&
					need_inplace_update(fio))) {
		err = f2fs_encrypt_one_page(fio);
		if (err)
			goto out_writepage;

		set_page_writeback(page);
		ClearPageError(page);
		f2fs_put_dnode(&dn);
		if (fio->need_lock == LOCK_REQ)
			f2fs_unlock_op(fio->sbi);
		err = f2fs_inplace_write_data(fio);
		if (err) {
			if (fscrypt_inode_uses_fs_layer_crypto(inode))
				fscrypt_finalize_bounce_page(&fio->encrypted_page);
			if (PageWriteback(page))
				end_page_writeback(page);
		} else {
			set_inode_flag(inode, FI_UPDATE_WRITE);
		}
		trace_f2fs_do_write_data_page(fio->page, IPU);
		return err;
	}

	if (fio->need_lock == LOCK_RETRY) {
		if (!f2fs_trylock_op(fio->sbi)) {
			err = -EAGAIN;
			goto out_writepage;
		}
		fio->need_lock = LOCK_REQ;
	}

	err = f2fs_get_node_info(fio->sbi, dn.nid, &ni);
	if (err)
		goto out_writepage;

	fio->version = ni.version;

	err = f2fs_encrypt_one_page(fio);
	if (err)
		goto out_writepage;

	set_page_writeback(page);
	ClearPageError(page);

	if (fio->compr_blocks && fio->old_blkaddr == COMPRESS_ADDR)
		f2fs_i_compr_blocks_update(inode, fio->compr_blocks - 1, false);

	/* LFS mode write path */
	f2fs_outplace_write_data(&dn, fio);
	trace_f2fs_do_write_data_page(page, OPU);
	set_inode_flag(inode, FI_APPEND_WRITE);
	if (page->index == 0)
		set_inode_flag(inode, FI_FIRST_BLOCK_WRITTEN);
out_writepage:
	f2fs_put_dnode(&dn);
out:
	if (fio->need_lock == LOCK_REQ)
		f2fs_unlock_op(fio->sbi);
	return err;
}

int f2fs_write_single_data_page(struct page *page, int *submitted,
				struct bio **bio,
				sector_t *last_block,
				struct writeback_control *wbc,
				enum iostat_type io_type,
				int compr_blocks)
{
	struct inode *inode = page->mapping->host;
	struct f2fs_sb_info *sbi = F2FS_I_SB(inode);
	loff_t i_size = i_size_read(inode);
	const pgoff_t end_index = ((unsigned long long)i_size)
							>> PAGE_SHIFT;
	loff_t psize = (loff_t)(page->index + 1) << PAGE_SHIFT;
	unsigned offset = 0;
	bool need_balance_fs = false;
	int err = 0;
	struct f2fs_io_info fio = {
		.sbi = sbi,
		.ino = inode->i_ino,
		.type = DATA,
		.op = REQ_OP_WRITE,
		.op_flags = wbc_to_write_flags(wbc),
		.old_blkaddr = NULL_ADDR,
		.page = page,
		.encrypted_page = NULL,
		.submitted = false,
		.compr_blocks = compr_blocks,
		.need_lock = LOCK_RETRY,
		.io_type = io_type,
		.io_wbc = wbc,
		.bio = bio,
		.last_block = last_block,
	};

	trace_f2fs_writepage(page, DATA);

	/* we should bypass data pages to proceed the kworkder jobs */
	if (unlikely(f2fs_cp_error(sbi))) {
		mapping_set_error(page->mapping, -EIO);
		/*
		 * don't drop any dirty dentry pages for keeping lastest
		 * directory structure.
		 */
		if (S_ISDIR(inode->i_mode))
			goto redirty_out;
		goto out;
	}

	if (unlikely(is_sbi_flag_set(sbi, SBI_POR_DOING)))
		goto redirty_out;

	if (page->index < end_index ||
			f2fs_verity_in_progress(inode) ||
			compr_blocks)
		goto write;

	/*
	 * If the offset is out-of-range of file size,
	 * this page does not have to be written to disk.
	 */
	offset = i_size & (PAGE_SIZE - 1);
	if ((page->index >= end_index + 1) || !offset)
		goto out;

	zero_user_segment(page, offset, PAGE_SIZE);
write:
	if (f2fs_is_drop_cache(inode))
		goto out;
	/* we should not write 0'th page having journal header */
	if (f2fs_is_volatile_file(inode) && (!page->index ||
			(!wbc->for_reclaim &&
			f2fs_available_free_memory(sbi, BASE_CHECK))))
		goto redirty_out;

	/* Dentry/quota blocks are controlled by checkpoint */
	if (S_ISDIR(inode->i_mode) || IS_NOQUOTA(inode)) {
		fio.need_lock = LOCK_DONE;
		err = f2fs_do_write_data_page(&fio);
		goto done;
	}

	if (!wbc->for_reclaim)
		need_balance_fs = true;
	else if (has_not_enough_free_secs(sbi, 0, 0))
		goto redirty_out;
	else
		set_inode_flag(inode, FI_HOT_DATA);

	err = -EAGAIN;
	if (f2fs_has_inline_data(inode)) {
		err = f2fs_write_inline_data(inode, page);
		if (!err)
			goto out;
	}

	if (err == -EAGAIN) {
		err = f2fs_do_write_data_page(&fio);
		if (err == -EAGAIN) {
			fio.need_lock = LOCK_REQ;
			err = f2fs_do_write_data_page(&fio);
		}
	}

	if (err) {
		file_set_keep_isize(inode);
	} else {
		spin_lock(&F2FS_I(inode)->i_size_lock);
		if (F2FS_I(inode)->last_disk_size < psize)
			F2FS_I(inode)->last_disk_size = psize;
		spin_unlock(&F2FS_I(inode)->i_size_lock);
	}

done:
	if (err && err != -ENOENT)
		goto redirty_out;

out:
	inode_dec_dirty_pages(inode);
	if (err) {
		ClearPageUptodate(page);
		clear_cold_data(page);
	}

	if (wbc->for_reclaim) {
		f2fs_submit_merged_write_cond(sbi, NULL, page, 0, DATA);
		clear_inode_flag(inode, FI_HOT_DATA);
		f2fs_remove_dirty_inode(inode);
		submitted = NULL;
	}
	unlock_page(page);
	if (!S_ISDIR(inode->i_mode) && !IS_NOQUOTA(inode) &&
					!F2FS_I(inode)->cp_task)
		f2fs_balance_fs(sbi, need_balance_fs);

	if (unlikely(f2fs_cp_error(sbi))) {
		f2fs_submit_merged_write(sbi, DATA);
		f2fs_submit_merged_ipu_write(sbi, bio, NULL);
		submitted = NULL;
	}

	if (submitted)
		*submitted = fio.submitted ? 1 : 0;

	return 0;

redirty_out:
	redirty_page_for_writepage(wbc, page);
	/*
	 * pageout() in MM traslates EAGAIN, so calls handle_write_error()
	 * -> mapping_set_error() -> set_bit(AS_EIO, ...).
	 * file_write_and_wait_range() will see EIO error, which is critical
	 * to return value of fsync() followed by atomic_write failure to user.
	 */
	if (!err || wbc->for_reclaim)
		return AOP_WRITEPAGE_ACTIVATE;
	unlock_page(page);
	return err;
}

static int f2fs_write_data_page(struct page *page,
					struct writeback_control *wbc)
{
#ifdef CONFIG_F2FS_FS_COMPRESSION
	struct inode *inode = page->mapping->host;

	if (unlikely(f2fs_cp_error(F2FS_I_SB(inode))))
		goto out;

	if (f2fs_compressed_file(inode)) {
		if (f2fs_is_compressed_cluster(inode, page->index)) {
			redirty_page_for_writepage(wbc, page);
			return AOP_WRITEPAGE_ACTIVATE;
		}
	}
out:
#endif

	return f2fs_write_single_data_page(page, NULL, NULL, NULL,
						wbc, FS_DATA_IO, 0);
}

/*
 * This function was copied from write_cche_pages from mm/page-writeback.c.
 * The major change is making write step of cold data page separately from
 * warm/hot data page.
 */
static int f2fs_write_cache_pages(struct address_space *mapping,
					struct writeback_control *wbc,
					enum iostat_type io_type)
{
	int ret = 0;
	int done = 0, retry = 0;
	struct pagevec pvec;
	struct f2fs_sb_info *sbi = F2FS_M_SB(mapping);
	struct bio *bio = NULL;
	sector_t last_block;
#ifdef CONFIG_F2FS_FS_COMPRESSION
	struct inode *inode = mapping->host;
	struct compress_ctx cc = {
		.inode = inode,
		.log_cluster_size = F2FS_I(inode)->i_log_cluster_size,
		.cluster_size = F2FS_I(inode)->i_cluster_size,
		.cluster_idx = NULL_CLUSTER,
		.rpages = NULL,
		.nr_rpages = 0,
		.cpages = NULL,
		.rbuf = NULL,
		.cbuf = NULL,
		.rlen = PAGE_SIZE * F2FS_I(inode)->i_cluster_size,
		.private = NULL,
	};
#endif
	int nr_pages;
	pgoff_t uninitialized_var(writeback_index);
	pgoff_t index;
	pgoff_t end;		/* Inclusive */
	pgoff_t done_index;
	int cycled;
	int range_whole = 0;
	xa_mark_t tag;
	int nwritten = 0;
	int submitted = 0;
	int i;

	pagevec_init(&pvec);

	if (get_dirty_pages(mapping->host) <=
				SM_I(F2FS_M_SB(mapping))->min_hot_blocks)
		set_inode_flag(mapping->host, FI_HOT_DATA);
	else
		clear_inode_flag(mapping->host, FI_HOT_DATA);

	if (wbc->range_cyclic) {
		writeback_index = mapping->writeback_index; /* prev offset */
		index = writeback_index;
		if (index == 0)
			cycled = 1;
		else
			cycled = 0;
		end = -1;
	} else {
		index = wbc->range_start >> PAGE_SHIFT;
		end = wbc->range_end >> PAGE_SHIFT;
		if (wbc->range_start == 0 && wbc->range_end == LLONG_MAX)
			range_whole = 1;
		cycled = 1; /* ignore range_cyclic tests */
	}
	if (wbc->sync_mode == WB_SYNC_ALL || wbc->tagged_writepages)
		tag = PAGECACHE_TAG_TOWRITE;
	else
		tag = PAGECACHE_TAG_DIRTY;
retry:
	retry = 0;
	if (wbc->sync_mode == WB_SYNC_ALL || wbc->tagged_writepages)
		tag_pages_for_writeback(mapping, index, end);
	done_index = index;
	while (!done && !retry && (index <= end)) {
		nr_pages = pagevec_lookup_range_tag(&pvec, mapping, &index, end,
				tag);
		if (nr_pages == 0)
			break;

		for (i = 0; i < nr_pages; i++) {
			struct page *page = pvec.pages[i];
			bool need_readd;
readd:
			need_readd = false;
#ifdef CONFIG_F2FS_FS_COMPRESSION
			if (f2fs_compressed_file(inode)) {
				ret = f2fs_init_compress_ctx(&cc);
				if (ret) {
					done = 1;
					break;
				}

				if (!f2fs_cluster_can_merge_page(&cc,
								page->index)) {
					ret = f2fs_write_multi_pages(&cc,
						&submitted, wbc, io_type);
					if (!ret)
						need_readd = true;
					goto result;
				}

				if (unlikely(f2fs_cp_error(sbi)))
					goto lock_page;

				if (f2fs_cluster_is_empty(&cc)) {
					void *fsdata = NULL;
					struct page *pagep;
					int ret2;

					ret2 = f2fs_prepare_compress_overwrite(
							inode, &pagep,
							page->index, &fsdata);
					if (ret2 < 0) {
						ret = ret2;
						done = 1;
						break;
					} else if (ret2 &&
						!f2fs_compress_write_end(inode,
								fsdata, page->index,
								1)) {
						retry = 1;
						break;
					}
				} else {
					goto lock_page;
				}
			}
#endif
			/* give a priority to WB_SYNC threads */
			if (atomic_read(&sbi->wb_sync_req[DATA]) &&
					wbc->sync_mode == WB_SYNC_NONE) {
				done = 1;
				break;
			}
#ifdef CONFIG_F2FS_FS_COMPRESSION
lock_page:
#endif
			done_index = page->index;
retry_write:
			lock_page(page);

			if (unlikely(page->mapping != mapping)) {
continue_unlock:
				unlock_page(page);
				continue;
			}

			if (!PageDirty(page)) {
				/* someone wrote it for us */
				goto continue_unlock;
			}

			if (PageWriteback(page)) {
				if (wbc->sync_mode != WB_SYNC_NONE)
					f2fs_wait_on_page_writeback(page,
							DATA, true, true);
				else
					goto continue_unlock;
			}

			if (!clear_page_dirty_for_io(page))
				goto continue_unlock;

#ifdef CONFIG_F2FS_FS_COMPRESSION
			if (f2fs_compressed_file(inode)) {
				get_page(page);
				f2fs_compress_ctx_add_page(&cc, page);
				continue;
			}
#endif
			ret = f2fs_write_single_data_page(page, &submitted,
					&bio, &last_block, wbc, io_type, 0);
			if (ret == AOP_WRITEPAGE_ACTIVATE)
				unlock_page(page);
#ifdef CONFIG_F2FS_FS_COMPRESSION
result:
#endif
			nwritten += submitted;
			wbc->nr_to_write -= submitted;

			if (unlikely(ret)) {
				/*
				 * keep nr_to_write, since vfs uses this to
				 * get # of written pages.
				 */
				if (ret == AOP_WRITEPAGE_ACTIVATE) {
					ret = 0;
					goto next;
				} else if (ret == -EAGAIN) {
					ret = 0;
					if (wbc->sync_mode == WB_SYNC_ALL) {
						cond_resched();
						congestion_wait(BLK_RW_ASYNC,
							DEFAULT_IO_TIMEOUT);
						goto retry_write;
					}
					goto next;
				}
				done_index = page->index + 1;
				done = 1;
				break;
			}

			if (wbc->nr_to_write <= 0 &&
					wbc->sync_mode == WB_SYNC_NONE) {
				done = 1;
				break;
			}
next:
			if (need_readd)
				goto readd;
		}
		pagevec_release(&pvec);
		cond_resched();
	}
#ifdef CONFIG_F2FS_FS_COMPRESSION
	/* flush remained pages in compress cluster */
	if (f2fs_compressed_file(inode) && !f2fs_cluster_is_empty(&cc)) {
		ret = f2fs_write_multi_pages(&cc, &submitted, wbc, io_type);
		nwritten += submitted;
		wbc->nr_to_write -= submitted;
		if (ret) {
			done = 1;
			retry = 0;
		}
	}
#endif
	if ((!cycled && !done) || retry) {
		cycled = 1;
		index = 0;
		end = writeback_index - 1;
		goto retry;
	}
	if (wbc->range_cyclic || (range_whole && wbc->nr_to_write > 0))
		mapping->writeback_index = done_index;

	if (nwritten)
		f2fs_submit_merged_write_cond(F2FS_M_SB(mapping), mapping->host,
								NULL, 0, DATA);
	/* submit cached bio of IPU write */
	if (bio)
		f2fs_submit_merged_ipu_write(sbi, &bio, NULL);

	return ret;
}

static inline bool __should_serialize_io(struct inode *inode,
					struct writeback_control *wbc)
{
	/* to avoid deadlock in path of data flush */
	if (F2FS_I(inode)->cp_task)
		return false;

	if (!S_ISREG(inode->i_mode))
		return false;
	if (IS_NOQUOTA(inode))
		return false;

	if (f2fs_compressed_file(inode))
		return true;
	if (wbc->sync_mode != WB_SYNC_ALL)
		return true;
	if (get_dirty_pages(inode) >= SM_I(F2FS_I_SB(inode))->min_seq_blocks)
		return true;
	return false;
}

static int __f2fs_write_data_pages(struct address_space *mapping,
						struct writeback_control *wbc,
						enum iostat_type io_type)
{
	struct inode *inode = mapping->host;
	struct f2fs_sb_info *sbi = F2FS_I_SB(inode);
	struct blk_plug plug;
	int ret;
	bool locked = false;

	/* deal with chardevs and other special file */
	if (!mapping->a_ops->writepage)
		return 0;

	/* skip writing if there is no dirty page in this inode */
	if (!get_dirty_pages(inode) && wbc->sync_mode == WB_SYNC_NONE)
		return 0;

	/* during POR, we don't need to trigger writepage at all. */
	if (unlikely(is_sbi_flag_set(sbi, SBI_POR_DOING)))
		goto skip_write;

	if ((S_ISDIR(inode->i_mode) || IS_NOQUOTA(inode)) &&
			wbc->sync_mode == WB_SYNC_NONE &&
			get_dirty_pages(inode) < nr_pages_to_skip(sbi, DATA) &&
			f2fs_available_free_memory(sbi, DIRTY_DENTS))
		goto skip_write;

	/* skip writing during file defragment */
	if (is_inode_flag_set(inode, FI_DO_DEFRAG))
		goto skip_write;

	trace_f2fs_writepages(mapping->host, wbc, DATA);

	/* to avoid spliting IOs due to mixed WB_SYNC_ALL and WB_SYNC_NONE */
	if (wbc->sync_mode == WB_SYNC_ALL)
		atomic_inc(&sbi->wb_sync_req[DATA]);
	else if (atomic_read(&sbi->wb_sync_req[DATA]))
		goto skip_write;

	if (__should_serialize_io(inode, wbc)) {
		mutex_lock(&sbi->writepages);
		locked = true;
	}

	blk_start_plug(&plug);
	ret = f2fs_write_cache_pages(mapping, wbc, io_type);
	blk_finish_plug(&plug);

	if (locked)
		mutex_unlock(&sbi->writepages);

	if (wbc->sync_mode == WB_SYNC_ALL)
		atomic_dec(&sbi->wb_sync_req[DATA]);
	/*
	 * if some pages were truncated, we cannot guarantee its mapping->host
	 * to detect pending bios.
	 */

	f2fs_remove_dirty_inode(inode);
	return ret;

skip_write:
	wbc->pages_skipped += get_dirty_pages(inode);
	trace_f2fs_writepages(mapping->host, wbc, DATA);
	return 0;
}

static int f2fs_write_data_pages(struct address_space *mapping,
			    struct writeback_control *wbc)
{
	struct inode *inode = mapping->host;

	return __f2fs_write_data_pages(mapping, wbc,
			F2FS_I(inode)->cp_task == current ?
			FS_CP_DATA_IO : FS_DATA_IO);
}

static void f2fs_write_failed(struct address_space *mapping, loff_t to)
{
	struct inode *inode = mapping->host;
	loff_t i_size = i_size_read(inode);

	if (IS_NOQUOTA(inode))
		return;

	/* In the fs-verity case, f2fs_end_enable_verity() does the truncate */
	if (to > i_size && !f2fs_verity_in_progress(inode)) {
		down_write(&F2FS_I(inode)->i_gc_rwsem[WRITE]);
		down_write(&F2FS_I(inode)->i_mmap_sem);

		truncate_pagecache(inode, i_size);
		f2fs_truncate_blocks(inode, i_size, true);

		up_write(&F2FS_I(inode)->i_mmap_sem);
		up_write(&F2FS_I(inode)->i_gc_rwsem[WRITE]);
	}
}

static int prepare_write_begin(struct f2fs_sb_info *sbi,
			struct page *page, loff_t pos, unsigned len,
			block_t *blk_addr, bool *node_changed)
{
	struct inode *inode = page->mapping->host;
	pgoff_t index = page->index;
	struct dnode_of_data dn;
	struct page *ipage;
	bool locked = false;
	struct extent_info ei = {0,0,0};
	int err = 0;
	int flag;

	/*
	 * we already allocated all the blocks, so we don't need to get
	 * the block addresses when there is no need to fill the page.
	 */
	if (!f2fs_has_inline_data(inode) && len == PAGE_SIZE &&
	    !is_inode_flag_set(inode, FI_NO_PREALLOC) &&
	    !f2fs_verity_in_progress(inode))
		return 0;

	/* f2fs_lock_op avoids race between write CP and convert_inline_page */
	if (f2fs_has_inline_data(inode) && pos + len > MAX_INLINE_DATA(inode))
		flag = F2FS_GET_BLOCK_DEFAULT;
	else
		flag = F2FS_GET_BLOCK_PRE_AIO;

	if (f2fs_has_inline_data(inode) ||
			(pos & PAGE_MASK) >= i_size_read(inode)) {
		__do_map_lock(sbi, flag, true);
		locked = true;
	}

restart:
	/* check inline_data */
	ipage = f2fs_get_node_page(sbi, inode->i_ino);
	if (IS_ERR(ipage)) {
		err = PTR_ERR(ipage);
		goto unlock_out;
	}

	set_new_dnode(&dn, inode, ipage, ipage, 0);

	if (f2fs_has_inline_data(inode)) {
		if (pos + len <= MAX_INLINE_DATA(inode)) {
			f2fs_do_read_inline_data(page, ipage);
			set_inode_flag(inode, FI_DATA_EXIST);
			if (inode->i_nlink)
				set_inline_node(ipage);
		} else {
			err = f2fs_convert_inline_page(&dn, page);
			if (err)
				goto out;
			if (dn.data_blkaddr == NULL_ADDR)
				err = f2fs_get_block(&dn, index);
		}
	} else if (locked) {
		err = f2fs_get_block(&dn, index);
	} else {
		if (f2fs_lookup_extent_cache(inode, index, &ei)) {
			dn.data_blkaddr = ei.blk + index - ei.fofs;
		} else {
			/* hole case */
			err = f2fs_get_dnode_of_data(&dn, index, LOOKUP_NODE);
			if (err || dn.data_blkaddr == NULL_ADDR) {
				f2fs_put_dnode(&dn);
				__do_map_lock(sbi, F2FS_GET_BLOCK_PRE_AIO,
								true);
				WARN_ON(flag != F2FS_GET_BLOCK_PRE_AIO);
				locked = true;
				goto restart;
			}
		}
	}

	/* convert_inline_page can make node_changed */
	*blk_addr = dn.data_blkaddr;
	*node_changed = dn.node_changed;
out:
	f2fs_put_dnode(&dn);
unlock_out:
	if (locked)
		__do_map_lock(sbi, flag, false);
	return err;
}

static int f2fs_write_begin(struct file *file, struct address_space *mapping,
		loff_t pos, unsigned len, unsigned flags,
		struct page **pagep, void **fsdata)
{
	struct inode *inode = mapping->host;
	struct f2fs_sb_info *sbi = F2FS_I_SB(inode);
	struct page *page = NULL;
	pgoff_t index = ((unsigned long long) pos) >> PAGE_SHIFT;
	bool need_balance = false, drop_atomic = false;
	block_t blkaddr = NULL_ADDR;
	int err = 0;

	if (trace_android_fs_datawrite_start_enabled()) {
		char *path, pathbuf[MAX_TRACE_PATHBUF_LEN];

		path = android_fstrace_get_pathname(pathbuf,
						    MAX_TRACE_PATHBUF_LEN,
						    inode);
		trace_android_fs_datawrite_start(inode, pos, len,
						 current->pid, path,
						 current->comm);
	}
	trace_f2fs_write_begin(inode, pos, len, flags);

	if (!f2fs_is_checkpoint_ready(sbi)) {
		err = -ENOSPC;
		goto fail;
	}

	if ((f2fs_is_atomic_file(inode) &&
			!f2fs_available_free_memory(sbi, INMEM_PAGES)) ||
			is_inode_flag_set(inode, FI_ATOMIC_REVOKE_REQUEST)) {
		err = -ENOMEM;
		drop_atomic = true;
		goto fail;
	}

	/*
	 * We should check this at this moment to avoid deadlock on inode page
	 * and #0 page. The locking rule for inline_data conversion should be:
	 * lock_page(page #0) -> lock_page(inode_page)
	 */
	if (index != 0) {
		err = f2fs_convert_inline_inode(inode);
		if (err)
			goto fail;
	}

#ifdef CONFIG_F2FS_FS_COMPRESSION
	if (f2fs_compressed_file(inode)) {
		int ret;

		*fsdata = NULL;

		ret = f2fs_prepare_compress_overwrite(inode, pagep,
							index, fsdata);
		if (ret < 0) {
			err = ret;
			goto fail;
		} else if (ret) {
			return 0;
		}
	}
#endif

repeat:
	/*
	 * Do not use grab_cache_page_write_begin() to avoid deadlock due to
	 * wait_for_stable_page. Will wait that below with our IO control.
	 */
	page = f2fs_pagecache_get_page(mapping, index,
				FGP_LOCK | FGP_WRITE | FGP_CREAT, GFP_NOFS);
	if (!page) {
		err = -ENOMEM;
		goto fail;
	}

	/* TODO: cluster can be compressed due to race with .writepage */

	*pagep = page;

	err = prepare_write_begin(sbi, page, pos, len,
					&blkaddr, &need_balance);
	if (err)
		goto fail;

	if (need_balance && !IS_NOQUOTA(inode) &&
			has_not_enough_free_secs(sbi, 0, 0)) {
		unlock_page(page);
		f2fs_balance_fs(sbi, true);
		lock_page(page);
		if (page->mapping != mapping) {
			/* The page got truncated from under us */
			f2fs_put_page(page, 1);
			goto repeat;
		}
	}

	f2fs_wait_on_page_writeback(page, DATA, false, true);

	if (len == PAGE_SIZE || PageUptodate(page))
		return 0;

	if (!(pos & (PAGE_SIZE - 1)) && (pos + len) >= i_size_read(inode) &&
	    !f2fs_verity_in_progress(inode)) {
		zero_user_segment(page, len, PAGE_SIZE);
		return 0;
	}

	if (blkaddr == NEW_ADDR) {
		zero_user_segment(page, 0, PAGE_SIZE);
		SetPageUptodate(page);
	} else {
		if (!f2fs_is_valid_blkaddr(sbi, blkaddr,
				DATA_GENERIC_ENHANCE_READ)) {
			err = -EFSCORRUPTED;
			goto fail;
		}
		err = f2fs_submit_page_read(inode, page, blkaddr, true);
		if (err)
			goto fail;

		lock_page(page);
		if (unlikely(page->mapping != mapping)) {
			f2fs_put_page(page, 1);
			goto repeat;
		}
		if (unlikely(!PageUptodate(page))) {
			err = -EIO;
			goto fail;
		}
	}
	return 0;

fail:
	f2fs_put_page(page, 1);
	f2fs_write_failed(mapping, pos + len);
	if (drop_atomic)
		f2fs_drop_inmem_pages_all(sbi, false);
	return err;
}

static int f2fs_write_end(struct file *file,
			struct address_space *mapping,
			loff_t pos, unsigned len, unsigned copied,
			struct page *page, void *fsdata)
{
	struct inode *inode = page->mapping->host;

	trace_android_fs_datawrite_end(inode, pos, len);
	trace_f2fs_write_end(inode, pos, len, copied);

	/*
	 * This should be come from len == PAGE_SIZE, and we expect copied
	 * should be PAGE_SIZE. Otherwise, we treat it with zero copied and
	 * let generic_perform_write() try to copy data again through copied=0.
	 */
	if (!PageUptodate(page)) {
		if (unlikely(copied != len))
			copied = 0;
		else
			SetPageUptodate(page);
	}

#ifdef CONFIG_F2FS_FS_COMPRESSION
	/* overwrite compressed file */
	if (f2fs_compressed_file(inode) && fsdata) {
		f2fs_compress_write_end(inode, fsdata, page->index, copied);
		f2fs_update_time(F2FS_I_SB(inode), REQ_TIME);
		return copied;
	}
#endif

	if (!copied)
		goto unlock_out;

	set_page_dirty(page);

	if (pos + copied > i_size_read(inode) &&
	    !f2fs_verity_in_progress(inode))
		f2fs_i_size_write(inode, pos + copied);
unlock_out:
	f2fs_put_page(page, 1);
	f2fs_update_time(F2FS_I_SB(inode), REQ_TIME);
	return copied;
}

static int check_direct_IO(struct inode *inode, struct iov_iter *iter,
			   loff_t offset)
{
	unsigned i_blkbits = READ_ONCE(inode->i_blkbits);
	unsigned blkbits = i_blkbits;
	unsigned blocksize_mask = (1 << blkbits) - 1;
	unsigned long align = offset | iov_iter_alignment(iter);
	struct block_device *bdev = inode->i_sb->s_bdev;

	if (align & blocksize_mask) {
		if (bdev)
			blkbits = blksize_bits(bdev_logical_block_size(bdev));
		blocksize_mask = (1 << blkbits) - 1;
		if (align & blocksize_mask)
			return -EINVAL;
		return 1;
	}
	return 0;
}

static void f2fs_dio_end_io(struct bio *bio)
{
	struct f2fs_private_dio *dio = bio->bi_private;

	dec_page_count(F2FS_I_SB(dio->inode),
			dio->write ? F2FS_DIO_WRITE : F2FS_DIO_READ);

	bio->bi_private = dio->orig_private;
	bio->bi_end_io = dio->orig_end_io;

	kvfree(dio);

	bio_endio(bio);
}

static void f2fs_dio_submit_bio(struct bio *bio, struct inode *inode,
							loff_t file_offset)
{
	struct f2fs_private_dio *dio;
	bool write = (bio_op(bio) == REQ_OP_WRITE);

	dio = f2fs_kzalloc(F2FS_I_SB(inode),
			sizeof(struct f2fs_private_dio), GFP_NOFS);
	if (!dio)
		goto out;

	dio->inode = inode;
	dio->orig_end_io = bio->bi_end_io;
	dio->orig_private = bio->bi_private;
	dio->write = write;

	bio->bi_end_io = f2fs_dio_end_io;
	bio->bi_private = dio;

	inc_page_count(F2FS_I_SB(inode),
			write ? F2FS_DIO_WRITE : F2FS_DIO_READ);

	submit_bio(bio);
	return;
out:
	bio->bi_status = BLK_STS_IOERR;
	bio_endio(bio);
}

static ssize_t f2fs_direct_IO(struct kiocb *iocb, struct iov_iter *iter)
{
	struct address_space *mapping = iocb->ki_filp->f_mapping;
	struct inode *inode = mapping->host;
	struct f2fs_sb_info *sbi = F2FS_I_SB(inode);
	struct f2fs_inode_info *fi = F2FS_I(inode);
	size_t count = iov_iter_count(iter);
	loff_t offset = iocb->ki_pos;
	int rw = iov_iter_rw(iter);
	int err;
	enum rw_hint hint = iocb->ki_hint;
	int whint_mode = F2FS_OPTION(sbi).whint_mode;
	bool do_opu;

	err = check_direct_IO(inode, iter, offset);
	if (err)
		return err < 0 ? err : 0;

	if (f2fs_force_buffered_io(inode, iocb, iter))
		return 0;

	do_opu = allow_outplace_dio(inode, iocb, iter);

	trace_f2fs_direct_IO_enter(inode, offset, count, rw);

	if (trace_android_fs_dataread_start_enabled() &&
	    (rw == READ)) {
		char *path, pathbuf[MAX_TRACE_PATHBUF_LEN];

		path = android_fstrace_get_pathname(pathbuf,
						    MAX_TRACE_PATHBUF_LEN,
						    inode);
		trace_android_fs_dataread_start(inode, offset,
						count, current->pid, path,
						current->comm);
	}
	if (trace_android_fs_datawrite_start_enabled() &&
	    (rw == WRITE)) {
		char *path, pathbuf[MAX_TRACE_PATHBUF_LEN];

		path = android_fstrace_get_pathname(pathbuf,
						    MAX_TRACE_PATHBUF_LEN,
						    inode);
		trace_android_fs_datawrite_start(inode, offset, count,
						 current->pid, path,
						 current->comm);
	}

	if (rw == WRITE && whint_mode == WHINT_MODE_OFF)
		iocb->ki_hint = WRITE_LIFE_NOT_SET;

	if (iocb->ki_flags & IOCB_NOWAIT) {
		if (!down_read_trylock(&fi->i_gc_rwsem[rw])) {
			iocb->ki_hint = hint;
			err = -EAGAIN;
			goto out;
		}
		if (do_opu && !down_read_trylock(&fi->i_gc_rwsem[READ])) {
			up_read(&fi->i_gc_rwsem[rw]);
			iocb->ki_hint = hint;
			err = -EAGAIN;
			goto out;
		}
	} else {
		down_read(&fi->i_gc_rwsem[rw]);
		if (do_opu)
			down_read(&fi->i_gc_rwsem[READ]);
	}

	err = __blockdev_direct_IO(iocb, inode, inode->i_sb->s_bdev,
			iter, rw == WRITE ? get_data_block_dio_write :
			get_data_block_dio, NULL, f2fs_dio_submit_bio,
			rw == WRITE ? DIO_LOCKING | DIO_SKIP_HOLES :
			DIO_SKIP_HOLES);

	if (do_opu)
		up_read(&fi->i_gc_rwsem[READ]);

	up_read(&fi->i_gc_rwsem[rw]);

	if (rw == WRITE) {
		if (whint_mode == WHINT_MODE_OFF)
			iocb->ki_hint = hint;
		if (err > 0) {
			f2fs_update_iostat(F2FS_I_SB(inode), APP_DIRECT_IO,
									err);
			if (!do_opu)
				set_inode_flag(inode, FI_UPDATE_WRITE);
		} else if (err < 0) {
			f2fs_write_failed(mapping, offset + count);
		}
	} else {
		if (err > 0)
			f2fs_update_iostat(sbi, APP_DIRECT_READ_IO, err);
	}

out:
	if (trace_android_fs_dataread_start_enabled() &&
	    (rw == READ))
		trace_android_fs_dataread_end(inode, offset, count);
	if (trace_android_fs_datawrite_start_enabled() &&
	    (rw == WRITE))
		trace_android_fs_datawrite_end(inode, offset, count);

	trace_f2fs_direct_IO_exit(inode, offset, count, rw, err);

	return err;
}

void f2fs_invalidate_page(struct page *page, unsigned int offset,
							unsigned int length)
{
	struct inode *inode = page->mapping->host;
	struct f2fs_sb_info *sbi = F2FS_I_SB(inode);

	if (inode->i_ino >= F2FS_ROOT_INO(sbi) &&
		(offset % PAGE_SIZE || length != PAGE_SIZE))
		return;

	if (PageDirty(page)) {
		if (inode->i_ino == F2FS_META_INO(sbi)) {
			dec_page_count(sbi, F2FS_DIRTY_META);
		} else if (inode->i_ino == F2FS_NODE_INO(sbi)) {
			dec_page_count(sbi, F2FS_DIRTY_NODES);
		} else {
			inode_dec_dirty_pages(inode);
			f2fs_remove_dirty_inode(inode);
		}
	}

	clear_cold_data(page);

	if (IS_ATOMIC_WRITTEN_PAGE(page))
		return f2fs_drop_inmem_page(inode, page);

	f2fs_clear_page_private(page);
}

int f2fs_release_page(struct page *page, gfp_t wait)
{
	/* If this is dirty page, keep PagePrivate */
	if (PageDirty(page))
		return 0;

	/* This is atomic written page, keep Private */
	if (IS_ATOMIC_WRITTEN_PAGE(page))
		return 0;

	clear_cold_data(page);
	f2fs_clear_page_private(page);
	return 1;
}

static int f2fs_set_data_page_dirty(struct page *page)
{
	struct inode *inode = page_file_mapping(page)->host;

	trace_f2fs_set_page_dirty(page, DATA);

	if (!PageUptodate(page))
		SetPageUptodate(page);
	if (PageSwapCache(page))
		return __set_page_dirty_nobuffers(page);

	if (f2fs_is_atomic_file(inode) && !f2fs_is_commit_atomic_write(inode)) {
		if (!IS_ATOMIC_WRITTEN_PAGE(page)) {
			f2fs_register_inmem_page(inode, page);
			return 1;
		}
		/*
		 * Previously, this page has been registered, we just
		 * return here.
		 */
		return 0;
	}

	if (!PageDirty(page)) {
		__set_page_dirty_nobuffers(page);
		f2fs_update_dirty_page(inode, page);
		return 1;
	}
	return 0;
}

static sector_t f2fs_bmap(struct address_space *mapping, sector_t block)
{
	struct inode *inode = mapping->host;

	if (f2fs_has_inline_data(inode))
		return 0;

	/* make sure allocating whole blocks */
	if (mapping_tagged(mapping, PAGECACHE_TAG_DIRTY))
		filemap_write_and_wait(mapping);

	return generic_block_bmap(mapping, block, get_data_block_bmap);
}

#ifdef CONFIG_MIGRATION
#include <linux/migrate.h>

int f2fs_migrate_page(struct address_space *mapping,
		struct page *newpage, struct page *page, enum migrate_mode mode)
{
	int rc, extra_count;
	struct f2fs_inode_info *fi = F2FS_I(mapping->host);
	bool atomic_written = IS_ATOMIC_WRITTEN_PAGE(page);

	BUG_ON(PageWriteback(page));

	/* migrating an atomic written page is safe with the inmem_lock hold */
	if (atomic_written) {
		if (mode != MIGRATE_SYNC)
			return -EBUSY;
		if (!mutex_trylock(&fi->inmem_lock))
			return -EAGAIN;
	}

	/* one extra reference was held for atomic_write page */
	extra_count = atomic_written ? 1 : 0;
	rc = migrate_page_move_mapping(mapping, newpage,
				page, extra_count);
	if (rc != MIGRATEPAGE_SUCCESS) {
		if (atomic_written)
			mutex_unlock(&fi->inmem_lock);
		return rc;
	}

	if (atomic_written) {
		struct inmem_pages *cur;
		list_for_each_entry(cur, &fi->inmem_pages, list)
			if (cur->page == page) {
				cur->page = newpage;
				break;
			}
		mutex_unlock(&fi->inmem_lock);
		put_page(page);
		get_page(newpage);
	}

	if (PagePrivate(page)) {
		f2fs_set_page_private(newpage, page_private(page));
		f2fs_clear_page_private(page);
	}

	if (mode != MIGRATE_SYNC_NO_COPY)
		migrate_page_copy(newpage, page);
	else
		migrate_page_states(newpage, page);

	return MIGRATEPAGE_SUCCESS;
}
#endif

#ifdef CONFIG_SWAP
/* Copied from generic_swapfile_activate() to check any holes */
static int check_swap_activate(struct swap_info_struct *sis,
				struct file *swap_file, sector_t *span)
{
	struct address_space *mapping = swap_file->f_mapping;
	struct inode *inode = mapping->host;
	unsigned blocks_per_page;
	unsigned long page_no;
	unsigned blkbits;
	sector_t probe_block;
	sector_t last_block;
	sector_t lowest_block = -1;
	sector_t highest_block = 0;
	int nr_extents = 0;
	int ret;

	blkbits = inode->i_blkbits;
	blocks_per_page = PAGE_SIZE >> blkbits;

	/*
	 * Map all the blocks into the extent list.  This code doesn't try
	 * to be very smart.
	 */
	probe_block = 0;
	page_no = 0;
	last_block = i_size_read(inode) >> blkbits;
	while ((probe_block + blocks_per_page) <= last_block &&
			page_no < sis->max) {
		unsigned block_in_page;
		sector_t first_block;

		cond_resched();

		first_block = bmap(inode, probe_block);
		if (first_block == 0)
			goto bad_bmap;

		/*
		 * It must be PAGE_SIZE aligned on-disk
		 */
		if (first_block & (blocks_per_page - 1)) {
			probe_block++;
			goto reprobe;
		}

		for (block_in_page = 1; block_in_page < blocks_per_page;
					block_in_page++) {
			sector_t block;

			block = bmap(inode, probe_block + block_in_page);
			if (block == 0)
				goto bad_bmap;
			if (block != first_block + block_in_page) {
				/* Discontiguity */
				probe_block++;
				goto reprobe;
			}
		}

		first_block >>= (PAGE_SHIFT - blkbits);
		if (page_no) {	/* exclude the header page */
			if (first_block < lowest_block)
				lowest_block = first_block;
			if (first_block > highest_block)
				highest_block = first_block;
		}

		/*
		 * We found a PAGE_SIZE-length, PAGE_SIZE-aligned run of blocks
		 */
		ret = add_swap_extent(sis, page_no, 1, first_block);
		if (ret < 0)
			goto out;
		nr_extents += ret;
		page_no++;
		probe_block += blocks_per_page;
reprobe:
		continue;
	}
	ret = nr_extents;
	*span = 1 + highest_block - lowest_block;
	if (page_no == 0)
		page_no = 1;	/* force Empty message */
	sis->max = page_no;
	sis->pages = page_no - 1;
	sis->highest_bit = page_no - 1;
out:
	return ret;
bad_bmap:
	pr_err("swapon: swapfile has holes\n");
	return -EINVAL;
}

static int f2fs_swap_activate(struct swap_info_struct *sis, struct file *file,
				sector_t *span)
{
	struct inode *inode = file_inode(file);
	int ret;

	if (!S_ISREG(inode->i_mode))
		return -EINVAL;

	if (f2fs_readonly(F2FS_I_SB(inode)->sb))
		return -EROFS;

	ret = f2fs_convert_inline_inode(inode);
	if (ret)
		return ret;

	if (f2fs_disable_compressed_file(inode))
		return -EINVAL;

	ret = check_swap_activate(sis, file, span);
	if (ret < 0)
		return ret;

	set_inode_flag(inode, FI_PIN_FILE);
	f2fs_precache_extents(inode);
	f2fs_update_time(F2FS_I_SB(inode), REQ_TIME);
	return ret;
}

static void f2fs_swap_deactivate(struct file *file)
{
	struct inode *inode = file_inode(file);

	clear_inode_flag(inode, FI_PIN_FILE);
}
#else
static int f2fs_swap_activate(struct swap_info_struct *sis, struct file *file,
				sector_t *span)
{
	return -EOPNOTSUPP;
}

static void f2fs_swap_deactivate(struct file *file)
{
}
#endif

const struct address_space_operations f2fs_dblock_aops = {
	.readpage	= f2fs_read_data_page,
	.readpages	= f2fs_read_data_pages,
	.writepage	= f2fs_write_data_page,
	.writepages	= f2fs_write_data_pages,
	.write_begin	= f2fs_write_begin,
	.write_end	= f2fs_write_end,
	.set_page_dirty	= f2fs_set_data_page_dirty,
	.invalidatepage	= f2fs_invalidate_page,
	.releasepage	= f2fs_release_page,
	.direct_IO	= f2fs_direct_IO,
	.bmap		= f2fs_bmap,
	.swap_activate  = f2fs_swap_activate,
	.swap_deactivate = f2fs_swap_deactivate,
#ifdef CONFIG_MIGRATION
	.migratepage    = f2fs_migrate_page,
#endif
};

void f2fs_clear_page_cache_dirty_tag(struct page *page)
{
	struct address_space *mapping = page_mapping(page);
	unsigned long flags;

	xa_lock_irqsave(&mapping->i_pages, flags);
	__xa_clear_mark(&mapping->i_pages, page_index(page),
						PAGECACHE_TAG_DIRTY);
	xa_unlock_irqrestore(&mapping->i_pages, flags);
}

int __init f2fs_init_post_read_processing(void)
{
	bio_post_read_ctx_cache =
		kmem_cache_create("f2fs_bio_post_read_ctx",
				  sizeof(struct bio_post_read_ctx), 0, 0, NULL);
	if (!bio_post_read_ctx_cache)
		goto fail;
	bio_post_read_ctx_pool =
		mempool_create_slab_pool(NUM_PREALLOC_POST_READ_CTXS,
					 bio_post_read_ctx_cache);
	if (!bio_post_read_ctx_pool)
		goto fail_free_cache;
	return 0;

fail_free_cache:
	kmem_cache_destroy(bio_post_read_ctx_cache);
fail:
	return -ENOMEM;
}

void f2fs_destroy_post_read_processing(void)
{
	mempool_destroy(bio_post_read_ctx_pool);
	kmem_cache_destroy(bio_post_read_ctx_cache);
}

int f2fs_init_post_read_wq(struct f2fs_sb_info *sbi)
{
	if (!f2fs_sb_has_encrypt(sbi) &&
		!f2fs_sb_has_verity(sbi) &&
		!f2fs_sb_has_compression(sbi))
		return 0;

	sbi->post_read_wq = alloc_workqueue("f2fs_post_read_wq",
						 WQ_UNBOUND | WQ_HIGHPRI,
						 num_online_cpus());
	if (!sbi->post_read_wq)
		return -ENOMEM;
	return 0;
}

void f2fs_destroy_post_read_wq(struct f2fs_sb_info *sbi)
{
	if (sbi->post_read_wq)
		destroy_workqueue(sbi->post_read_wq);
}

int __init f2fs_init_bio_entry_cache(void)
{
	bio_entry_slab = f2fs_kmem_cache_create("f2fs_bio_entry_slab",
			sizeof(struct bio_entry));
	if (!bio_entry_slab)
		return -ENOMEM;
	return 0;
}

void f2fs_destroy_bio_entry_cache(void)
{
	kmem_cache_destroy(bio_entry_slab);
}<|MERGE_RESOLUTION|>--- conflicted
+++ resolved
@@ -198,7 +198,6 @@
 		struct decompress_io_ctx *dic;
 
 		dic = (struct decompress_io_ctx *)page_private(page);
-<<<<<<< HEAD
 
 		if (dic) {
 			if (refcount_dec_not_one(&dic->ref))
@@ -209,18 +208,6 @@
 			continue;
 		}
 
-=======
-
-		if (dic) {
-			if (refcount_dec_not_one(&dic->ref))
-				continue;
-			f2fs_verify_pages(dic->rpages,
-						dic->cluster_size);
-			f2fs_free_dic(dic);
-			continue;
-		}
-
->>>>>>> 2d9a99d8
 		if (bio->bi_status || PageError(page))
 			goto clear_uptodate;
 
