/* SPDX-License-Identifier: GPL-2.0 */
/*
 * fs/f2fs/f2fs.h
 *
 * Copyright (c) 2012 Samsung Electronics Co., Ltd.
 *             http://www.samsung.com/
 */
#ifndef _LINUX_F2FS_H
#define _LINUX_F2FS_H

#include <linux/uio.h>
#include <linux/types.h>
#include <linux/page-flags.h>
#include <linux/buffer_head.h>
#include <linux/slab.h>
#include <linux/crc32.h>
#include <linux/magic.h>
#include <linux/kobject.h>
#include <linux/sched.h>
#include <linux/cred.h>
#include <linux/vmalloc.h>
#include <linux/bio.h>
#include <linux/blkdev.h>
#include <linux/quotaops.h>
#include <linux/part_stat.h>
#include <crypto/hash.h>

#include <linux/fscrypt.h>
#include <linux/fsverity.h>

#ifdef CONFIG_F2FS_CHECK_FS
#define f2fs_bug_on(sbi, condition)	BUG_ON(condition)
#else
#define f2fs_bug_on(sbi, condition)					\
	do {								\
		if (WARN_ON(condition))					\
			set_sbi_flag(sbi, SBI_NEED_FSCK);		\
	} while (0)
#endif

enum {
	FAULT_KMALLOC,
	FAULT_KVMALLOC,
	FAULT_PAGE_ALLOC,
	FAULT_PAGE_GET,
	FAULT_ALLOC_BIO,	/* it's obsolete due to bio_alloc() will never fail */
	FAULT_ALLOC_NID,
	FAULT_ORPHAN,
	FAULT_BLOCK,
	FAULT_DIR_DEPTH,
	FAULT_EVICT_INODE,
	FAULT_TRUNCATE,
	FAULT_READ_IO,
	FAULT_CHECKPOINT,
	FAULT_DISCARD,
	FAULT_WRITE_IO,
	FAULT_SLAB_ALLOC,
	FAULT_DQUOT_INIT,
	FAULT_LOCK_OP,
	FAULT_MAX,
};

#ifdef CONFIG_F2FS_FAULT_INJECTION
#define F2FS_ALL_FAULT_TYPE		((1 << FAULT_MAX) - 1)

struct f2fs_fault_info {
	atomic_t inject_ops;
	unsigned int inject_rate;
	unsigned int inject_type;
};

extern const char *f2fs_fault_name[FAULT_MAX];
#define IS_FAULT_SET(fi, type) ((fi)->inject_type & (1 << (type)))
#endif

/*
 * For mount options
 */
#define F2FS_MOUNT_DISABLE_ROLL_FORWARD	0x00000002
#define F2FS_MOUNT_DISCARD		0x00000004
#define F2FS_MOUNT_NOHEAP		0x00000008
#define F2FS_MOUNT_XATTR_USER		0x00000010
#define F2FS_MOUNT_POSIX_ACL		0x00000020
#define F2FS_MOUNT_DISABLE_EXT_IDENTIFY	0x00000040
#define F2FS_MOUNT_INLINE_XATTR		0x00000080
#define F2FS_MOUNT_INLINE_DATA		0x00000100
#define F2FS_MOUNT_INLINE_DENTRY	0x00000200
#define F2FS_MOUNT_FLUSH_MERGE		0x00000400
#define F2FS_MOUNT_NOBARRIER		0x00000800
#define F2FS_MOUNT_FASTBOOT		0x00001000
#define F2FS_MOUNT_EXTENT_CACHE		0x00002000
#define F2FS_MOUNT_DATA_FLUSH		0x00008000
#define F2FS_MOUNT_FAULT_INJECTION	0x00010000
#define F2FS_MOUNT_USRQUOTA		0x00080000
#define F2FS_MOUNT_GRPQUOTA		0x00100000
#define F2FS_MOUNT_PRJQUOTA		0x00200000
#define F2FS_MOUNT_QUOTA		0x00400000
#define F2FS_MOUNT_INLINE_XATTR_SIZE	0x00800000
#define F2FS_MOUNT_RESERVE_ROOT		0x01000000
#define F2FS_MOUNT_DISABLE_CHECKPOINT	0x02000000
#define F2FS_MOUNT_NORECOVERY		0x04000000
#define F2FS_MOUNT_ATGC			0x08000000
#define F2FS_MOUNT_MERGE_CHECKPOINT	0x10000000
#define	F2FS_MOUNT_GC_MERGE		0x20000000
#define F2FS_MOUNT_COMPRESS_CACHE	0x40000000

#define F2FS_OPTION(sbi)	((sbi)->mount_opt)
#define clear_opt(sbi, option)	(F2FS_OPTION(sbi).opt &= ~F2FS_MOUNT_##option)
#define set_opt(sbi, option)	(F2FS_OPTION(sbi).opt |= F2FS_MOUNT_##option)
#define test_opt(sbi, option)	(F2FS_OPTION(sbi).opt & F2FS_MOUNT_##option)

#define ver_after(a, b)	(typecheck(unsigned long long, a) &&		\
		typecheck(unsigned long long, b) &&			\
		((long long)((a) - (b)) > 0))

typedef u32 block_t;	/*
			 * should not change u32, since it is the on-disk block
			 * address format, __le32.
			 */
typedef u32 nid_t;

#define COMPRESS_EXT_NUM		16

/*
 * An implementation of an rwsem that is explicitly unfair to readers. This
 * prevents priority inversion when a low-priority reader acquires the read lock
 * while sleeping on the write lock but the write lock is needed by
 * higher-priority clients.
 */

struct f2fs_rwsem {
        struct rw_semaphore internal_rwsem;
#ifdef CONFIG_F2FS_UNFAIR_RWSEM
        wait_queue_head_t read_waiters;
#endif
};

struct f2fs_mount_info {
	unsigned int opt;
	int write_io_size_bits;		/* Write IO size bits */
	block_t root_reserved_blocks;	/* root reserved blocks */
	kuid_t s_resuid;		/* reserved blocks for uid */
	kgid_t s_resgid;		/* reserved blocks for gid */
	int active_logs;		/* # of active logs */
	int inline_xattr_size;		/* inline xattr size */
#ifdef CONFIG_F2FS_FAULT_INJECTION
	struct f2fs_fault_info fault_info;	/* For fault injection */
#endif
#ifdef CONFIG_QUOTA
	/* Names of quota files with journalled quota */
	char *s_qf_names[MAXQUOTAS];
	int s_jquota_fmt;			/* Format of quota to use */
#endif
	/* For which write hints are passed down to block layer */
	int whint_mode;
	int alloc_mode;			/* segment allocation policy */
	int fsync_mode;			/* fsync policy */
	int fs_mode;			/* fs mode: LFS or ADAPTIVE */
	int bggc_mode;			/* bggc mode: off, on or sync */
	int memory_mode;		/* memory mode */
	int discard_unit;		/*
					 * discard command's offset/size should
					 * be aligned to this unit: block,
					 * segment or section
					 */
	struct fscrypt_dummy_policy dummy_enc_policy; /* test dummy encryption */
	block_t unusable_cap_perc;	/* percentage for cap */
	block_t unusable_cap;		/* Amount of space allowed to be
					 * unusable when disabling checkpoint
					 */

	/* For compression */
	unsigned char compress_algorithm;	/* algorithm type */
	unsigned char compress_log_size;	/* cluster log size */
	unsigned char compress_level;		/* compress level */
	bool compress_chksum;			/* compressed data chksum */
	unsigned char compress_ext_cnt;		/* extension count */
	unsigned char nocompress_ext_cnt;		/* nocompress extension count */
	int compress_mode;			/* compression mode */
	unsigned char extensions[COMPRESS_EXT_NUM][F2FS_EXTENSION_LEN];	/* extensions */
	unsigned char noextensions[COMPRESS_EXT_NUM][F2FS_EXTENSION_LEN]; /* extensions */
};

#define F2FS_FEATURE_ENCRYPT		0x0001
#define F2FS_FEATURE_BLKZONED		0x0002
#define F2FS_FEATURE_ATOMIC_WRITE	0x0004
#define F2FS_FEATURE_EXTRA_ATTR		0x0008
#define F2FS_FEATURE_PRJQUOTA		0x0010
#define F2FS_FEATURE_INODE_CHKSUM	0x0020
#define F2FS_FEATURE_FLEXIBLE_INLINE_XATTR	0x0040
#define F2FS_FEATURE_QUOTA_INO		0x0080
#define F2FS_FEATURE_INODE_CRTIME	0x0100
#define F2FS_FEATURE_LOST_FOUND		0x0200
#define F2FS_FEATURE_VERITY		0x0400
#define F2FS_FEATURE_SB_CHKSUM		0x0800
#define F2FS_FEATURE_CASEFOLD		0x1000
#define F2FS_FEATURE_COMPRESSION	0x2000
#define F2FS_FEATURE_RO			0x4000

#define __F2FS_HAS_FEATURE(raw_super, mask)				\
	((raw_super->feature & cpu_to_le32(mask)) != 0)
#define F2FS_HAS_FEATURE(sbi, mask)	__F2FS_HAS_FEATURE(sbi->raw_super, mask)
#define F2FS_SET_FEATURE(sbi, mask)					\
	(sbi->raw_super->feature |= cpu_to_le32(mask))
#define F2FS_CLEAR_FEATURE(sbi, mask)					\
	(sbi->raw_super->feature &= ~cpu_to_le32(mask))

/*
 * Default values for user and/or group using reserved blocks
 */
#define	F2FS_DEF_RESUID		0
#define	F2FS_DEF_RESGID		0

/*
 * For checkpoint manager
 */
enum {
	NAT_BITMAP,
	SIT_BITMAP
};

#define	CP_UMOUNT	0x00000001
#define	CP_FASTBOOT	0x00000002
#define	CP_SYNC		0x00000004
#define	CP_RECOVERY	0x00000008
#define	CP_DISCARD	0x00000010
#define CP_TRIMMED	0x00000020
#define CP_PAUSE	0x00000040
#define CP_RESIZE 	0x00000080

#define MAX_DISCARD_BLOCKS(sbi)		BLKS_PER_SEC(sbi)
#define DEF_MAX_DISCARD_REQUEST		8	/* issue 8 discards per round */
#define DEF_MIN_DISCARD_ISSUE_TIME	50	/* 50 ms, if exists */
#define DEF_MID_DISCARD_ISSUE_TIME	500	/* 500 ms, if device busy */
#define DEF_MAX_DISCARD_ISSUE_TIME	60000	/* 60 s, if no candidates */
#define DEF_DISCARD_URGENT_UTIL		80	/* do more discard over 80% */
#define DEF_CP_INTERVAL			60	/* 60 secs */
#define DEF_IDLE_INTERVAL		5	/* 5 secs */
#define DEF_DISABLE_INTERVAL		5	/* 5 secs */
#define DEF_DISABLE_QUICK_INTERVAL	1	/* 1 secs */
#define DEF_UMOUNT_DISCARD_TIMEOUT	5	/* 5 secs */

struct cp_control {
	int reason;
	__u64 trim_start;
	__u64 trim_end;
	__u64 trim_minlen;
};

/*
 * indicate meta/data type
 */
enum {
	META_CP,
	META_NAT,
	META_SIT,
	META_SSA,
	META_MAX,
	META_POR,
	DATA_GENERIC,		/* check range only */
	DATA_GENERIC_ENHANCE,	/* strong check on range and segment bitmap */
	DATA_GENERIC_ENHANCE_READ,	/*
					 * strong check on range and segment
					 * bitmap but no warning due to race
					 * condition of read on truncated area
					 * by extent_cache
					 */
	DATA_GENERIC_ENHANCE_UPDATE,	/*
					 * strong check on range and segment
					 * bitmap for update case
					 */
	META_GENERIC,
};

/* for the list of ino */
enum {
	ORPHAN_INO,		/* for orphan ino list */
	APPEND_INO,		/* for append ino list */
	UPDATE_INO,		/* for update ino list */
	TRANS_DIR_INO,		/* for transactions dir ino list */
	XATTR_DIR_INO,		/* for xattr updated dir ino list */
	FLUSH_INO,		/* for multiple device flushing */
	MAX_INO_ENTRY,		/* max. list */
};

struct ino_entry {
	struct list_head list;		/* list head */
	nid_t ino;			/* inode number */
	unsigned int dirty_device;	/* dirty device bitmap */
};

/* for the list of inodes to be GCed */
struct inode_entry {
	struct list_head list;	/* list head */
	struct inode *inode;	/* vfs inode pointer */
};

struct fsync_node_entry {
	struct list_head list;	/* list head */
	struct page *page;	/* warm node page pointer */
	unsigned int seq_id;	/* sequence id */
};

struct ckpt_req {
	struct completion wait;		/* completion for checkpoint done */
	struct llist_node llnode;	/* llist_node to be linked in wait queue */
	int ret;			/* return code of checkpoint */
	ktime_t queue_time;		/* request queued time */
};

struct ckpt_req_control {
	struct task_struct *f2fs_issue_ckpt;	/* checkpoint task */
	int ckpt_thread_ioprio;			/* checkpoint merge thread ioprio */
	wait_queue_head_t ckpt_wait_queue;	/* waiting queue for wake-up */
	atomic_t issued_ckpt;		/* # of actually issued ckpts */
	atomic_t total_ckpt;		/* # of total ckpts */
	atomic_t queued_ckpt;		/* # of queued ckpts */
	struct llist_head issue_list;	/* list for command issue */
	spinlock_t stat_lock;		/* lock for below checkpoint time stats */
	unsigned int cur_time;		/* cur wait time in msec for currently issued checkpoint */
	unsigned int peak_time;		/* peak wait time in msec until now */
};

/* for the bitmap indicate blocks to be discarded */
struct discard_entry {
	struct list_head list;	/* list head */
	block_t start_blkaddr;	/* start blockaddr of current segment */
	unsigned char discard_map[SIT_VBLOCK_MAP_SIZE];	/* segment discard bitmap */
};

/* default discard granularity of inner discard thread, unit: block count */
#define DEFAULT_DISCARD_GRANULARITY		16

/* max discard pend list number */
#define MAX_PLIST_NUM		512
#define plist_idx(blk_num)	((blk_num) >= MAX_PLIST_NUM ?		\
					(MAX_PLIST_NUM - 1) : ((blk_num) - 1))

enum {
	D_PREP,			/* initial */
	D_PARTIAL,		/* partially submitted */
	D_SUBMIT,		/* all submitted */
	D_DONE,			/* finished */
};

struct discard_info {
	block_t lstart;			/* logical start address */
	block_t len;			/* length */
	block_t start;			/* actual start address in dev */
};

struct discard_cmd {
	struct rb_node rb_node;		/* rb node located in rb-tree */
	union {
		struct {
			block_t lstart;	/* logical start address */
			block_t len;	/* length */
			block_t start;	/* actual start address in dev */
		};
		struct discard_info di;	/* discard info */

	};
	struct list_head list;		/* command list */
	struct completion wait;		/* compleation */
	struct block_device *bdev;	/* bdev */
	unsigned short ref;		/* reference count */
	unsigned char state;		/* state */
	unsigned char queued;		/* queued discard */
	int error;			/* bio error */
	spinlock_t lock;		/* for state/bio_ref updating */
	unsigned short bio_ref;		/* bio reference count */
};

enum {
	DPOLICY_BG,
	DPOLICY_FORCE,
	DPOLICY_FSTRIM,
	DPOLICY_UMOUNT,
	MAX_DPOLICY,
};

struct discard_policy {
	int type;			/* type of discard */
	unsigned int min_interval;	/* used for candidates exist */
	unsigned int mid_interval;	/* used for device busy */
	unsigned int max_interval;	/* used for candidates not exist */
	unsigned int max_requests;	/* # of discards issued per round */
	unsigned int io_aware_gran;	/* minimum granularity discard not be aware of I/O */
	bool io_aware;			/* issue discard in idle time */
	bool sync;			/* submit discard with REQ_SYNC flag */
	bool ordered;			/* issue discard by lba order */
	bool timeout;			/* discard timeout for put_super */
	unsigned int granularity;	/* discard granularity */
};

struct discard_cmd_control {
	struct task_struct *f2fs_issue_discard;	/* discard thread */
	struct list_head entry_list;		/* 4KB discard entry list */
	struct list_head pend_list[MAX_PLIST_NUM];/* store pending entries */
	struct list_head wait_list;		/* store on-flushing entries */
	struct list_head fstrim_list;		/* in-flight discard from fstrim */
	wait_queue_head_t discard_wait_queue;	/* waiting queue for wake-up */
	unsigned int discard_wake;		/* to wake up discard thread */
	struct mutex cmd_lock;
	unsigned int nr_discards;		/* # of discards in the list */
	unsigned int max_discards;		/* max. discards to be issued */
	unsigned int max_discard_request;	/* max. discard request per round */
	unsigned int min_discard_issue_time;	/* min. interval between discard issue */
	unsigned int mid_discard_issue_time;	/* mid. interval between discard issue */
	unsigned int max_discard_issue_time;	/* max. interval between discard issue */
	unsigned int discard_granularity;	/* discard granularity */
	unsigned int undiscard_blks;		/* # of undiscard blocks */
	unsigned int next_pos;			/* next discard position */
	atomic_t issued_discard;		/* # of issued discard */
	atomic_t queued_discard;		/* # of queued discard */
	atomic_t discard_cmd_cnt;		/* # of cached cmd count */
	struct rb_root_cached root;		/* root of discard rb-tree */
	bool rbtree_check;			/* config for consistence check */
};

/* for the list of fsync inodes, used only during recovery */
struct fsync_inode_entry {
	struct list_head list;	/* list head */
	struct inode *inode;	/* vfs inode pointer */
	block_t blkaddr;	/* block address locating the last fsync */
	block_t last_dentry;	/* block address locating the last dentry */
};

#define nats_in_cursum(jnl)		(le16_to_cpu((jnl)->n_nats))
#define sits_in_cursum(jnl)		(le16_to_cpu((jnl)->n_sits))

#define nat_in_journal(jnl, i)		((jnl)->nat_j.entries[i].ne)
#define nid_in_journal(jnl, i)		((jnl)->nat_j.entries[i].nid)
#define sit_in_journal(jnl, i)		((jnl)->sit_j.entries[i].se)
#define segno_in_journal(jnl, i)	((jnl)->sit_j.entries[i].segno)

#define MAX_NAT_JENTRIES(jnl)	(NAT_JOURNAL_ENTRIES - nats_in_cursum(jnl))
#define MAX_SIT_JENTRIES(jnl)	(SIT_JOURNAL_ENTRIES - sits_in_cursum(jnl))

static inline int update_nats_in_cursum(struct f2fs_journal *journal, int i)
{
	int before = nats_in_cursum(journal);

	journal->n_nats = cpu_to_le16(before + i);
	return before;
}

static inline int update_sits_in_cursum(struct f2fs_journal *journal, int i)
{
	int before = sits_in_cursum(journal);

	journal->n_sits = cpu_to_le16(before + i);
	return before;
}

static inline bool __has_cursum_space(struct f2fs_journal *journal,
							int size, int type)
{
	if (type == NAT_JOURNAL)
		return size <= MAX_NAT_JENTRIES(journal);
	return size <= MAX_SIT_JENTRIES(journal);
}

/* for inline stuff */
#define DEF_INLINE_RESERVED_SIZE	1
static inline int get_extra_isize(struct inode *inode);
static inline int get_inline_xattr_addrs(struct inode *inode);
#define MAX_INLINE_DATA(inode)	(sizeof(__le32) *			\
				(CUR_ADDRS_PER_INODE(inode) -		\
				get_inline_xattr_addrs(inode) -	\
				DEF_INLINE_RESERVED_SIZE))

/* for inline dir */
#define NR_INLINE_DENTRY(inode)	(MAX_INLINE_DATA(inode) * BITS_PER_BYTE / \
				((SIZE_OF_DIR_ENTRY + F2FS_SLOT_LEN) * \
				BITS_PER_BYTE + 1))
#define INLINE_DENTRY_BITMAP_SIZE(inode) \
	DIV_ROUND_UP(NR_INLINE_DENTRY(inode), BITS_PER_BYTE)
#define INLINE_RESERVED_SIZE(inode)	(MAX_INLINE_DATA(inode) - \
				((SIZE_OF_DIR_ENTRY + F2FS_SLOT_LEN) * \
				NR_INLINE_DENTRY(inode) + \
				INLINE_DENTRY_BITMAP_SIZE(inode)))

/*
 * For INODE and NODE manager
 */
/* for directory operations */

struct f2fs_filename {
	/*
	 * The filename the user specified.  This is NULL for some
	 * filesystem-internal operations, e.g. converting an inline directory
	 * to a non-inline one, or roll-forward recovering an encrypted dentry.
	 */
	const struct qstr *usr_fname;

	/*
	 * The on-disk filename.  For encrypted directories, this is encrypted.
	 * This may be NULL for lookups in an encrypted dir without the key.
	 */
	struct fscrypt_str disk_name;

	/* The dirhash of this filename */
	f2fs_hash_t hash;

#ifdef CONFIG_FS_ENCRYPTION
	/*
	 * For lookups in encrypted directories: either the buffer backing
	 * disk_name, or a buffer that holds the decoded no-key name.
	 */
	struct fscrypt_str crypto_buf;
#endif
#ifdef CONFIG_UNICODE
	/*
	 * For casefolded directories: the casefolded name, but it's left NULL
	 * if the original name is not valid Unicode, if the original name is
	 * "." or "..", if the directory is both casefolded and encrypted and
	 * its encryption key is unavailable, or if the filesystem is doing an
	 * internal operation where usr_fname is also NULL.  In all these cases
	 * we fall back to treating the name as an opaque byte sequence.
	 */
	struct fscrypt_str cf_name;
#endif
};

struct f2fs_dentry_ptr {
	struct inode *inode;
	void *bitmap;
	struct f2fs_dir_entry *dentry;
	__u8 (*filename)[F2FS_SLOT_LEN];
	int max;
	int nr_bitmap;
};

static inline void make_dentry_ptr_block(struct inode *inode,
		struct f2fs_dentry_ptr *d, struct f2fs_dentry_block *t)
{
	d->inode = inode;
	d->max = NR_DENTRY_IN_BLOCK;
	d->nr_bitmap = SIZE_OF_DENTRY_BITMAP;
	d->bitmap = t->dentry_bitmap;
	d->dentry = t->dentry;
	d->filename = t->filename;
}

static inline void make_dentry_ptr_inline(struct inode *inode,
					struct f2fs_dentry_ptr *d, void *t)
{
	int entry_cnt = NR_INLINE_DENTRY(inode);
	int bitmap_size = INLINE_DENTRY_BITMAP_SIZE(inode);
	int reserved_size = INLINE_RESERVED_SIZE(inode);

	d->inode = inode;
	d->max = entry_cnt;
	d->nr_bitmap = bitmap_size;
	d->bitmap = t;
	d->dentry = t + bitmap_size + reserved_size;
	d->filename = t + bitmap_size + reserved_size +
					SIZE_OF_DIR_ENTRY * entry_cnt;
}

/*
 * XATTR_NODE_OFFSET stores xattrs to one node block per file keeping -1
 * as its node offset to distinguish from index node blocks.
 * But some bits are used to mark the node block.
 */
#define XATTR_NODE_OFFSET	((((unsigned int)-1) << OFFSET_BIT_SHIFT) \
				>> OFFSET_BIT_SHIFT)
enum {
	ALLOC_NODE,			/* allocate a new node page if needed */
	LOOKUP_NODE,			/* look up a node without readahead */
	LOOKUP_NODE_RA,			/*
					 * look up a node with readahead called
					 * by get_data_block.
					 */
};

#define DEFAULT_RETRY_IO_COUNT	8	/* maximum retry read IO or flush count */

/* congestion wait timeout value, default: 20ms */
#define	DEFAULT_IO_TIMEOUT	(msecs_to_jiffies(20))

/* maximum retry quota flush count */
#define DEFAULT_RETRY_QUOTA_FLUSH_COUNT		8

/* maximum retry of EIO'ed page */
#define MAX_RETRY_PAGE_EIO			100

#define F2FS_LINK_MAX	0xffffffff	/* maximum link count per file */

#define MAX_DIR_RA_PAGES	4	/* maximum ra pages of dir */

/* dirty segments threshold for triggering CP */
#define DEFAULT_DIRTY_THRESHOLD		4

/* for in-memory extent cache entry */
#define F2FS_MIN_EXTENT_LEN	64	/* minimum extent length */

/* number of extent info in extent cache we try to shrink */
#define EXTENT_CACHE_SHRINK_NUMBER	128

#define RECOVERY_MAX_RA_BLOCKS		BIO_MAX_VECS
#define RECOVERY_MIN_RA_BLOCKS		1

struct rb_entry {
	struct rb_node rb_node;		/* rb node located in rb-tree */
	union {
		struct {
			unsigned int ofs;	/* start offset of the entry */
			unsigned int len;	/* length of the entry */
		};
		unsigned long long key;		/* 64-bits key */
	} __packed;
};

struct extent_info {
	unsigned int fofs;		/* start offset in a file */
	unsigned int len;		/* length of the extent */
	u32 blk;			/* start block address of the extent */
#ifdef CONFIG_F2FS_FS_COMPRESSION
	unsigned int c_len;		/* physical extent length of compressed blocks */
#endif
};

struct extent_node {
	struct rb_node rb_node;		/* rb node located in rb-tree */
	struct extent_info ei;		/* extent info */
	struct list_head list;		/* node in global extent list of sbi */
	struct extent_tree *et;		/* extent tree pointer */
};

struct extent_tree {
	nid_t ino;			/* inode number */
	struct rb_root_cached root;	/* root of extent info rb-tree */
	struct extent_node *cached_en;	/* recently accessed extent node */
	struct extent_info largest;	/* largested extent info */
	struct list_head list;		/* to be used by sbi->zombie_list */
	rwlock_t lock;			/* protect extent info rb-tree */
	atomic_t node_cnt;		/* # of extent node in rb-tree*/
	bool largest_updated;		/* largest extent updated */
};

/*
 * This structure is taken from ext4_map_blocks.
 *
 * Note that, however, f2fs uses NEW and MAPPED flags for f2fs_map_blocks().
 */
#define F2FS_MAP_NEW		(1 << BH_New)
#define F2FS_MAP_MAPPED		(1 << BH_Mapped)
#define F2FS_MAP_UNWRITTEN	(1 << BH_Unwritten)
#define F2FS_MAP_FLAGS		(F2FS_MAP_NEW | F2FS_MAP_MAPPED |\
				F2FS_MAP_UNWRITTEN)

struct f2fs_map_blocks {
	struct block_device *m_bdev;	/* for multi-device dio */
	block_t m_pblk;
	block_t m_lblk;
	unsigned int m_len;
	unsigned int m_flags;
	pgoff_t *m_next_pgofs;		/* point next possible non-hole pgofs */
	pgoff_t *m_next_extent;		/* point to next possible extent */
	int m_seg_type;
	bool m_may_create;		/* indicate it is from write path */
	bool m_multidev_dio;		/* indicate it allows multi-device dio */
};

/* for flag in get_data_block */
enum {
	F2FS_GET_BLOCK_DEFAULT,
	F2FS_GET_BLOCK_FIEMAP,
	F2FS_GET_BLOCK_BMAP,
	F2FS_GET_BLOCK_DIO,
	F2FS_GET_BLOCK_PRE_DIO,
	F2FS_GET_BLOCK_PRE_AIO,
	F2FS_GET_BLOCK_PRECACHE,
};

/*
 * i_advise uses FADVISE_XXX_BIT. We can add additional hints later.
 */
#define FADVISE_COLD_BIT	0x01
#define FADVISE_LOST_PINO_BIT	0x02
#define FADVISE_ENCRYPT_BIT	0x04
#define FADVISE_ENC_NAME_BIT	0x08
#define FADVISE_KEEP_SIZE_BIT	0x10
#define FADVISE_HOT_BIT		0x20
#define FADVISE_VERITY_BIT	0x40
#define FADVISE_TRUNC_BIT	0x80

#define FADVISE_MODIFIABLE_BITS	(FADVISE_COLD_BIT | FADVISE_HOT_BIT)

#define file_is_cold(inode)	is_file(inode, FADVISE_COLD_BIT)
#define file_set_cold(inode)	set_file(inode, FADVISE_COLD_BIT)
#define file_clear_cold(inode)	clear_file(inode, FADVISE_COLD_BIT)

#define file_wrong_pino(inode)	is_file(inode, FADVISE_LOST_PINO_BIT)
#define file_lost_pino(inode)	set_file(inode, FADVISE_LOST_PINO_BIT)
#define file_got_pino(inode)	clear_file(inode, FADVISE_LOST_PINO_BIT)

#define file_is_encrypt(inode)	is_file(inode, FADVISE_ENCRYPT_BIT)
#define file_set_encrypt(inode)	set_file(inode, FADVISE_ENCRYPT_BIT)

#define file_enc_name(inode)	is_file(inode, FADVISE_ENC_NAME_BIT)
#define file_set_enc_name(inode) set_file(inode, FADVISE_ENC_NAME_BIT)

#define file_keep_isize(inode)	is_file(inode, FADVISE_KEEP_SIZE_BIT)
#define file_set_keep_isize(inode) set_file(inode, FADVISE_KEEP_SIZE_BIT)

#define file_is_hot(inode)	is_file(inode, FADVISE_HOT_BIT)
#define file_set_hot(inode)	set_file(inode, FADVISE_HOT_BIT)
#define file_clear_hot(inode)	clear_file(inode, FADVISE_HOT_BIT)

#define file_is_verity(inode)	is_file(inode, FADVISE_VERITY_BIT)
#define file_set_verity(inode)	set_file(inode, FADVISE_VERITY_BIT)

#define file_should_truncate(inode)	is_file(inode, FADVISE_TRUNC_BIT)
#define file_need_truncate(inode)	set_file(inode, FADVISE_TRUNC_BIT)
#define file_dont_truncate(inode)	clear_file(inode, FADVISE_TRUNC_BIT)

#define DEF_DIR_LEVEL		0

enum {
	GC_FAILURE_PIN,
	MAX_GC_FAILURE
};

/* used for f2fs_inode_info->flags */
enum {
	FI_NEW_INODE,		/* indicate newly allocated inode */
	FI_DIRTY_INODE,		/* indicate inode is dirty or not */
	FI_AUTO_RECOVER,	/* indicate inode is recoverable */
	FI_DIRTY_DIR,		/* indicate directory has dirty pages */
	FI_INC_LINK,		/* need to increment i_nlink */
	FI_ACL_MODE,		/* indicate acl mode */
	FI_NO_ALLOC,		/* should not allocate any blocks */
	FI_FREE_NID,		/* free allocated nide */
	FI_NO_EXTENT,		/* not to use the extent cache */
	FI_INLINE_XATTR,	/* used for inline xattr */
	FI_INLINE_DATA,		/* used for inline data*/
	FI_INLINE_DENTRY,	/* used for inline dentry */
	FI_APPEND_WRITE,	/* inode has appended data */
	FI_UPDATE_WRITE,	/* inode has in-place-update data */
	FI_NEED_IPU,		/* used for ipu per file */
	FI_ATOMIC_FILE,		/* indicate atomic file */
	FI_FIRST_BLOCK_WRITTEN,	/* indicate #0 data block was written */
	FI_DROP_CACHE,		/* drop dirty page cache */
	FI_DATA_EXIST,		/* indicate data exists */
<<<<<<< HEAD
	FI_INLINE_DOTS,		/* indicate inline dot dentries */
=======
>>>>>>> e8d64f59
	FI_SKIP_WRITES,		/* should skip data page writeback */
	FI_OPU_WRITE,		/* used for opu per file */
	FI_DIRTY_FILE,		/* indicate regular/symlink has dirty pages */
	FI_PREALLOCATED_ALL,	/* all blocks for write were preallocated */
	FI_HOT_DATA,		/* indicate file is hot */
	FI_EXTRA_ATTR,		/* indicate file has extra attribute */
	FI_PROJ_INHERIT,	/* indicate file inherits projectid */
	FI_PIN_FILE,		/* indicate file should not be gced */
	FI_VERITY_IN_PROGRESS,	/* building fs-verity Merkle tree */
	FI_COMPRESSED_FILE,	/* indicate file's data can be compressed */
	FI_COMPRESS_CORRUPT,	/* indicate compressed cluster is corrupted */
	FI_MMAP_FILE,		/* indicate file was mmapped */
	FI_ENABLE_COMPRESS,	/* enable compression in "user" compression mode */
	FI_COMPRESS_RELEASED,	/* compressed blocks were released */
	FI_ALIGNED_WRITE,	/* enable aligned write */
	FI_COW_FILE,		/* indicate COW file */
	FI_ATOMIC_COMMITTED,	/* indicate atomic commit completed except disk sync */
	FI_ATOMIC_DIRTIED,	/* indicate atomic file is dirtied */
	FI_ATOMIC_REPLACE,	/* indicate atomic replace */
	FI_MAX,			/* max flag, never be used */
};

struct f2fs_inode_info {
	struct inode vfs_inode;		/* serve a vfs inode */
	unsigned long i_flags;		/* keep an inode flags for ioctl */
	unsigned char i_advise;		/* use to give file attribute hints */
	unsigned char i_dir_level;	/* use for dentry level for large dir */
	unsigned int i_current_depth;	/* only for directory depth */
	/* for gc failure statistic */
	unsigned int i_gc_failures[MAX_GC_FAILURE];
	unsigned int i_pino;		/* parent inode number */
	umode_t i_acl_mode;		/* keep file acl mode temporarily */

	/* Use below internally in f2fs*/
	unsigned long flags[BITS_TO_LONGS(FI_MAX)];	/* use to pass per-file flags */
	struct f2fs_rwsem i_sem;	/* protect fi info */
	atomic_t dirty_pages;		/* # of dirty pages */
	f2fs_hash_t chash;		/* hash value of given file name */
	unsigned int clevel;		/* maximum level of given file name */
	struct task_struct *task;	/* lookup and create consistency */
	struct task_struct *cp_task;	/* separate cp/wb IO stats*/
	struct task_struct *wb_task;	/* indicate inode is in context of writeback */
	nid_t i_xattr_nid;		/* node id that contains xattrs */
	loff_t	last_disk_size;		/* lastly written file size */
	spinlock_t i_size_lock;		/* protect last_disk_size */

#ifdef CONFIG_QUOTA
	struct dquot *i_dquot[MAXQUOTAS];

	/* quota space reservation, managed internally by quota code */
	qsize_t i_reserved_quota;
#endif
	struct list_head dirty_list;	/* dirty list for dirs and files */
	struct list_head gdirty_list;	/* linked in global dirty list */
	struct task_struct *atomic_write_task;	/* store atomic write task */
	struct extent_tree *extent_tree;	/* cached extent_tree entry */
	union {
		struct inode *cow_inode;	/* copy-on-write inode for atomic write */
		struct inode *atomic_inode;
					/* point to atomic_inode, available only for cow_inode */
	};

	/* avoid racing between foreground op and gc */
	struct f2fs_rwsem i_gc_rwsem[2];
	struct f2fs_rwsem i_xattr_sem; /* avoid racing between reading and changing EAs */

	int i_extra_isize;		/* size of extra space located in i_addr */
	kprojid_t i_projid;		/* id for project quota */
	int i_inline_xattr_size;	/* inline xattr size */
	struct timespec64 i_crtime;	/* inode creation time */
	struct timespec64 i_disk_time[4];/* inode disk times */

	/* for file compress */
	atomic_t i_compr_blocks;		/* # of compressed blocks */
	unsigned char i_compress_algorithm;	/* algorithm type */
	unsigned char i_log_cluster_size;	/* log of cluster size */
	unsigned char i_compress_level;		/* compress level (lz4hc,zstd) */
	unsigned short i_compress_flag;		/* compress flag */
	unsigned int i_cluster_size;		/* cluster size */

	unsigned int atomic_write_cnt;
	loff_t original_i_size;		/* original i_size before atomic write */
};

static inline void get_extent_info(struct extent_info *ext,
					struct f2fs_extent *i_ext)
{
	ext->fofs = le32_to_cpu(i_ext->fofs);
	ext->blk = le32_to_cpu(i_ext->blk);
	ext->len = le32_to_cpu(i_ext->len);
}

static inline void set_raw_extent(struct extent_info *ext,
					struct f2fs_extent *i_ext)
{
	i_ext->fofs = cpu_to_le32(ext->fofs);
	i_ext->blk = cpu_to_le32(ext->blk);
	i_ext->len = cpu_to_le32(ext->len);
}

static inline void set_extent_info(struct extent_info *ei, unsigned int fofs,
						u32 blk, unsigned int len)
{
	ei->fofs = fofs;
	ei->blk = blk;
	ei->len = len;
#ifdef CONFIG_F2FS_FS_COMPRESSION
	ei->c_len = 0;
#endif
}

static inline bool __is_discard_mergeable(struct discard_info *back,
			struct discard_info *front, unsigned int max_len)
{
	return (back->lstart + back->len == front->lstart) &&
		(back->len + front->len <= max_len);
}

static inline bool __is_discard_back_mergeable(struct discard_info *cur,
			struct discard_info *back, unsigned int max_len)
{
	return __is_discard_mergeable(back, cur, max_len);
}

static inline bool __is_discard_front_mergeable(struct discard_info *cur,
			struct discard_info *front, unsigned int max_len)
{
	return __is_discard_mergeable(cur, front, max_len);
}

static inline bool __is_extent_mergeable(struct extent_info *back,
						struct extent_info *front)
{
#ifdef CONFIG_F2FS_FS_COMPRESSION
	if (back->c_len && back->len != back->c_len)
		return false;
	if (front->c_len && front->len != front->c_len)
		return false;
#endif
	return (back->fofs + back->len == front->fofs &&
			back->blk + back->len == front->blk);
}

static inline bool __is_back_mergeable(struct extent_info *cur,
						struct extent_info *back)
{
	return __is_extent_mergeable(back, cur);
}

static inline bool __is_front_mergeable(struct extent_info *cur,
						struct extent_info *front)
{
	return __is_extent_mergeable(cur, front);
}

extern void f2fs_mark_inode_dirty_sync(struct inode *inode, bool sync);
static inline void __try_update_largest_extent(struct extent_tree *et,
						struct extent_node *en)
{
	if (en->ei.len > et->largest.len) {
		et->largest = en->ei;
		et->largest_updated = true;
	}
}

/*
 * For free nid management
 */
enum nid_state {
	FREE_NID,		/* newly added to free nid list */
	PREALLOC_NID,		/* it is preallocated */
	MAX_NID_STATE,
};

enum nat_state {
	TOTAL_NAT,
	DIRTY_NAT,
	RECLAIMABLE_NAT,
	MAX_NAT_STATE,
};

struct f2fs_nm_info {
	block_t nat_blkaddr;		/* base disk address of NAT */
	nid_t max_nid;			/* maximum possible node ids */
	nid_t available_nids;		/* # of available node ids */
	nid_t next_scan_nid;		/* the next nid to be scanned */
	nid_t max_rf_node_blocks;	/* max # of nodes for recovery */
	unsigned int ram_thresh;	/* control the memory footprint */
	unsigned int ra_nid_pages;	/* # of nid pages to be readaheaded */
	unsigned int dirty_nats_ratio;	/* control dirty nats ratio threshold */

	/* NAT cache management */
	struct radix_tree_root nat_root;/* root of the nat entry cache */
	struct radix_tree_root nat_set_root;/* root of the nat set cache */
	struct f2fs_rwsem nat_tree_lock;	/* protect nat entry tree */
	struct list_head nat_entries;	/* cached nat entry list (clean) */
	spinlock_t nat_list_lock;	/* protect clean nat entry list */
	unsigned int nat_cnt[MAX_NAT_STATE]; /* the # of cached nat entries */
	unsigned int nat_blocks;	/* # of nat blocks */

	/* free node ids management */
	struct radix_tree_root free_nid_root;/* root of the free_nid cache */
	struct list_head free_nid_list;		/* list for free nids excluding preallocated nids */
	unsigned int nid_cnt[MAX_NID_STATE];	/* the number of free node id */
	spinlock_t nid_list_lock;	/* protect nid lists ops */
	struct mutex build_lock;	/* lock for build free nids */
	unsigned char **free_nid_bitmap;
	unsigned char *nat_block_bitmap;
	unsigned short *free_nid_count;	/* free nid count of NAT block */

	/* for checkpoint */
	char *nat_bitmap;		/* NAT bitmap pointer */

	unsigned int nat_bits_blocks;	/* # of nat bits blocks */
	unsigned char *nat_bits;	/* NAT bits blocks */
	unsigned char *full_nat_bits;	/* full NAT pages */
	unsigned char *empty_nat_bits;	/* empty NAT pages */
#ifdef CONFIG_F2FS_CHECK_FS
	char *nat_bitmap_mir;		/* NAT bitmap mirror */
#endif
	int bitmap_size;		/* bitmap size */
};

/*
 * this structure is used as one of function parameters.
 * all the information are dedicated to a given direct node block determined
 * by the data offset in a file.
 */
struct dnode_of_data {
	struct inode *inode;		/* vfs inode pointer */
	struct page *inode_page;	/* its inode page, NULL is possible */
	struct page *node_page;		/* cached direct node page */
	nid_t nid;			/* node id of the direct node block */
	unsigned int ofs_in_node;	/* data offset in the node page */
	bool inode_page_locked;		/* inode page is locked or not */
	bool node_changed;		/* is node block changed */
	char cur_level;			/* level of hole node page */
	char max_level;			/* level of current page located */
	block_t	data_blkaddr;		/* block address of the node block */
};

static inline void set_new_dnode(struct dnode_of_data *dn, struct inode *inode,
		struct page *ipage, struct page *npage, nid_t nid)
{
	memset(dn, 0, sizeof(*dn));
	dn->inode = inode;
	dn->inode_page = ipage;
	dn->node_page = npage;
	dn->nid = nid;
}

/*
 * For SIT manager
 *
 * By default, there are 6 active log areas across the whole main area.
 * When considering hot and cold data separation to reduce cleaning overhead,
 * we split 3 for data logs and 3 for node logs as hot, warm, and cold types,
 * respectively.
 * In the current design, you should not change the numbers intentionally.
 * Instead, as a mount option such as active_logs=x, you can use 2, 4, and 6
 * logs individually according to the underlying devices. (default: 6)
 * Just in case, on-disk layout covers maximum 16 logs that consist of 8 for
 * data and 8 for node logs.
 */
#define	NR_CURSEG_DATA_TYPE	(3)
#define NR_CURSEG_NODE_TYPE	(3)
#define NR_CURSEG_INMEM_TYPE	(2)
#define NR_CURSEG_RO_TYPE	(2)
#define NR_CURSEG_PERSIST_TYPE	(NR_CURSEG_DATA_TYPE + NR_CURSEG_NODE_TYPE)
#define NR_CURSEG_TYPE		(NR_CURSEG_INMEM_TYPE + NR_CURSEG_PERSIST_TYPE)

enum {
	CURSEG_HOT_DATA	= 0,	/* directory entry blocks */
	CURSEG_WARM_DATA,	/* data blocks */
	CURSEG_COLD_DATA,	/* multimedia or GCed data blocks */
	CURSEG_HOT_NODE,	/* direct node blocks of directory files */
	CURSEG_WARM_NODE,	/* direct node blocks of normal files */
	CURSEG_COLD_NODE,	/* indirect node blocks */
	NR_PERSISTENT_LOG,	/* number of persistent log */
	CURSEG_COLD_DATA_PINNED = NR_PERSISTENT_LOG,
				/* pinned file that needs consecutive block address */
	CURSEG_ALL_DATA_ATGC,	/* SSR alloctor in hot/warm/cold data area */
	NO_CHECK_TYPE,		/* number of persistent & inmem log */
};

struct flush_cmd {
	struct completion wait;
	struct llist_node llnode;
	nid_t ino;
	int ret;
};

struct flush_cmd_control {
	struct task_struct *f2fs_issue_flush;	/* flush thread */
	wait_queue_head_t flush_wait_queue;	/* waiting queue for wake-up */
	atomic_t issued_flush;			/* # of issued flushes */
	atomic_t queued_flush;			/* # of queued flushes */
	struct llist_head issue_list;		/* list for command issue */
	struct llist_node *dispatch_list;	/* list for command dispatch */
};

struct f2fs_sm_info {
	struct sit_info *sit_info;		/* whole segment information */
	struct free_segmap_info *free_info;	/* free segment information */
	struct dirty_seglist_info *dirty_info;	/* dirty segment information */
	struct curseg_info *curseg_array;	/* active segment information */

	struct f2fs_rwsem curseg_lock;	/* for preventing curseg change */

	block_t seg0_blkaddr;		/* block address of 0'th segment */
	block_t main_blkaddr;		/* start block address of main area */
	block_t ssa_blkaddr;		/* start block address of SSA area */

	unsigned int segment_count;	/* total # of segments */
	unsigned int main_segments;	/* # of segments in main area */
	unsigned int reserved_segments;	/* # of reserved segments */
	unsigned int additional_reserved_segments;/* reserved segs for IO align feature */
	unsigned int ovp_segments;	/* # of overprovision segments */

	/* a threshold to reclaim prefree segments */
	unsigned int rec_prefree_segments;

	/* for batched trimming */
	unsigned int trim_sections;		/* # of sections to trim */

	struct list_head sit_entry_set;	/* sit entry set list */

	unsigned int ipu_policy;	/* in-place-update policy */
	unsigned int min_ipu_util;	/* in-place-update threshold */
	unsigned int min_fsync_blocks;	/* threshold for fsync */
	unsigned int min_seq_blocks;	/* threshold for sequential blocks */
	unsigned int min_hot_blocks;	/* threshold for hot block allocation */
	unsigned int min_ssr_sections;	/* threshold to trigger SSR allocation */

	/* for flush command control */
	struct flush_cmd_control *fcc_info;

	/* for discard command control */
	struct discard_cmd_control *dcc_info;
};

/*
 * For superblock
 */
/*
 * COUNT_TYPE for monitoring
 *
 * f2fs monitors the number of several block types such as on-writeback,
 * dirty dentry blocks, dirty node blocks, and dirty meta blocks.
 */
#define WB_DATA_TYPE(p)	(__is_cp_guaranteed(p) ? F2FS_WB_CP_DATA : F2FS_WB_DATA)
enum count_type {
	F2FS_DIRTY_DENTS,
	F2FS_DIRTY_DATA,
	F2FS_DIRTY_QDATA,
	F2FS_DIRTY_NODES,
	F2FS_DIRTY_META,
	F2FS_DIRTY_IMETA,
	F2FS_WB_CP_DATA,
	F2FS_WB_DATA,
	F2FS_RD_DATA,
	F2FS_RD_NODE,
	F2FS_RD_META,
	F2FS_DIO_WRITE,
	F2FS_DIO_READ,
	NR_COUNT_TYPE,
};

/*
 * The below are the page types of bios used in submit_bio().
 * The available types are:
 * DATA			User data pages. It operates as async mode.
 * NODE			Node pages. It operates as async mode.
 * META			FS metadata pages such as SIT, NAT, CP.
 * NR_PAGE_TYPE		The number of page types.
 * META_FLUSH		Make sure the previous pages are written
 *			with waiting the bio's completion
 * ...			Only can be used with META.
 */
#define PAGE_TYPE_OF_BIO(type)	((type) > META ? META : (type))
enum page_type {
	DATA = 0,
	NODE = 1,	/* should not change this */
	META,
	NR_PAGE_TYPE,
	META_FLUSH,
	IPU,		/* the below types are used by tracepoints only. */
	OPU,
};

enum temp_type {
	HOT = 0,	/* must be zero for meta bio */
	WARM,
	COLD,
	NR_TEMP_TYPE,
};

enum need_lock_type {
	LOCK_REQ = 0,
	LOCK_DONE,
	LOCK_RETRY,
};

enum cp_reason_type {
	CP_NO_NEEDED,
	CP_NON_REGULAR,
	CP_COMPRESSED,
	CP_HARDLINK,
	CP_SB_NEED_CP,
	CP_WRONG_PINO,
	CP_NO_SPC_ROLL,
	CP_NODE_NEED_CP,
	CP_FASTBOOT_MODE,
	CP_SPEC_LOG_NUM,
	CP_RECOVER_DIR,
	CP_XATTR_DIR,
};

enum iostat_type {
	/* WRITE IO */
	APP_DIRECT_IO,			/* app direct write IOs */
	APP_BUFFERED_IO,		/* app buffered write IOs */
	APP_WRITE_IO,			/* app write IOs */
	APP_MAPPED_IO,			/* app mapped IOs */
	FS_DATA_IO,			/* data IOs from kworker/fsync/reclaimer */
	FS_NODE_IO,			/* node IOs from kworker/fsync/reclaimer */
	FS_META_IO,			/* meta IOs from kworker/reclaimer */
	FS_GC_DATA_IO,			/* data IOs from forground gc */
	FS_GC_NODE_IO,			/* node IOs from forground gc */
	FS_CP_DATA_IO,			/* data IOs from checkpoint */
	FS_CP_NODE_IO,			/* node IOs from checkpoint */
	FS_CP_META_IO,			/* meta IOs from checkpoint */

	/* READ IO */
	APP_DIRECT_READ_IO,		/* app direct read IOs */
	APP_BUFFERED_READ_IO,		/* app buffered read IOs */
	APP_READ_IO,			/* app read IOs */
	APP_MAPPED_READ_IO,		/* app mapped read IOs */
	FS_DATA_READ_IO,		/* data read IOs */
	FS_GDATA_READ_IO,		/* data read IOs from background gc */
	FS_CDATA_READ_IO,		/* compressed data read IOs */
	FS_NODE_READ_IO,		/* node read IOs */
	FS_META_READ_IO,		/* meta read IOs */

	/* other */
	FS_DISCARD,			/* discard */
	NR_IO_TYPE,
};

struct f2fs_io_info {
	struct f2fs_sb_info *sbi;	/* f2fs_sb_info pointer */
	nid_t ino;		/* inode number */
	enum page_type type;	/* contains DATA/NODE/META/META_FLUSH */
	enum temp_type temp;	/* contains HOT/WARM/COLD */
	int op;			/* contains REQ_OP_ */
	int op_flags;		/* req_flag_bits */
	block_t new_blkaddr;	/* new block address to be written */
	block_t old_blkaddr;	/* old block address before Cow */
	struct page *page;	/* page to be written */
	struct page *encrypted_page;	/* encrypted page */
	struct page *compressed_page;	/* compressed page */
	struct list_head list;		/* serialize IOs */
	bool submitted;		/* indicate IO submission */
	int need_lock;		/* indicate we need to lock cp_rwsem */
	bool in_list;		/* indicate fio is in io_list */
	bool is_por;		/* indicate IO is from recovery or not */
	bool retry;		/* need to reallocate block address */
	int compr_blocks;	/* # of compressed block addresses */
	bool encrypted;		/* indicate file is encrypted */
	bool meta_gc;		/* require meta inode GC */
	enum iostat_type io_type;	/* io type */
	struct writeback_control *io_wbc; /* writeback control */
	struct bio **bio;		/* bio for ipu */
	sector_t *last_block;		/* last block number in bio */
	unsigned char version;		/* version of the node */
};

struct bio_entry {
	struct bio *bio;
	struct list_head list;
};

#define is_read_io(rw) ((rw) == READ)
struct f2fs_bio_info {
	struct f2fs_sb_info *sbi;	/* f2fs superblock */
	struct bio *bio;		/* bios to merge */
	sector_t last_block_in_bio;	/* last block number */
	struct f2fs_io_info fio;	/* store buffered io info. */
	struct f2fs_rwsem io_rwsem;	/* blocking op for bio */
	spinlock_t io_lock;		/* serialize DATA/NODE IOs */
	struct list_head io_list;	/* track fios */
	struct list_head bio_list;	/* bio entry list head */
	struct f2fs_rwsem bio_list_lock;	/* lock to protect bio entry list */
};

#define FDEV(i)				(sbi->devs[i])
#define RDEV(i)				(raw_super->devs[i])
struct f2fs_dev_info {
	struct block_device *bdev;
	char path[MAX_PATH_LEN];
	unsigned int total_segments;
	block_t start_blk;
	block_t end_blk;
#ifdef CONFIG_BLK_DEV_ZONED
	unsigned int nr_blkz;		/* Total number of zones */
	unsigned long *blkz_seq;	/* Bitmap indicating sequential zones */
#endif
};

enum inode_type {
	DIR_INODE,			/* for dirty dir inode */
	FILE_INODE,			/* for dirty regular/symlink inode */
	DIRTY_META,			/* for all dirtied inode metadata */
	NR_INODE_TYPE,
};

/* for inner inode cache management */
struct inode_management {
	struct radix_tree_root ino_root;	/* ino entry array */
	spinlock_t ino_lock;			/* for ino entry lock */
	struct list_head ino_list;		/* inode list head */
	unsigned long ino_num;			/* number of entries */
};

/* for GC_AT */
struct atgc_management {
	bool atgc_enabled;			/* ATGC is enabled or not */
	struct rb_root_cached root;		/* root of victim rb-tree */
	struct list_head victim_list;		/* linked with all victim entries */
	unsigned int victim_count;		/* victim count in rb-tree */
	unsigned int candidate_ratio;		/* candidate ratio */
	unsigned int max_candidate_count;	/* max candidate count */
	unsigned int age_weight;		/* age weight, vblock_weight = 100 - age_weight */
	unsigned long long age_threshold;	/* age threshold */
};

/* For s_flag in struct f2fs_sb_info */
enum {
	SBI_IS_DIRTY,				/* dirty flag for checkpoint */
	SBI_IS_CLOSE,				/* specify unmounting */
	SBI_NEED_FSCK,				/* need fsck.f2fs to fix */
	SBI_POR_DOING,				/* recovery is doing or not */
	SBI_NEED_SB_WRITE,			/* need to recover superblock */
	SBI_NEED_CP,				/* need to checkpoint */
	SBI_IS_SHUTDOWN,			/* shutdown by ioctl */
	SBI_IS_RECOVERED,			/* recovered orphan/data */
	SBI_CP_DISABLED,			/* CP was disabled last mount */
	SBI_CP_DISABLED_QUICK,			/* CP was disabled quickly */
	SBI_QUOTA_NEED_FLUSH,			/* need to flush quota info in CP */
	SBI_QUOTA_SKIP_FLUSH,			/* skip flushing quota in current CP */
	SBI_QUOTA_NEED_REPAIR,			/* quota file may be corrupted */
	SBI_IS_RESIZEFS,			/* resizefs is in process */
	SBI_IS_FREEZING,			/* freezefs is in process */
};

enum {
	CP_TIME,
	REQ_TIME,
	DISCARD_TIME,
	GC_TIME,
	DISABLE_TIME,
	UMOUNT_DISCARD_TIMEOUT,
	MAX_TIME,
};

enum {
	GC_NORMAL,
	GC_IDLE_CB,
	GC_IDLE_GREEDY,
	GC_IDLE_AT,
	GC_URGENT_HIGH,
	GC_URGENT_LOW,
	GC_URGENT_MID,
	MAX_GC_MODE,
};

enum {
	BGGC_MODE_ON,		/* background gc is on */
	BGGC_MODE_OFF,		/* background gc is off */
	BGGC_MODE_SYNC,		/*
				 * background gc is on, migrating blocks
				 * like foreground gc
				 */
};

enum {
	FS_MODE_ADAPTIVE,		/* use both lfs/ssr allocation */
	FS_MODE_LFS,			/* use lfs allocation only */
	FS_MODE_FRAGMENT_SEG,		/* segment fragmentation mode */
	FS_MODE_FRAGMENT_BLK,		/* block fragmentation mode */
};

enum {
	WHINT_MODE_OFF,		/* not pass down write hints */
	WHINT_MODE_USER,	/* try to pass down hints given by users */
	WHINT_MODE_FS,		/* pass down hints with F2FS policy */
};

enum {
	ALLOC_MODE_DEFAULT,	/* stay default */
	ALLOC_MODE_REUSE,	/* reuse segments as much as possible */
};

enum fsync_mode {
	FSYNC_MODE_POSIX,	/* fsync follows posix semantics */
	FSYNC_MODE_STRICT,	/* fsync behaves in line with ext4 */
	FSYNC_MODE_NOBARRIER,	/* fsync behaves nobarrier based on posix */
};

enum {
	COMPR_MODE_FS,		/*
				 * automatically compress compression
				 * enabled files
				 */
	COMPR_MODE_USER,	/*
				 * automatical compression is disabled.
				 * user can control the file compression
				 * using ioctls
				 */
};

enum {
	DISCARD_UNIT_BLOCK,	/* basic discard unit is block */
	DISCARD_UNIT_SEGMENT,	/* basic discard unit is segment */
	DISCARD_UNIT_SECTION,	/* basic discard unit is section */
};

enum {
	MEMORY_MODE_NORMAL,	/* memory mode for normal devices */
	MEMORY_MODE_LOW,	/* memory mode for low memry devices */
};



static inline int f2fs_test_bit(unsigned int nr, char *addr);
static inline void f2fs_set_bit(unsigned int nr, char *addr);
static inline void f2fs_clear_bit(unsigned int nr, char *addr);

/*
 * Layout of f2fs page.private:
 *
 * Layout A: lowest bit should be 1
 * | bit0 = 1 | bit1 | bit2 | ... | bit MAX | private data .... |
 * bit 0	PAGE_PRIVATE_NOT_POINTER
 * bit 1	PAGE_PRIVATE_DUMMY_WRITE
 * bit 2	PAGE_PRIVATE_ONGOING_MIGRATION
 * bit 3	PAGE_PRIVATE_INLINE_INODE
 * bit 4	PAGE_PRIVATE_REF_RESOURCE
 * bit 5	PAGE_PRIVATE_ATOMIC_WRITE
 * bit 6-	f2fs private data
 *
 * Layout B: lowest bit should be 0
 * page.private is a wrapped pointer.
 */
enum {
	PAGE_PRIVATE_NOT_POINTER,		/* private contains non-pointer data */
	PAGE_PRIVATE_DUMMY_WRITE,		/* data page for padding aligned IO */
	PAGE_PRIVATE_ONGOING_MIGRATION,		/* data page which is on-going migrating */
	PAGE_PRIVATE_INLINE_INODE,		/* inode page contains inline data */
	PAGE_PRIVATE_REF_RESOURCE,		/* dirty page has referenced resources */
	PAGE_PRIVATE_ATOMIC_WRITE,		/* data page from atomic write path */
	PAGE_PRIVATE_MAX
};

#define PAGE_PRIVATE_GET_FUNC(name, flagname) \
static inline bool page_private_##name(struct page *page) \
{ \
	return PagePrivate(page) && \
		test_bit(PAGE_PRIVATE_NOT_POINTER, &page_private(page)) && \
		test_bit(PAGE_PRIVATE_##flagname, &page_private(page)); \
}

#define PAGE_PRIVATE_SET_FUNC(name, flagname) \
static inline void set_page_private_##name(struct page *page) \
{ \
	if (!PagePrivate(page)) { \
		get_page(page); \
		SetPagePrivate(page); \
		set_page_private(page, 0); \
	} \
	set_bit(PAGE_PRIVATE_NOT_POINTER, &page_private(page)); \
	set_bit(PAGE_PRIVATE_##flagname, &page_private(page)); \
}

#define PAGE_PRIVATE_CLEAR_FUNC(name, flagname) \
static inline void clear_page_private_##name(struct page *page) \
{ \
	clear_bit(PAGE_PRIVATE_##flagname, &page_private(page)); \
	if (page_private(page) == 1 << PAGE_PRIVATE_NOT_POINTER) { \
		set_page_private(page, 0); \
		if (PagePrivate(page)) { \
			ClearPagePrivate(page); \
			put_page(page); \
		}\
	} \
}

PAGE_PRIVATE_GET_FUNC(nonpointer, NOT_POINTER);
PAGE_PRIVATE_GET_FUNC(reference, REF_RESOURCE);
PAGE_PRIVATE_GET_FUNC(inline, INLINE_INODE);
PAGE_PRIVATE_GET_FUNC(gcing, ONGOING_MIGRATION);
PAGE_PRIVATE_GET_FUNC(dummy, DUMMY_WRITE);
PAGE_PRIVATE_GET_FUNC(atomic, ATOMIC_WRITE);

PAGE_PRIVATE_SET_FUNC(reference, REF_RESOURCE);
PAGE_PRIVATE_SET_FUNC(inline, INLINE_INODE);
PAGE_PRIVATE_SET_FUNC(gcing, ONGOING_MIGRATION);
PAGE_PRIVATE_SET_FUNC(dummy, DUMMY_WRITE);
PAGE_PRIVATE_SET_FUNC(atomic, ATOMIC_WRITE);

PAGE_PRIVATE_CLEAR_FUNC(reference, REF_RESOURCE);
PAGE_PRIVATE_CLEAR_FUNC(inline, INLINE_INODE);
PAGE_PRIVATE_CLEAR_FUNC(gcing, ONGOING_MIGRATION);
PAGE_PRIVATE_CLEAR_FUNC(dummy, DUMMY_WRITE);
PAGE_PRIVATE_CLEAR_FUNC(atomic, ATOMIC_WRITE);

static inline unsigned long get_page_private_data(struct page *page)
{
	unsigned long data = page_private(page);

	if (!test_bit(PAGE_PRIVATE_NOT_POINTER, &data))
		return 0;
	return data >> PAGE_PRIVATE_MAX;
}

static inline void set_page_private_data(struct page *page, unsigned long data)
{
	if (!PagePrivate(page)) {
		get_page(page);
		SetPagePrivate(page);
		set_page_private(page, 0);
	}
	set_bit(PAGE_PRIVATE_NOT_POINTER, &page_private(page));
	page_private(page) |= data << PAGE_PRIVATE_MAX;
}

static inline void clear_page_private_data(struct page *page)
{
	page_private(page) &= (1 << PAGE_PRIVATE_MAX) - 1;
	if (page_private(page) == 1 << PAGE_PRIVATE_NOT_POINTER) {
		set_page_private(page, 0);
		if (PagePrivate(page)) {
			ClearPagePrivate(page);
			put_page(page);
		}
	}
}

/* For compression */
enum compress_algorithm_type {
	COMPRESS_LZO,
	COMPRESS_LZ4,
	COMPRESS_ZSTD,
	COMPRESS_LZORLE,
	COMPRESS_MAX,
};

enum compress_flag {
	COMPRESS_CHKSUM,
	COMPRESS_MAX_FLAG,
};

#define	COMPRESS_WATERMARK			20
#define	COMPRESS_PERCENT			20

#define COMPRESS_DATA_RESERVED_SIZE		4
struct compress_data {
	__le32 clen;			/* compressed data size */
	__le32 chksum;			/* compressed data chksum */
	__le32 reserved[COMPRESS_DATA_RESERVED_SIZE];	/* reserved */
	u8 cdata[];			/* compressed data */
};

#define COMPRESS_HEADER_SIZE	(sizeof(struct compress_data))

#define F2FS_COMPRESSED_PAGE_MAGIC	0xF5F2C000

#define	COMPRESS_LEVEL_OFFSET	8

/* compress context */
struct compress_ctx {
	struct inode *inode;		/* inode the context belong to */
	pgoff_t cluster_idx;		/* cluster index number */
	unsigned int cluster_size;	/* page count in cluster */
	unsigned int log_cluster_size;	/* log of cluster size */
	struct page **rpages;		/* pages store raw data in cluster */
	unsigned int nr_rpages;		/* total page number in rpages */
	struct page **cpages;		/* pages store compressed data in cluster */
	unsigned int nr_cpages;		/* total page number in cpages */
	unsigned int valid_nr_cpages;	/* valid page number in cpages */
	void *rbuf;			/* virtual mapped address on rpages */
	struct compress_data *cbuf;	/* virtual mapped address on cpages */
	size_t rlen;			/* valid data length in rbuf */
	size_t clen;			/* valid data length in cbuf */
	void *private;			/* payload buffer for specified compression algorithm */
	void *private2;			/* extra payload buffer */
};

/* compress context for write IO path */
struct compress_io_ctx {
	u32 magic;			/* magic number to indicate page is compressed */
	struct inode *inode;		/* inode the context belong to */
	struct page **rpages;		/* pages store raw data in cluster */
	unsigned int nr_rpages;		/* total page number in rpages */
	atomic_t pending_pages;		/* in-flight compressed page count */
};

/* Context for decompressing one cluster on the read IO path */
struct decompress_io_ctx {
	u32 magic;			/* magic number to indicate page is compressed */
	struct inode *inode;		/* inode the context belong to */
	pgoff_t cluster_idx;		/* cluster index number */
	unsigned int cluster_size;	/* page count in cluster */
	unsigned int log_cluster_size;	/* log of cluster size */
	struct page **rpages;		/* pages store raw data in cluster */
	unsigned int nr_rpages;		/* total page number in rpages */
	struct page **cpages;		/* pages store compressed data in cluster */
	unsigned int nr_cpages;		/* total page number in cpages */
	struct page **tpages;		/* temp pages to pad holes in cluster */
	void *rbuf;			/* virtual mapped address on rpages */
	struct compress_data *cbuf;	/* virtual mapped address on cpages */
	size_t rlen;			/* valid data length in rbuf */
	size_t clen;			/* valid data length in cbuf */

	/*
	 * The number of compressed pages remaining to be read in this cluster.
	 * This is initially nr_cpages.  It is decremented by 1 each time a page
	 * has been read (or failed to be read).  When it reaches 0, the cluster
	 * is decompressed (or an error is reported).
	 *
	 * If an error occurs before all the pages have been submitted for I/O,
	 * then this will never reach 0.  In this case the I/O submitter is
	 * responsible for calling f2fs_decompress_end_io() instead.
	 */
	atomic_t remaining_pages;

	/*
	 * Number of references to this decompress_io_ctx.
	 *
	 * One reference is held for I/O completion.  This reference is dropped
	 * after the pagecache pages are updated and unlocked -- either after
	 * decompression (and verity if enabled), or after an error.
	 *
	 * In addition, each compressed page holds a reference while it is in a
	 * bio.  These references are necessary prevent compressed pages from
	 * being freed while they are still in a bio.
	 */
	refcount_t refcnt;

	bool failed;			/* IO error occurred before decompression? */
	bool need_verity;		/* need fs-verity verification after decompression? */
	void *private;			/* payload buffer for specified decompression algorithm */
	void *private2;			/* extra payload buffer */
	struct work_struct verity_work;	/* work to verify the decompressed pages */
	struct work_struct free_work;	/* work for late free this structure itself */
};

#define NULL_CLUSTER			((unsigned int)(~0))
#define MIN_COMPRESS_LOG_SIZE		2
#define MAX_COMPRESS_LOG_SIZE		8
#define MAX_COMPRESS_WINDOW_SIZE(log_size)	((PAGE_SIZE) << (log_size))

struct f2fs_sb_info {
	struct super_block *sb;			/* pointer to VFS super block */
	struct proc_dir_entry *s_proc;		/* proc entry */
	struct f2fs_super_block *raw_super;	/* raw super block pointer */
	struct f2fs_rwsem sb_lock;		/* lock for raw super block */
	int valid_super_block;			/* valid super block no */
	unsigned long s_flag;				/* flags for sbi */
	struct mutex writepages;		/* mutex for writepages() */

#ifdef CONFIG_BLK_DEV_ZONED
	unsigned int blocks_per_blkz;		/* F2FS blocks per zone */
	unsigned int log_blocks_per_blkz;	/* log2 F2FS blocks per zone */
#endif

	/* for node-related operations */
	struct f2fs_nm_info *nm_info;		/* node manager */
	struct inode *node_inode;		/* cache node blocks */

	/* for segment-related operations */
	struct f2fs_sm_info *sm_info;		/* segment manager */

	/* for bio operations */
	struct f2fs_bio_info *write_io[NR_PAGE_TYPE];	/* for write bios */
	/* keep migration IO order for LFS mode */
	struct f2fs_rwsem io_order_lock;
	mempool_t *write_io_dummy;		/* Dummy pages */
	pgoff_t page_eio_ofs[NR_PAGE_TYPE];	/* EIO page offset */
	int page_eio_cnt[NR_PAGE_TYPE];		/* EIO count */

	/* for checkpoint */
	struct f2fs_checkpoint *ckpt;		/* raw checkpoint pointer */
	int cur_cp_pack;			/* remain current cp pack */
	spinlock_t cp_lock;			/* for flag in ckpt */
	struct inode *meta_inode;		/* cache meta blocks */
	struct f2fs_rwsem cp_global_sem;	/* checkpoint procedure lock */
	struct f2fs_rwsem cp_rwsem;		/* blocking FS operations */
	struct f2fs_rwsem node_write;		/* locking node writes */
	struct f2fs_rwsem node_change;	/* locking node change */
	wait_queue_head_t cp_wait;
	unsigned long last_time[MAX_TIME];	/* to store time in jiffies */
	long interval_time[MAX_TIME];		/* to store thresholds */
	struct ckpt_req_control cprc_info;	/* for checkpoint request control */

	struct inode_management im[MAX_INO_ENTRY];	/* manage inode cache */

	spinlock_t fsync_node_lock;		/* for node entry lock */
	struct list_head fsync_node_list;	/* node list head */
	unsigned int fsync_seg_id;		/* sequence id */
	unsigned int fsync_node_num;		/* number of node entries */

	/* for orphan inode, use 0'th array */
	unsigned int max_orphans;		/* max orphan inodes */

	/* for inode management */
	struct list_head inode_list[NR_INODE_TYPE];	/* dirty inode list */
	spinlock_t inode_lock[NR_INODE_TYPE];	/* for dirty inode list lock */
	struct mutex flush_lock;		/* for flush exclusion */

	/* for extent tree cache */
	struct radix_tree_root extent_tree_root;/* cache extent cache entries */
	struct mutex extent_tree_lock;	/* locking extent radix tree */
	struct list_head extent_list;		/* lru list for shrinker */
	spinlock_t extent_lock;			/* locking extent lru list */
	atomic_t total_ext_tree;		/* extent tree count */
	struct list_head zombie_list;		/* extent zombie tree list */
	atomic_t total_zombie_tree;		/* extent zombie tree count */
	atomic_t total_ext_node;		/* extent info count */

	/* basic filesystem units */
	unsigned int log_sectors_per_block;	/* log2 sectors per block */
	unsigned int log_blocksize;		/* log2 block size */
	unsigned int blocksize;			/* block size */
	unsigned int root_ino_num;		/* root inode number*/
	unsigned int node_ino_num;		/* node inode number*/
	unsigned int meta_ino_num;		/* meta inode number*/
	unsigned int log_blocks_per_seg;	/* log2 blocks per segment */
	unsigned int blocks_per_seg;		/* blocks per segment */
	unsigned int unusable_blocks_per_sec;	/* unusable blocks per section */
	unsigned int segs_per_sec;		/* segments per section */
	unsigned int secs_per_zone;		/* sections per zone */
	unsigned int total_sections;		/* total section count */
	unsigned int total_node_count;		/* total node block count */
	unsigned int total_valid_node_count;	/* valid node block count */
	int dir_level;				/* directory level */
	int readdir_ra;				/* readahead inode in readdir */
	u64 max_io_bytes;			/* max io bytes to merge IOs */

	block_t user_block_count;		/* # of user blocks */
	block_t total_valid_block_count;	/* # of valid blocks */
	block_t discard_blks;			/* discard command candidats */
	block_t last_valid_block_count;		/* for recovery */
	block_t reserved_blocks;		/* configurable reserved blocks */
	block_t current_reserved_blocks;	/* current reserved blocks */

	/* Additional tracking for no checkpoint mode */
	block_t unusable_block_count;		/* # of blocks saved by last cp */

	unsigned int nquota_files;		/* # of quota sysfile */
	struct f2fs_rwsem quota_sem;		/* blocking cp for flags */

	/* # of pages, see count_type */
	atomic_t nr_pages[NR_COUNT_TYPE];
	/* # of allocated blocks */
	struct percpu_counter alloc_valid_block_count;
	/* # of node block writes as roll forward recovery */
	struct percpu_counter rf_node_block_count;

	/* writeback control */
	atomic_t wb_sync_req[META];	/* count # of WB_SYNC threads */

	/* valid inode count */
	struct percpu_counter total_valid_inode_count;

	struct f2fs_mount_info mount_opt;	/* mount options */

	/* for cleaning operations */
	struct f2fs_rwsem gc_lock;		/*
						 * semaphore for GC, avoid
						 * race between GC and GC or CP
						 */
	struct f2fs_gc_kthread	*gc_thread;	/* GC thread */
	struct atgc_management am;		/* atgc management */
	unsigned int cur_victim_sec;		/* current victim section num */
	unsigned int gc_mode;			/* current GC state */
	unsigned int next_victim_seg[2];	/* next segment in victim section */
	spinlock_t gc_urgent_high_lock;
	unsigned int gc_urgent_high_remaining;	/* remaining trial count for GC_URGENT_HIGH */

	/* for skip statistic */
	unsigned long long skipped_gc_rwsem;		/* FG_GC only */

	/* threshold for gc trials on pinned files */
	u64 gc_pin_file_threshold;
	struct f2fs_rwsem pin_sem;

	/* maximum # of trials to find a victim segment for SSR and GC */
	unsigned int max_victim_search;
	/* migration granularity of garbage collection, unit: segment */
	unsigned int migration_granularity;

	/*
	 * for stat information.
	 * one is for the LFS mode, and the other is for the SSR mode.
	 */
#ifdef CONFIG_F2FS_STAT_FS
	struct f2fs_stat_info *stat_info;	/* FS status information */
	atomic_t meta_count[META_MAX];		/* # of meta blocks */
	unsigned int segment_count[2];		/* # of allocated segments */
	unsigned int block_count[2];		/* # of allocated blocks */
	atomic_t inplace_count;		/* # of inplace update */
	atomic64_t total_hit_ext;		/* # of lookup extent cache */
	atomic64_t read_hit_rbtree;		/* # of hit rbtree extent node */
	atomic64_t read_hit_largest;		/* # of hit largest extent node */
	atomic64_t read_hit_cached;		/* # of hit cached extent node */
	atomic_t inline_xattr;			/* # of inline_xattr inodes */
	atomic_t inline_inode;			/* # of inline_data inodes */
	atomic_t inline_dir;			/* # of inline_dentry inodes */
	atomic_t compr_inode;			/* # of compressed inodes */
	atomic64_t compr_blocks;		/* # of compressed blocks */
	atomic_t atomic_files;			/* # of opened atomic file */
	atomic_t max_aw_cnt;			/* max # of atomic writes */
	unsigned int io_skip_bggc;		/* skip background gc for in-flight IO */
	unsigned int other_skip_bggc;		/* skip background gc for other reasons */
	unsigned int ndirty_inode[NR_INODE_TYPE];	/* # of dirty inodes */
#endif
	spinlock_t stat_lock;			/* lock for stat operations */

	/* to attach REQ_META|REQ_FUA flags */
	unsigned int data_io_flag;
	unsigned int node_io_flag;

	/* For sysfs suppport */
	struct kobject s_kobj;			/* /sys/fs/f2fs/<devname> */
	struct completion s_kobj_unregister;

	struct kobject s_stat_kobj;		/* /sys/fs/f2fs/<devname>/stat */
	struct completion s_stat_kobj_unregister;

	struct kobject s_feature_list_kobj;		/* /sys/fs/f2fs/<devname>/feature_list */
	struct completion s_feature_list_kobj_unregister;

	/* For shrinker support */
	struct list_head s_list;
	struct mutex umount_mutex;
	unsigned int shrinker_run_no;

	/* For multi devices */
	int s_ndevs;				/* number of devices */
	struct f2fs_dev_info *devs;		/* for device list */
	unsigned int dirty_device;		/* for checkpoint data flush */
	spinlock_t dev_lock;			/* protect dirty_device */
	bool aligned_blksize;			/* all devices has the same logical blksize */

	/* For write statistics */
	u64 sectors_written_start;
	u64 kbytes_written;

	/* Reference to checksum algorithm driver via cryptoapi */
	struct crypto_shash *s_chksum_driver;

	/* Precomputed FS UUID checksum for seeding other checksums */
	__u32 s_chksum_seed;

	struct workqueue_struct *post_read_wq;	/* post read workqueue */

	unsigned char errors[MAX_F2FS_ERRORS];	/* error flags */
	spinlock_t error_lock;			/* protect errors array */
	bool error_dirty;			/* errors of sb is dirty */

	struct kmem_cache *inline_xattr_slab;	/* inline xattr entry */
	unsigned int inline_xattr_slab_size;	/* default inline xattr slab size */

	/* For reclaimed segs statistics per each GC mode */
	unsigned int gc_segment_mode;		/* GC state for reclaimed segments */
	unsigned int gc_reclaimed_segs[MAX_GC_MODE];	/* Reclaimed segs for each mode */

	unsigned long seq_file_ra_mul;		/* multiplier for ra_pages of seq. files in fadvise */

	int max_fragment_chunk;			/* max chunk size for block fragmentation mode */
	int max_fragment_hole;			/* max hole size for block fragmentation mode */

	/* For atomic write statistics */
	atomic64_t current_atomic_write;
	s64 peak_atomic_write;
	u64 committed_atomic_block;
	u64 revoked_atomic_block;

#ifdef CONFIG_F2FS_FS_COMPRESSION
	struct kmem_cache *page_array_slab;	/* page array entry */
	unsigned int page_array_slab_size;	/* default page array slab size */

	/* For runtime compression statistics */
	u64 compr_written_block;
	u64 compr_saved_block;
	u32 compr_new_inode;

	/* For compressed block cache */
	struct inode *compress_inode;		/* cache compressed blocks */
	unsigned int compress_percent;		/* cache page percentage */
	unsigned int compress_watermark;	/* cache page watermark */
	atomic_t compress_page_hit;		/* cache hit count */
#endif

#ifdef CONFIG_F2FS_IOSTAT
	/* For app/fs IO statistics */
	spinlock_t iostat_lock;
	unsigned long long rw_iostat[NR_IO_TYPE];
	unsigned long long prev_rw_iostat[NR_IO_TYPE];
	bool iostat_enable;
	unsigned long iostat_next_period;
	unsigned int iostat_period_ms;

	/* For io latency related statistics info in one iostat period */
	spinlock_t iostat_lat_lock;
	struct iostat_lat_info *iostat_io_lat;
#endif
};

#ifdef CONFIG_F2FS_FAULT_INJECTION
#define f2fs_show_injection_info(sbi, type)					\
	printk_ratelimited("%sF2FS-fs (%s) : inject %s in %s of %pS\n",	\
		KERN_INFO, sbi->sb->s_id,				\
		f2fs_fault_name[type],					\
		__func__, __builtin_return_address(0))
static inline bool time_to_inject(struct f2fs_sb_info *sbi, int type)
{
	struct f2fs_fault_info *ffi = &F2FS_OPTION(sbi).fault_info;

	if (!ffi->inject_rate)
		return false;

	if (!IS_FAULT_SET(ffi, type))
		return false;

	atomic_inc(&ffi->inject_ops);
	if (atomic_read(&ffi->inject_ops) >= ffi->inject_rate) {
		atomic_set(&ffi->inject_ops, 0);
		return true;
	}
	return false;
}
#else
#define f2fs_show_injection_info(sbi, type) do { } while (0)
static inline bool time_to_inject(struct f2fs_sb_info *sbi, int type)
{
	return false;
}
#endif

/*
 * Test if the mounted volume is a multi-device volume.
 *   - For a single regular disk volume, sbi->s_ndevs is 0.
 *   - For a single zoned disk volume, sbi->s_ndevs is 1.
 *   - For a multi-device volume, sbi->s_ndevs is always 2 or more.
 */
static inline bool f2fs_is_multi_device(struct f2fs_sb_info *sbi)
{
	return sbi->s_ndevs > 1;
}

static inline void f2fs_update_time(struct f2fs_sb_info *sbi, int type)
{
	unsigned long now = jiffies;

	sbi->last_time[type] = now;

	/* DISCARD_TIME and GC_TIME are based on REQ_TIME */
	if (type == REQ_TIME) {
		sbi->last_time[DISCARD_TIME] = now;
		sbi->last_time[GC_TIME] = now;
	}
}

static inline bool f2fs_time_over(struct f2fs_sb_info *sbi, int type)
{
	unsigned long interval = sbi->interval_time[type] * HZ;

	return time_after(jiffies, sbi->last_time[type] + interval);
}

static inline unsigned int f2fs_time_to_wait(struct f2fs_sb_info *sbi,
						int type)
{
	unsigned long interval = sbi->interval_time[type] * HZ;
	unsigned int wait_ms = 0;
	long delta;

	delta = (sbi->last_time[type] + interval) - jiffies;
	if (delta > 0)
		wait_ms = jiffies_to_msecs(delta);

	return wait_ms;
}

/*
 * Inline functions
 */
static inline u32 __f2fs_crc32(struct f2fs_sb_info *sbi, u32 crc,
			      const void *address, unsigned int length)
{
	struct {
		struct shash_desc shash;
		char ctx[4];
	} desc;
	int err;

	BUG_ON(crypto_shash_descsize(sbi->s_chksum_driver) != sizeof(desc.ctx));

	desc.shash.tfm = sbi->s_chksum_driver;
	*(u32 *)desc.ctx = crc;

	err = crypto_shash_update(&desc.shash, address, length);
	BUG_ON(err);

	return *(u32 *)desc.ctx;
}

static inline u32 f2fs_crc32(struct f2fs_sb_info *sbi, const void *address,
			   unsigned int length)
{
	return __f2fs_crc32(sbi, F2FS_SUPER_MAGIC, address, length);
}

static inline bool f2fs_crc_valid(struct f2fs_sb_info *sbi, __u32 blk_crc,
				  void *buf, size_t buf_size)
{
	return f2fs_crc32(sbi, buf, buf_size) == blk_crc;
}

static inline u32 f2fs_chksum(struct f2fs_sb_info *sbi, u32 crc,
			      const void *address, unsigned int length)
{
	return __f2fs_crc32(sbi, crc, address, length);
}

static inline struct f2fs_inode_info *F2FS_I(struct inode *inode)
{
	return container_of(inode, struct f2fs_inode_info, vfs_inode);
}

static inline struct f2fs_sb_info *F2FS_SB(struct super_block *sb)
{
	return sb->s_fs_info;
}

static inline struct f2fs_sb_info *F2FS_I_SB(struct inode *inode)
{
	return F2FS_SB(inode->i_sb);
}

static inline struct f2fs_sb_info *F2FS_M_SB(struct address_space *mapping)
{
	return F2FS_I_SB(mapping->host);
}

static inline struct f2fs_sb_info *F2FS_P_SB(struct page *page)
{
	return F2FS_M_SB(page_file_mapping(page));
}

static inline struct f2fs_super_block *F2FS_RAW_SUPER(struct f2fs_sb_info *sbi)
{
	return (struct f2fs_super_block *)(sbi->raw_super);
}

static inline struct f2fs_checkpoint *F2FS_CKPT(struct f2fs_sb_info *sbi)
{
	return (struct f2fs_checkpoint *)(sbi->ckpt);
}

static inline struct f2fs_node *F2FS_NODE(struct page *page)
{
	return (struct f2fs_node *)page_address(page);
}

static inline struct f2fs_inode *F2FS_INODE(struct page *page)
{
	return &((struct f2fs_node *)page_address(page))->i;
}

static inline struct f2fs_nm_info *NM_I(struct f2fs_sb_info *sbi)
{
	return (struct f2fs_nm_info *)(sbi->nm_info);
}

static inline struct f2fs_sm_info *SM_I(struct f2fs_sb_info *sbi)
{
	return (struct f2fs_sm_info *)(sbi->sm_info);
}

static inline struct sit_info *SIT_I(struct f2fs_sb_info *sbi)
{
	return (struct sit_info *)(SM_I(sbi)->sit_info);
}

static inline struct free_segmap_info *FREE_I(struct f2fs_sb_info *sbi)
{
	return (struct free_segmap_info *)(SM_I(sbi)->free_info);
}

static inline struct dirty_seglist_info *DIRTY_I(struct f2fs_sb_info *sbi)
{
	return (struct dirty_seglist_info *)(SM_I(sbi)->dirty_info);
}

static inline struct address_space *META_MAPPING(struct f2fs_sb_info *sbi)
{
	return sbi->meta_inode->i_mapping;
}

static inline struct address_space *NODE_MAPPING(struct f2fs_sb_info *sbi)
{
	return sbi->node_inode->i_mapping;
}

static inline bool is_sbi_flag_set(struct f2fs_sb_info *sbi, unsigned int type)
{
	return test_bit(type, &sbi->s_flag);
}

static inline void set_sbi_flag(struct f2fs_sb_info *sbi, unsigned int type)
{
	set_bit(type, &sbi->s_flag);
}

static inline void clear_sbi_flag(struct f2fs_sb_info *sbi, unsigned int type)
{
	clear_bit(type, &sbi->s_flag);
}

static inline unsigned long long cur_cp_version(struct f2fs_checkpoint *cp)
{
	return le64_to_cpu(cp->checkpoint_ver);
}

static inline unsigned long f2fs_qf_ino(struct super_block *sb, int type)
{
	if (type < F2FS_MAX_QUOTAS)
		return le32_to_cpu(F2FS_SB(sb)->raw_super->qf_ino[type]);
	return 0;
}

static inline __u64 cur_cp_crc(struct f2fs_checkpoint *cp)
{
	size_t crc_offset = le32_to_cpu(cp->checksum_offset);
	return le32_to_cpu(*((__le32 *)((unsigned char *)cp + crc_offset)));
}

static inline bool __is_set_ckpt_flags(struct f2fs_checkpoint *cp, unsigned int f)
{
	unsigned int ckpt_flags = le32_to_cpu(cp->ckpt_flags);

	return ckpt_flags & f;
}

static inline bool is_set_ckpt_flags(struct f2fs_sb_info *sbi, unsigned int f)
{
	return __is_set_ckpt_flags(F2FS_CKPT(sbi), f);
}

static inline void __set_ckpt_flags(struct f2fs_checkpoint *cp, unsigned int f)
{
	unsigned int ckpt_flags;

	ckpt_flags = le32_to_cpu(cp->ckpt_flags);
	ckpt_flags |= f;
	cp->ckpt_flags = cpu_to_le32(ckpt_flags);
}

static inline void set_ckpt_flags(struct f2fs_sb_info *sbi, unsigned int f)
{
	unsigned long flags;

	spin_lock_irqsave(&sbi->cp_lock, flags);
	__set_ckpt_flags(F2FS_CKPT(sbi), f);
	spin_unlock_irqrestore(&sbi->cp_lock, flags);
}

static inline void __clear_ckpt_flags(struct f2fs_checkpoint *cp, unsigned int f)
{
	unsigned int ckpt_flags;

	ckpt_flags = le32_to_cpu(cp->ckpt_flags);
	ckpt_flags &= (~f);
	cp->ckpt_flags = cpu_to_le32(ckpt_flags);
}

static inline void clear_ckpt_flags(struct f2fs_sb_info *sbi, unsigned int f)
{
	unsigned long flags;

	spin_lock_irqsave(&sbi->cp_lock, flags);
	__clear_ckpt_flags(F2FS_CKPT(sbi), f);
	spin_unlock_irqrestore(&sbi->cp_lock, flags);
}

#define init_f2fs_rwsem(sem)					\
do {								\
	static struct lock_class_key __key;			\
								\
	__init_f2fs_rwsem((sem), #sem, &__key);			\
} while (0)

static inline void __init_f2fs_rwsem(struct f2fs_rwsem *sem,
		const char *sem_name, struct lock_class_key *key)
{
	__init_rwsem(&sem->internal_rwsem, sem_name, key);
#ifdef CONFIG_F2FS_UNFAIR_RWSEM
	init_waitqueue_head(&sem->read_waiters);
#endif
}

static inline int f2fs_rwsem_is_locked(struct f2fs_rwsem *sem)
{
	return rwsem_is_locked(&sem->internal_rwsem);
}

static inline int f2fs_rwsem_is_contended(struct f2fs_rwsem *sem)
{
	return rwsem_is_contended(&sem->internal_rwsem);
}

static inline void f2fs_down_read(struct f2fs_rwsem *sem)
{
#ifdef CONFIG_F2FS_UNFAIR_RWSEM
	wait_event(sem->read_waiters, down_read_trylock(&sem->internal_rwsem));
#else
	down_read(&sem->internal_rwsem);
#endif
}

static inline int f2fs_down_read_trylock(struct f2fs_rwsem *sem)
{
	return down_read_trylock(&sem->internal_rwsem);
}

static inline void f2fs_up_read(struct f2fs_rwsem *sem)
{
	up_read(&sem->internal_rwsem);
}

static inline void f2fs_down_write(struct f2fs_rwsem *sem)
{
	down_write(&sem->internal_rwsem);
}

#ifdef CONFIG_DEBUG_LOCK_ALLOC
static inline void f2fs_down_read_nested(struct f2fs_rwsem *sem, int subclass)
{
	down_read_nested(&sem->internal_rwsem, subclass);
}

static inline void f2fs_down_write_nested(struct f2fs_rwsem *sem, int subclass)
{
	down_write_nested(&sem->internal_rwsem, subclass);
}
#else
#define f2fs_down_read_nested(sem, subclass) f2fs_down_read(sem)
#define f2fs_down_write_nested(sem, subclass) f2fs_down_write(sem)
#endif

static inline int f2fs_down_write_trylock(struct f2fs_rwsem *sem)
{
	return down_write_trylock(&sem->internal_rwsem);
}

static inline void f2fs_up_write(struct f2fs_rwsem *sem)
{
	up_write(&sem->internal_rwsem);
#ifdef CONFIG_F2FS_UNFAIR_RWSEM
	wake_up_all(&sem->read_waiters);
#endif
}

static inline void f2fs_lock_op(struct f2fs_sb_info *sbi)
{
	f2fs_down_read(&sbi->cp_rwsem);
}

static inline int f2fs_trylock_op(struct f2fs_sb_info *sbi)
{
	if (time_to_inject(sbi, FAULT_LOCK_OP)) {
		f2fs_show_injection_info(sbi, FAULT_LOCK_OP);
		return 0;
	}
	return f2fs_down_read_trylock(&sbi->cp_rwsem);
}

static inline void f2fs_unlock_op(struct f2fs_sb_info *sbi)
{
	f2fs_up_read(&sbi->cp_rwsem);
}

static inline void f2fs_lock_all(struct f2fs_sb_info *sbi)
{
	f2fs_down_write(&sbi->cp_rwsem);
}

static inline void f2fs_unlock_all(struct f2fs_sb_info *sbi)
{
	f2fs_up_write(&sbi->cp_rwsem);
}

static inline int __get_cp_reason(struct f2fs_sb_info *sbi)
{
	int reason = CP_SYNC;

	if (test_opt(sbi, FASTBOOT))
		reason = CP_FASTBOOT;
	if (is_sbi_flag_set(sbi, SBI_IS_CLOSE))
		reason = CP_UMOUNT;
	return reason;
}

static inline bool __remain_node_summaries(int reason)
{
	return (reason & (CP_UMOUNT | CP_FASTBOOT));
}

static inline bool __exist_node_summaries(struct f2fs_sb_info *sbi)
{
	return (is_set_ckpt_flags(sbi, CP_UMOUNT_FLAG) ||
			is_set_ckpt_flags(sbi, CP_FASTBOOT_FLAG));
}

/*
 * Check whether the inode has blocks or not
 */
static inline int F2FS_HAS_BLOCKS(struct inode *inode)
{
	block_t xattr_block = F2FS_I(inode)->i_xattr_nid ? 1 : 0;

	return (inode->i_blocks >> F2FS_LOG_SECTORS_PER_BLOCK) > xattr_block;
}

static inline bool f2fs_has_xattr_block(unsigned int ofs)
{
	return ofs == XATTR_NODE_OFFSET;
}

static inline bool __allow_reserved_blocks(struct f2fs_sb_info *sbi,
					struct inode *inode, bool cap)
{
	if (!inode)
		return true;
	if (!test_opt(sbi, RESERVE_ROOT))
		return false;
	if (IS_NOQUOTA(inode))
		return true;
	if (uid_eq(F2FS_OPTION(sbi).s_resuid, current_fsuid()))
		return true;
	if (!gid_eq(F2FS_OPTION(sbi).s_resgid, GLOBAL_ROOT_GID) &&
					in_group_p(F2FS_OPTION(sbi).s_resgid))
		return true;
	if (cap && capable(CAP_SYS_RESOURCE))
		return true;
	return false;
}

static inline void f2fs_i_blocks_write(struct inode *, block_t, bool, bool);
static inline int inc_valid_block_count(struct f2fs_sb_info *sbi,
				 struct inode *inode, blkcnt_t *count)
{
	blkcnt_t diff = 0, release = 0;
	block_t avail_user_block_count;
	int ret;

	ret = dquot_reserve_block(inode, *count);
	if (ret)
		return ret;

	if (time_to_inject(sbi, FAULT_BLOCK)) {
		f2fs_show_injection_info(sbi, FAULT_BLOCK);
		release = *count;
		goto release_quota;
	}

	/*
	 * let's increase this in prior to actual block count change in order
	 * for f2fs_sync_file to avoid data races when deciding checkpoint.
	 */
	percpu_counter_add(&sbi->alloc_valid_block_count, (*count));

	spin_lock(&sbi->stat_lock);
	sbi->total_valid_block_count += (block_t)(*count);
	avail_user_block_count = sbi->user_block_count -
					sbi->current_reserved_blocks;

	if (!__allow_reserved_blocks(sbi, inode, true))
		avail_user_block_count -= F2FS_OPTION(sbi).root_reserved_blocks;

	if (F2FS_IO_ALIGNED(sbi))
		avail_user_block_count -= sbi->blocks_per_seg *
				SM_I(sbi)->additional_reserved_segments;

	if (unlikely(is_sbi_flag_set(sbi, SBI_CP_DISABLED))) {
		if (avail_user_block_count > sbi->unusable_block_count)
			avail_user_block_count -= sbi->unusable_block_count;
		else
			avail_user_block_count = 0;
	}
	if (unlikely(sbi->total_valid_block_count > avail_user_block_count)) {
		diff = sbi->total_valid_block_count - avail_user_block_count;
		if (diff > *count)
			diff = *count;
		*count -= diff;
		release = diff;
		sbi->total_valid_block_count -= diff;
		if (!*count) {
			spin_unlock(&sbi->stat_lock);
			goto enospc;
		}
	}
	spin_unlock(&sbi->stat_lock);

	if (unlikely(release)) {
		percpu_counter_sub(&sbi->alloc_valid_block_count, release);
		dquot_release_reservation_block(inode, release);
	}
	f2fs_i_blocks_write(inode, *count, true, true);
	return 0;

enospc:
	percpu_counter_sub(&sbi->alloc_valid_block_count, release);
release_quota:
	dquot_release_reservation_block(inode, release);
	return -ENOSPC;
}

__printf(2, 3)
void f2fs_printk(struct f2fs_sb_info *sbi, const char *fmt, ...);

#define f2fs_err(sbi, fmt, ...)						\
	f2fs_printk(sbi, KERN_ERR fmt, ##__VA_ARGS__)
#define f2fs_warn(sbi, fmt, ...)					\
	f2fs_printk(sbi, KERN_WARNING fmt, ##__VA_ARGS__)
#define f2fs_notice(sbi, fmt, ...)					\
	f2fs_printk(sbi, KERN_NOTICE fmt, ##__VA_ARGS__)
#define f2fs_info(sbi, fmt, ...)					\
	f2fs_printk(sbi, KERN_INFO fmt, ##__VA_ARGS__)
#define f2fs_debug(sbi, fmt, ...)					\
	f2fs_printk(sbi, KERN_DEBUG fmt, ##__VA_ARGS__)

static inline void dec_valid_block_count(struct f2fs_sb_info *sbi,
						struct inode *inode,
						block_t count)
{
	blkcnt_t sectors = count << F2FS_LOG_SECTORS_PER_BLOCK;

	spin_lock(&sbi->stat_lock);
	f2fs_bug_on(sbi, sbi->total_valid_block_count < (block_t) count);
	sbi->total_valid_block_count -= (block_t)count;
	if (sbi->reserved_blocks &&
		sbi->current_reserved_blocks < sbi->reserved_blocks)
		sbi->current_reserved_blocks = min(sbi->reserved_blocks,
					sbi->current_reserved_blocks + count);
	spin_unlock(&sbi->stat_lock);
	if (unlikely(inode->i_blocks < sectors)) {
		f2fs_warn(sbi, "Inconsistent i_blocks, ino:%lu, iblocks:%llu, sectors:%llu",
			  inode->i_ino,
			  (unsigned long long)inode->i_blocks,
			  (unsigned long long)sectors);
		set_sbi_flag(sbi, SBI_NEED_FSCK);
		return;
	}
	f2fs_i_blocks_write(inode, count, false, true);
}

static inline void inc_page_count(struct f2fs_sb_info *sbi, int count_type)
{
	atomic_inc(&sbi->nr_pages[count_type]);

	if (count_type == F2FS_DIRTY_DENTS ||
			count_type == F2FS_DIRTY_NODES ||
			count_type == F2FS_DIRTY_META ||
			count_type == F2FS_DIRTY_QDATA ||
			count_type == F2FS_DIRTY_IMETA)
		set_sbi_flag(sbi, SBI_IS_DIRTY);
}

static inline void inode_inc_dirty_pages(struct inode *inode)
{
	atomic_inc(&F2FS_I(inode)->dirty_pages);
	inc_page_count(F2FS_I_SB(inode), S_ISDIR(inode->i_mode) ?
				F2FS_DIRTY_DENTS : F2FS_DIRTY_DATA);
	if (IS_NOQUOTA(inode))
		inc_page_count(F2FS_I_SB(inode), F2FS_DIRTY_QDATA);
}

static inline void dec_page_count(struct f2fs_sb_info *sbi, int count_type)
{
	atomic_dec(&sbi->nr_pages[count_type]);
}

static inline void inode_dec_dirty_pages(struct inode *inode)
{
	if (!S_ISDIR(inode->i_mode) && !S_ISREG(inode->i_mode) &&
			!S_ISLNK(inode->i_mode))
		return;

	atomic_dec(&F2FS_I(inode)->dirty_pages);
	dec_page_count(F2FS_I_SB(inode), S_ISDIR(inode->i_mode) ?
				F2FS_DIRTY_DENTS : F2FS_DIRTY_DATA);
	if (IS_NOQUOTA(inode))
		dec_page_count(F2FS_I_SB(inode), F2FS_DIRTY_QDATA);
}

static inline void inc_atomic_write_cnt(struct inode *inode)
{
	struct f2fs_sb_info *sbi = F2FS_I_SB(inode);
	struct f2fs_inode_info *fi = F2FS_I(inode);
	u64 current_write;

	fi->atomic_write_cnt++;
	atomic64_inc(&sbi->current_atomic_write);
	current_write = atomic64_read(&sbi->current_atomic_write);
	if (current_write > sbi->peak_atomic_write)
		sbi->peak_atomic_write = current_write;
}

static inline void release_atomic_write_cnt(struct inode *inode)
{
	struct f2fs_sb_info *sbi = F2FS_I_SB(inode);
	struct f2fs_inode_info *fi = F2FS_I(inode);

	atomic64_sub(fi->atomic_write_cnt, &sbi->current_atomic_write);
	fi->atomic_write_cnt = 0;
}

static inline s64 get_pages(struct f2fs_sb_info *sbi, int count_type)
{
	return atomic_read(&sbi->nr_pages[count_type]);
}

static inline int get_dirty_pages(struct inode *inode)
{
	return atomic_read(&F2FS_I(inode)->dirty_pages);
}

static inline int get_blocktype_secs(struct f2fs_sb_info *sbi, int block_type)
{
	unsigned int pages_per_sec = sbi->segs_per_sec * sbi->blocks_per_seg;
	unsigned int segs = (get_pages(sbi, block_type) + pages_per_sec - 1) >>
						sbi->log_blocks_per_seg;

	return segs / sbi->segs_per_sec;
}

static inline block_t valid_user_blocks(struct f2fs_sb_info *sbi)
{
	return sbi->total_valid_block_count;
}

static inline block_t discard_blocks(struct f2fs_sb_info *sbi)
{
	return sbi->discard_blks;
}

static inline unsigned long __bitmap_size(struct f2fs_sb_info *sbi, int flag)
{
	struct f2fs_checkpoint *ckpt = F2FS_CKPT(sbi);

	/* return NAT or SIT bitmap */
	if (flag == NAT_BITMAP)
		return le32_to_cpu(ckpt->nat_ver_bitmap_bytesize);
	else if (flag == SIT_BITMAP)
		return le32_to_cpu(ckpt->sit_ver_bitmap_bytesize);

	return 0;
}

static inline block_t __cp_payload(struct f2fs_sb_info *sbi)
{
	return le32_to_cpu(F2FS_RAW_SUPER(sbi)->cp_payload);
}

static inline void *__bitmap_ptr(struct f2fs_sb_info *sbi, int flag)
{
	struct f2fs_checkpoint *ckpt = F2FS_CKPT(sbi);
	void *tmp_ptr = &ckpt->sit_nat_version_bitmap;
	int offset;

	if (is_set_ckpt_flags(sbi, CP_LARGE_NAT_BITMAP_FLAG)) {
		offset = (flag == SIT_BITMAP) ?
			le32_to_cpu(ckpt->nat_ver_bitmap_bytesize) : 0;
		/*
		 * if large_nat_bitmap feature is enabled, leave checksum
		 * protection for all nat/sit bitmaps.
		 */
		return tmp_ptr + offset + sizeof(__le32);
	}

	if (__cp_payload(sbi) > 0) {
		if (flag == NAT_BITMAP)
			return &ckpt->sit_nat_version_bitmap;
		else
			return (unsigned char *)ckpt + F2FS_BLKSIZE;
	} else {
		offset = (flag == NAT_BITMAP) ?
			le32_to_cpu(ckpt->sit_ver_bitmap_bytesize) : 0;
		return tmp_ptr + offset;
	}
}

static inline block_t __start_cp_addr(struct f2fs_sb_info *sbi)
{
	block_t start_addr = le32_to_cpu(F2FS_RAW_SUPER(sbi)->cp_blkaddr);

	if (sbi->cur_cp_pack == 2)
		start_addr += sbi->blocks_per_seg;
	return start_addr;
}

static inline block_t __start_cp_next_addr(struct f2fs_sb_info *sbi)
{
	block_t start_addr = le32_to_cpu(F2FS_RAW_SUPER(sbi)->cp_blkaddr);

	if (sbi->cur_cp_pack == 1)
		start_addr += sbi->blocks_per_seg;
	return start_addr;
}

static inline void __set_cp_next_pack(struct f2fs_sb_info *sbi)
{
	sbi->cur_cp_pack = (sbi->cur_cp_pack == 1) ? 2 : 1;
}

static inline block_t __start_sum_addr(struct f2fs_sb_info *sbi)
{
	return le32_to_cpu(F2FS_CKPT(sbi)->cp_pack_start_sum);
}

static inline int inc_valid_node_count(struct f2fs_sb_info *sbi,
					struct inode *inode, bool is_inode)
{
	block_t	valid_block_count;
	unsigned int valid_node_count, user_block_count;
	int err;

	if (is_inode) {
		if (inode) {
			err = dquot_alloc_inode(inode);
			if (err)
				return err;
		}
	} else {
		err = dquot_reserve_block(inode, 1);
		if (err)
			return err;
	}

	if (time_to_inject(sbi, FAULT_BLOCK)) {
		f2fs_show_injection_info(sbi, FAULT_BLOCK);
		goto enospc;
	}

	spin_lock(&sbi->stat_lock);

	valid_block_count = sbi->total_valid_block_count +
					sbi->current_reserved_blocks + 1;

	if (!__allow_reserved_blocks(sbi, inode, false))
		valid_block_count += F2FS_OPTION(sbi).root_reserved_blocks;

	if (F2FS_IO_ALIGNED(sbi))
		valid_block_count += sbi->blocks_per_seg *
				SM_I(sbi)->additional_reserved_segments;

	user_block_count = sbi->user_block_count;
	if (unlikely(is_sbi_flag_set(sbi, SBI_CP_DISABLED)))
		user_block_count -= sbi->unusable_block_count;

	if (unlikely(valid_block_count > user_block_count)) {
		spin_unlock(&sbi->stat_lock);
		goto enospc;
	}

	valid_node_count = sbi->total_valid_node_count + 1;
	if (unlikely(valid_node_count > sbi->total_node_count)) {
		spin_unlock(&sbi->stat_lock);
		goto enospc;
	}

	sbi->total_valid_node_count++;
	sbi->total_valid_block_count++;
	spin_unlock(&sbi->stat_lock);

	if (inode) {
		if (is_inode)
			f2fs_mark_inode_dirty_sync(inode, true);
		else
			f2fs_i_blocks_write(inode, 1, true, true);
	}

	percpu_counter_inc(&sbi->alloc_valid_block_count);
	return 0;

enospc:
	if (is_inode) {
		if (inode)
			dquot_free_inode(inode);
	} else {
		dquot_release_reservation_block(inode, 1);
	}
	return -ENOSPC;
}

static inline void dec_valid_node_count(struct f2fs_sb_info *sbi,
					struct inode *inode, bool is_inode)
{
	spin_lock(&sbi->stat_lock);

	if (unlikely(!sbi->total_valid_block_count ||
			!sbi->total_valid_node_count)) {
		f2fs_warn(sbi, "dec_valid_node_count: inconsistent block counts, total_valid_block:%u, total_valid_node:%u",
			  sbi->total_valid_block_count,
			  sbi->total_valid_node_count);
		set_sbi_flag(sbi, SBI_NEED_FSCK);
	} else {
		sbi->total_valid_block_count--;
		sbi->total_valid_node_count--;
	}

	if (sbi->reserved_blocks &&
		sbi->current_reserved_blocks < sbi->reserved_blocks)
		sbi->current_reserved_blocks++;

	spin_unlock(&sbi->stat_lock);

	if (is_inode) {
		dquot_free_inode(inode);
	} else {
		if (unlikely(inode->i_blocks == 0)) {
			f2fs_warn(sbi, "dec_valid_node_count: inconsistent i_blocks, ino:%lu, iblocks:%llu",
				  inode->i_ino,
				  (unsigned long long)inode->i_blocks);
			set_sbi_flag(sbi, SBI_NEED_FSCK);
			return;
		}
		f2fs_i_blocks_write(inode, 1, false, true);
	}
}

static inline unsigned int valid_node_count(struct f2fs_sb_info *sbi)
{
	return sbi->total_valid_node_count;
}

static inline void inc_valid_inode_count(struct f2fs_sb_info *sbi)
{
	percpu_counter_inc(&sbi->total_valid_inode_count);
}

static inline void dec_valid_inode_count(struct f2fs_sb_info *sbi)
{
	percpu_counter_dec(&sbi->total_valid_inode_count);
}

static inline s64 valid_inode_count(struct f2fs_sb_info *sbi)
{
	return percpu_counter_sum_positive(&sbi->total_valid_inode_count);
}

static inline struct page *f2fs_grab_cache_page(struct address_space *mapping,
						pgoff_t index, bool for_write)
{
	struct page *page;

	if (IS_ENABLED(CONFIG_F2FS_FAULT_INJECTION)) {
		if (!for_write)
			page = find_get_page_flags(mapping, index,
							FGP_LOCK | FGP_ACCESSED);
		else
			page = find_lock_page(mapping, index);
		if (page)
			return page;

		if (time_to_inject(F2FS_M_SB(mapping), FAULT_PAGE_ALLOC)) {
			f2fs_show_injection_info(F2FS_M_SB(mapping),
							FAULT_PAGE_ALLOC);
			return NULL;
		}
	}

	if (!for_write)
		return grab_cache_page(mapping, index);
	return grab_cache_page_write_begin(mapping, index, AOP_FLAG_NOFS);
}

static inline struct page *f2fs_pagecache_get_page(
				struct address_space *mapping, pgoff_t index,
				int fgp_flags, gfp_t gfp_mask)
{
	if (time_to_inject(F2FS_M_SB(mapping), FAULT_PAGE_GET)) {
		f2fs_show_injection_info(F2FS_M_SB(mapping), FAULT_PAGE_GET);
		return NULL;
	}

	return pagecache_get_page(mapping, index, fgp_flags, gfp_mask);
}

static inline void f2fs_put_page(struct page *page, int unlock)
{
	if (!page)
		return;

	if (unlock) {
		f2fs_bug_on(F2FS_P_SB(page), !PageLocked(page));
		unlock_page(page);
	}
	put_page(page);
}

static inline void f2fs_put_dnode(struct dnode_of_data *dn)
{
	if (dn->node_page)
		f2fs_put_page(dn->node_page, 1);
	if (dn->inode_page && dn->node_page != dn->inode_page)
		f2fs_put_page(dn->inode_page, 0);
	dn->node_page = NULL;
	dn->inode_page = NULL;
}

static inline struct kmem_cache *f2fs_kmem_cache_create(const char *name,
					size_t size)
{
	return kmem_cache_create(name, size, 0, SLAB_RECLAIM_ACCOUNT, NULL);
}

static inline void *f2fs_kmem_cache_alloc_nofail(struct kmem_cache *cachep,
						gfp_t flags)
{
	void *entry;

	entry = kmem_cache_alloc(cachep, flags);
	if (!entry)
		entry = kmem_cache_alloc(cachep, flags | __GFP_NOFAIL);
	return entry;
}

static inline void *f2fs_kmem_cache_alloc(struct kmem_cache *cachep,
			gfp_t flags, bool nofail, struct f2fs_sb_info *sbi)
{
	if (nofail)
		return f2fs_kmem_cache_alloc_nofail(cachep, flags);

	if (time_to_inject(sbi, FAULT_SLAB_ALLOC)) {
		f2fs_show_injection_info(sbi, FAULT_SLAB_ALLOC);
		return NULL;
	}

	return kmem_cache_alloc(cachep, flags);
}

static inline bool is_inflight_io(struct f2fs_sb_info *sbi, int type)
{
	if (get_pages(sbi, F2FS_RD_DATA) || get_pages(sbi, F2FS_RD_NODE) ||
		get_pages(sbi, F2FS_RD_META) || get_pages(sbi, F2FS_WB_DATA) ||
		get_pages(sbi, F2FS_WB_CP_DATA) ||
		get_pages(sbi, F2FS_DIO_READ) ||
		get_pages(sbi, F2FS_DIO_WRITE))
		return true;

	if (type != DISCARD_TIME && SM_I(sbi) && SM_I(sbi)->dcc_info &&
			atomic_read(&SM_I(sbi)->dcc_info->queued_discard))
		return true;

	if (SM_I(sbi) && SM_I(sbi)->fcc_info &&
			atomic_read(&SM_I(sbi)->fcc_info->queued_flush))
		return true;
	return false;
}

static inline bool is_idle(struct f2fs_sb_info *sbi, int type)
{
	if (sbi->gc_mode == GC_URGENT_HIGH)
		return true;

	if (is_inflight_io(sbi, type))
		return false;

	if (sbi->gc_mode == GC_URGENT_MID)
		return true;

	if (sbi->gc_mode == GC_URGENT_LOW &&
			(type == DISCARD_TIME || type == GC_TIME))
		return true;

	return f2fs_time_over(sbi, type);
}

static inline void f2fs_radix_tree_insert(struct radix_tree_root *root,
				unsigned long index, void *item)
{
	while (radix_tree_insert(root, index, item))
		cond_resched();
}

#define RAW_IS_INODE(p)	((p)->footer.nid == (p)->footer.ino)

static inline bool IS_INODE(struct page *page)
{
	struct f2fs_node *p = F2FS_NODE(page);

	return RAW_IS_INODE(p);
}

static inline int offset_in_addr(struct f2fs_inode *i)
{
	return (i->i_inline & F2FS_EXTRA_ATTR) ?
			(le16_to_cpu(i->i_extra_isize) / sizeof(__le32)) : 0;
}

static inline __le32 *blkaddr_in_node(struct f2fs_node *node)
{
	return RAW_IS_INODE(node) ? node->i.i_addr : node->dn.addr;
}

static inline int f2fs_has_extra_attr(struct inode *inode);
static inline block_t data_blkaddr(struct inode *inode,
			struct page *node_page, unsigned int offset)
{
	struct f2fs_node *raw_node;
	__le32 *addr_array;
	int base = 0;
	bool is_inode = IS_INODE(node_page);

	raw_node = F2FS_NODE(node_page);

	if (is_inode) {
		if (!inode)
			/* from GC path only */
			base = offset_in_addr(&raw_node->i);
		else if (f2fs_has_extra_attr(inode))
			base = get_extra_isize(inode);
	}

	addr_array = blkaddr_in_node(raw_node);
	return le32_to_cpu(addr_array[base + offset]);
}

static inline block_t f2fs_data_blkaddr(struct dnode_of_data *dn)
{
	return data_blkaddr(dn->inode, dn->node_page, dn->ofs_in_node);
}

static inline int f2fs_test_bit(unsigned int nr, char *addr)
{
	int mask;

	addr += (nr >> 3);
	mask = 1 << (7 - (nr & 0x07));
	return mask & *addr;
}

static inline void f2fs_set_bit(unsigned int nr, char *addr)
{
	int mask;

	addr += (nr >> 3);
	mask = 1 << (7 - (nr & 0x07));
	*addr |= mask;
}

static inline void f2fs_clear_bit(unsigned int nr, char *addr)
{
	int mask;

	addr += (nr >> 3);
	mask = 1 << (7 - (nr & 0x07));
	*addr &= ~mask;
}

static inline int f2fs_test_and_set_bit(unsigned int nr, char *addr)
{
	int mask;
	int ret;

	addr += (nr >> 3);
	mask = 1 << (7 - (nr & 0x07));
	ret = mask & *addr;
	*addr |= mask;
	return ret;
}

static inline int f2fs_test_and_clear_bit(unsigned int nr, char *addr)
{
	int mask;
	int ret;

	addr += (nr >> 3);
	mask = 1 << (7 - (nr & 0x07));
	ret = mask & *addr;
	*addr &= ~mask;
	return ret;
}

static inline void f2fs_change_bit(unsigned int nr, char *addr)
{
	int mask;

	addr += (nr >> 3);
	mask = 1 << (7 - (nr & 0x07));
	*addr ^= mask;
}

/*
 * On-disk inode flags (f2fs_inode::i_flags)
 */
#define F2FS_COMPR_FL			0x00000004 /* Compress file */
#define F2FS_SYNC_FL			0x00000008 /* Synchronous updates */
#define F2FS_IMMUTABLE_FL		0x00000010 /* Immutable file */
#define F2FS_APPEND_FL			0x00000020 /* writes to file may only append */
#define F2FS_NODUMP_FL			0x00000040 /* do not dump file */
#define F2FS_NOATIME_FL			0x00000080 /* do not update atime */
#define F2FS_NOCOMP_FL			0x00000400 /* Don't compress */
#define F2FS_INDEX_FL			0x00001000 /* hash-indexed directory */
#define F2FS_DIRSYNC_FL			0x00010000 /* dirsync behaviour (directories only) */
#define F2FS_PROJINHERIT_FL		0x20000000 /* Create with parents projid */
#define F2FS_CASEFOLD_FL		0x40000000 /* Casefolded file */

/* Flags that should be inherited by new inodes from their parent. */
#define F2FS_FL_INHERITED (F2FS_SYNC_FL | F2FS_NODUMP_FL | F2FS_NOATIME_FL | \
			   F2FS_DIRSYNC_FL | F2FS_PROJINHERIT_FL | \
			   F2FS_CASEFOLD_FL | F2FS_COMPR_FL | F2FS_NOCOMP_FL)

/* Flags that are appropriate for regular files (all but dir-specific ones). */
#define F2FS_REG_FLMASK		(~(F2FS_DIRSYNC_FL | F2FS_PROJINHERIT_FL | \
				F2FS_CASEFOLD_FL))

/* Flags that are appropriate for non-directories/regular files. */
#define F2FS_OTHER_FLMASK	(F2FS_NODUMP_FL | F2FS_NOATIME_FL)

static inline __u32 f2fs_mask_flags(umode_t mode, __u32 flags)
{
	if (S_ISDIR(mode))
		return flags;
	else if (S_ISREG(mode))
		return flags & F2FS_REG_FLMASK;
	else
		return flags & F2FS_OTHER_FLMASK;
}

static inline void __mark_inode_dirty_flag(struct inode *inode,
						int flag, bool set)
{
	switch (flag) {
	case FI_INLINE_XATTR:
	case FI_INLINE_DATA:
	case FI_INLINE_DENTRY:
	case FI_NEW_INODE:
		if (set)
			return;
		fallthrough;
	case FI_DATA_EXIST:
	case FI_PIN_FILE:
	case FI_COMPRESS_RELEASED:
	case FI_ATOMIC_COMMITTED:
		f2fs_mark_inode_dirty_sync(inode, true);
	}
}

static inline void set_inode_flag(struct inode *inode, int flag)
{
	set_bit(flag, F2FS_I(inode)->flags);
	__mark_inode_dirty_flag(inode, flag, true);
}

static inline int is_inode_flag_set(struct inode *inode, int flag)
{
	return test_bit(flag, F2FS_I(inode)->flags);
}

static inline void clear_inode_flag(struct inode *inode, int flag)
{
	clear_bit(flag, F2FS_I(inode)->flags);
	__mark_inode_dirty_flag(inode, flag, false);
}

static inline bool f2fs_verity_in_progress(struct inode *inode)
{
	return IS_ENABLED(CONFIG_FS_VERITY) &&
	       is_inode_flag_set(inode, FI_VERITY_IN_PROGRESS);
}

static inline void set_acl_inode(struct inode *inode, umode_t mode)
{
	F2FS_I(inode)->i_acl_mode = mode;
	set_inode_flag(inode, FI_ACL_MODE);
	f2fs_mark_inode_dirty_sync(inode, false);
}

static inline void f2fs_i_links_write(struct inode *inode, bool inc)
{
	if (inc)
		inc_nlink(inode);
	else
		drop_nlink(inode);
	f2fs_mark_inode_dirty_sync(inode, true);
}

static inline void f2fs_i_blocks_write(struct inode *inode,
					block_t diff, bool add, bool claim)
{
	bool clean = !is_inode_flag_set(inode, FI_DIRTY_INODE);
	bool recover = is_inode_flag_set(inode, FI_AUTO_RECOVER);

	/* add = 1, claim = 1 should be dquot_reserve_block in pair */
	if (add) {
		if (claim)
			dquot_claim_block(inode, diff);
		else
			dquot_alloc_block_nofail(inode, diff);
	} else {
		dquot_free_block(inode, diff);
	}

	f2fs_mark_inode_dirty_sync(inode, true);
	if (clean || recover)
		set_inode_flag(inode, FI_AUTO_RECOVER);
}

static inline bool f2fs_is_atomic_file(struct inode *inode);

static inline void f2fs_i_size_write(struct inode *inode, loff_t i_size)
{
	bool clean = !is_inode_flag_set(inode, FI_DIRTY_INODE);
	bool recover = is_inode_flag_set(inode, FI_AUTO_RECOVER);

	if (i_size_read(inode) == i_size)
		return;

	i_size_write(inode, i_size);

	if (f2fs_is_atomic_file(inode))
		return;

	f2fs_mark_inode_dirty_sync(inode, true);
	if (clean || recover)
		set_inode_flag(inode, FI_AUTO_RECOVER);
}

static inline void f2fs_i_depth_write(struct inode *inode, unsigned int depth)
{
	F2FS_I(inode)->i_current_depth = depth;
	f2fs_mark_inode_dirty_sync(inode, true);
}

static inline void f2fs_i_gc_failures_write(struct inode *inode,
					unsigned int count)
{
	F2FS_I(inode)->i_gc_failures[GC_FAILURE_PIN] = count;
	f2fs_mark_inode_dirty_sync(inode, true);
}

static inline void f2fs_i_xnid_write(struct inode *inode, nid_t xnid)
{
	F2FS_I(inode)->i_xattr_nid = xnid;
	f2fs_mark_inode_dirty_sync(inode, true);
}

static inline void f2fs_i_pino_write(struct inode *inode, nid_t pino)
{
	F2FS_I(inode)->i_pino = pino;
	f2fs_mark_inode_dirty_sync(inode, true);
}

static inline void get_inline_info(struct inode *inode, struct f2fs_inode *ri)
{
	struct f2fs_inode_info *fi = F2FS_I(inode);

	if (ri->i_inline & F2FS_INLINE_XATTR)
		set_bit(FI_INLINE_XATTR, fi->flags);
	if (ri->i_inline & F2FS_INLINE_DATA)
		set_bit(FI_INLINE_DATA, fi->flags);
	if (ri->i_inline & F2FS_INLINE_DENTRY)
		set_bit(FI_INLINE_DENTRY, fi->flags);
	if (ri->i_inline & F2FS_DATA_EXIST)
		set_bit(FI_DATA_EXIST, fi->flags);
	if (ri->i_inline & F2FS_EXTRA_ATTR)
		set_bit(FI_EXTRA_ATTR, fi->flags);
	if (ri->i_inline & F2FS_PIN_FILE)
		set_bit(FI_PIN_FILE, fi->flags);
	if (ri->i_inline & F2FS_COMPRESS_RELEASED)
		set_bit(FI_COMPRESS_RELEASED, fi->flags);
}

static inline void set_raw_inline(struct inode *inode, struct f2fs_inode *ri)
{
	ri->i_inline = 0;

	if (is_inode_flag_set(inode, FI_INLINE_XATTR))
		ri->i_inline |= F2FS_INLINE_XATTR;
	if (is_inode_flag_set(inode, FI_INLINE_DATA))
		ri->i_inline |= F2FS_INLINE_DATA;
	if (is_inode_flag_set(inode, FI_INLINE_DENTRY))
		ri->i_inline |= F2FS_INLINE_DENTRY;
	if (is_inode_flag_set(inode, FI_DATA_EXIST))
		ri->i_inline |= F2FS_DATA_EXIST;
	if (is_inode_flag_set(inode, FI_EXTRA_ATTR))
		ri->i_inline |= F2FS_EXTRA_ATTR;
	if (is_inode_flag_set(inode, FI_PIN_FILE))
		ri->i_inline |= F2FS_PIN_FILE;
	if (is_inode_flag_set(inode, FI_COMPRESS_RELEASED))
		ri->i_inline |= F2FS_COMPRESS_RELEASED;
}

static inline int f2fs_has_extra_attr(struct inode *inode)
{
	return is_inode_flag_set(inode, FI_EXTRA_ATTR);
}

static inline int f2fs_has_inline_xattr(struct inode *inode)
{
	return is_inode_flag_set(inode, FI_INLINE_XATTR);
}

static inline int f2fs_compressed_file(struct inode *inode)
{
	return S_ISREG(inode->i_mode) &&
		is_inode_flag_set(inode, FI_COMPRESSED_FILE);
}

static inline bool f2fs_need_compress_data(struct inode *inode)
{
	int compress_mode = F2FS_OPTION(F2FS_I_SB(inode)).compress_mode;

	if (!f2fs_compressed_file(inode))
		return false;

	if (compress_mode == COMPR_MODE_FS)
		return true;
	else if (compress_mode == COMPR_MODE_USER &&
			is_inode_flag_set(inode, FI_ENABLE_COMPRESS))
		return true;

	return false;
}

static inline unsigned int addrs_per_inode(struct inode *inode)
{
	unsigned int addrs = CUR_ADDRS_PER_INODE(inode) -
				get_inline_xattr_addrs(inode);

	if (!f2fs_compressed_file(inode))
		return addrs;
	return ALIGN_DOWN(addrs, F2FS_I(inode)->i_cluster_size);
}

static inline unsigned int addrs_per_block(struct inode *inode)
{
	if (!f2fs_compressed_file(inode))
		return DEF_ADDRS_PER_BLOCK;
	return ALIGN_DOWN(DEF_ADDRS_PER_BLOCK, F2FS_I(inode)->i_cluster_size);
}

static inline void *inline_xattr_addr(struct inode *inode, struct page *page)
{
	struct f2fs_inode *ri = F2FS_INODE(page);

	return (void *)&(ri->i_addr[DEF_ADDRS_PER_INODE -
					get_inline_xattr_addrs(inode)]);
}

static inline int inline_xattr_size(struct inode *inode)
{
	if (f2fs_has_inline_xattr(inode))
		return get_inline_xattr_addrs(inode) * sizeof(__le32);
	return 0;
}

static inline int f2fs_has_inline_data(struct inode *inode)
{
	return is_inode_flag_set(inode, FI_INLINE_DATA);
}

static inline int f2fs_exist_data(struct inode *inode)
{
	return is_inode_flag_set(inode, FI_DATA_EXIST);
}

static inline int f2fs_is_mmap_file(struct inode *inode)
{
	return is_inode_flag_set(inode, FI_MMAP_FILE);
}

static inline bool f2fs_is_pinned_file(struct inode *inode)
{
	return is_inode_flag_set(inode, FI_PIN_FILE);
}

static inline bool f2fs_is_atomic_file(struct inode *inode)
{
	return is_inode_flag_set(inode, FI_ATOMIC_FILE);
}

static inline bool f2fs_is_cow_file(struct inode *inode)
{
	return is_inode_flag_set(inode, FI_COW_FILE);
}

static inline bool f2fs_is_first_block_written(struct inode *inode)
{
	return is_inode_flag_set(inode, FI_FIRST_BLOCK_WRITTEN);
}

static inline bool f2fs_is_drop_cache(struct inode *inode)
{
	return is_inode_flag_set(inode, FI_DROP_CACHE);
}

static inline void *inline_data_addr(struct inode *inode, struct page *page)
{
	struct f2fs_inode *ri = F2FS_INODE(page);
	int extra_size = get_extra_isize(inode);

	return (void *)&(ri->i_addr[extra_size + DEF_INLINE_RESERVED_SIZE]);
}

static inline int f2fs_has_inline_dentry(struct inode *inode)
{
	return is_inode_flag_set(inode, FI_INLINE_DENTRY);
}

static inline int is_file(struct inode *inode, int type)
{
	return F2FS_I(inode)->i_advise & type;
}

static inline void set_file(struct inode *inode, int type)
{
	if (is_file(inode, type))
		return;
	F2FS_I(inode)->i_advise |= type;
	f2fs_mark_inode_dirty_sync(inode, true);
}

static inline void clear_file(struct inode *inode, int type)
{
	if (!is_file(inode, type))
		return;
	F2FS_I(inode)->i_advise &= ~type;
	f2fs_mark_inode_dirty_sync(inode, true);
}

static inline bool f2fs_is_time_consistent(struct inode *inode)
{
	if (!timespec64_equal(F2FS_I(inode)->i_disk_time, &inode->i_atime))
		return false;
	if (!timespec64_equal(F2FS_I(inode)->i_disk_time + 1, &inode->i_ctime))
		return false;
	if (!timespec64_equal(F2FS_I(inode)->i_disk_time + 2, &inode->i_mtime))
		return false;
	if (!timespec64_equal(F2FS_I(inode)->i_disk_time + 3,
						&F2FS_I(inode)->i_crtime))
		return false;
	return true;
}

static inline bool f2fs_skip_inode_update(struct inode *inode, int dsync)
{
	bool ret;

	if (dsync) {
		struct f2fs_sb_info *sbi = F2FS_I_SB(inode);

		spin_lock(&sbi->inode_lock[DIRTY_META]);
		ret = list_empty(&F2FS_I(inode)->gdirty_list);
		spin_unlock(&sbi->inode_lock[DIRTY_META]);
		return ret;
	}
	if (!is_inode_flag_set(inode, FI_AUTO_RECOVER) ||
			file_keep_isize(inode) ||
			i_size_read(inode) & ~PAGE_MASK)
		return false;

	if (!f2fs_is_time_consistent(inode))
		return false;

	spin_lock(&F2FS_I(inode)->i_size_lock);
	ret = F2FS_I(inode)->last_disk_size == i_size_read(inode);
	spin_unlock(&F2FS_I(inode)->i_size_lock);

	return ret;
}

static inline bool f2fs_readonly(struct super_block *sb)
{
	return sb_rdonly(sb);
}

static inline bool f2fs_cp_error(struct f2fs_sb_info *sbi)
{
	return is_set_ckpt_flags(sbi, CP_ERROR_FLAG);
}

static inline bool is_dot_dotdot(const u8 *name, size_t len)
{
	if (len == 1 && name[0] == '.')
		return true;

	if (len == 2 && name[0] == '.' && name[1] == '.')
		return true;

	return false;
}

static inline void *f2fs_kmalloc(struct f2fs_sb_info *sbi,
					size_t size, gfp_t flags)
{
	if (time_to_inject(sbi, FAULT_KMALLOC)) {
		f2fs_show_injection_info(sbi, FAULT_KMALLOC);
		return NULL;
	}

	return kmalloc(size, flags);
}

static inline void *f2fs_kzalloc(struct f2fs_sb_info *sbi,
					size_t size, gfp_t flags)
{
	return f2fs_kmalloc(sbi, size, flags | __GFP_ZERO);
}

static inline void *f2fs_kvmalloc(struct f2fs_sb_info *sbi,
					size_t size, gfp_t flags)
{
	if (time_to_inject(sbi, FAULT_KVMALLOC)) {
		f2fs_show_injection_info(sbi, FAULT_KVMALLOC);
		return NULL;
	}

	return kvmalloc(size, flags);
}

static inline void *f2fs_kvzalloc(struct f2fs_sb_info *sbi,
					size_t size, gfp_t flags)
{
	return f2fs_kvmalloc(sbi, size, flags | __GFP_ZERO);
}

static inline int get_extra_isize(struct inode *inode)
{
	return F2FS_I(inode)->i_extra_isize / sizeof(__le32);
}

static inline int get_inline_xattr_addrs(struct inode *inode)
{
	return F2FS_I(inode)->i_inline_xattr_size;
}

#define f2fs_get_inode_mode(i) \
	((is_inode_flag_set(i, FI_ACL_MODE)) ? \
	 (F2FS_I(i)->i_acl_mode) : ((i)->i_mode))

#define F2FS_TOTAL_EXTRA_ATTR_SIZE			\
	(offsetof(struct f2fs_inode, i_extra_end) -	\
	offsetof(struct f2fs_inode, i_extra_isize))	\

#define F2FS_OLD_ATTRIBUTE_SIZE	(offsetof(struct f2fs_inode, i_addr))
#define F2FS_FITS_IN_INODE(f2fs_inode, extra_isize, field)		\
		((offsetof(typeof(*(f2fs_inode)), field) +	\
		sizeof((f2fs_inode)->field))			\
		<= (F2FS_OLD_ATTRIBUTE_SIZE + (extra_isize)))	\

#define __is_large_section(sbi)		((sbi)->segs_per_sec > 1)

#define __is_meta_io(fio) (PAGE_TYPE_OF_BIO((fio)->type) == META)

bool f2fs_is_valid_blkaddr(struct f2fs_sb_info *sbi,
					block_t blkaddr, int type);
static inline void verify_blkaddr(struct f2fs_sb_info *sbi,
					block_t blkaddr, int type)
{
	if (!f2fs_is_valid_blkaddr(sbi, blkaddr, type)) {
		f2fs_err(sbi, "invalid blkaddr: %u, type: %d, run fsck to fix.",
			 blkaddr, type);
		f2fs_bug_on(sbi, 1);
	}
}

static inline bool __is_valid_data_blkaddr(block_t blkaddr)
{
	if (blkaddr == NEW_ADDR || blkaddr == NULL_ADDR ||
			blkaddr == COMPRESS_ADDR)
		return false;
	return true;
}

/*
 * file.c
 */
int f2fs_sync_file(struct file *file, loff_t start, loff_t end, int datasync);
void f2fs_truncate_data_blocks(struct dnode_of_data *dn);
int f2fs_do_truncate_blocks(struct inode *inode, u64 from, bool lock);
int f2fs_truncate_blocks(struct inode *inode, u64 from, bool lock);
int f2fs_truncate(struct inode *inode);
int f2fs_getattr(struct user_namespace *mnt_userns, const struct path *path,
		 struct kstat *stat, u32 request_mask, unsigned int flags);
int f2fs_setattr(struct user_namespace *mnt_userns, struct dentry *dentry,
		 struct iattr *attr);
int f2fs_truncate_hole(struct inode *inode, pgoff_t pg_start, pgoff_t pg_end);
void f2fs_truncate_data_blocks_range(struct dnode_of_data *dn, int count);
int f2fs_precache_extents(struct inode *inode);
int f2fs_fileattr_get(struct dentry *dentry, struct fileattr *fa);
int f2fs_fileattr_set(struct user_namespace *mnt_userns,
		      struct dentry *dentry, struct fileattr *fa);
long f2fs_ioctl(struct file *filp, unsigned int cmd, unsigned long arg);
long f2fs_compat_ioctl(struct file *file, unsigned int cmd, unsigned long arg);
int f2fs_transfer_project_quota(struct inode *inode, kprojid_t kprojid);
int f2fs_pin_file_control(struct inode *inode, bool inc);

/*
 * inode.c
 */
void f2fs_set_inode_flags(struct inode *inode);
bool f2fs_inode_chksum_verify(struct f2fs_sb_info *sbi, struct page *page);
void f2fs_inode_chksum_set(struct f2fs_sb_info *sbi, struct page *page);
struct inode *f2fs_iget(struct super_block *sb, unsigned long ino);
struct inode *f2fs_iget_retry(struct super_block *sb, unsigned long ino);
int f2fs_try_to_free_nats(struct f2fs_sb_info *sbi, int nr_shrink);
void f2fs_update_inode(struct inode *inode, struct page *node_page);
void f2fs_update_inode_page(struct inode *inode);
int f2fs_write_inode(struct inode *inode, struct writeback_control *wbc);
void f2fs_evict_inode(struct inode *inode);
void f2fs_handle_failed_inode(struct inode *inode);

/*
 * namei.c
 */
int f2fs_update_extension_list(struct f2fs_sb_info *sbi, const char *name,
							bool hot, bool set);
struct dentry *f2fs_get_parent(struct dentry *child);
int f2fs_get_tmpfile(struct user_namespace *mnt_userns, struct inode *dir,
		     struct inode **new_inode);

/*
 * dir.c
 */
unsigned char f2fs_get_de_type(struct f2fs_dir_entry *de);
int f2fs_init_casefolded_name(const struct inode *dir,
			      struct f2fs_filename *fname);
int f2fs_setup_filename(struct inode *dir, const struct qstr *iname,
			int lookup, struct f2fs_filename *fname);
int f2fs_prepare_lookup(struct inode *dir, struct dentry *dentry,
			struct f2fs_filename *fname);
void f2fs_free_filename(struct f2fs_filename *fname);
struct f2fs_dir_entry *f2fs_find_target_dentry(const struct f2fs_dentry_ptr *d,
			const struct f2fs_filename *fname, int *max_slots);
int f2fs_fill_dentries(struct dir_context *ctx, struct f2fs_dentry_ptr *d,
			unsigned int start_pos, struct fscrypt_str *fstr);
void f2fs_do_make_empty_dir(struct inode *inode, struct inode *parent,
			struct f2fs_dentry_ptr *d);
struct page *f2fs_init_inode_metadata(struct inode *inode, struct inode *dir,
			const struct f2fs_filename *fname, struct page *dpage);
void f2fs_update_parent_metadata(struct inode *dir, struct inode *inode,
			unsigned int current_depth);
int f2fs_room_for_filename(const void *bitmap, int slots, int max_slots);
void f2fs_drop_nlink(struct inode *dir, struct inode *inode);
struct f2fs_dir_entry *__f2fs_find_entry(struct inode *dir,
					 const struct f2fs_filename *fname,
					 struct page **res_page);
struct f2fs_dir_entry *f2fs_find_entry(struct inode *dir,
			const struct qstr *child, struct page **res_page);
struct f2fs_dir_entry *f2fs_parent_dir(struct inode *dir, struct page **p);
ino_t f2fs_inode_by_name(struct inode *dir, const struct qstr *qstr,
			struct page **page);
void f2fs_set_link(struct inode *dir, struct f2fs_dir_entry *de,
			struct page *page, struct inode *inode);
bool f2fs_has_enough_room(struct inode *dir, struct page *ipage,
			  const struct f2fs_filename *fname);
void f2fs_update_dentry(nid_t ino, umode_t mode, struct f2fs_dentry_ptr *d,
			const struct fscrypt_str *name, f2fs_hash_t name_hash,
			unsigned int bit_pos);
int f2fs_add_regular_entry(struct inode *dir, const struct f2fs_filename *fname,
			struct inode *inode, nid_t ino, umode_t mode);
int f2fs_add_dentry(struct inode *dir, const struct f2fs_filename *fname,
			struct inode *inode, nid_t ino, umode_t mode);
int f2fs_do_add_link(struct inode *dir, const struct qstr *name,
			struct inode *inode, nid_t ino, umode_t mode);
void f2fs_delete_entry(struct f2fs_dir_entry *dentry, struct page *page,
			struct inode *dir, struct inode *inode);
int f2fs_do_tmpfile(struct inode *inode, struct inode *dir);
bool f2fs_empty_dir(struct inode *dir);

static inline int f2fs_add_link(struct dentry *dentry, struct inode *inode)
{
	if (fscrypt_is_nokey_name(dentry))
		return -ENOKEY;
	return f2fs_do_add_link(d_inode(dentry->d_parent), &dentry->d_name,
				inode, inode->i_ino, inode->i_mode);
}

/*
 * super.c
 */
int f2fs_inode_dirtied(struct inode *inode, bool sync);
void f2fs_inode_synced(struct inode *inode);
int f2fs_dquot_initialize(struct inode *inode);
int f2fs_enable_quota_files(struct f2fs_sb_info *sbi, bool rdonly);
int f2fs_quota_sync(struct super_block *sb, int type);
loff_t max_file_blocks(struct inode *inode);
void f2fs_quota_off_umount(struct super_block *sb);
void f2fs_handle_stop(struct f2fs_sb_info *sbi, unsigned char reason);
void f2fs_handle_error(struct f2fs_sb_info *sbi, unsigned char error);
int f2fs_commit_super(struct f2fs_sb_info *sbi, bool recover);
int f2fs_sync_fs(struct super_block *sb, int sync);
int f2fs_sanity_check_ckpt(struct f2fs_sb_info *sbi);

/*
 * hash.c
 */
void f2fs_hash_filename(const struct inode *dir, struct f2fs_filename *fname);

/*
 * node.c
 */
struct node_info;

int f2fs_check_nid_range(struct f2fs_sb_info *sbi, nid_t nid);
bool f2fs_available_free_memory(struct f2fs_sb_info *sbi, int type);
bool f2fs_in_warm_node_list(struct f2fs_sb_info *sbi, struct page *page);
void f2fs_init_fsync_node_info(struct f2fs_sb_info *sbi);
void f2fs_del_fsync_node_entry(struct f2fs_sb_info *sbi, struct page *page);
void f2fs_reset_fsync_node_info(struct f2fs_sb_info *sbi);
int f2fs_need_dentry_mark(struct f2fs_sb_info *sbi, nid_t nid);
bool f2fs_is_checkpointed_node(struct f2fs_sb_info *sbi, nid_t nid);
bool f2fs_need_inode_block_update(struct f2fs_sb_info *sbi, nid_t ino);
int f2fs_get_node_info(struct f2fs_sb_info *sbi, nid_t nid,
				struct node_info *ni, bool checkpoint_context);
pgoff_t f2fs_get_next_page_offset(struct dnode_of_data *dn, pgoff_t pgofs);
int f2fs_get_dnode_of_data(struct dnode_of_data *dn, pgoff_t index, int mode);
int f2fs_truncate_inode_blocks(struct inode *inode, pgoff_t from);
int f2fs_truncate_xattr_node(struct inode *inode);
int f2fs_wait_on_node_pages_writeback(struct f2fs_sb_info *sbi,
					unsigned int seq_id);
bool f2fs_nat_bitmap_enabled(struct f2fs_sb_info *sbi);
int f2fs_remove_inode_page(struct inode *inode);
struct page *f2fs_new_inode_page(struct inode *inode);
struct page *f2fs_new_node_page(struct dnode_of_data *dn, unsigned int ofs);
void f2fs_ra_node_page(struct f2fs_sb_info *sbi, nid_t nid);
struct page *f2fs_get_node_page(struct f2fs_sb_info *sbi, pgoff_t nid);
struct page *f2fs_get_node_page_ra(struct page *parent, int start);
int f2fs_move_node_page(struct page *node_page, int gc_type);
void f2fs_flush_inline_data(struct f2fs_sb_info *sbi);
int f2fs_fsync_node_pages(struct f2fs_sb_info *sbi, struct inode *inode,
			struct writeback_control *wbc, bool atomic,
			unsigned int *seq_id);
int f2fs_sync_node_pages(struct f2fs_sb_info *sbi,
			struct writeback_control *wbc,
			bool do_balance, enum iostat_type io_type);
int f2fs_build_free_nids(struct f2fs_sb_info *sbi, bool sync, bool mount);
bool f2fs_alloc_nid(struct f2fs_sb_info *sbi, nid_t *nid);
void f2fs_alloc_nid_done(struct f2fs_sb_info *sbi, nid_t nid);
void f2fs_alloc_nid_failed(struct f2fs_sb_info *sbi, nid_t nid);
int f2fs_try_to_free_nids(struct f2fs_sb_info *sbi, int nr_shrink);
int f2fs_recover_inline_xattr(struct inode *inode, struct page *page);
int f2fs_recover_xattr_data(struct inode *inode, struct page *page);
int f2fs_recover_inode_page(struct f2fs_sb_info *sbi, struct page *page);
int f2fs_restore_node_summary(struct f2fs_sb_info *sbi,
			unsigned int segno, struct f2fs_summary_block *sum);
void f2fs_enable_nat_bits(struct f2fs_sb_info *sbi);
int f2fs_flush_nat_entries(struct f2fs_sb_info *sbi, struct cp_control *cpc);
int f2fs_build_node_manager(struct f2fs_sb_info *sbi);
void f2fs_destroy_node_manager(struct f2fs_sb_info *sbi);
int __init f2fs_create_node_manager_caches(void);
void f2fs_destroy_node_manager_caches(void);

/*
 * segment.c
 */
bool f2fs_need_SSR(struct f2fs_sb_info *sbi);
int f2fs_commit_atomic_write(struct inode *inode);
void f2fs_abort_atomic_write(struct inode *inode, bool clean);
void f2fs_balance_fs(struct f2fs_sb_info *sbi, bool need);
void f2fs_balance_fs_bg(struct f2fs_sb_info *sbi, bool from_bg);
int f2fs_issue_flush(struct f2fs_sb_info *sbi, nid_t ino);
int f2fs_create_flush_cmd_control(struct f2fs_sb_info *sbi);
int f2fs_flush_device_cache(struct f2fs_sb_info *sbi);
void f2fs_destroy_flush_cmd_control(struct f2fs_sb_info *sbi, bool free);
void f2fs_invalidate_blocks(struct f2fs_sb_info *sbi, block_t addr);
bool f2fs_is_checkpointed_data(struct f2fs_sb_info *sbi, block_t blkaddr);
int f2fs_start_discard_thread(struct f2fs_sb_info *sbi);
void f2fs_drop_discard_cmd(struct f2fs_sb_info *sbi);
void f2fs_stop_discard_thread(struct f2fs_sb_info *sbi);
bool f2fs_issue_discard_timeout(struct f2fs_sb_info *sbi);
void f2fs_clear_prefree_segments(struct f2fs_sb_info *sbi,
					struct cp_control *cpc);
void f2fs_dirty_to_prefree(struct f2fs_sb_info *sbi);
block_t f2fs_get_unusable_blocks(struct f2fs_sb_info *sbi);
int f2fs_disable_cp_again(struct f2fs_sb_info *sbi, block_t unusable);
void f2fs_release_discard_addrs(struct f2fs_sb_info *sbi);
int f2fs_npages_for_summary_flush(struct f2fs_sb_info *sbi, bool for_ra);
bool f2fs_segment_has_free_slot(struct f2fs_sb_info *sbi, int segno);
int f2fs_init_inmem_curseg(struct f2fs_sb_info *sbi);
void f2fs_save_inmem_curseg(struct f2fs_sb_info *sbi);
void f2fs_restore_inmem_curseg(struct f2fs_sb_info *sbi);
void f2fs_get_new_segment(struct f2fs_sb_info *sbi,
			unsigned int *newseg, bool new_sec, int dir);
int f2fs_allocate_segment_for_resize(struct f2fs_sb_info *sbi, int type,
					unsigned int start, unsigned int end);
void f2fs_allocate_new_section(struct f2fs_sb_info *sbi, int type, bool force);
int f2fs_allocate_new_segments(struct f2fs_sb_info *sbi);
int f2fs_trim_fs(struct f2fs_sb_info *sbi, struct fstrim_range *range);
bool f2fs_exist_trim_candidates(struct f2fs_sb_info *sbi,
					struct cp_control *cpc);
struct page *f2fs_get_sum_page(struct f2fs_sb_info *sbi, unsigned int segno);
void f2fs_update_meta_page(struct f2fs_sb_info *sbi, void *src,
					block_t blk_addr);
void f2fs_do_write_meta_page(struct f2fs_sb_info *sbi, struct page *page,
						enum iostat_type io_type);
void f2fs_do_write_node_page(unsigned int nid, struct f2fs_io_info *fio);
void f2fs_outplace_write_data(struct dnode_of_data *dn,
			struct f2fs_io_info *fio);
int f2fs_inplace_write_data(struct f2fs_io_info *fio);
void f2fs_do_replace_block(struct f2fs_sb_info *sbi, struct f2fs_summary *sum,
			block_t old_blkaddr, block_t new_blkaddr,
			bool recover_curseg, bool recover_newaddr,
			bool from_gc);
void f2fs_replace_block(struct f2fs_sb_info *sbi, struct dnode_of_data *dn,
			block_t old_addr, block_t new_addr,
			unsigned char version, bool recover_curseg,
			bool recover_newaddr);
int f2fs_allocate_data_block(struct f2fs_sb_info *sbi, struct page *page,
			block_t old_blkaddr, block_t *new_blkaddr,
			struct f2fs_summary *sum, int type,
			struct f2fs_io_info *fio);
void f2fs_update_device_state(struct f2fs_sb_info *sbi, nid_t ino,
					block_t blkaddr, unsigned int blkcnt);
void f2fs_wait_on_page_writeback(struct page *page,
			enum page_type type, bool ordered, bool locked);
void f2fs_wait_on_block_writeback(struct inode *inode, block_t blkaddr);
void f2fs_wait_on_block_writeback_range(struct inode *inode, block_t blkaddr,
								block_t len);
void f2fs_write_data_summaries(struct f2fs_sb_info *sbi, block_t start_blk);
void f2fs_write_node_summaries(struct f2fs_sb_info *sbi, block_t start_blk);
int f2fs_lookup_journal_in_cursum(struct f2fs_journal *journal, int type,
			unsigned int val, int alloc);
void f2fs_flush_sit_entries(struct f2fs_sb_info *sbi, struct cp_control *cpc);
int f2fs_fix_curseg_write_pointer(struct f2fs_sb_info *sbi);
int f2fs_check_write_pointer(struct f2fs_sb_info *sbi);
int f2fs_build_segment_manager(struct f2fs_sb_info *sbi);
void f2fs_destroy_segment_manager(struct f2fs_sb_info *sbi);
int __init f2fs_create_segment_manager_caches(void);
void f2fs_destroy_segment_manager_caches(void);
int f2fs_rw_hint_to_seg_type(enum rw_hint hint);
enum rw_hint f2fs_io_type_to_rw_hint(struct f2fs_sb_info *sbi,
			enum page_type type, enum temp_type temp);
unsigned int f2fs_usable_segs_in_sec(struct f2fs_sb_info *sbi,
			unsigned int segno);
unsigned int f2fs_usable_blks_in_seg(struct f2fs_sb_info *sbi,
			unsigned int segno);

#define DEF_FRAGMENT_SIZE	4
#define MIN_FRAGMENT_SIZE	1
#define MAX_FRAGMENT_SIZE	512

static inline bool f2fs_need_rand_seg(struct f2fs_sb_info *sbi)
{
	return F2FS_OPTION(sbi).fs_mode == FS_MODE_FRAGMENT_SEG ||
		F2FS_OPTION(sbi).fs_mode == FS_MODE_FRAGMENT_BLK;
}

/*
 * checkpoint.c
 */
void f2fs_stop_checkpoint(struct f2fs_sb_info *sbi, bool end_io,
							unsigned char reason);
void f2fs_flush_ckpt_thread(struct f2fs_sb_info *sbi);
struct page *f2fs_grab_meta_page(struct f2fs_sb_info *sbi, pgoff_t index);
struct page *f2fs_get_meta_page(struct f2fs_sb_info *sbi, pgoff_t index);
struct page *f2fs_get_meta_page_retry(struct f2fs_sb_info *sbi, pgoff_t index);
struct page *f2fs_get_tmp_page(struct f2fs_sb_info *sbi, pgoff_t index);
bool f2fs_is_valid_blkaddr(struct f2fs_sb_info *sbi,
					block_t blkaddr, int type);
int f2fs_ra_meta_pages(struct f2fs_sb_info *sbi, block_t start, int nrpages,
			int type, bool sync);
void f2fs_ra_meta_pages_cond(struct f2fs_sb_info *sbi, pgoff_t index,
							unsigned int ra_blocks);
long f2fs_sync_meta_pages(struct f2fs_sb_info *sbi, enum page_type type,
			long nr_to_write, enum iostat_type io_type);
void f2fs_add_ino_entry(struct f2fs_sb_info *sbi, nid_t ino, int type);
void f2fs_remove_ino_entry(struct f2fs_sb_info *sbi, nid_t ino, int type);
void f2fs_release_ino_entry(struct f2fs_sb_info *sbi, bool all);
bool f2fs_exist_written_data(struct f2fs_sb_info *sbi, nid_t ino, int mode);
void f2fs_set_dirty_device(struct f2fs_sb_info *sbi, nid_t ino,
					unsigned int devidx, int type);
bool f2fs_is_dirty_device(struct f2fs_sb_info *sbi, nid_t ino,
					unsigned int devidx, int type);
int f2fs_sync_inode_meta(struct f2fs_sb_info *sbi);
int f2fs_acquire_orphan_inode(struct f2fs_sb_info *sbi);
void f2fs_release_orphan_inode(struct f2fs_sb_info *sbi);
void f2fs_add_orphan_inode(struct inode *inode);
void f2fs_remove_orphan_inode(struct f2fs_sb_info *sbi, nid_t ino);
int f2fs_recover_orphan_inodes(struct f2fs_sb_info *sbi);
int f2fs_get_valid_checkpoint(struct f2fs_sb_info *sbi);
void f2fs_update_dirty_page(struct inode *inode, struct page *page);
void f2fs_remove_dirty_inode(struct inode *inode);
int f2fs_sync_dirty_inodes(struct f2fs_sb_info *sbi, enum inode_type type,
								bool from_cp);
void f2fs_wait_on_all_pages(struct f2fs_sb_info *sbi, int type);
u64 f2fs_get_sectors_written(struct f2fs_sb_info *sbi);
int f2fs_write_checkpoint(struct f2fs_sb_info *sbi, struct cp_control *cpc);
void f2fs_init_ino_entry_info(struct f2fs_sb_info *sbi);
int __init f2fs_create_checkpoint_caches(void);
void f2fs_destroy_checkpoint_caches(void);
int f2fs_issue_checkpoint(struct f2fs_sb_info *sbi);
int f2fs_start_ckpt_thread(struct f2fs_sb_info *sbi);
void f2fs_stop_ckpt_thread(struct f2fs_sb_info *sbi);
void f2fs_init_ckpt_req_control(struct f2fs_sb_info *sbi);

/*
 * data.c
 */
int __init f2fs_init_bioset(void);
void f2fs_destroy_bioset(void);
int f2fs_init_bio_entry_cache(void);
void f2fs_destroy_bio_entry_cache(void);
void f2fs_submit_bio(struct f2fs_sb_info *sbi,
				struct bio *bio, enum page_type type);
void f2fs_submit_merged_write(struct f2fs_sb_info *sbi, enum page_type type);
void f2fs_submit_merged_write_cond(struct f2fs_sb_info *sbi,
				struct inode *inode, struct page *page,
				nid_t ino, enum page_type type);
void f2fs_submit_merged_ipu_write(struct f2fs_sb_info *sbi,
					struct bio **bio, struct page *page);
void f2fs_flush_merged_writes(struct f2fs_sb_info *sbi);
int f2fs_submit_page_bio(struct f2fs_io_info *fio);
int f2fs_merge_page_bio(struct f2fs_io_info *fio);
void f2fs_submit_page_write(struct f2fs_io_info *fio);
struct block_device *f2fs_target_device(struct f2fs_sb_info *sbi,
			block_t blk_addr, struct bio *bio);
int f2fs_target_device_index(struct f2fs_sb_info *sbi, block_t blkaddr);
void f2fs_set_data_blkaddr(struct dnode_of_data *dn);
void f2fs_update_data_blkaddr(struct dnode_of_data *dn, block_t blkaddr);
int f2fs_reserve_new_blocks(struct dnode_of_data *dn, blkcnt_t count);
int f2fs_reserve_new_block(struct dnode_of_data *dn);
int f2fs_get_block(struct dnode_of_data *dn, pgoff_t index);
int f2fs_reserve_block(struct dnode_of_data *dn, pgoff_t index);
struct page *f2fs_get_read_data_page(struct inode *inode, pgoff_t index,
			int op_flags, bool for_write);
struct page *f2fs_find_data_page(struct inode *inode, pgoff_t index);
struct page *f2fs_get_lock_data_page(struct inode *inode, pgoff_t index,
			bool for_write);
struct page *f2fs_get_new_data_page(struct inode *inode,
			struct page *ipage, pgoff_t index, bool new_i_size);
int f2fs_do_write_data_page(struct f2fs_io_info *fio);
void f2fs_do_map_lock(struct f2fs_sb_info *sbi, int flag, bool lock);
int f2fs_map_blocks(struct inode *inode, struct f2fs_map_blocks *map,
			int create, int flag);
int f2fs_fiemap(struct inode *inode, struct fiemap_extent_info *fieinfo,
			u64 start, u64 len);
int f2fs_encrypt_one_page(struct f2fs_io_info *fio);
bool f2fs_should_update_inplace(struct inode *inode, struct f2fs_io_info *fio);
bool f2fs_should_update_outplace(struct inode *inode, struct f2fs_io_info *fio);
int f2fs_write_single_data_page(struct page *page, int *submitted,
				struct bio **bio, sector_t *last_block,
				struct writeback_control *wbc,
				enum iostat_type io_type,
				int compr_blocks, bool allow_balance);
void f2fs_write_failed(struct inode *inode, loff_t to);
void f2fs_invalidate_page(struct page *page, unsigned int offset,
			unsigned int length);
int f2fs_release_page(struct page *page, gfp_t wait);
#ifdef CONFIG_MIGRATION
int f2fs_migrate_page(struct address_space *mapping, struct page *newpage,
			struct page *page, enum migrate_mode mode);
#endif
bool f2fs_overwrite_io(struct inode *inode, loff_t pos, size_t len);
void f2fs_clear_page_cache_dirty_tag(struct page *page);
int f2fs_init_post_read_processing(void);
void f2fs_destroy_post_read_processing(void);
int f2fs_init_post_read_wq(struct f2fs_sb_info *sbi);
void f2fs_destroy_post_read_wq(struct f2fs_sb_info *sbi);
extern const struct iomap_ops f2fs_iomap_ops;

/*
 * gc.c
 */
int f2fs_start_gc_thread(struct f2fs_sb_info *sbi);
void f2fs_stop_gc_thread(struct f2fs_sb_info *sbi);
block_t f2fs_start_bidx_of_node(unsigned int node_ofs, struct inode *inode);
int f2fs_gc(struct f2fs_sb_info *sbi, bool sync, bool background, bool force,
			unsigned int segno);
void f2fs_build_gc_manager(struct f2fs_sb_info *sbi);
int f2fs_resize_fs(struct file *filp, __u64 block_count);
int __init f2fs_create_garbage_collection_cache(void);
void f2fs_destroy_garbage_collection_cache(void);

/*
 * recovery.c
 */
int f2fs_recover_fsync_data(struct f2fs_sb_info *sbi, bool check_only);
bool f2fs_space_for_roll_forward(struct f2fs_sb_info *sbi);
int __init f2fs_create_recovery_cache(void);
void f2fs_destroy_recovery_cache(void);

/*
 * debug.c
 */
#ifdef CONFIG_F2FS_STAT_FS
struct f2fs_stat_info {
	struct list_head stat_list;
	struct f2fs_sb_info *sbi;
	int all_area_segs, sit_area_segs, nat_area_segs, ssa_area_segs;
	int main_area_segs, main_area_sections, main_area_zones;
	unsigned long long hit_largest, hit_cached, hit_rbtree;
	unsigned long long hit_total, total_ext;
	int ext_tree, zombie_tree, ext_node;
	int ndirty_node, ndirty_dent, ndirty_meta, ndirty_imeta;
	int ndirty_data, ndirty_qdata;
	unsigned int ndirty_dirs, ndirty_files, nquota_files, ndirty_all;
	int nats, dirty_nats, sits, dirty_sits;
	int free_nids, avail_nids, alloc_nids;
	int total_count, utilization;
	int bg_gc, nr_wb_cp_data, nr_wb_data;
	int nr_rd_data, nr_rd_node, nr_rd_meta;
	int nr_dio_read, nr_dio_write;
	unsigned int io_skip_bggc, other_skip_bggc;
	int nr_flushing, nr_flushed, flush_list_empty;
	int nr_discarding, nr_discarded;
	int nr_discard_cmd;
	unsigned int undiscard_blks;
	int nr_issued_ckpt, nr_total_ckpt, nr_queued_ckpt;
	unsigned int cur_ckpt_time, peak_ckpt_time;
	int inline_xattr, inline_inode, inline_dir, append, update, orphans;
	int compr_inode;
	unsigned long long compr_blocks;
	int aw_cnt, max_aw_cnt;
	unsigned int valid_count, valid_node_count, valid_inode_count, discard_blks;
	unsigned int bimodal, avg_vblocks;
	int util_free, util_valid, util_invalid;
	int rsvd_segs, overp_segs;
	int dirty_count, node_pages, meta_pages, compress_pages;
	int compress_page_hit;
	int prefree_count, call_count, cp_count, bg_cp_count;
	int tot_segs, node_segs, data_segs, free_segs, free_secs;
	int bg_node_segs, bg_data_segs;
	int tot_blks, data_blks, node_blks;
	int bg_data_blks, bg_node_blks;
	int curseg[NR_CURSEG_TYPE];
	int cursec[NR_CURSEG_TYPE];
	int curzone[NR_CURSEG_TYPE];
	unsigned int dirty_seg[NR_CURSEG_TYPE];
	unsigned int full_seg[NR_CURSEG_TYPE];
	unsigned int valid_blks[NR_CURSEG_TYPE];

	unsigned int meta_count[META_MAX];
	unsigned int segment_count[2];
	unsigned int block_count[2];
	unsigned int inplace_count;
	unsigned long long base_mem, cache_mem, page_mem;
};

static inline struct f2fs_stat_info *F2FS_STAT(struct f2fs_sb_info *sbi)
{
	return (struct f2fs_stat_info *)sbi->stat_info;
}

#define stat_inc_cp_count(si)		((si)->cp_count++)
#define stat_inc_bg_cp_count(si)	((si)->bg_cp_count++)
#define stat_inc_call_count(si)		((si)->call_count++)
#define stat_inc_bggc_count(si)		((si)->bg_gc++)
#define stat_io_skip_bggc_count(sbi)	((sbi)->io_skip_bggc++)
#define stat_other_skip_bggc_count(sbi)	((sbi)->other_skip_bggc++)
#define stat_inc_dirty_inode(sbi, type)	((sbi)->ndirty_inode[type]++)
#define stat_dec_dirty_inode(sbi, type)	((sbi)->ndirty_inode[type]--)
#define stat_inc_total_hit(sbi)		(atomic64_inc(&(sbi)->total_hit_ext))
#define stat_inc_rbtree_node_hit(sbi)	(atomic64_inc(&(sbi)->read_hit_rbtree))
#define stat_inc_largest_node_hit(sbi)	(atomic64_inc(&(sbi)->read_hit_largest))
#define stat_inc_cached_node_hit(sbi)	(atomic64_inc(&(sbi)->read_hit_cached))
#define stat_inc_inline_xattr(inode)					\
	do {								\
		if (f2fs_has_inline_xattr(inode))			\
			(atomic_inc(&F2FS_I_SB(inode)->inline_xattr));	\
	} while (0)
#define stat_dec_inline_xattr(inode)					\
	do {								\
		if (f2fs_has_inline_xattr(inode))			\
			(atomic_dec(&F2FS_I_SB(inode)->inline_xattr));	\
	} while (0)
#define stat_inc_inline_inode(inode)					\
	do {								\
		if (f2fs_has_inline_data(inode))			\
			(atomic_inc(&F2FS_I_SB(inode)->inline_inode));	\
	} while (0)
#define stat_dec_inline_inode(inode)					\
	do {								\
		if (f2fs_has_inline_data(inode))			\
			(atomic_dec(&F2FS_I_SB(inode)->inline_inode));	\
	} while (0)
#define stat_inc_inline_dir(inode)					\
	do {								\
		if (f2fs_has_inline_dentry(inode))			\
			(atomic_inc(&F2FS_I_SB(inode)->inline_dir));	\
	} while (0)
#define stat_dec_inline_dir(inode)					\
	do {								\
		if (f2fs_has_inline_dentry(inode))			\
			(atomic_dec(&F2FS_I_SB(inode)->inline_dir));	\
	} while (0)
#define stat_inc_compr_inode(inode)					\
	do {								\
		if (f2fs_compressed_file(inode))			\
			(atomic_inc(&F2FS_I_SB(inode)->compr_inode));	\
	} while (0)
#define stat_dec_compr_inode(inode)					\
	do {								\
		if (f2fs_compressed_file(inode))			\
			(atomic_dec(&F2FS_I_SB(inode)->compr_inode));	\
	} while (0)
#define stat_add_compr_blocks(inode, blocks)				\
		(atomic64_add(blocks, &F2FS_I_SB(inode)->compr_blocks))
#define stat_sub_compr_blocks(inode, blocks)				\
		(atomic64_sub(blocks, &F2FS_I_SB(inode)->compr_blocks))
#define stat_inc_atomic_inode(inode)					\
			(atomic_inc(&F2FS_I_SB(inode)->atomic_files))
#define stat_dec_atomic_inode(inode)					\
			(atomic_dec(&F2FS_I_SB(inode)->atomic_files))
#define stat_inc_meta_count(sbi, blkaddr)				\
	do {								\
		if (blkaddr < SIT_I(sbi)->sit_base_addr)		\
			atomic_inc(&(sbi)->meta_count[META_CP]);	\
		else if (blkaddr < NM_I(sbi)->nat_blkaddr)		\
			atomic_inc(&(sbi)->meta_count[META_SIT]);	\
		else if (blkaddr < SM_I(sbi)->ssa_blkaddr)		\
			atomic_inc(&(sbi)->meta_count[META_NAT]);	\
		else if (blkaddr < SM_I(sbi)->main_blkaddr)		\
			atomic_inc(&(sbi)->meta_count[META_SSA]);	\
	} while (0)
#define stat_inc_seg_type(sbi, curseg)					\
		((sbi)->segment_count[(curseg)->alloc_type]++)
#define stat_inc_block_count(sbi, curseg)				\
		((sbi)->block_count[(curseg)->alloc_type]++)
#define stat_inc_inplace_blocks(sbi)					\
		(atomic_inc(&(sbi)->inplace_count))
#define stat_update_max_atomic_write(inode)				\
	do {								\
		int cur = atomic_read(&F2FS_I_SB(inode)->atomic_files);	\
		int max = atomic_read(&F2FS_I_SB(inode)->max_aw_cnt);	\
		if (cur > max)						\
			atomic_set(&F2FS_I_SB(inode)->max_aw_cnt, cur);	\
	} while (0)
#define stat_inc_seg_count(sbi, type, gc_type)				\
	do {								\
		struct f2fs_stat_info *si = F2FS_STAT(sbi);		\
		si->tot_segs++;						\
		if ((type) == SUM_TYPE_DATA) {				\
			si->data_segs++;				\
			si->bg_data_segs += (gc_type == BG_GC) ? 1 : 0;	\
		} else {						\
			si->node_segs++;				\
			si->bg_node_segs += (gc_type == BG_GC) ? 1 : 0;	\
		}							\
	} while (0)

#define stat_inc_tot_blk_count(si, blks)				\
	((si)->tot_blks += (blks))

#define stat_inc_data_blk_count(sbi, blks, gc_type)			\
	do {								\
		struct f2fs_stat_info *si = F2FS_STAT(sbi);		\
		stat_inc_tot_blk_count(si, blks);			\
		si->data_blks += (blks);				\
		si->bg_data_blks += ((gc_type) == BG_GC) ? (blks) : 0;	\
	} while (0)

#define stat_inc_node_blk_count(sbi, blks, gc_type)			\
	do {								\
		struct f2fs_stat_info *si = F2FS_STAT(sbi);		\
		stat_inc_tot_blk_count(si, blks);			\
		si->node_blks += (blks);				\
		si->bg_node_blks += ((gc_type) == BG_GC) ? (blks) : 0;	\
	} while (0)

int f2fs_build_stats(struct f2fs_sb_info *sbi);
void f2fs_destroy_stats(struct f2fs_sb_info *sbi);
void __init f2fs_create_root_stats(void);
void f2fs_destroy_root_stats(void);
void f2fs_update_sit_info(struct f2fs_sb_info *sbi);
#else
#define stat_inc_cp_count(si)				do { } while (0)
#define stat_inc_bg_cp_count(si)			do { } while (0)
#define stat_inc_call_count(si)				do { } while (0)
#define stat_inc_bggc_count(si)				do { } while (0)
#define stat_io_skip_bggc_count(sbi)			do { } while (0)
#define stat_other_skip_bggc_count(sbi)			do { } while (0)
#define stat_inc_dirty_inode(sbi, type)			do { } while (0)
#define stat_dec_dirty_inode(sbi, type)			do { } while (0)
#define stat_inc_total_hit(sbi)				do { } while (0)
#define stat_inc_rbtree_node_hit(sbi)			do { } while (0)
#define stat_inc_largest_node_hit(sbi)			do { } while (0)
#define stat_inc_cached_node_hit(sbi)			do { } while (0)
#define stat_inc_inline_xattr(inode)			do { } while (0)
#define stat_dec_inline_xattr(inode)			do { } while (0)
#define stat_inc_inline_inode(inode)			do { } while (0)
#define stat_dec_inline_inode(inode)			do { } while (0)
#define stat_inc_inline_dir(inode)			do { } while (0)
#define stat_dec_inline_dir(inode)			do { } while (0)
#define stat_inc_compr_inode(inode)			do { } while (0)
#define stat_dec_compr_inode(inode)			do { } while (0)
#define stat_add_compr_blocks(inode, blocks)		do { } while (0)
#define stat_sub_compr_blocks(inode, blocks)		do { } while (0)
#define stat_inc_atomic_inode(inode)			do { } while (0)
#define stat_dec_atomic_inode(inode)			do { } while (0)
#define stat_update_max_atomic_write(inode)		do { } while (0)
#define stat_inc_meta_count(sbi, blkaddr)		do { } while (0)
#define stat_inc_seg_type(sbi, curseg)			do { } while (0)
#define stat_inc_block_count(sbi, curseg)		do { } while (0)
#define stat_inc_inplace_blocks(sbi)			do { } while (0)
#define stat_inc_seg_count(sbi, type, gc_type)		do { } while (0)
#define stat_inc_tot_blk_count(si, blks)		do { } while (0)
#define stat_inc_data_blk_count(sbi, blks, gc_type)	do { } while (0)
#define stat_inc_node_blk_count(sbi, blks, gc_type)	do { } while (0)

static inline int f2fs_build_stats(struct f2fs_sb_info *sbi) { return 0; }
static inline void f2fs_destroy_stats(struct f2fs_sb_info *sbi) { }
static inline void __init f2fs_create_root_stats(void) { }
static inline void f2fs_destroy_root_stats(void) { }
static inline void f2fs_update_sit_info(struct f2fs_sb_info *sbi) {}
#endif

extern const struct file_operations f2fs_dir_operations;
extern const struct file_operations f2fs_file_operations;
extern const struct inode_operations f2fs_file_inode_operations;
extern const struct address_space_operations f2fs_dblock_aops;
extern const struct address_space_operations f2fs_node_aops;
extern const struct address_space_operations f2fs_meta_aops;
extern const struct inode_operations f2fs_dir_inode_operations;
extern const struct inode_operations f2fs_symlink_inode_operations;
extern const struct inode_operations f2fs_encrypted_symlink_inode_operations;
extern const struct inode_operations f2fs_special_inode_operations;
extern struct kmem_cache *f2fs_inode_entry_slab;

/*
 * inline.c
 */
bool f2fs_may_inline_data(struct inode *inode);
bool f2fs_sanity_check_inline_data(struct inode *inode);
bool f2fs_may_inline_dentry(struct inode *inode);
void f2fs_do_read_inline_data(struct page *page, struct page *ipage);
void f2fs_truncate_inline_inode(struct inode *inode,
						struct page *ipage, u64 from);
int f2fs_read_inline_data(struct inode *inode, struct page *page);
int f2fs_convert_inline_page(struct dnode_of_data *dn, struct page *page);
int f2fs_convert_inline_inode(struct inode *inode);
int f2fs_try_convert_inline_dir(struct inode *dir, struct dentry *dentry);
int f2fs_write_inline_data(struct inode *inode, struct page *page);
int f2fs_recover_inline_data(struct inode *inode, struct page *npage);
struct f2fs_dir_entry *f2fs_find_in_inline_dir(struct inode *dir,
					const struct f2fs_filename *fname,
					struct page **res_page);
int f2fs_make_empty_inline_dir(struct inode *inode, struct inode *parent,
			struct page *ipage);
int f2fs_add_inline_entry(struct inode *dir, const struct f2fs_filename *fname,
			struct inode *inode, nid_t ino, umode_t mode);
void f2fs_delete_inline_entry(struct f2fs_dir_entry *dentry,
				struct page *page, struct inode *dir,
				struct inode *inode);
bool f2fs_empty_inline_dir(struct inode *dir);
int f2fs_read_inline_dir(struct file *file, struct dir_context *ctx,
			struct fscrypt_str *fstr);
int f2fs_inline_data_fiemap(struct inode *inode,
			struct fiemap_extent_info *fieinfo,
			__u64 start, __u64 len);

/*
 * shrinker.c
 */
unsigned long f2fs_shrink_count(struct shrinker *shrink,
			struct shrink_control *sc);
unsigned long f2fs_shrink_scan(struct shrinker *shrink,
			struct shrink_control *sc);
void f2fs_join_shrinker(struct f2fs_sb_info *sbi);
void f2fs_leave_shrinker(struct f2fs_sb_info *sbi);

/*
 * extent_cache.c
 */
struct rb_entry *f2fs_lookup_rb_tree(struct rb_root_cached *root,
				struct rb_entry *cached_re, unsigned int ofs);
struct rb_node **f2fs_lookup_rb_tree_ext(struct f2fs_sb_info *sbi,
				struct rb_root_cached *root,
				struct rb_node **parent,
				unsigned long long key, bool *left_most);
struct rb_node **f2fs_lookup_rb_tree_for_insert(struct f2fs_sb_info *sbi,
				struct rb_root_cached *root,
				struct rb_node **parent,
				unsigned int ofs, bool *leftmost);
struct rb_entry *f2fs_lookup_rb_tree_ret(struct rb_root_cached *root,
		struct rb_entry *cached_re, unsigned int ofs,
		struct rb_entry **prev_entry, struct rb_entry **next_entry,
		struct rb_node ***insert_p, struct rb_node **insert_parent,
		bool force, bool *leftmost);
bool f2fs_check_rb_tree_consistence(struct f2fs_sb_info *sbi,
				struct rb_root_cached *root, bool check_key);
unsigned int f2fs_shrink_extent_tree(struct f2fs_sb_info *sbi, int nr_shrink);
void f2fs_init_extent_tree(struct inode *inode, struct page *ipage);
void f2fs_drop_extent_tree(struct inode *inode);
unsigned int f2fs_destroy_extent_node(struct inode *inode);
void f2fs_destroy_extent_tree(struct inode *inode);
bool f2fs_lookup_extent_cache(struct inode *inode, pgoff_t pgofs,
			struct extent_info *ei);
void f2fs_update_extent_cache(struct dnode_of_data *dn);
void f2fs_update_extent_cache_range(struct dnode_of_data *dn,
			pgoff_t fofs, block_t blkaddr, unsigned int len);
void f2fs_init_extent_cache_info(struct f2fs_sb_info *sbi);
int __init f2fs_create_extent_cache(void);
void f2fs_destroy_extent_cache(void);

/*
 * sysfs.c
 */
#define MIN_RA_MUL	2
#define MAX_RA_MUL	256

int __init f2fs_init_sysfs(void);
void f2fs_exit_sysfs(void);
int f2fs_register_sysfs(struct f2fs_sb_info *sbi);
void f2fs_unregister_sysfs(struct f2fs_sb_info *sbi);

/* verity.c */
extern const struct fsverity_operations f2fs_verityops;

/*
 * crypto support
 */
static inline bool f2fs_encrypted_file(struct inode *inode)
{
	return IS_ENCRYPTED(inode) && S_ISREG(inode->i_mode);
}

static inline void f2fs_set_encrypted_inode(struct inode *inode)
{
#ifdef CONFIG_FS_ENCRYPTION
	file_set_encrypt(inode);
	f2fs_set_inode_flags(inode);
#endif
}

/*
 * Returns true if the reads of the inode's data need to undergo some
 * postprocessing step, like decryption or authenticity verification.
 */
static inline bool f2fs_post_read_required(struct inode *inode)
{
	return f2fs_encrypted_file(inode) || fsverity_active(inode) ||
		f2fs_compressed_file(inode);
}

static inline bool f2fs_used_in_atomic_write(struct inode *inode)
{
	return f2fs_is_atomic_file(inode) || f2fs_is_cow_file(inode);
}

static inline bool f2fs_meta_inode_gc_required(struct inode *inode)
{
	return f2fs_post_read_required(inode) || f2fs_used_in_atomic_write(inode);
}

/*
 * compress.c
 */
#ifdef CONFIG_F2FS_FS_COMPRESSION
bool f2fs_is_compressed_page(struct page *page);
struct page *f2fs_compress_control_page(struct page *page);
int f2fs_prepare_compress_overwrite(struct inode *inode,
			struct page **pagep, pgoff_t index, void **fsdata);
bool f2fs_compress_write_end(struct inode *inode, void *fsdata,
					pgoff_t index, unsigned copied);
int f2fs_truncate_partial_cluster(struct inode *inode, u64 from, bool lock);
void f2fs_compress_write_end_io(struct bio *bio, struct page *page);
bool f2fs_is_compress_backend_ready(struct inode *inode);
int f2fs_init_compress_mempool(void);
void f2fs_destroy_compress_mempool(void);
void f2fs_decompress_cluster(struct decompress_io_ctx *dic, bool in_task);
void f2fs_end_read_compressed_page(struct page *page, bool failed,
				block_t blkaddr, bool in_task);
bool f2fs_cluster_is_empty(struct compress_ctx *cc);
bool f2fs_cluster_can_merge_page(struct compress_ctx *cc, pgoff_t index);
bool f2fs_all_cluster_page_loaded(struct compress_ctx *cc, struct pagevec *pvec,
				int index, int nr_pages);
bool f2fs_sanity_check_cluster(struct dnode_of_data *dn);
void f2fs_compress_ctx_add_page(struct compress_ctx *cc, struct page *page);
int f2fs_write_multi_pages(struct compress_ctx *cc,
						int *submitted,
						struct writeback_control *wbc,
						enum iostat_type io_type);
int f2fs_is_compressed_cluster(struct inode *inode, pgoff_t index);
void f2fs_update_extent_tree_range_compressed(struct inode *inode,
				pgoff_t fofs, block_t blkaddr, unsigned int llen,
				unsigned int c_len);
int f2fs_read_multi_pages(struct compress_ctx *cc, struct bio **bio_ret,
				unsigned nr_pages, sector_t *last_block_in_bio,
				bool is_readahead, bool for_write);
struct decompress_io_ctx *f2fs_alloc_dic(struct compress_ctx *cc);
void f2fs_decompress_end_io(struct decompress_io_ctx *dic, bool failed,
				bool in_task);
void f2fs_put_page_dic(struct page *page, bool in_task);
unsigned int f2fs_cluster_blocks_are_contiguous(struct dnode_of_data *dn);
int f2fs_init_compress_ctx(struct compress_ctx *cc);
void f2fs_destroy_compress_ctx(struct compress_ctx *cc, bool reuse);
void f2fs_init_compress_info(struct f2fs_sb_info *sbi);
int f2fs_init_compress_inode(struct f2fs_sb_info *sbi);
void f2fs_destroy_compress_inode(struct f2fs_sb_info *sbi);
int f2fs_init_page_array_cache(struct f2fs_sb_info *sbi);
void f2fs_destroy_page_array_cache(struct f2fs_sb_info *sbi);
int __init f2fs_init_compress_cache(void);
void f2fs_destroy_compress_cache(void);
struct address_space *COMPRESS_MAPPING(struct f2fs_sb_info *sbi);
void f2fs_invalidate_compress_page(struct f2fs_sb_info *sbi, block_t blkaddr);
void f2fs_cache_compressed_page(struct f2fs_sb_info *sbi, struct page *page,
						nid_t ino, block_t blkaddr);
bool f2fs_load_compressed_page(struct f2fs_sb_info *sbi, struct page *page,
								block_t blkaddr);
void f2fs_invalidate_compress_pages(struct f2fs_sb_info *sbi, nid_t ino);
#define inc_compr_inode_stat(inode)					\
	do {								\
		struct f2fs_sb_info *sbi = F2FS_I_SB(inode);		\
		sbi->compr_new_inode++;					\
	} while (0)
#define add_compr_block_stat(inode, blocks)				\
	do {								\
		struct f2fs_sb_info *sbi = F2FS_I_SB(inode);		\
		int diff = F2FS_I(inode)->i_cluster_size - blocks;	\
		sbi->compr_written_block += blocks;			\
		sbi->compr_saved_block += diff;				\
	} while (0)
#else
static inline bool f2fs_is_compressed_page(struct page *page) { return false; }
static inline bool f2fs_is_compress_backend_ready(struct inode *inode)
{
	if (!f2fs_compressed_file(inode))
		return true;
	/* not support compression */
	return false;
}
static inline struct page *f2fs_compress_control_page(struct page *page)
{
	WARN_ON_ONCE(1);
	return ERR_PTR(-EINVAL);
}
static inline int f2fs_init_compress_mempool(void) { return 0; }
static inline void f2fs_destroy_compress_mempool(void) { }
static inline void f2fs_decompress_cluster(struct decompress_io_ctx *dic,
				bool in_task) { }
static inline void f2fs_end_read_compressed_page(struct page *page,
				bool failed, block_t blkaddr, bool in_task)
{
	WARN_ON_ONCE(1);
}
static inline void f2fs_put_page_dic(struct page *page, bool in_task)
{
	WARN_ON_ONCE(1);
}
static inline unsigned int f2fs_cluster_blocks_are_contiguous(struct dnode_of_data *dn) { return 0; }
static inline bool f2fs_sanity_check_cluster(struct dnode_of_data *dn) { return false; }
static inline int f2fs_init_compress_inode(struct f2fs_sb_info *sbi) { return 0; }
static inline void f2fs_destroy_compress_inode(struct f2fs_sb_info *sbi) { }
static inline int f2fs_init_page_array_cache(struct f2fs_sb_info *sbi) { return 0; }
static inline void f2fs_destroy_page_array_cache(struct f2fs_sb_info *sbi) { }
static inline int __init f2fs_init_compress_cache(void) { return 0; }
static inline void f2fs_destroy_compress_cache(void) { }
static inline void f2fs_invalidate_compress_page(struct f2fs_sb_info *sbi,
				block_t blkaddr) { }
static inline void f2fs_cache_compressed_page(struct f2fs_sb_info *sbi,
				struct page *page, nid_t ino, block_t blkaddr) { }
static inline bool f2fs_load_compressed_page(struct f2fs_sb_info *sbi,
				struct page *page, block_t blkaddr) { return false; }
static inline void f2fs_invalidate_compress_pages(struct f2fs_sb_info *sbi,
							nid_t ino) { }
#define inc_compr_inode_stat(inode)		do { } while (0)
static inline void f2fs_update_extent_tree_range_compressed(struct inode *inode,
				pgoff_t fofs, block_t blkaddr, unsigned int llen,
				unsigned int c_len) { }
#endif

static inline int set_compress_context(struct inode *inode)
{
#ifdef CONFIG_F2FS_FS_COMPRESSION
	struct f2fs_sb_info *sbi = F2FS_I_SB(inode);

	F2FS_I(inode)->i_compress_algorithm =
			F2FS_OPTION(sbi).compress_algorithm;
	F2FS_I(inode)->i_log_cluster_size =
			F2FS_OPTION(sbi).compress_log_size;
	F2FS_I(inode)->i_compress_flag =
			F2FS_OPTION(sbi).compress_chksum ?
				1 << COMPRESS_CHKSUM : 0;
	F2FS_I(inode)->i_cluster_size =
			1 << F2FS_I(inode)->i_log_cluster_size;
	if ((F2FS_I(inode)->i_compress_algorithm == COMPRESS_LZ4 ||
		F2FS_I(inode)->i_compress_algorithm == COMPRESS_ZSTD) &&
			F2FS_OPTION(sbi).compress_level)
		F2FS_I(inode)->i_compress_flag |=
				F2FS_OPTION(sbi).compress_level <<
				COMPRESS_LEVEL_OFFSET;
	F2FS_I(inode)->i_flags |= F2FS_COMPR_FL;
	set_inode_flag(inode, FI_COMPRESSED_FILE);
	stat_inc_compr_inode(inode);
	inc_compr_inode_stat(inode);
	f2fs_mark_inode_dirty_sync(inode, true);
	return 0;
#else
	return -EOPNOTSUPP;
#endif
}

static inline bool f2fs_disable_compressed_file(struct inode *inode)
{
	struct f2fs_inode_info *fi = F2FS_I(inode);

	if (!f2fs_compressed_file(inode))
		return true;
	if (S_ISREG(inode->i_mode) && F2FS_HAS_BLOCKS(inode))
		return false;

	fi->i_flags &= ~F2FS_COMPR_FL;
	stat_dec_compr_inode(inode);
	clear_inode_flag(inode, FI_COMPRESSED_FILE);
	f2fs_mark_inode_dirty_sync(inode, true);
	return true;
}

#define F2FS_FEATURE_FUNCS(name, flagname) \
static inline int f2fs_sb_has_##name(struct f2fs_sb_info *sbi) \
{ \
	return F2FS_HAS_FEATURE(sbi, F2FS_FEATURE_##flagname); \
}

F2FS_FEATURE_FUNCS(encrypt, ENCRYPT);
F2FS_FEATURE_FUNCS(blkzoned, BLKZONED);
F2FS_FEATURE_FUNCS(extra_attr, EXTRA_ATTR);
F2FS_FEATURE_FUNCS(project_quota, PRJQUOTA);
F2FS_FEATURE_FUNCS(inode_chksum, INODE_CHKSUM);
F2FS_FEATURE_FUNCS(flexible_inline_xattr, FLEXIBLE_INLINE_XATTR);
F2FS_FEATURE_FUNCS(quota_ino, QUOTA_INO);
F2FS_FEATURE_FUNCS(inode_crtime, INODE_CRTIME);
F2FS_FEATURE_FUNCS(lost_found, LOST_FOUND);
F2FS_FEATURE_FUNCS(verity, VERITY);
F2FS_FEATURE_FUNCS(sb_chksum, SB_CHKSUM);
F2FS_FEATURE_FUNCS(casefold, CASEFOLD);
F2FS_FEATURE_FUNCS(compression, COMPRESSION);
F2FS_FEATURE_FUNCS(readonly, RO);

static inline bool f2fs_may_extent_tree(struct inode *inode)
{
	struct f2fs_sb_info *sbi = F2FS_I_SB(inode);

	if (!test_opt(sbi, EXTENT_CACHE) ||
			is_inode_flag_set(inode, FI_NO_EXTENT) ||
			(is_inode_flag_set(inode, FI_COMPRESSED_FILE) &&
			 !f2fs_sb_has_readonly(sbi)))
		return false;

	/*
	 * for recovered files during mount do not create extents
	 * if shrinker is not registered.
	 */
	if (list_empty(&sbi->s_list))
		return false;

	return S_ISREG(inode->i_mode);
}

#ifdef CONFIG_BLK_DEV_ZONED
static inline bool f2fs_blkz_is_seq(struct f2fs_sb_info *sbi, int devi,
				    block_t blkaddr)
{
	unsigned int zno = blkaddr >> sbi->log_blocks_per_blkz;

	return test_bit(zno, FDEV(devi).blkz_seq);
}
#endif

static inline bool f2fs_hw_should_discard(struct f2fs_sb_info *sbi)
{
	return f2fs_sb_has_blkzoned(sbi);
}

static inline bool f2fs_bdev_support_discard(struct block_device *bdev)
{
	return blk_queue_discard(bdev_get_queue(bdev)) ||
	       bdev_is_zoned(bdev);
}

static inline bool f2fs_hw_support_discard(struct f2fs_sb_info *sbi)
{
	int i;

	if (!f2fs_is_multi_device(sbi))
		return f2fs_bdev_support_discard(sbi->sb->s_bdev);

	for (i = 0; i < sbi->s_ndevs; i++)
		if (f2fs_bdev_support_discard(FDEV(i).bdev))
			return true;
	return false;
}

static inline bool f2fs_realtime_discard_enable(struct f2fs_sb_info *sbi)
{
	return (test_opt(sbi, DISCARD) && f2fs_hw_support_discard(sbi)) ||
					f2fs_hw_should_discard(sbi);
}

static inline bool f2fs_hw_is_readonly(struct f2fs_sb_info *sbi)
{
	int i;

	if (!f2fs_is_multi_device(sbi))
		return bdev_read_only(sbi->sb->s_bdev);

	for (i = 0; i < sbi->s_ndevs; i++)
		if (bdev_read_only(FDEV(i).bdev))
			return true;
	return false;
}

static inline bool f2fs_dev_is_readonly(struct f2fs_sb_info *sbi)
{
	return f2fs_sb_has_readonly(sbi) || f2fs_hw_is_readonly(sbi);
}

static inline bool f2fs_lfs_mode(struct f2fs_sb_info *sbi)
{
	return F2FS_OPTION(sbi).fs_mode == FS_MODE_LFS;
}

static inline bool f2fs_low_mem_mode(struct f2fs_sb_info *sbi)
{
	return F2FS_OPTION(sbi).memory_mode == MEMORY_MODE_LOW;
}

static inline bool f2fs_may_compress(struct inode *inode)
{
	if (IS_SWAPFILE(inode) || f2fs_is_pinned_file(inode) ||
				f2fs_is_atomic_file(inode))
		return false;
	return S_ISREG(inode->i_mode) || S_ISDIR(inode->i_mode);
}

static inline void f2fs_i_compr_blocks_update(struct inode *inode,
						u64 blocks, bool add)
{
	struct f2fs_inode_info *fi = F2FS_I(inode);
	int diff = fi->i_cluster_size - blocks;

	/* don't update i_compr_blocks if saved blocks were released */
	if (!add && !atomic_read(&fi->i_compr_blocks))
		return;

	if (add) {
		atomic_add(diff, &fi->i_compr_blocks);
		stat_add_compr_blocks(inode, diff);
	} else {
		atomic_sub(diff, &fi->i_compr_blocks);
		stat_sub_compr_blocks(inode, diff);
	}
	f2fs_mark_inode_dirty_sync(inode, true);
}

static inline int block_unaligned_IO(struct inode *inode,
				struct kiocb *iocb, struct iov_iter *iter)
{
	unsigned int i_blkbits = READ_ONCE(inode->i_blkbits);
	unsigned int blocksize_mask = (1 << i_blkbits) - 1;
	loff_t offset = iocb->ki_pos;
	unsigned long align = offset | iov_iter_alignment(iter);

	return align & blocksize_mask;
}

static inline bool f2fs_allow_multi_device_dio(struct f2fs_sb_info *sbi,
								int flag)
{
	if (!f2fs_is_multi_device(sbi))
		return false;
	if (flag != F2FS_GET_BLOCK_DIO)
		return false;
	return sbi->aligned_blksize;
}

static inline bool f2fs_force_buffered_io(struct inode *inode,
				struct kiocb *iocb, struct iov_iter *iter)
{
	struct f2fs_sb_info *sbi = F2FS_I_SB(inode);
	int rw = iov_iter_rw(iter);

	if (!fscrypt_dio_supported(iocb, iter))
		return true;
	if (fsverity_active(inode))
		return true;
	if (f2fs_compressed_file(inode))
		return true;

	/* disallow direct IO if any of devices has unaligned blksize */
	if (f2fs_is_multi_device(sbi) && !sbi->aligned_blksize)
		return true;
	/*
	 * for blkzoned device, fallback direct IO to buffered IO, so
	 * all IOs can be serialized by log-structured write.
	 */
	if (f2fs_sb_has_blkzoned(sbi))
		return true;
	if (f2fs_lfs_mode(sbi) && (rw == WRITE)) {
		if (block_unaligned_IO(inode, iocb, iter))
			return true;
		if (F2FS_IO_ALIGNED(sbi))
			return true;
	}
	if (is_sbi_flag_set(F2FS_I_SB(inode), SBI_CP_DISABLED))
		return true;

	return false;
}

static inline bool f2fs_need_verity(const struct inode *inode, pgoff_t idx)
{
	return fsverity_active(inode) &&
	       idx < DIV_ROUND_UP(inode->i_size, PAGE_SIZE);
}

#ifdef CONFIG_F2FS_FAULT_INJECTION
extern void f2fs_build_fault_attr(struct f2fs_sb_info *sbi, unsigned int rate,
							unsigned int type);
#else
#define f2fs_build_fault_attr(sbi, rate, type)		do { } while (0)
#endif

static inline bool is_journalled_quota(struct f2fs_sb_info *sbi)
{
#ifdef CONFIG_QUOTA
	if (f2fs_sb_has_quota_ino(sbi))
		return true;
	if (F2FS_OPTION(sbi).s_qf_names[USRQUOTA] ||
		F2FS_OPTION(sbi).s_qf_names[GRPQUOTA] ||
		F2FS_OPTION(sbi).s_qf_names[PRJQUOTA])
		return true;
#endif
	return false;
}

static inline bool f2fs_block_unit_discard(struct f2fs_sb_info *sbi)
{
	return F2FS_OPTION(sbi).discard_unit == DISCARD_UNIT_BLOCK;
}

static inline void f2fs_io_schedule_timeout(long timeout)
{
	set_current_state(TASK_UNINTERRUPTIBLE);
	io_schedule_timeout(timeout);
}

static inline void f2fs_handle_page_eio(struct f2fs_sb_info *sbi, pgoff_t ofs,
					enum page_type type)
{
	if (unlikely(f2fs_cp_error(sbi)))
		return;

	if (ofs == sbi->page_eio_ofs[type]) {
		if (sbi->page_eio_cnt[type]++ == MAX_RETRY_PAGE_EIO)
			set_ckpt_flags(sbi, CP_ERROR_FLAG);
	} else {
		sbi->page_eio_ofs[type] = ofs;
		sbi->page_eio_cnt[type] = 0;
	}
}

#define EFSBADCRC	EBADMSG		/* Bad CRC detected */
#define EFSCORRUPTED	EUCLEAN		/* Filesystem is corrupted */

#endif /* _LINUX_F2FS_H */<|MERGE_RESOLUTION|>--- conflicted
+++ resolved
@@ -745,10 +745,6 @@
 	FI_FIRST_BLOCK_WRITTEN,	/* indicate #0 data block was written */
 	FI_DROP_CACHE,		/* drop dirty page cache */
 	FI_DATA_EXIST,		/* indicate data exists */
-<<<<<<< HEAD
-	FI_INLINE_DOTS,		/* indicate inline dot dentries */
-=======
->>>>>>> e8d64f59
 	FI_SKIP_WRITES,		/* should skip data page writeback */
 	FI_OPU_WRITE,		/* used for opu per file */
 	FI_DIRTY_FILE,		/* indicate regular/symlink has dirty pages */
