--- conflicted
+++ resolved
@@ -4346,7 +4346,6 @@
 {
 	struct file *file = iocb->ki_filp;
 	struct inode *inode = file_inode(file);
-<<<<<<< HEAD
 	ssize_t count;
 	int err;
 
@@ -4618,10 +4617,6 @@
 	bool dio;
 	bool may_need_sync = true;
 	int preallocated;
-=======
-	const loff_t orig_pos = iocb->ki_pos;
-	const size_t orig_count = iov_iter_count(from);
->>>>>>> 6139f2a0
 	ssize_t ret;
 
 	if (unlikely(f2fs_cp_error(F2FS_I_SB(inode)))) {
@@ -4700,11 +4695,7 @@
 	inode_unlock(inode);
 out:
 	trace_f2fs_file_write_iter(inode, orig_pos, orig_count, ret);
-<<<<<<< HEAD
 	if (ret > 0 && may_need_sync)
-=======
-	if (ret > 0)
->>>>>>> 6139f2a0
 		ret = generic_write_sync(iocb, ret);
 	return ret;
 }
