// SPDX-License-Identifier: GPL-2.0-only
/*
 *  event_inode.c - part of tracefs, a pseudo file system for activating tracing
 *
 *  Copyright (C) 2020-23 VMware Inc, author: Steven Rostedt <rostedt@goodmis.org>
 *  Copyright (C) 2020-23 VMware Inc, author: Ajay Kaher <akaher@vmware.com>
 *  Copyright (C) 2023 Google, author: Steven Rostedt <rostedt@goodmis.org>
 *
 *  eventfs is used to dynamically create inodes and dentries based on the
 *  meta data provided by the tracing system.
 *
 *  eventfs stores the meta-data of files/dirs and holds off on creating
 *  inodes/dentries of the files. When accessed, the eventfs will create the
 *  inodes/dentries in a just-in-time (JIT) manner. The eventfs will clean up
 *  and delete the inodes/dentries when they are no longer referenced.
 */
#include <linux/fsnotify.h>
#include <linux/fs.h>
#include <linux/namei.h>
#include <linux/workqueue.h>
#include <linux/security.h>
#include <linux/tracefs.h>
#include <linux/kref.h>
#include <linux/delay.h>
#include "internal.h"

/*
 * eventfs_mutex protects the eventfs_inode (ei) dentry. Any access
 * to the ei->dentry must be done under this mutex and after checking
 * if ei->is_freed is not set. When ei->is_freed is set, the dentry
 * is on its way to being freed after the last dput() is made on it.
 */
static DEFINE_MUTEX(eventfs_mutex);

/* Choose something "unique" ;-) */
#define EVENTFS_FILE_INODE_INO		0x12c4e37

/* Just try to make something consistent and unique */
static int eventfs_dir_ino(struct eventfs_inode *ei)
{
	if (!ei->ino) {
		ei->ino = get_next_ino();
		/* Must not have the file inode number */
		if (ei->ino == EVENTFS_FILE_INODE_INO)
			ei->ino = get_next_ino();
	}

	return ei->ino;
}

/*
 * The eventfs_inode (ei) itself is protected by SRCU. It is released from
 * its parent's list and will have is_freed set (under eventfs_mutex).
 * After the SRCU grace period is over and the last dput() is called
 * the ei is freed.
 */
DEFINE_STATIC_SRCU(eventfs_srcu);

/* Mode is unsigned short, use the upper bits for flags */
enum {
	EVENTFS_SAVE_MODE	= BIT(16),
	EVENTFS_SAVE_UID	= BIT(17),
	EVENTFS_SAVE_GID	= BIT(18),
};

#define EVENTFS_MODE_MASK	(EVENTFS_SAVE_MODE - 1)

/*
 * eventfs_inode reference count management.
 *
 * NOTE! We count only references from dentries, in the
 * form 'dentry->d_fsdata'. There are also references from
 * directory inodes ('ti->private'), but the dentry reference
 * count is always a superset of the inode reference count.
 */
static void release_ei(struct kref *ref)
{
	struct eventfs_inode *ei = container_of(ref, struct eventfs_inode, kref);

	WARN_ON_ONCE(!ei->is_freed);

	kfree(ei->entry_attrs);
	kfree_const(ei->name);
	kfree_rcu(ei, rcu);
}

static inline void put_ei(struct eventfs_inode *ei)
{
	if (ei)
		kref_put(&ei->kref, release_ei);
}

static inline void free_ei(struct eventfs_inode *ei)
{
	if (ei) {
		ei->is_freed = 1;
		put_ei(ei);
	}
}

static inline struct eventfs_inode *get_ei(struct eventfs_inode *ei)
{
	if (ei)
		kref_get(&ei->kref);
	return ei;
}

static struct dentry *eventfs_root_lookup(struct inode *dir,
					  struct dentry *dentry,
					  unsigned int flags);
static int eventfs_iterate(struct file *file, struct dir_context *ctx);

static void update_attr(struct eventfs_attr *attr, struct iattr *iattr)
{
	unsigned int ia_valid = iattr->ia_valid;

	if (ia_valid & ATTR_MODE) {
		attr->mode = (attr->mode & ~EVENTFS_MODE_MASK) |
			(iattr->ia_mode & EVENTFS_MODE_MASK) |
			EVENTFS_SAVE_MODE;
	}
	if (ia_valid & ATTR_UID) {
		attr->mode |= EVENTFS_SAVE_UID;
		attr->uid = iattr->ia_uid;
	}
	if (ia_valid & ATTR_GID) {
		attr->mode |= EVENTFS_SAVE_GID;
		attr->gid = iattr->ia_gid;
	}
}

static int eventfs_set_attr(struct mnt_idmap *idmap, struct dentry *dentry,
			    struct iattr *iattr)
{
	const struct eventfs_entry *entry;
	struct eventfs_inode *ei;
	const char *name;
	int ret;

	mutex_lock(&eventfs_mutex);
	ei = dentry->d_fsdata;
	if (ei->is_freed) {
		/* Do not allow changes if the event is about to be removed. */
		mutex_unlock(&eventfs_mutex);
		return -ENODEV;
	}

	/* Preallocate the children mode array if necessary */
	if (!(dentry->d_inode->i_mode & S_IFDIR)) {
		if (!ei->entry_attrs) {
			ei->entry_attrs = kcalloc(ei->nr_entries, sizeof(*ei->entry_attrs),
						  GFP_NOFS);
			if (!ei->entry_attrs) {
				ret = -ENOMEM;
				goto out;
			}
		}
	}

	ret = simple_setattr(idmap, dentry, iattr);
	if (ret < 0)
		goto out;

	/*
	 * If this is a dir, then update the ei cache, only the file
	 * mode is saved in the ei->m_children, and the ownership is
	 * determined by the parent directory.
	 */
	if (dentry->d_inode->i_mode & S_IFDIR) {
		update_attr(&ei->attr, iattr);

	} else {
		name = dentry->d_name.name;

		for (int i = 0; i < ei->nr_entries; i++) {
			entry = &ei->entries[i];
			if (strcmp(name, entry->name) == 0) {
				update_attr(&ei->entry_attrs[i], iattr);
				break;
			}
		}
	}
 out:
	mutex_unlock(&eventfs_mutex);
	return ret;
}

static void update_events_attr(struct eventfs_inode *ei, struct super_block *sb)
{
	struct inode *root;

	/* Get the tracefs root inode. */
	root = d_inode(sb->s_root);
	ei->attr.uid = root->i_uid;
	ei->attr.gid = root->i_gid;
}

static void set_top_events_ownership(struct inode *inode)
{
	struct tracefs_inode *ti = get_tracefs(inode);
	struct eventfs_inode *ei = ti->private;

	/* The top events directory doesn't get automatically updated */
	if (!ei || !ei->is_events)
		return;

	update_events_attr(ei, inode->i_sb);

	if (!(ei->attr.mode & EVENTFS_SAVE_UID))
		inode->i_uid = ei->attr.uid;

	if (!(ei->attr.mode & EVENTFS_SAVE_GID))
		inode->i_gid = ei->attr.gid;
}

static int eventfs_get_attr(struct mnt_idmap *idmap,
			    const struct path *path, struct kstat *stat,
			    u32 request_mask, unsigned int flags)
{
	struct dentry *dentry = path->dentry;
	struct inode *inode = d_backing_inode(dentry);

	set_top_events_ownership(inode);

	generic_fillattr(idmap, request_mask, inode, stat);
	return 0;
}

static int eventfs_permission(struct mnt_idmap *idmap,
			      struct inode *inode, int mask)
{
	set_top_events_ownership(inode);
	return generic_permission(idmap, inode, mask);
}

static const struct inode_operations eventfs_dir_inode_operations = {
	.lookup		= eventfs_root_lookup,
	.setattr	= eventfs_set_attr,
	.getattr	= eventfs_get_attr,
	.permission	= eventfs_permission,
};

static const struct inode_operations eventfs_file_inode_operations = {
	.setattr	= eventfs_set_attr,
};

static const struct file_operations eventfs_file_operations = {
	.read		= generic_read_dir,
	.iterate_shared	= eventfs_iterate,
	.llseek		= generic_file_llseek,
};

<<<<<<< HEAD
/*
 * On a remount of tracefs, if UID or GID options are set, then
 * the mount point inode permissions should be used.
 * Reset the saved permission flags appropriately.
 */
void eventfs_remount(struct tracefs_inode *ti, bool update_uid, bool update_gid)
{
	struct eventfs_inode *ei = ti->private;

	if (!ei)
		return;

	if (update_uid)
		ei->attr.mode &= ~EVENTFS_SAVE_UID;

	if (update_gid)
		ei->attr.mode &= ~EVENTFS_SAVE_GID;
=======
static void eventfs_set_attrs(struct eventfs_inode *ei, bool update_uid, kuid_t uid,
			      bool update_gid, kgid_t gid, int level)
{
	struct eventfs_inode *ei_child;

	/* Update events/<system>/<event> */
	if (WARN_ON_ONCE(level > 3))
		return;

	if (update_uid) {
		ei->attr.mode &= ~EVENTFS_SAVE_UID;
		ei->attr.uid = uid;
	}

	if (update_gid) {
		ei->attr.mode &= ~EVENTFS_SAVE_GID;
		ei->attr.gid = gid;
	}

	list_for_each_entry(ei_child, &ei->children, list) {
		eventfs_set_attrs(ei_child, update_uid, uid, update_gid, gid, level + 1);
	}
>>>>>>> 071d0e62

	if (!ei->entry_attrs)
		return;

	for (int i = 0; i < ei->nr_entries; i++) {
<<<<<<< HEAD
		if (update_uid)
			ei->entry_attrs[i].mode &= ~EVENTFS_SAVE_UID;
		if (update_gid)
			ei->entry_attrs[i].mode &= ~EVENTFS_SAVE_GID;
	}
=======
		if (update_uid) {
			ei->entry_attrs[i].mode &= ~EVENTFS_SAVE_UID;
			ei->entry_attrs[i].uid = uid;
		}
		if (update_gid) {
			ei->entry_attrs[i].mode &= ~EVENTFS_SAVE_GID;
			ei->entry_attrs[i].gid = gid;
		}
	}

}

/*
 * On a remount of tracefs, if UID or GID options are set, then
 * the mount point inode permissions should be used.
 * Reset the saved permission flags appropriately.
 */
void eventfs_remount(struct tracefs_inode *ti, bool update_uid, bool update_gid)
{
	struct eventfs_inode *ei = ti->private;

	/* Only the events directory does the updates */
	if (!ei || !ei->is_events || ei->is_freed)
		return;

	eventfs_set_attrs(ei, update_uid, ti->vfs_inode.i_uid,
			  update_gid, ti->vfs_inode.i_gid, 0);
>>>>>>> 071d0e62
}

/* Return the evenfs_inode of the "events" directory */
static struct eventfs_inode *eventfs_find_events(struct dentry *dentry)
{
	struct eventfs_inode *ei;

	do {
		// The parent is stable because we do not do renames
		dentry = dentry->d_parent;
		// ... and directories always have d_fsdata
		ei = dentry->d_fsdata;

		/*
		 * If the ei is being freed, the ownership of the children
		 * doesn't matter.
		 */
		if (ei->is_freed)
			return NULL;

		// Walk upwards until you find the events inode
	} while (!ei->is_events);

	update_events_attr(ei, dentry->d_sb);

	return ei;
}

static void update_inode_attr(struct dentry *dentry, struct inode *inode,
			      struct eventfs_attr *attr, umode_t mode)
{
	struct eventfs_inode *events_ei = eventfs_find_events(dentry);

	if (!events_ei)
		return;

	inode->i_mode = mode;
	inode->i_uid = events_ei->attr.uid;
	inode->i_gid = events_ei->attr.gid;

	if (!attr)
		return;

	if (attr->mode & EVENTFS_SAVE_MODE)
		inode->i_mode = attr->mode & EVENTFS_MODE_MASK;

	if (attr->mode & EVENTFS_SAVE_UID)
		inode->i_uid = attr->uid;

	if (attr->mode & EVENTFS_SAVE_GID)
		inode->i_gid = attr->gid;
}

/**
 * lookup_file - look up a file in the tracefs filesystem
 * @dentry: the dentry to look up
 * @mode: the permission that the file should have.
 * @attr: saved attributes changed by user
 * @data: something that the caller will want to get to later on.
 * @fop: struct file_operations that should be used for this file.
 *
 * This function creates a dentry that represents a file in the eventsfs_inode
 * directory. The inode.i_private pointer will point to @data in the open()
 * call.
 */
static struct dentry *lookup_file(struct eventfs_inode *parent_ei,
				  struct dentry *dentry,
				  umode_t mode,
				  struct eventfs_attr *attr,
				  void *data,
				  const struct file_operations *fop)
{
	struct tracefs_inode *ti;
	struct inode *inode;

	if (!(mode & S_IFMT))
		mode |= S_IFREG;

	if (WARN_ON_ONCE(!S_ISREG(mode)))
		return ERR_PTR(-EIO);

	inode = tracefs_get_inode(dentry->d_sb);
	if (unlikely(!inode))
		return ERR_PTR(-ENOMEM);

	/* If the user updated the directory's attributes, use them */
	update_inode_attr(dentry, inode, attr, mode);

	inode->i_op = &eventfs_file_inode_operations;
	inode->i_fop = fop;
	inode->i_private = data;

	/* All files will have the same inode number */
	inode->i_ino = EVENTFS_FILE_INODE_INO;

	ti = get_tracefs(inode);
	ti->flags |= TRACEFS_EVENT_INODE;

	// Files have their parent's ei as their fsdata
	dentry->d_fsdata = get_ei(parent_ei);

	d_add(dentry, inode);
	return NULL;
};

/**
 * lookup_dir_entry - look up a dir in the tracefs filesystem
 * @dentry: the directory to look up
 * @ei: the eventfs_inode that represents the directory to create
 *
 * This function will look up a dentry for a directory represented by
 * a eventfs_inode.
 */
static struct dentry *lookup_dir_entry(struct dentry *dentry,
	struct eventfs_inode *pei, struct eventfs_inode *ei)
{
	struct tracefs_inode *ti;
	struct inode *inode;

	inode = tracefs_get_inode(dentry->d_sb);
	if (unlikely(!inode))
		return ERR_PTR(-ENOMEM);

	/* If the user updated the directory's attributes, use them */
	update_inode_attr(dentry, inode, &ei->attr,
			  S_IFDIR | S_IRWXU | S_IRUGO | S_IXUGO);

	inode->i_op = &eventfs_dir_inode_operations;
	inode->i_fop = &eventfs_file_operations;

	/* All directories will have the same inode number */
	inode->i_ino = eventfs_dir_ino(ei);

	ti = get_tracefs(inode);
	ti->flags |= TRACEFS_EVENT_INODE;
	/* Only directories have ti->private set to an ei, not files */
	ti->private = ei;

	dentry->d_fsdata = get_ei(ei);

	d_add(dentry, inode);
	return NULL;
}

static inline struct eventfs_inode *alloc_ei(const char *name)
{
	struct eventfs_inode *ei = kzalloc(sizeof(*ei), GFP_KERNEL);

	if (!ei)
		return NULL;

	ei->name = kstrdup_const(name, GFP_KERNEL);
	if (!ei->name) {
		kfree(ei);
		return NULL;
	}
	kref_init(&ei->kref);
	return ei;
}

/**
 * eventfs_d_release - dentry is going away
 * @dentry: dentry which has the reference to remove.
 *
 * Remove the association between a dentry from an eventfs_inode.
 */
void eventfs_d_release(struct dentry *dentry)
{
	put_ei(dentry->d_fsdata);
}

/**
 * lookup_file_dentry - create a dentry for a file of an eventfs_inode
 * @ei: the eventfs_inode that the file will be created under
 * @idx: the index into the entry_attrs[] of the @ei
 * @parent: The parent dentry of the created file.
 * @name: The name of the file to create
 * @mode: The mode of the file.
 * @data: The data to use to set the inode of the file with on open()
 * @fops: The fops of the file to be created.
 *
 * Create a dentry for a file of an eventfs_inode @ei and place it into the
 * address located at @e_dentry.
 */
static struct dentry *
lookup_file_dentry(struct dentry *dentry,
		   struct eventfs_inode *ei, int idx,
		   umode_t mode, void *data,
		   const struct file_operations *fops)
{
	struct eventfs_attr *attr = NULL;

	if (ei->entry_attrs)
		attr = &ei->entry_attrs[idx];

	return lookup_file(ei, dentry, mode, attr, data, fops);
}

/**
 * eventfs_root_lookup - lookup routine to create file/dir
 * @dir: in which a lookup is being done
 * @dentry: file/dir dentry
 * @flags: Just passed to simple_lookup()
 *
 * Used to create dynamic file/dir with-in @dir, search with-in @ei
 * list, if @dentry found go ahead and create the file/dir
 */

static struct dentry *eventfs_root_lookup(struct inode *dir,
					  struct dentry *dentry,
					  unsigned int flags)
{
	struct eventfs_inode *ei_child;
	struct tracefs_inode *ti;
	struct eventfs_inode *ei;
	const char *name = dentry->d_name.name;
	struct dentry *result = NULL;

	ti = get_tracefs(dir);
	if (!(ti->flags & TRACEFS_EVENT_INODE))
		return ERR_PTR(-EIO);

	mutex_lock(&eventfs_mutex);

	ei = ti->private;
	if (!ei || ei->is_freed)
		goto out;

	list_for_each_entry(ei_child, &ei->children, list) {
		if (strcmp(ei_child->name, name) != 0)
			continue;
		if (ei_child->is_freed)
			goto out;
		result = lookup_dir_entry(dentry, ei, ei_child);
		goto out;
	}

	for (int i = 0; i < ei->nr_entries; i++) {
		void *data;
		umode_t mode;
		const struct file_operations *fops;
		const struct eventfs_entry *entry = &ei->entries[i];

		if (strcmp(name, entry->name) != 0)
			continue;

		data = ei->data;
		if (entry->callback(name, &mode, &data, &fops) <= 0)
			goto out;

		result = lookup_file_dentry(dentry, ei, i, mode, data, fops);
		goto out;
	}
 out:
	mutex_unlock(&eventfs_mutex);
	return result;
}

/*
 * Walk the children of a eventfs_inode to fill in getdents().
 */
static int eventfs_iterate(struct file *file, struct dir_context *ctx)
{
	const struct file_operations *fops;
	struct inode *f_inode = file_inode(file);
	const struct eventfs_entry *entry;
	struct eventfs_inode *ei_child;
	struct tracefs_inode *ti;
	struct eventfs_inode *ei;
	const char *name;
	umode_t mode;
	int idx;
	int ret = -EINVAL;
	int ino;
	int i, r, c;

	if (!dir_emit_dots(file, ctx))
		return 0;

	ti = get_tracefs(f_inode);
	if (!(ti->flags & TRACEFS_EVENT_INODE))
		return -EINVAL;

	c = ctx->pos - 2;

	idx = srcu_read_lock(&eventfs_srcu);

	mutex_lock(&eventfs_mutex);
	ei = READ_ONCE(ti->private);
	if (ei && ei->is_freed)
		ei = NULL;
	mutex_unlock(&eventfs_mutex);

	if (!ei)
		goto out;

	/*
	 * Need to create the dentries and inodes to have a consistent
	 * inode number.
	 */
	ret = 0;

	/* Start at 'c' to jump over already read entries */
	for (i = c; i < ei->nr_entries; i++, ctx->pos++) {
		void *cdata = ei->data;

		entry = &ei->entries[i];
		name = entry->name;

		mutex_lock(&eventfs_mutex);
		/* If ei->is_freed then just bail here, nothing more to do */
		if (ei->is_freed) {
			mutex_unlock(&eventfs_mutex);
			goto out;
		}
		r = entry->callback(name, &mode, &cdata, &fops);
		mutex_unlock(&eventfs_mutex);
		if (r <= 0)
			continue;

		ino = EVENTFS_FILE_INODE_INO;

		if (!dir_emit(ctx, name, strlen(name), ino, DT_REG))
			goto out;
	}

	/* Subtract the skipped entries above */
	c -= min((unsigned int)c, (unsigned int)ei->nr_entries);

	list_for_each_entry_srcu(ei_child, &ei->children, list,
				 srcu_read_lock_held(&eventfs_srcu)) {

		if (c > 0) {
			c--;
			continue;
		}

		ctx->pos++;

		if (ei_child->is_freed)
			continue;

		name = ei_child->name;

		ino = eventfs_dir_ino(ei_child);

		if (!dir_emit(ctx, name, strlen(name), ino, DT_DIR))
			goto out_dec;
	}
	ret = 1;
 out:
	srcu_read_unlock(&eventfs_srcu, idx);

	return ret;

 out_dec:
	/* Incremented ctx->pos without adding something, reset it */
	ctx->pos--;
	goto out;
}

/**
 * eventfs_create_dir - Create the eventfs_inode for this directory
 * @name: The name of the directory to create.
 * @parent: The eventfs_inode of the parent directory.
 * @entries: A list of entries that represent the files under this directory
 * @size: The number of @entries
 * @data: The default data to pass to the files (an entry may override it).
 *
 * This function creates the descriptor to represent a directory in the
 * eventfs. This descriptor is an eventfs_inode, and it is returned to be
 * used to create other children underneath.
 *
 * The @entries is an array of eventfs_entry structures which has:
 *	const char		 *name
 *	eventfs_callback	callback;
 *
 * The name is the name of the file, and the callback is a pointer to a function
 * that will be called when the file is reference (either by lookup or by
 * reading a directory). The callback is of the prototype:
 *
 *    int callback(const char *name, umode_t *mode, void **data,
 *		   const struct file_operations **fops);
 *
 * When a file needs to be created, this callback will be called with
 *   name = the name of the file being created (so that the same callback
 *          may be used for multiple files).
 *   mode = a place to set the file's mode
 *   data = A pointer to @data, and the callback may replace it, which will
 *         cause the file created to pass the new data to the open() call.
 *   fops = the fops to use for the created file.
 *
 * NB. @callback is called while holding internal locks of the eventfs
 *     system. The callback must not call any code that might also call into
 *     the tracefs or eventfs system or it will risk creating a deadlock.
 */
struct eventfs_inode *eventfs_create_dir(const char *name, struct eventfs_inode *parent,
					 const struct eventfs_entry *entries,
					 int size, void *data)
{
	struct eventfs_inode *ei;

	if (!parent)
		return ERR_PTR(-EINVAL);

	ei = alloc_ei(name);
	if (!ei)
		return ERR_PTR(-ENOMEM);

	ei->entries = entries;
	ei->nr_entries = size;
	ei->data = data;
	INIT_LIST_HEAD(&ei->children);
	INIT_LIST_HEAD(&ei->list);

	mutex_lock(&eventfs_mutex);
	if (!parent->is_freed)
		list_add_tail(&ei->list, &parent->children);
	mutex_unlock(&eventfs_mutex);

	/* Was the parent freed? */
	if (list_empty(&ei->list)) {
		free_ei(ei);
		ei = ERR_PTR(-EBUSY);
	}
	return ei;
}

/**
 * eventfs_create_events_dir - create the top level events directory
 * @name: The name of the top level directory to create.
 * @parent: Parent dentry for this file in the tracefs directory.
 * @entries: A list of entries that represent the files under this directory
 * @size: The number of @entries
 * @data: The default data to pass to the files (an entry may override it).
 *
 * This function creates the top of the trace event directory.
 *
 * See eventfs_create_dir() for use of @entries.
 */
struct eventfs_inode *eventfs_create_events_dir(const char *name, struct dentry *parent,
						const struct eventfs_entry *entries,
						int size, void *data)
{
	struct dentry *dentry = tracefs_start_creating(name, parent);
	struct eventfs_inode *ei;
	struct tracefs_inode *ti;
	struct inode *inode;
	kuid_t uid;
	kgid_t gid;

	if (security_locked_down(LOCKDOWN_TRACEFS))
		return NULL;

	if (IS_ERR(dentry))
		return ERR_CAST(dentry);

	ei = alloc_ei(name);
	if (!ei)
		goto fail;

	inode = tracefs_get_inode(dentry->d_sb);
	if (unlikely(!inode))
		goto fail;

	// Note: we have a ref to the dentry from tracefs_start_creating()
	ei->events_dir = dentry;
	ei->entries = entries;
	ei->nr_entries = size;
	ei->is_events = 1;
	ei->data = data;

	/* Save the ownership of this directory */
	uid = d_inode(dentry->d_parent)->i_uid;
	gid = d_inode(dentry->d_parent)->i_gid;

	/* This is used as the default ownership of the files and directories */
	ei->attr.uid = uid;
	ei->attr.gid = gid;

	INIT_LIST_HEAD(&ei->children);
	INIT_LIST_HEAD(&ei->list);

	ti = get_tracefs(inode);
	ti->flags |= TRACEFS_EVENT_INODE;
	ti->private = ei;

	inode->i_mode = S_IFDIR | S_IRWXU | S_IRUGO | S_IXUGO;
	inode->i_uid = uid;
	inode->i_gid = gid;
	inode->i_op = &eventfs_dir_inode_operations;
	inode->i_fop = &eventfs_file_operations;

	dentry->d_fsdata = get_ei(ei);

	/*
	 * Keep all eventfs directories with i_nlink == 1.
	 * Due to the dynamic nature of the dentry creations and not
	 * wanting to add a pointer to the parent eventfs_inode in the
	 * eventfs_inode structure, keeping the i_nlink in sync with the
	 * number of directories would cause too much complexity for
	 * something not worth much. Keeping directory links at 1
	 * tells userspace not to trust the link number.
	 */
	d_instantiate(dentry, inode);
	/* The dentry of the "events" parent does keep track though */
	inc_nlink(dentry->d_parent->d_inode);
	fsnotify_mkdir(dentry->d_parent->d_inode, dentry);
	tracefs_end_creating(dentry);

	return ei;

 fail:
	free_ei(ei);
	tracefs_failed_creating(dentry);
	return ERR_PTR(-ENOMEM);
}

/**
 * eventfs_remove_rec - remove eventfs dir or file from list
 * @ei: eventfs_inode to be removed.
 * @level: prevent recursion from going more than 3 levels deep.
 *
 * This function recursively removes eventfs_inodes which
 * contains info of files and/or directories.
 */
static void eventfs_remove_rec(struct eventfs_inode *ei, int level)
{
	struct eventfs_inode *ei_child;

	/*
	 * Check recursion depth. It should never be greater than 3:
	 * 0 - events/
	 * 1 - events/group/
	 * 2 - events/group/event/
	 * 3 - events/group/event/file
	 */
	if (WARN_ON_ONCE(level > 3))
		return;

	/* search for nested folders or files */
	list_for_each_entry(ei_child, &ei->children, list)
		eventfs_remove_rec(ei_child, level + 1);

	list_del(&ei->list);
	free_ei(ei);
}

/**
 * eventfs_remove_dir - remove eventfs dir or file from list
 * @ei: eventfs_inode to be removed.
 *
 * This function acquire the eventfs_mutex lock and call eventfs_remove_rec()
 */
void eventfs_remove_dir(struct eventfs_inode *ei)
{
	if (!ei)
		return;

	mutex_lock(&eventfs_mutex);
	eventfs_remove_rec(ei, 0);
	mutex_unlock(&eventfs_mutex);
}

/**
 * eventfs_remove_events_dir - remove the top level eventfs directory
 * @ei: the event_inode returned by eventfs_create_events_dir().
 *
 * This function removes the events main directory
 */
void eventfs_remove_events_dir(struct eventfs_inode *ei)
{
	struct dentry *dentry;

	dentry = ei->events_dir;
	if (!dentry)
		return;

	ei->events_dir = NULL;
	eventfs_remove_dir(ei);

	/*
	 * Matches the dget() done by tracefs_start_creating()
	 * in eventfs_create_events_dir() when it the dentry was
	 * created. In other words, it's a normal dentry that
	 * sticks around while the other ei->dentry are created
	 * and destroyed dynamically.
	 */
	d_invalidate(dentry);
	dput(dentry);
}<|MERGE_RESOLUTION|>--- conflicted
+++ resolved
@@ -250,25 +250,6 @@
 	.llseek		= generic_file_llseek,
 };
 
-<<<<<<< HEAD
-/*
- * On a remount of tracefs, if UID or GID options are set, then
- * the mount point inode permissions should be used.
- * Reset the saved permission flags appropriately.
- */
-void eventfs_remount(struct tracefs_inode *ti, bool update_uid, bool update_gid)
-{
-	struct eventfs_inode *ei = ti->private;
-
-	if (!ei)
-		return;
-
-	if (update_uid)
-		ei->attr.mode &= ~EVENTFS_SAVE_UID;
-
-	if (update_gid)
-		ei->attr.mode &= ~EVENTFS_SAVE_GID;
-=======
 static void eventfs_set_attrs(struct eventfs_inode *ei, bool update_uid, kuid_t uid,
 			      bool update_gid, kgid_t gid, int level)
 {
@@ -291,19 +272,11 @@
 	list_for_each_entry(ei_child, &ei->children, list) {
 		eventfs_set_attrs(ei_child, update_uid, uid, update_gid, gid, level + 1);
 	}
->>>>>>> 071d0e62
 
 	if (!ei->entry_attrs)
 		return;
 
 	for (int i = 0; i < ei->nr_entries; i++) {
-<<<<<<< HEAD
-		if (update_uid)
-			ei->entry_attrs[i].mode &= ~EVENTFS_SAVE_UID;
-		if (update_gid)
-			ei->entry_attrs[i].mode &= ~EVENTFS_SAVE_GID;
-	}
-=======
 		if (update_uid) {
 			ei->entry_attrs[i].mode &= ~EVENTFS_SAVE_UID;
 			ei->entry_attrs[i].uid = uid;
@@ -331,7 +304,6 @@
 
 	eventfs_set_attrs(ei, update_uid, ti->vfs_inode.i_uid,
 			  update_gid, ti->vfs_inode.i_gid, 0);
->>>>>>> 071d0e62
 }
 
 /* Return the evenfs_inode of the "events" directory */
