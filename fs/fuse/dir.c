/*
  FUSE: Filesystem in Userspace
  Copyright (C) 2001-2008  Miklos Szeredi <miklos@szeredi.hu>

  This program can be distributed under the terms of the GNU GPL.
  See the file COPYING.
*/

#include "fuse_i.h"

#include <linux/fdtable.h>
#include <linux/pagemap.h>
#include <linux/file.h>
#include <linux/filter.h>
#include <linux/fs_context.h>
#include <linux/sched.h>
#include <linux/namei.h>
#include <linux/slab.h>
#include <linux/xattr.h>
#include <linux/iversion.h>
#include <linux/posix_acl.h>

#include "../internal.h"

static void fuse_advise_use_readdirplus(struct inode *dir)
{
	struct fuse_inode *fi = get_fuse_inode(dir);

	set_bit(FUSE_I_ADVISE_RDPLUS, &fi->state);
}

#if BITS_PER_LONG >= 64 && !defined(CONFIG_FUSE_BPF)
static inline void __fuse_dentry_settime(struct dentry *entry, u64 time)
{
	entry->d_fsdata = (void *) time;
}

static inline u64 fuse_dentry_time(const struct dentry *entry)
{
	return (u64)entry->d_fsdata;
}

#else

static inline void __fuse_dentry_settime(struct dentry *dentry, u64 time)
{
	((struct fuse_dentry *) dentry->d_fsdata)->time = time;
}

static inline u64 fuse_dentry_time(const struct dentry *entry)
{
	return ((struct fuse_dentry *) entry->d_fsdata)->time;
}
#endif

static void fuse_dentry_settime(struct dentry *dentry, u64 time)
{
	struct fuse_conn *fc = get_fuse_conn_super(dentry->d_sb);
	bool delete = !time && fc->delete_stale;
	/*
	 * Mess with DCACHE_OP_DELETE because dput() will be faster without it.
	 * Don't care about races, either way it's just an optimization
	 */
	if ((!delete && (dentry->d_flags & DCACHE_OP_DELETE)) ||
	    (delete && !(dentry->d_flags & DCACHE_OP_DELETE))) {
		spin_lock(&dentry->d_lock);
		if (!delete)
			dentry->d_flags &= ~DCACHE_OP_DELETE;
		else
			dentry->d_flags |= DCACHE_OP_DELETE;
		spin_unlock(&dentry->d_lock);
	}

	__fuse_dentry_settime(dentry, time);
}

void fuse_init_dentry_root(struct dentry *root, struct file *backing_dir)
{
#ifdef CONFIG_FUSE_BPF
	struct fuse_dentry *fuse_dentry = root->d_fsdata;

	if (backing_dir) {
		fuse_dentry->backing_path = backing_dir->f_path;
		path_get(&fuse_dentry->backing_path);
	}
#endif
}

/*
 * Set dentry and possibly attribute timeouts from the lookup/mk*
 * replies
 */
void fuse_change_entry_timeout(struct dentry *entry, struct fuse_entry_out *o)
{
	fuse_dentry_settime(entry,
		time_to_jiffies(o->entry_valid, o->entry_valid_nsec));
}

u64 entry_attr_timeout(struct fuse_entry_out *o)
{
	return time_to_jiffies(o->attr_valid, o->attr_valid_nsec);
}

static void fuse_invalidate_attr_mask(struct inode *inode, u32 mask)
{
	set_mask_bits(&get_fuse_inode(inode)->inval_mask, 0, mask);
}

/*
 * Mark the attributes as stale, so that at the next call to
 * ->getattr() they will be fetched from userspace
 */
void fuse_invalidate_attr(struct inode *inode)
{
	fuse_invalidate_attr_mask(inode, STATX_BASIC_STATS);
}

static void fuse_dir_changed(struct inode *dir)
{
	fuse_invalidate_attr(dir);
	inode_maybe_inc_iversion(dir, false);
}

/**
 * Mark the attributes as stale due to an atime change.  Avoid the invalidate if
 * atime is not used.
 */
void fuse_invalidate_atime(struct inode *inode)
{
	if (!IS_RDONLY(inode))
		fuse_invalidate_attr_mask(inode, STATX_ATIME);
}

/*
 * Just mark the entry as stale, so that a next attempt to look it up
 * will result in a new lookup call to userspace
 *
 * This is called when a dentry is about to become negative and the
 * timeout is unknown (unlink, rmdir, rename and in some cases
 * lookup)
 */
void fuse_invalidate_entry_cache(struct dentry *entry)
{
	fuse_dentry_settime(entry, 0);
}

/*
 * Same as fuse_invalidate_entry_cache(), but also try to remove the
 * dentry from the hash
 */
static void fuse_invalidate_entry(struct dentry *entry)
{
	d_invalidate(entry);
	fuse_invalidate_entry_cache(entry);
}

static void fuse_lookup_init(struct fuse_conn *fc, struct fuse_args *args,
			     u64 nodeid, const struct qstr *name,
			     struct fuse_entry_out *outarg,
			     struct fuse_entry_bpf_out *bpf_outarg)
{
	memset(outarg, 0, sizeof(struct fuse_entry_out));
	args->opcode = FUSE_LOOKUP;
	args->nodeid = nodeid;
	args->in_numargs = 1;
	args->in_args[0].size = name->len + 1;
	args->in_args[0].value = name->name;
	args->out_argvar = true;
	args->out_numargs = 2;
	args->out_args[0].size = sizeof(struct fuse_entry_out);
	args->out_args[0].value = outarg;
	args->out_args[1].size = sizeof(struct fuse_entry_bpf_out);
	args->out_args[1].value = bpf_outarg;
}

#ifdef CONFIG_FUSE_BPF
static bool backing_data_changed(struct fuse_inode *fi, struct dentry *entry,
				 struct fuse_entry_bpf *bpf_arg)
{
	struct path new_backing_path;
	struct inode *new_backing_inode;
	struct bpf_prog *bpf = NULL;
	int err;
	bool ret = true;

	if (!entry) {
		ret = false;
		goto put_backing_file;
	}

	get_fuse_backing_path(entry, &new_backing_path);
	new_backing_inode = fi->backing_inode;
	ihold(new_backing_inode);

	err = fuse_handle_backing(bpf_arg, &new_backing_inode, &new_backing_path);

	if (err)
		goto put_inode;

	err = fuse_handle_bpf_prog(bpf_arg, entry->d_parent->d_inode, &bpf);
	if (err)
		goto put_bpf;

	ret = (bpf != fi->bpf || fi->backing_inode != new_backing_inode ||
			!path_equal(&get_fuse_dentry(entry)->backing_path, &new_backing_path));
put_bpf:
	if (bpf)
		bpf_prog_put(bpf);
put_inode:
	iput(new_backing_inode);
	path_put(&new_backing_path);
put_backing_file:
	if (bpf_arg->backing_file)
		fput(bpf_arg->backing_file);
	return ret;
}
#endif

/*
 * Check whether the dentry is still valid
 *
 * If the entry validity timeout has expired and the dentry is
 * positive, try to redo the lookup.  If the lookup results in a
 * different inode, then let the VFS invalidate the dentry and redo
 * the lookup once more.  If the lookup results in the same inode,
 * then refresh the attributes, timeouts and mark the dentry valid.
 */
static int fuse_dentry_revalidate(struct dentry *entry, unsigned int flags)
{
	struct inode *inode;
	struct dentry *parent;
	struct fuse_mount *fm;
	struct fuse_inode *fi;
	int ret;

	inode = d_inode_rcu(entry);
	if (inode && fuse_is_bad(inode))
		goto invalid;
<<<<<<< HEAD
#ifdef CONFIG_FUSE_BPF
	/* TODO: Do we need bpf support for revalidate?
	 * If the lower filesystem says the entry is invalid, FUSE probably shouldn't
	 * try to fix that without going through the normal lookup path...
	 */
	if (get_fuse_dentry(entry)->backing_path.dentry) {
		ret = fuse_revalidate_backing(entry, flags);
		if (ret <= 0) {
			goto out;
		}
	}
#endif
	if (time_before64(fuse_dentry_time(entry), get_jiffies_64()) ||
		 (flags & (LOOKUP_EXCL | LOOKUP_REVAL))) {
=======
	else if (time_before64(fuse_dentry_time(entry), get_jiffies_64()) ||
		 (flags & (LOOKUP_EXCL | LOOKUP_REVAL | LOOKUP_RENAME_TARGET))) {
>>>>>>> f1b32fda
		struct fuse_entry_out outarg;
		struct fuse_entry_bpf bpf_arg;
		FUSE_ARGS(args);
		struct fuse_forget_link *forget;
		u64 attr_version;

		/* For negative dentries, always do a fresh lookup */
		if (!inode)
			goto invalid;

		ret = -ECHILD;
		if (flags & LOOKUP_RCU)
			goto out;
		fm = get_fuse_mount(inode);

		parent = dget_parent(entry);

#ifdef CONFIG_FUSE_BPF
		/* TODO: Once we're handling timeouts for backing inodes, do a
		 * bpf based lookup_revalidate here.
		 */
		if (get_fuse_inode(parent->d_inode)->backing_inode) {
			dput(parent);
			ret = 1;
			goto out;
		}
#endif
		forget = fuse_alloc_forget();
		ret = -ENOMEM;
		if (!forget) {
			dput(parent);
			goto out;
		}

		attr_version = fuse_get_attr_version(fm->fc);

		fuse_lookup_init(fm->fc, &args, get_node_id(d_inode(parent)),
				 &entry->d_name, &outarg, &bpf_arg.out);
		ret = fuse_simple_request(fm, &args);
		dput(parent);

		/* Zero nodeid is same as -ENOENT */
		if (!ret && !outarg.nodeid)
			ret = -ENOENT;
		if (!ret || ret == sizeof(bpf_arg.out)) {
			fi = get_fuse_inode(inode);
			if (outarg.nodeid != get_node_id(inode) ||
#ifdef CONFIG_FUSE_BPF
			    (ret == sizeof(bpf_arg.out) &&
					    backing_data_changed(fi, entry, &bpf_arg)) ||
#endif
			    (bool) IS_AUTOMOUNT(inode) != (bool) (outarg.attr.flags & FUSE_ATTR_SUBMOUNT)) {
				fuse_queue_forget(fm->fc, forget,
						  outarg.nodeid, 1);
				goto invalid;
			}
			spin_lock(&fi->lock);
			fi->nlookup++;
			spin_unlock(&fi->lock);
		}
		kfree(forget);
		if (ret == -ENOMEM)
			goto out;
		if (ret || fuse_invalid_attr(&outarg.attr) ||
		    fuse_stale_inode(inode, outarg.generation, &outarg.attr))
			goto invalid;

		forget_all_cached_acls(inode);
		fuse_change_attributes(inode, &outarg.attr,
				       entry_attr_timeout(&outarg),
				       attr_version);
		fuse_change_entry_timeout(entry, &outarg);
	} else if (inode) {
		fi = get_fuse_inode(inode);
		if (flags & LOOKUP_RCU) {
			if (test_bit(FUSE_I_INIT_RDPLUS, &fi->state))
				return -ECHILD;
		} else if (test_and_clear_bit(FUSE_I_INIT_RDPLUS, &fi->state)) {
			parent = dget_parent(entry);
			fuse_advise_use_readdirplus(d_inode(parent));
			dput(parent);
		}
	}
	ret = 1;
out:
	return ret;

invalid:
	ret = 0;
	goto out;
}

#if BITS_PER_LONG < 64 || defined(CONFIG_FUSE_BPF)
static int fuse_dentry_init(struct dentry *dentry)
{
	dentry->d_fsdata = kzalloc(sizeof(struct fuse_dentry),
				   GFP_KERNEL_ACCOUNT | __GFP_RECLAIMABLE);

	return dentry->d_fsdata ? 0 : -ENOMEM;
}
static void fuse_dentry_release(struct dentry *dentry)
{
	struct fuse_dentry *fd = dentry->d_fsdata;

	if (fd && fd->backing_path.dentry)
		path_put(&fd->backing_path);

	kfree_rcu(fd, rcu);
}
#endif

static int fuse_dentry_delete(const struct dentry *dentry)
{
	return time_before64(fuse_dentry_time(dentry), get_jiffies_64());
}

/*
 * Create a fuse_mount object with a new superblock (with path->dentry
 * as the root), and return that mount so it can be auto-mounted on
 * @path.
 */
static struct vfsmount *fuse_dentry_automount(struct path *path)
{
	struct fs_context *fsc;
	struct fuse_mount *parent_fm = get_fuse_mount_super(path->mnt->mnt_sb);
	struct fuse_conn *fc = parent_fm->fc;
	struct fuse_mount *fm;
	struct vfsmount *mnt;
	struct fuse_inode *mp_fi = get_fuse_inode(d_inode(path->dentry));
	struct super_block *sb;
	int err;

	fsc = fs_context_for_submount(path->mnt->mnt_sb->s_type, path->dentry);
	if (IS_ERR(fsc)) {
		err = PTR_ERR(fsc);
		goto out;
	}

	err = -ENOMEM;
	fm = kzalloc(sizeof(struct fuse_mount), GFP_KERNEL);
	if (!fm)
		goto out_put_fsc;

	refcount_set(&fm->count, 1);
	fsc->s_fs_info = fm;
	sb = sget_fc(fsc, NULL, set_anon_super_fc);
	if (IS_ERR(sb)) {
		err = PTR_ERR(sb);
		fuse_mount_put(fm);
		goto out_put_fsc;
	}
	fm->fc = fuse_conn_get(fc);

	/* Initialize superblock, making @mp_fi its root */
	err = fuse_fill_super_submount(sb, mp_fi);
	if (err) {
		fuse_conn_put(fc);
		kfree(fm);
		sb->s_fs_info = NULL;
		goto out_put_sb;
	}

	down_write(&fc->killsb);
	list_add_tail(&fm->fc_entry, &fc->mounts);
	up_write(&fc->killsb);

	sb->s_flags |= SB_ACTIVE;
	fsc->root = dget(sb->s_root);

	/*
	 * FIXME: setting SB_BORN requires a write barrier for
	 *        super_cache_count(). We should actually come
	 *        up with a proper ->get_tree() implementation
	 *        for submounts and call vfs_get_tree() to take
	 *        care of the write barrier.
	 */
	smp_wmb();
	sb->s_flags |= SB_BORN;

	/* We are done configuring the superblock, so unlock it */
	up_write(&sb->s_umount);

	/* Create the submount */
	mnt = vfs_create_mount(fsc);
	if (IS_ERR(mnt)) {
		err = PTR_ERR(mnt);
		goto out_put_fsc;
	}
	mntget(mnt);
	put_fs_context(fsc);
	return mnt;

out_put_sb:
	/*
	 * Only jump here when fsc->root is NULL and sb is still locked
	 * (otherwise put_fs_context() will put the superblock)
	 */
	deactivate_locked_super(sb);
out_put_fsc:
	put_fs_context(fsc);
out:
	return ERR_PTR(err);
}

/*
 * Get the canonical path. Since we must translate to a path, this must be done
 * in the context of the userspace daemon, however, the userspace daemon cannot
 * look up paths on its own. Instead, we handle the lookup as a special case
 * inside of the write request.
 */
static void fuse_dentry_canonical_path(const struct path *path,
				       struct path *canonical_path)
{
	struct inode *inode = d_inode(path->dentry);
	//struct fuse_conn *fc = get_fuse_conn(inode);
	struct fuse_mount *fm = get_fuse_mount_super(path->mnt->mnt_sb);
	FUSE_ARGS(args);
	char *path_name;
	int err;

#ifdef CONFIG_FUSE_BPF
	struct fuse_err_ret fer;

	fer = fuse_bpf_backing(inode, struct fuse_dummy_io,
			       fuse_canonical_path_initialize,
			       fuse_canonical_path_backing,
			       fuse_canonical_path_finalize, path,
			       canonical_path);
	if (fer.ret) {
		if (IS_ERR(fer.result))
			canonical_path->dentry = fer.result;
		return;
	}
#endif

	path_name = (char *)get_zeroed_page(GFP_KERNEL);
	if (!path_name) {
		canonical_path->dentry = ERR_PTR(-ENOMEM);
		return;
	}

	args.opcode = FUSE_CANONICAL_PATH;
	args.nodeid = get_node_id(inode);
	args.in_numargs = 0;
	args.out_numargs = 1;
	args.out_args[0].size = PATH_MAX;
	args.out_args[0].value = path_name;
	args.canonical_path = canonical_path;
	args.out_argvar = 1;

	err = fuse_simple_request(fm, &args);
	free_page((unsigned long)path_name);
	if (err > 0)
		return;
	if (err < 0) {
		canonical_path->dentry = ERR_PTR(err);
		return;
	}

	canonical_path->dentry = path->dentry;
	canonical_path->mnt = path->mnt;
	path_get(canonical_path);
	return;
}

const struct dentry_operations fuse_dentry_operations = {
	.d_revalidate	= fuse_dentry_revalidate,
	.d_delete	= fuse_dentry_delete,
#if BITS_PER_LONG < 64 || defined(CONFIG_FUSE_BPF)
	.d_init		= fuse_dentry_init,
	.d_release	= fuse_dentry_release,
#endif
	.d_automount	= fuse_dentry_automount,
	.d_canonical_path = fuse_dentry_canonical_path,
};

const struct dentry_operations fuse_root_dentry_operations = {
#if BITS_PER_LONG < 64 || defined(CONFIG_FUSE_BPF)
	.d_init		= fuse_dentry_init,
	.d_release	= fuse_dentry_release,
#endif
};

int fuse_valid_type(int m)
{
	return S_ISREG(m) || S_ISDIR(m) || S_ISLNK(m) || S_ISCHR(m) ||
		S_ISBLK(m) || S_ISFIFO(m) || S_ISSOCK(m);
}

bool fuse_invalid_attr(struct fuse_attr *attr)
{
	return !fuse_valid_type(attr->mode) ||
		attr->size > LLONG_MAX;
}

int fuse_lookup_name(struct super_block *sb, u64 nodeid, const struct qstr *name,
		     struct fuse_entry_out *outarg,
		     struct dentry *entry,
		     struct inode **inode)
{
	struct fuse_mount *fm = get_fuse_mount_super(sb);
	FUSE_ARGS(args);
	struct fuse_entry_bpf bpf_arg = {0};
	struct fuse_forget_link *forget;
	u64 attr_version;
	int err;

	*inode = NULL;
	err = -ENAMETOOLONG;
	if (name->len > FUSE_NAME_MAX)
		goto out;


	forget = fuse_alloc_forget();
	err = -ENOMEM;
	if (!forget)
		goto out;

	attr_version = fuse_get_attr_version(fm->fc);

	fuse_lookup_init(fm->fc, &args, nodeid, name, outarg, &bpf_arg.out);
	err = fuse_simple_request(fm, &args);

#ifdef CONFIG_FUSE_BPF
	if (err == sizeof(bpf_arg.out)) {
		/* TODO Make sure this handles invalid handles */
		struct file *backing_file;
		struct inode *backing_inode;

		err = -ENOENT;
		if (!entry)
			goto out_queue_forget;

		err = -EINVAL;
		backing_file = bpf_arg.backing_file;
		if (!backing_file)
			goto out_queue_forget;

		if (IS_ERR(backing_file)) {
			err = PTR_ERR(backing_file);
			goto out_queue_forget;
		}

		backing_inode = backing_file->f_inode;
		*inode = fuse_iget_backing(sb, outarg->nodeid, backing_inode);
		if (!*inode)
			goto out;

		err = fuse_handle_backing(&bpf_arg,
				&get_fuse_inode(*inode)->backing_inode,
				&get_fuse_dentry(entry)->backing_path);
		if (err)
			goto out;

		err = fuse_handle_bpf_prog(&bpf_arg, NULL, &get_fuse_inode(*inode)->bpf);
		if (err)
			goto out;
	} else
#endif
	{
		/* Zero nodeid is same as -ENOENT, but with valid timeout */
		if (err || !outarg->nodeid)
			goto out_put_forget;

		err = -EIO;
		if (!outarg->nodeid)
			goto out_put_forget;
		if (fuse_invalid_attr(&outarg->attr))
			goto out_put_forget;

		*inode = fuse_iget(sb, outarg->nodeid, outarg->generation,
				   &outarg->attr, entry_attr_timeout(outarg),
				   attr_version);
	}

	err = -ENOMEM;
#ifdef CONFIG_FUSE_BPF
out_queue_forget:
#endif
	if (!*inode && outarg->nodeid) {
		fuse_queue_forget(fm->fc, forget, outarg->nodeid, 1);
		goto out;
	}
	err = 0;

 out_put_forget:
	kfree(forget);
 out:
	if (bpf_arg.backing_file)
		fput(bpf_arg.backing_file);
	return err;
}

static struct dentry *fuse_lookup(struct inode *dir, struct dentry *entry,
				  unsigned int flags)
{
	int err;
	struct fuse_entry_out outarg;
	struct inode *inode;
	struct dentry *newent;
	bool outarg_valid = true;
	bool locked;

#ifdef CONFIG_FUSE_BPF
	struct fuse_err_ret fer;

	fer = fuse_bpf_backing(dir, struct fuse_lookup_io,
			       fuse_lookup_initialize, fuse_lookup_backing,
			       fuse_lookup_finalize,
			       dir, entry, flags);
	if (fer.ret)
		return fer.result;
#endif

	if (fuse_is_bad(dir))
		return ERR_PTR(-EIO);

	locked = fuse_lock_inode(dir);
	err = fuse_lookup_name(dir->i_sb, get_node_id(dir), &entry->d_name,
			       &outarg, entry, &inode);
	fuse_unlock_inode(dir, locked);
	if (err == -ENOENT) {
		outarg_valid = false;
		err = 0;
	}
	if (err)
		goto out_err;

	err = -EIO;
	if (inode && get_node_id(inode) == FUSE_ROOT_ID)
		goto out_iput;

	newent = d_splice_alias(inode, entry);
	err = PTR_ERR(newent);
	if (IS_ERR(newent))
		goto out_err;

	entry = newent ? newent : entry;
	if (outarg_valid)
		fuse_change_entry_timeout(entry, &outarg);
	else
		fuse_invalidate_entry_cache(entry);

	if (inode)
		fuse_advise_use_readdirplus(dir);
	return newent;

 out_iput:
	iput(inode);
 out_err:
	return ERR_PTR(err);
}

/*
 * Atomic create+open operation
 *
 * If the filesystem doesn't support this, then fall back to separate
 * 'mknod' + 'open' requests.
 */
static int fuse_create_open(struct inode *dir, struct dentry *entry,
			    struct file *file, unsigned flags,
			    umode_t mode)
{
	int err;
	struct inode *inode;
	struct fuse_conn *fc = get_fuse_conn(dir);
	struct fuse_mount *fm = get_fuse_mount(dir);
	FUSE_ARGS(args);
	struct fuse_forget_link *forget;
	struct fuse_create_in inarg;
	struct fuse_open_out outopen;
	struct fuse_entry_out outentry;
	struct fuse_inode *fi;
	struct fuse_file *ff;
	bool trunc = flags & O_TRUNC;

	/* Userspace expects S_IFREG in create mode */
	BUG_ON((mode & S_IFMT) != S_IFREG);

#ifdef CONFIG_FUSE_BPF
	{
		struct fuse_err_ret fer;

		fer = fuse_bpf_backing(dir, struct fuse_create_open_io,
				       fuse_create_open_initialize,
				       fuse_create_open_backing,
				       fuse_create_open_finalize,
				       dir, entry, file, flags, mode);
		if (fer.ret)
			return PTR_ERR(fer.result);
	}
#endif

	forget = fuse_alloc_forget();
	err = -ENOMEM;
	if (!forget)
		goto out_err;

	err = -ENOMEM;
	ff = fuse_file_alloc(fm);
	if (!ff)
		goto out_put_forget_req;

	if (!fm->fc->dont_mask)
		mode &= ~current_umask();

	flags &= ~O_NOCTTY;
	memset(&inarg, 0, sizeof(inarg));
	memset(&outentry, 0, sizeof(outentry));
	inarg.flags = flags;
	inarg.mode = mode;
	inarg.umask = current_umask();
	args.opcode = FUSE_CREATE;
	args.nodeid = get_node_id(dir);
	args.in_numargs = 2;
	args.in_args[0].size = sizeof(inarg);
	args.in_args[0].value = &inarg;
	args.in_args[1].size = entry->d_name.len + 1;
	args.in_args[1].value = entry->d_name.name;
	args.out_numargs = 2;
	args.out_args[0].size = sizeof(outentry);
	args.out_args[0].value = &outentry;
	args.out_args[1].size = sizeof(outopen);
	args.out_args[1].value = &outopen;
	err = fuse_simple_request(fm, &args);
	if (err)
		goto out_free_ff;

	err = -EIO;
	if (!S_ISREG(outentry.attr.mode) || invalid_nodeid(outentry.nodeid) ||
	    fuse_invalid_attr(&outentry.attr))
		goto out_free_ff;

	ff->fh = outopen.fh;
	ff->nodeid = outentry.nodeid;
	ff->open_flags = outopen.open_flags;
	fuse_passthrough_setup(fc, ff, &outopen);
	inode = fuse_iget(dir->i_sb, outentry.nodeid, outentry.generation,
			  &outentry.attr, entry_attr_timeout(&outentry), 0);
	if (!inode) {
		flags &= ~(O_CREAT | O_EXCL | O_TRUNC);
		fuse_sync_release(NULL, ff, flags);
		fuse_queue_forget(fm->fc, forget, outentry.nodeid, 1);
		err = -ENOMEM;
		goto out_err;
	}
	kfree(forget);
	d_instantiate(entry, inode);
	fuse_change_entry_timeout(entry, &outentry);
	fuse_dir_changed(dir);
	err = finish_open(file, entry, generic_file_open);
	if (err) {
		fi = get_fuse_inode(inode);
		fuse_sync_release(fi, ff, flags);
	} else {
		file->private_data = ff;
		fuse_finish_open(inode, file);
		if (fm->fc->atomic_o_trunc && trunc)
			truncate_pagecache(inode, 0);
		else if (!(ff->open_flags & FOPEN_KEEP_CACHE))
			invalidate_inode_pages2(inode->i_mapping);
	}
	return err;

out_free_ff:
	fuse_file_free(ff);
out_put_forget_req:
	kfree(forget);
out_err:
	return err;
}

static int fuse_mknod(struct inode *, struct dentry *, umode_t, dev_t);
static int fuse_atomic_open(struct inode *dir, struct dentry *entry,
			    struct file *file, unsigned flags,
			    umode_t mode)
{
	int err;
	struct fuse_conn *fc = get_fuse_conn(dir);
	struct dentry *res = NULL;

	if (fuse_is_bad(dir))
		return -EIO;

	if (d_in_lookup(entry)) {
		res = fuse_lookup(dir, entry, 0);
		if (IS_ERR(res))
			return PTR_ERR(res);

		if (res)
			entry = res;
	}

	if (!(flags & O_CREAT) || d_really_is_positive(entry))
		goto no_open;

	/* Only creates */
	file->f_mode |= FMODE_CREATED;

	if (fc->no_create)
		goto mknod;

	err = fuse_create_open(dir, entry, file, flags, mode);
	if (err == -ENOSYS) {
		fc->no_create = 1;
		goto mknod;
	}
out_dput:
	dput(res);
	return err;

mknod:
	err = fuse_mknod(dir, entry, mode, 0);
	if (err)
		goto out_dput;
no_open:
	return finish_no_open(file, res);
}

/*
 * Code shared between mknod, mkdir, symlink and link
 */
static int create_new_entry(struct fuse_mount *fm, struct fuse_args *args,
			    struct inode *dir, struct dentry *entry,
			    umode_t mode)
{
	struct fuse_entry_out outarg;
	struct inode *inode;
	struct dentry *d;
	int err;
	struct fuse_forget_link *forget;

	if (fuse_is_bad(dir))
		return -EIO;

	forget = fuse_alloc_forget();
	if (!forget)
		return -ENOMEM;

	memset(&outarg, 0, sizeof(outarg));
	args->nodeid = get_node_id(dir);
	args->out_numargs = 1;
	args->out_args[0].size = sizeof(outarg);
	args->out_args[0].value = &outarg;
	err = fuse_simple_request(fm, args);
	if (err)
		goto out_put_forget_req;

	err = -EIO;
	if (invalid_nodeid(outarg.nodeid) || fuse_invalid_attr(&outarg.attr))
		goto out_put_forget_req;

	if ((outarg.attr.mode ^ mode) & S_IFMT)
		goto out_put_forget_req;

	inode = fuse_iget(dir->i_sb, outarg.nodeid, outarg.generation,
			  &outarg.attr, entry_attr_timeout(&outarg), 0);
	if (!inode) {
		fuse_queue_forget(fm->fc, forget, outarg.nodeid, 1);
		return -ENOMEM;
	}
	kfree(forget);

	d_drop(entry);
	d = d_splice_alias(inode, entry);
	if (IS_ERR(d))
		return PTR_ERR(d);

	if (d) {
		fuse_change_entry_timeout(d, &outarg);
		dput(d);
	} else {
		fuse_change_entry_timeout(entry, &outarg);
	}
	fuse_dir_changed(dir);
	return 0;

 out_put_forget_req:
	kfree(forget);
	return err;
}

static int fuse_mknod(struct inode *dir, struct dentry *entry, umode_t mode,
		      dev_t rdev)
{
	struct fuse_mknod_in inarg;
	struct fuse_mount *fm = get_fuse_mount(dir);
	FUSE_ARGS(args);

#ifdef CONFIG_FUSE_BPF
	struct fuse_err_ret fer;

	fer = fuse_bpf_backing(dir, struct fuse_mknod_in,
			fuse_mknod_initialize, fuse_mknod_backing,
			fuse_mknod_finalize,
			dir, entry, mode, rdev);
	if (fer.ret)
		return PTR_ERR(fer.result);
#endif

	if (!fm->fc->dont_mask)
		mode &= ~current_umask();

	memset(&inarg, 0, sizeof(inarg));
	inarg.mode = mode;
	inarg.rdev = new_encode_dev(rdev);
	inarg.umask = current_umask();
	args.opcode = FUSE_MKNOD;
	args.in_numargs = 2;
	args.in_args[0].size = sizeof(inarg);
	args.in_args[0].value = &inarg;
	args.in_args[1].size = entry->d_name.len + 1;
	args.in_args[1].value = entry->d_name.name;
	return create_new_entry(fm, &args, dir, entry, mode);
}

static int fuse_create(struct inode *dir, struct dentry *entry, umode_t mode,
		       bool excl)
{
	return fuse_mknod(dir, entry, mode, 0);
}

static int fuse_mkdir(struct inode *dir, struct dentry *entry, umode_t mode)
{
	struct fuse_mkdir_in inarg;
	struct fuse_mount *fm = get_fuse_mount(dir);
	FUSE_ARGS(args);

#ifdef CONFIG_FUSE_BPF
	struct fuse_err_ret fer;

	fer = fuse_bpf_backing(dir, struct fuse_mkdir_in,
			fuse_mkdir_initialize, fuse_mkdir_backing,
			fuse_mkdir_finalize,
			dir, entry, mode);
	if (fer.ret)
		return PTR_ERR(fer.result);
#endif

	if (!fm->fc->dont_mask)
		mode &= ~current_umask();

	memset(&inarg, 0, sizeof(inarg));
	inarg.mode = mode;
	inarg.umask = current_umask();
	args.opcode = FUSE_MKDIR;
	args.in_numargs = 2;
	args.in_args[0].size = sizeof(inarg);
	args.in_args[0].value = &inarg;
	args.in_args[1].size = entry->d_name.len + 1;
	args.in_args[1].value = entry->d_name.name;
	return create_new_entry(fm, &args, dir, entry, S_IFDIR);
}

static int fuse_symlink(struct inode *dir, struct dentry *entry,
			const char *link)
{
	struct fuse_mount *fm = get_fuse_mount(dir);
	unsigned len = strlen(link) + 1;
	FUSE_ARGS(args);

#ifdef CONFIG_FUSE_BPF
	struct fuse_err_ret fer;

	fer = fuse_bpf_backing(dir, struct fuse_dummy_io,
			fuse_symlink_initialize, fuse_symlink_backing,
			fuse_symlink_finalize,
			dir, entry, link, len);
	if (fer.ret)
		return PTR_ERR(fer.result);
#endif

	args.opcode = FUSE_SYMLINK;
	args.in_numargs = 2;
	args.in_args[0].size = entry->d_name.len + 1;
	args.in_args[0].value = entry->d_name.name;
	args.in_args[1].size = len;
	args.in_args[1].value = link;
	return create_new_entry(fm, &args, dir, entry, S_IFLNK);
}

void fuse_flush_time_update(struct inode *inode)
{
	int err = sync_inode_metadata(inode, 1);

	mapping_set_error(inode->i_mapping, err);
}

void fuse_update_ctime(struct inode *inode)
{
	if (!IS_NOCMTIME(inode)) {
		inode->i_ctime = current_time(inode);
		mark_inode_dirty_sync(inode);
		fuse_flush_time_update(inode);
	}
}

static int fuse_unlink(struct inode *dir, struct dentry *entry)
{
	int err;
	struct fuse_mount *fm = get_fuse_mount(dir);
	FUSE_ARGS(args);

	if (fuse_is_bad(dir))
		return -EIO;

#ifdef CONFIG_FUSE_BPF
	{
		struct fuse_err_ret fer;

		fer = fuse_bpf_backing(dir, struct fuse_dummy_io,
					fuse_unlink_initialize,
					fuse_unlink_backing,
					fuse_unlink_finalize,
					dir, entry);
		if (fer.ret)
			return PTR_ERR(fer.result);
	}
#endif

	args.opcode = FUSE_UNLINK;
	args.nodeid = get_node_id(dir);
	args.in_numargs = 1;
	args.in_args[0].size = entry->d_name.len + 1;
	args.in_args[0].value = entry->d_name.name;
	err = fuse_simple_request(fm, &args);
	if (!err) {
		struct inode *inode = d_inode(entry);
		struct fuse_inode *fi = get_fuse_inode(inode);

		spin_lock(&fi->lock);
		fi->attr_version = atomic64_inc_return(&fm->fc->attr_version);
		/*
		 * If i_nlink == 0 then unlink doesn't make sense, yet this can
		 * happen if userspace filesystem is careless.  It would be
		 * difficult to enforce correct nlink usage so just ignore this
		 * condition here
		 */
		if (inode->i_nlink > 0)
			drop_nlink(inode);
		spin_unlock(&fi->lock);
		fuse_invalidate_attr(inode);
		fuse_dir_changed(dir);
		fuse_invalidate_entry_cache(entry);
		fuse_update_ctime(inode);
	} else if (err == -EINTR)
		fuse_invalidate_entry(entry);
	return err;
}

static int fuse_rmdir(struct inode *dir, struct dentry *entry)
{
	int err;
	struct fuse_mount *fm = get_fuse_mount(dir);
	FUSE_ARGS(args);

	if (fuse_is_bad(dir))
		return -EIO;

#ifdef CONFIG_FUSE_BPF
	{
		struct fuse_err_ret fer;

		fer = fuse_bpf_backing(dir, struct fuse_dummy_io,
					fuse_rmdir_initialize,
					fuse_rmdir_backing,
					fuse_rmdir_finalize,
					dir, entry);
		if (fer.ret)
			return PTR_ERR(fer.result);
	}
#endif

	args.opcode = FUSE_RMDIR;
	args.nodeid = get_node_id(dir);
	args.in_numargs = 1;
	args.in_args[0].size = entry->d_name.len + 1;
	args.in_args[0].value = entry->d_name.name;
	err = fuse_simple_request(fm, &args);
	if (!err) {
		clear_nlink(d_inode(entry));
		fuse_dir_changed(dir);
		fuse_invalidate_entry_cache(entry);
	} else if (err == -EINTR)
		fuse_invalidate_entry(entry);
	return err;
}

static int fuse_rename_common(struct inode *olddir, struct dentry *oldent,
			      struct inode *newdir, struct dentry *newent,
			      unsigned int flags, int opcode, size_t argsize)
{
	int err;
	struct fuse_rename2_in inarg;
	struct fuse_mount *fm = get_fuse_mount(olddir);
	FUSE_ARGS(args);

	memset(&inarg, 0, argsize);
	inarg.newdir = get_node_id(newdir);
	inarg.flags = flags;
	args.opcode = opcode;
	args.nodeid = get_node_id(olddir);
	args.in_numargs = 3;
	args.in_args[0].size = argsize;
	args.in_args[0].value = &inarg;
	args.in_args[1].size = oldent->d_name.len + 1;
	args.in_args[1].value = oldent->d_name.name;
	args.in_args[2].size = newent->d_name.len + 1;
	args.in_args[2].value = newent->d_name.name;
	err = fuse_simple_request(fm, &args);
	if (!err) {
		/* ctime changes */
		fuse_invalidate_attr(d_inode(oldent));
		fuse_update_ctime(d_inode(oldent));

		if (flags & RENAME_EXCHANGE) {
			fuse_invalidate_attr(d_inode(newent));
			fuse_update_ctime(d_inode(newent));
		}

		fuse_dir_changed(olddir);
		if (olddir != newdir)
			fuse_dir_changed(newdir);

		/* newent will end up negative */
		if (!(flags & RENAME_EXCHANGE) && d_really_is_positive(newent)) {
			fuse_invalidate_attr(d_inode(newent));
			fuse_invalidate_entry_cache(newent);
			fuse_update_ctime(d_inode(newent));
		}
	} else if (err == -EINTR) {
		/* If request was interrupted, DEITY only knows if the
		   rename actually took place.  If the invalidation
		   fails (e.g. some process has CWD under the renamed
		   directory), then there can be inconsistency between
		   the dcache and the real filesystem.  Tough luck. */
		fuse_invalidate_entry(oldent);
		if (d_really_is_positive(newent))
			fuse_invalidate_entry(newent);
	}

	return err;
}

static int fuse_rename2(struct inode *olddir, struct dentry *oldent,
			struct inode *newdir, struct dentry *newent,
			unsigned int flags)
{
	struct fuse_conn *fc = get_fuse_conn(olddir);
	int err;

	if (fuse_is_bad(olddir))
		return -EIO;

	if (flags & ~(RENAME_NOREPLACE | RENAME_EXCHANGE | RENAME_WHITEOUT))
		return -EINVAL;

	if (flags) {
#ifdef CONFIG_FUSE_BPF
		struct fuse_err_ret fer;

		fer = fuse_bpf_backing(olddir, struct fuse_rename2_in,
						fuse_rename2_initialize, fuse_rename2_backing,
						fuse_rename2_finalize,
						olddir, oldent, newdir, newent, flags);
		if (fer.ret)
			return PTR_ERR(fer.result);
#endif

		/* TODO: how should this go with bpfs involved? */
		if (fc->no_rename2 || fc->minor < 23)
			return -EINVAL;

		err = fuse_rename_common(olddir, oldent, newdir, newent, flags,
					 FUSE_RENAME2,
					 sizeof(struct fuse_rename2_in));
		if (err == -ENOSYS) {
			fc->no_rename2 = 1;
			err = -EINVAL;
		}
	} else {
#ifdef CONFIG_FUSE_BPF
		struct fuse_err_ret fer;

		fer = fuse_bpf_backing(olddir, struct fuse_rename_in,
						fuse_rename_initialize, fuse_rename_backing,
						fuse_rename_finalize,
						olddir, oldent, newdir, newent);
		if (fer.ret)
			return PTR_ERR(fer.result);
#endif

		err = fuse_rename_common(olddir, oldent, newdir, newent, 0,
					 FUSE_RENAME,
					 sizeof(struct fuse_rename_in));
	}

	return err;
}

static int fuse_link(struct dentry *entry, struct inode *newdir,
		     struct dentry *newent)
{
	int err;
	struct fuse_link_in inarg;
	struct inode *inode = d_inode(entry);
	struct fuse_mount *fm = get_fuse_mount(inode);
	FUSE_ARGS(args);

#ifdef CONFIG_FUSE_BPF
	struct fuse_err_ret fer;

	fer = fuse_bpf_backing(inode, struct fuse_link_in, fuse_link_initialize,
			       fuse_link_backing, fuse_link_finalize, entry,
			       newdir, newent);
	if (fer.ret)
		return PTR_ERR(fer.result);
#endif

	memset(&inarg, 0, sizeof(inarg));
	inarg.oldnodeid = get_node_id(inode);
	args.opcode = FUSE_LINK;
	args.in_numargs = 2;
	args.in_args[0].size = sizeof(inarg);
	args.in_args[0].value = &inarg;
	args.in_args[1].size = newent->d_name.len + 1;
	args.in_args[1].value = newent->d_name.name;
	err = create_new_entry(fm, &args, newdir, newent, inode->i_mode);
	/* Contrary to "normal" filesystems it can happen that link
	   makes two "logical" inodes point to the same "physical"
	   inode.  We invalidate the attributes of the old one, so it
	   will reflect changes in the backing inode (link count,
	   etc.)
	*/
	if (!err) {
		struct fuse_inode *fi = get_fuse_inode(inode);

		spin_lock(&fi->lock);
		fi->attr_version = atomic64_inc_return(&fm->fc->attr_version);
		if (likely(inode->i_nlink < UINT_MAX))
			inc_nlink(inode);
		spin_unlock(&fi->lock);
		fuse_invalidate_attr(inode);
		fuse_update_ctime(inode);
	} else if (err == -EINTR) {
		fuse_invalidate_attr(inode);
	}
	return err;
}

void fuse_fillattr(struct inode *inode, struct fuse_attr *attr,
			  struct kstat *stat)
{
	unsigned int blkbits;
	struct fuse_conn *fc = get_fuse_conn(inode);

	/* see the comment in fuse_change_attributes() */
	if (fc->writeback_cache && S_ISREG(inode->i_mode)) {
		attr->size = i_size_read(inode);
		attr->mtime = inode->i_mtime.tv_sec;
		attr->mtimensec = inode->i_mtime.tv_nsec;
		attr->ctime = inode->i_ctime.tv_sec;
		attr->ctimensec = inode->i_ctime.tv_nsec;
	}

	stat->dev = inode->i_sb->s_dev;
	stat->ino = attr->ino;
	stat->mode = (inode->i_mode & S_IFMT) | (attr->mode & 07777);
	stat->nlink = attr->nlink;
	stat->uid = make_kuid(fc->user_ns, attr->uid);
	stat->gid = make_kgid(fc->user_ns, attr->gid);
	stat->rdev = inode->i_rdev;
	stat->atime.tv_sec = attr->atime;
	stat->atime.tv_nsec = attr->atimensec;
	stat->mtime.tv_sec = attr->mtime;
	stat->mtime.tv_nsec = attr->mtimensec;
	stat->ctime.tv_sec = attr->ctime;
	stat->ctime.tv_nsec = attr->ctimensec;
	stat->size = attr->size;
	stat->blocks = attr->blocks;

	if (attr->blksize != 0)
		blkbits = ilog2(attr->blksize);
	else
		blkbits = inode->i_sb->s_blocksize_bits;

	stat->blksize = 1 << blkbits;
}

static int fuse_do_getattr(struct inode *inode, struct kstat *stat,
			   struct file *file)
{
	int err;
	struct fuse_getattr_in inarg;
	struct fuse_attr_out outarg;
	struct fuse_mount *fm = get_fuse_mount(inode);
	FUSE_ARGS(args);
	u64 attr_version;

	attr_version = fuse_get_attr_version(fm->fc);

	memset(&inarg, 0, sizeof(inarg));
	memset(&outarg, 0, sizeof(outarg));
	/* Directories have separate file-handle space */
	if (file && S_ISREG(inode->i_mode)) {
		struct fuse_file *ff = file->private_data;

		inarg.getattr_flags |= FUSE_GETATTR_FH;
		inarg.fh = ff->fh;
	}
	args.opcode = FUSE_GETATTR;
	args.nodeid = get_node_id(inode);
	args.in_numargs = 1;
	args.in_args[0].size = sizeof(inarg);
	args.in_args[0].value = &inarg;
	args.out_numargs = 1;
	args.out_args[0].size = sizeof(outarg);
	args.out_args[0].value = &outarg;
	err = fuse_simple_request(fm, &args);
	if (!err)
		err = finalize_attr(inode, &outarg, attr_version, stat);
	return err;
}

static int fuse_update_get_attr(struct inode *inode, struct file *file,
				const struct path *path,
				struct kstat *stat, u32 request_mask,
				unsigned int flags)
{
	struct fuse_inode *fi = get_fuse_inode(inode);
	int err = 0;
	bool sync;

#ifdef CONFIG_FUSE_BPF
	struct fuse_err_ret fer;

	fer = fuse_bpf_backing(inode, struct fuse_getattr_io,
			       fuse_getattr_initialize,	fuse_getattr_backing,
			       fuse_getattr_finalize,
			       path->dentry, stat, request_mask, flags);
	if (fer.ret)
		return PTR_ERR(fer.result);
#endif

	if (flags & AT_STATX_FORCE_SYNC)
		sync = true;
	else if (flags & AT_STATX_DONT_SYNC)
		sync = false;
	else if (request_mask & READ_ONCE(fi->inval_mask))
		sync = true;
	else
		sync = time_before64(fi->i_time, get_jiffies_64());

	if (sync) {
		forget_all_cached_acls(inode);
		err = fuse_do_getattr(inode, stat, file);
	} else if (stat) {
		generic_fillattr(inode, stat);
		stat->mode = fi->orig_i_mode;
		stat->ino = fi->orig_ino;
	}

	return err;
}

int fuse_update_attributes(struct inode *inode, struct file *file)
{
	/* Do *not* need to get atime for internal purposes */
	return fuse_update_get_attr(inode, file, &file->f_path, NULL,
				    STATX_BASIC_STATS & ~STATX_ATIME, 0);
}

int fuse_reverse_inval_entry(struct fuse_conn *fc, u64 parent_nodeid,
			     u64 child_nodeid, struct qstr *name)
{
	int err = -ENOTDIR;
	struct inode *parent;
	struct dentry *dir;
	struct dentry *entry;

	parent = fuse_ilookup(fc, parent_nodeid, NULL);
	if (!parent)
		return -ENOENT;

	inode_lock_nested(parent, I_MUTEX_PARENT);
	if (!S_ISDIR(parent->i_mode))
		goto unlock;

	err = -ENOENT;
	dir = d_find_alias(parent);
	if (!dir)
		goto unlock;

	name->hash = full_name_hash(dir, name->name, name->len);
	entry = d_lookup(dir, name);
	dput(dir);
	if (!entry)
		goto unlock;

	fuse_dir_changed(parent);
	fuse_invalidate_entry(entry);

	if (child_nodeid != 0 && d_really_is_positive(entry)) {
		inode_lock(d_inode(entry));
		if (get_node_id(d_inode(entry)) != child_nodeid) {
			err = -ENOENT;
			goto badentry;
		}
		if (d_mountpoint(entry)) {
			err = -EBUSY;
			goto badentry;
		}
		if (d_is_dir(entry)) {
			shrink_dcache_parent(entry);
			if (!simple_empty(entry)) {
				err = -ENOTEMPTY;
				goto badentry;
			}
			d_inode(entry)->i_flags |= S_DEAD;
		}
		dont_mount(entry);
		clear_nlink(d_inode(entry));
		err = 0;
 badentry:
		inode_unlock(d_inode(entry));
		if (!err)
			d_delete(entry);
	} else {
		err = 0;
	}
	dput(entry);

 unlock:
	inode_unlock(parent);
	iput(parent);
	return err;
}

/*
 * Calling into a user-controlled filesystem gives the filesystem
 * daemon ptrace-like capabilities over the current process.  This
 * means, that the filesystem daemon is able to record the exact
 * filesystem operations performed, and can also control the behavior
 * of the requester process in otherwise impossible ways.  For example
 * it can delay the operation for arbitrary length of time allowing
 * DoS against the requester.
 *
 * For this reason only those processes can call into the filesystem,
 * for which the owner of the mount has ptrace privilege.  This
 * excludes processes started by other users, suid or sgid processes.
 */
int fuse_allow_current_process(struct fuse_conn *fc)
{
	const struct cred *cred;

	if (fc->allow_other)
		return current_in_userns(fc->user_ns);

	cred = current_cred();
	if (uid_eq(cred->euid, fc->user_id) &&
	    uid_eq(cred->suid, fc->user_id) &&
	    uid_eq(cred->uid,  fc->user_id) &&
	    gid_eq(cred->egid, fc->group_id) &&
	    gid_eq(cred->sgid, fc->group_id) &&
	    gid_eq(cred->gid,  fc->group_id))
		return 1;

	return 0;
}

static int fuse_access(struct inode *inode, int mask)
{
	struct fuse_mount *fm = get_fuse_mount(inode);
	FUSE_ARGS(args);
	struct fuse_access_in inarg;
	int err;

#ifdef CONFIG_FUSE_BPF
	struct fuse_err_ret fer;

	fer = fuse_bpf_backing(inode, struct fuse_access_in,
			       fuse_access_initialize, fuse_access_backing,
			       fuse_access_finalize, inode, mask);
	if (fer.ret)
		return PTR_ERR(fer.result);
#endif

	BUG_ON(mask & MAY_NOT_BLOCK);

	if (fm->fc->no_access)
		return 0;

	memset(&inarg, 0, sizeof(inarg));
	inarg.mask = mask & (MAY_READ | MAY_WRITE | MAY_EXEC);
	args.opcode = FUSE_ACCESS;
	args.nodeid = get_node_id(inode);
	args.in_numargs = 1;
	args.in_args[0].size = sizeof(inarg);
	args.in_args[0].value = &inarg;
	err = fuse_simple_request(fm, &args);
	if (err == -ENOSYS) {
		fm->fc->no_access = 1;
		err = 0;
	}
	return err;
}

static int fuse_perm_getattr(struct inode *inode, int mask)
{
	if (mask & MAY_NOT_BLOCK)
		return -ECHILD;

	forget_all_cached_acls(inode);
	return fuse_do_getattr(inode, NULL, NULL);
}

/*
 * Check permission.  The two basic access models of FUSE are:
 *
 * 1) Local access checking ('default_permissions' mount option) based
 * on file mode.  This is the plain old disk filesystem permission
 * modell.
 *
 * 2) "Remote" access checking, where server is responsible for
 * checking permission in each inode operation.  An exception to this
 * is if ->permission() was invoked from sys_access() in which case an
 * access request is sent.  Execute permission is still checked
 * locally based on file mode.
 */
static int fuse_permission(struct inode *inode, int mask)
{
	struct fuse_conn *fc = get_fuse_conn(inode);
	bool refreshed = false;
	int err = 0;
	struct fuse_inode *fi = get_fuse_inode(inode);
#ifdef CONFIG_FUSE_BPF
	struct fuse_err_ret fer;
#endif

	if (fuse_is_bad(inode))
		return -EIO;

	if (!fuse_allow_current_process(fc))
		return -EACCES;

#ifdef CONFIG_FUSE_BPF
	fer = fuse_bpf_backing(inode, struct fuse_access_in,
			       fuse_access_initialize, fuse_access_backing,
			       fuse_access_finalize, inode, mask);
	if (fer.ret)
		return PTR_ERR(fer.result);
#endif

	/*
	 * If attributes are needed, refresh them before proceeding
	 */
	if (fc->default_permissions ||
	    ((mask & MAY_EXEC) && S_ISREG(inode->i_mode))) {
		u32 perm_mask = STATX_MODE | STATX_UID | STATX_GID;

		if (perm_mask & READ_ONCE(fi->inval_mask) ||
		    time_before64(fi->i_time, get_jiffies_64())) {
			refreshed = true;

			err = fuse_perm_getattr(inode, mask);
			if (err)
				return err;
		}
	}

	if (fc->default_permissions) {
		err = generic_permission(inode, mask);

		/* If permission is denied, try to refresh file
		   attributes.  This is also needed, because the root
		   node will at first have no permissions */
		if (err == -EACCES && !refreshed) {
			err = fuse_perm_getattr(inode, mask);
			if (!err)
				err = generic_permission(inode, mask);
		}

		/* Note: the opposite of the above test does not
		   exist.  So if permissions are revoked this won't be
		   noticed immediately, only after the attribute
		   timeout has expired */
	} else if (mask & (MAY_ACCESS | MAY_CHDIR)) {
		err = fuse_access(inode, mask);
	} else if ((mask & MAY_EXEC) && S_ISREG(inode->i_mode)) {
		if (!(inode->i_mode & S_IXUGO)) {
			if (refreshed)
				return -EACCES;

			err = fuse_perm_getattr(inode, mask);
			if (!err && !(inode->i_mode & S_IXUGO))
				return -EACCES;
		}
	}
	return err;
}

static int fuse_readlink_page(struct inode *inode, struct page *page)
{
	struct fuse_mount *fm = get_fuse_mount(inode);
	struct fuse_page_desc desc = { .length = PAGE_SIZE - 1 };
	struct fuse_args_pages ap = {
		.num_pages = 1,
		.pages = &page,
		.descs = &desc,
	};
	char *link;
	ssize_t res;

	ap.args.opcode = FUSE_READLINK;
	ap.args.nodeid = get_node_id(inode);
	ap.args.out_pages = true;
	ap.args.out_argvar = true;
	ap.args.page_zeroing = true;
	ap.args.out_numargs = 1;
	ap.args.out_args[0].size = desc.length;
	res = fuse_simple_request(fm, &ap.args);

	fuse_invalidate_atime(inode);

	if (res < 0)
		return res;

	if (WARN_ON(res >= PAGE_SIZE))
		return -EIO;

	link = page_address(page);
	link[res] = '\0';

	return 0;
}

static const char *fuse_get_link(struct dentry *dentry, struct inode *inode,
				 struct delayed_call *callback)
{
	struct fuse_conn *fc = get_fuse_conn(inode);
	struct page *page;
	int err;

	err = -EIO;
	if (fuse_is_bad(inode))
		goto out_err;

#ifdef CONFIG_FUSE_BPF
	{
		struct fuse_err_ret fer;
		const char *out = NULL;

		fer = fuse_bpf_backing(inode, struct fuse_dummy_io,
				       fuse_get_link_initialize,
				       fuse_get_link_backing,
				       fuse_get_link_finalize,
				       inode, dentry, callback, &out);
		if (fer.ret)
			return fer.result ?: out;
	}
#endif

	if (fc->cache_symlinks)
		return page_get_link(dentry, inode, callback);

	err = -ECHILD;
	if (!dentry)
		goto out_err;

	page = alloc_page(GFP_KERNEL);
	err = -ENOMEM;
	if (!page)
		goto out_err;

	err = fuse_readlink_page(inode, page);
	if (err) {
		__free_page(page);
		goto out_err;
	}

	set_delayed_call(callback, page_put_link, page);

	return page_address(page);

out_err:
	return ERR_PTR(err);
}

static int fuse_dir_open(struct inode *inode, struct file *file)
{
	return fuse_open_common(inode, file, true);
}

static int fuse_dir_release(struct inode *inode, struct file *file)
{
#ifdef CONFIG_FUSE_BPF
	struct fuse_err_ret fer;

	fer = fuse_bpf_backing(inode, struct fuse_release_in,
		       fuse_releasedir_initialize, fuse_release_backing,
		       fuse_release_finalize,
		       inode, file);
	if (fer.ret)
		return PTR_ERR(fer.result);
#endif

	fuse_release_common(file, true);
	return 0;
}

static int fuse_dir_fsync(struct file *file, loff_t start, loff_t end,
			  int datasync)
{
	struct inode *inode = file->f_mapping->host;
	struct fuse_conn *fc = get_fuse_conn(inode);
	int err;

	if (fuse_is_bad(inode))
		return -EIO;

#ifdef CONFIG_FUSE_BPF
	{
		struct fuse_err_ret fer;

		fer = fuse_bpf_backing(inode, struct fuse_fsync_in,
				fuse_dir_fsync_initialize, fuse_fsync_backing,
				fuse_fsync_finalize,
				file, start, end, datasync);
		if (fer.ret)
			return PTR_ERR(fer.result);
	}
#endif

	if (fc->no_fsyncdir)
		return 0;

	inode_lock(inode);
	err = fuse_fsync_common(file, start, end, datasync, FUSE_FSYNCDIR);
	if (err == -ENOSYS) {
		fc->no_fsyncdir = 1;
		err = 0;
	}
	inode_unlock(inode);

	return err;
}

static long fuse_dir_ioctl(struct file *file, unsigned int cmd,
			    unsigned long arg)
{
	struct fuse_conn *fc = get_fuse_conn(file->f_mapping->host);

	/* FUSE_IOCTL_DIR only supported for API version >= 7.18 */
	if (fc->minor < 18)
		return -ENOTTY;

	return fuse_ioctl_common(file, cmd, arg, FUSE_IOCTL_DIR);
}

static long fuse_dir_compat_ioctl(struct file *file, unsigned int cmd,
				   unsigned long arg)
{
	struct fuse_conn *fc = get_fuse_conn(file->f_mapping->host);

	if (fc->minor < 18)
		return -ENOTTY;

	return fuse_ioctl_common(file, cmd, arg,
				 FUSE_IOCTL_COMPAT | FUSE_IOCTL_DIR);
}

/*
 * Prevent concurrent writepages on inode
 *
 * This is done by adding a negative bias to the inode write counter
 * and waiting for all pending writes to finish.
 */
void fuse_set_nowrite(struct inode *inode)
{
	struct fuse_inode *fi = get_fuse_inode(inode);

	BUG_ON(!inode_is_locked(inode));

	spin_lock(&fi->lock);
	BUG_ON(fi->writectr < 0);
	fi->writectr += FUSE_NOWRITE;
	spin_unlock(&fi->lock);
	wait_event(fi->page_waitq, fi->writectr == FUSE_NOWRITE);
}

/*
 * Allow writepages on inode
 *
 * Remove the bias from the writecounter and send any queued
 * writepages.
 */
static void __fuse_release_nowrite(struct inode *inode)
{
	struct fuse_inode *fi = get_fuse_inode(inode);

	BUG_ON(fi->writectr != FUSE_NOWRITE);
	fi->writectr = 0;
	fuse_flush_writepages(inode);
}

void fuse_release_nowrite(struct inode *inode)
{
	struct fuse_inode *fi = get_fuse_inode(inode);

	spin_lock(&fi->lock);
	__fuse_release_nowrite(inode);
	spin_unlock(&fi->lock);
}

static void fuse_setattr_fill(struct fuse_conn *fc, struct fuse_args *args,
			      struct inode *inode,
			      struct fuse_setattr_in *inarg_p,
			      struct fuse_attr_out *outarg_p)
{
	args->opcode = FUSE_SETATTR;
	args->nodeid = get_node_id(inode);
	args->in_numargs = 1;
	args->in_args[0].size = sizeof(*inarg_p);
	args->in_args[0].value = inarg_p;
	args->out_numargs = 1;
	args->out_args[0].size = sizeof(*outarg_p);
	args->out_args[0].value = outarg_p;
}

/*
 * Flush inode->i_mtime to the server
 */
int fuse_flush_times(struct inode *inode, struct fuse_file *ff)
{
	struct fuse_mount *fm = get_fuse_mount(inode);
	FUSE_ARGS(args);
	struct fuse_setattr_in inarg;
	struct fuse_attr_out outarg;

	memset(&inarg, 0, sizeof(inarg));
	memset(&outarg, 0, sizeof(outarg));

	inarg.valid = FATTR_MTIME;
	inarg.mtime = inode->i_mtime.tv_sec;
	inarg.mtimensec = inode->i_mtime.tv_nsec;
	if (fm->fc->minor >= 23) {
		inarg.valid |= FATTR_CTIME;
		inarg.ctime = inode->i_ctime.tv_sec;
		inarg.ctimensec = inode->i_ctime.tv_nsec;
	}
	if (ff) {
		inarg.valid |= FATTR_FH;
		inarg.fh = ff->fh;
	}
	fuse_setattr_fill(fm->fc, &args, inode, &inarg, &outarg);

	return fuse_simple_request(fm, &args);
}

/*
 * Set attributes, and at the same time refresh them.
 *
 * Truncation is slightly complicated, because the 'truncate' request
 * may fail, in which case we don't want to touch the mapping.
 * vmtruncate() doesn't allow for this case, so do the rlimit checking
 * and the actual truncation by hand.
 */
int fuse_do_setattr(struct dentry *dentry, struct iattr *attr,
		    struct file *file)
{
	struct inode *inode = d_inode(dentry);
	struct fuse_mount *fm = get_fuse_mount(inode);
	struct fuse_conn *fc = fm->fc;
	struct fuse_inode *fi = get_fuse_inode(inode);
	FUSE_ARGS(args);
	struct fuse_setattr_in inarg;
	struct fuse_attr_out outarg;
	bool is_truncate = false;
	bool is_wb = fc->writeback_cache;
	loff_t oldsize;
	int err;
	bool trust_local_cmtime = is_wb && S_ISREG(inode->i_mode);
	bool fault_blocked = false;

#ifdef CONFIG_FUSE_BPF
	struct fuse_err_ret fer;

	fer = fuse_bpf_backing(inode, struct fuse_setattr_io,
			       fuse_setattr_initialize, fuse_setattr_backing,
			       fuse_setattr_finalize, dentry, attr, file);
	if (fer.ret)
		return PTR_ERR(fer.result);
#endif

	if (!fc->default_permissions)
		attr->ia_valid |= ATTR_FORCE;

	err = setattr_prepare(dentry, attr);
	if (err)
		return err;

	if (attr->ia_valid & ATTR_SIZE) {
		if (WARN_ON(!S_ISREG(inode->i_mode)))
			return -EIO;
		is_truncate = true;
	}

	if (FUSE_IS_DAX(inode) && is_truncate) {
		down_write(&fi->i_mmap_sem);
		fault_blocked = true;
		err = fuse_dax_break_layouts(inode, 0, 0);
		if (err) {
			up_write(&fi->i_mmap_sem);
			return err;
		}
	}

	if (attr->ia_valid & ATTR_OPEN) {
		/* This is coming from open(..., ... | O_TRUNC); */
		WARN_ON(!(attr->ia_valid & ATTR_SIZE));
		WARN_ON(attr->ia_size != 0);
		if (fc->atomic_o_trunc) {
			/*
			 * No need to send request to userspace, since actual
			 * truncation has already been done by OPEN.  But still
			 * need to truncate page cache.
			 */
			i_size_write(inode, 0);
			truncate_pagecache(inode, 0);
			goto out;
		}
		file = NULL;
	}

	/* Flush dirty data/metadata before non-truncate SETATTR */
	if (is_wb && S_ISREG(inode->i_mode) &&
	    attr->ia_valid &
			(ATTR_MODE | ATTR_UID | ATTR_GID | ATTR_MTIME_SET |
			 ATTR_TIMES_SET)) {
		err = write_inode_now(inode, true);
		if (err)
			return err;

		fuse_set_nowrite(inode);
		fuse_release_nowrite(inode);
	}

	if (is_truncate) {
		fuse_set_nowrite(inode);
		set_bit(FUSE_I_SIZE_UNSTABLE, &fi->state);
		if (trust_local_cmtime && attr->ia_size != inode->i_size)
			attr->ia_valid |= ATTR_MTIME | ATTR_CTIME;
	}

	memset(&inarg, 0, sizeof(inarg));
	memset(&outarg, 0, sizeof(outarg));
	iattr_to_fattr(fc, attr, &inarg, trust_local_cmtime);
	if (file) {
		struct fuse_file *ff = file->private_data;
		inarg.valid |= FATTR_FH;
		inarg.fh = ff->fh;
	}
	if (attr->ia_valid & ATTR_SIZE) {
		/* For mandatory locking in truncate */
		inarg.valid |= FATTR_LOCKOWNER;
		inarg.lock_owner = fuse_lock_owner_id(fc, current->files);
	}
	fuse_setattr_fill(fc, &args, inode, &inarg, &outarg);
	err = fuse_simple_request(fm, &args);
	if (err) {
		if (err == -EINTR)
			fuse_invalidate_attr(inode);
		goto error;
	}

	if (fuse_invalid_attr(&outarg.attr) ||
	    inode_wrong_type(inode, outarg.attr.mode)) {
		fuse_make_bad(inode);
		err = -EIO;
		goto error;
	}

	spin_lock(&fi->lock);
	/* the kernel maintains i_mtime locally */
	if (trust_local_cmtime) {
		if (attr->ia_valid & ATTR_MTIME)
			inode->i_mtime = attr->ia_mtime;
		if (attr->ia_valid & ATTR_CTIME)
			inode->i_ctime = attr->ia_ctime;
		/* FIXME: clear I_DIRTY_SYNC? */
	}

	fuse_change_attributes_common(inode, &outarg.attr,
				      attr_timeout(&outarg));
	oldsize = inode->i_size;
	/* see the comment in fuse_change_attributes() */
	if (!is_wb || is_truncate || !S_ISREG(inode->i_mode))
		i_size_write(inode, outarg.attr.size);

	if (is_truncate) {
		/* NOTE: this may release/reacquire fi->lock */
		__fuse_release_nowrite(inode);
	}
	spin_unlock(&fi->lock);

	/*
	 * Only call invalidate_inode_pages2() after removing
	 * FUSE_NOWRITE, otherwise fuse_launder_page() would deadlock.
	 */
	if ((is_truncate || !is_wb) &&
	    S_ISREG(inode->i_mode) && oldsize != outarg.attr.size) {
		truncate_pagecache(inode, outarg.attr.size);
		invalidate_inode_pages2(inode->i_mapping);
	}

	clear_bit(FUSE_I_SIZE_UNSTABLE, &fi->state);
out:
	if (fault_blocked)
		up_write(&fi->i_mmap_sem);

	return 0;

error:
	if (is_truncate)
		fuse_release_nowrite(inode);

	clear_bit(FUSE_I_SIZE_UNSTABLE, &fi->state);

	if (fault_blocked)
		up_write(&fi->i_mmap_sem);
	return err;
}

static int fuse_setattr(struct dentry *entry, struct iattr *attr)
{
	struct inode *inode = d_inode(entry);
	struct fuse_conn *fc = get_fuse_conn(inode);
	struct file *file = (attr->ia_valid & ATTR_FILE) ? attr->ia_file : NULL;
	int ret;

	if (fuse_is_bad(inode))
		return -EIO;

	if (!fuse_allow_current_process(get_fuse_conn(inode)))
		return -EACCES;

	if (attr->ia_valid & (ATTR_KILL_SUID | ATTR_KILL_SGID)) {
		attr->ia_valid &= ~(ATTR_KILL_SUID | ATTR_KILL_SGID |
				    ATTR_MODE);

		/*
		 * The only sane way to reliably kill suid/sgid is to do it in
		 * the userspace filesystem
		 *
		 * This should be done on write(), truncate() and chown().
		 */
		if (!fc->handle_killpriv) {
#ifdef CONFIG_FUSE_BPF
			struct fuse_err_ret fer;

			/*
			 * ia_mode calculation may have used stale i_mode.
			 * Refresh and recalculate.
			 */
			fer = fuse_bpf_backing(inode, struct fuse_getattr_io,
					       fuse_getattr_initialize,	fuse_getattr_backing,
					       fuse_getattr_finalize,
					       entry, NULL, 0, 0);
			if (fer.ret)
				ret = PTR_ERR(fer.result);
			else
#endif
				ret = fuse_do_getattr(inode, NULL, file);
			if (ret)
				return ret;

			attr->ia_mode = inode->i_mode;
			if (inode->i_mode & S_ISUID) {
				attr->ia_valid |= ATTR_MODE;
				attr->ia_mode &= ~S_ISUID;
			}
			if ((inode->i_mode & (S_ISGID | S_IXGRP)) == (S_ISGID | S_IXGRP)) {
				attr->ia_valid |= ATTR_MODE;
				attr->ia_mode &= ~S_ISGID;
			}
		}
	}
	if (!attr->ia_valid)
		return 0;

	ret = fuse_do_setattr(entry, attr, file);
	if (!ret) {
		/*
		 * If filesystem supports acls it may have updated acl xattrs in
		 * the filesystem, so forget cached acls for the inode.
		 */
		if (fc->posix_acl)
			forget_all_cached_acls(inode);

		/* Directory mode changed, may need to revalidate access */
		if (d_is_dir(entry) && (attr->ia_valid & ATTR_MODE))
			fuse_invalidate_entry_cache(entry);
	}
	return ret;
}

static int fuse_getattr(const struct path *path, struct kstat *stat,
			u32 request_mask, unsigned int flags)
{
	struct inode *inode = d_inode(path->dentry);
	struct fuse_conn *fc = get_fuse_conn(inode);

	if (fuse_is_bad(inode))
		return -EIO;

	if (!fuse_allow_current_process(fc)) {
		if (!request_mask) {
			/*
			 * If user explicitly requested *nothing* then don't
			 * error out, but return st_dev only.
			 */
			stat->result_mask = 0;
			stat->dev = inode->i_sb->s_dev;
			return 0;
		}
		return -EACCES;
	}

	return fuse_update_get_attr(inode, NULL, path, stat, request_mask,
				    flags);
}

static const struct inode_operations fuse_dir_inode_operations = {
	.lookup		= fuse_lookup,
	.mkdir		= fuse_mkdir,
	.symlink	= fuse_symlink,
	.unlink		= fuse_unlink,
	.rmdir		= fuse_rmdir,
	.rename		= fuse_rename2,
	.link		= fuse_link,
	.setattr	= fuse_setattr,
	.create		= fuse_create,
	.atomic_open	= fuse_atomic_open,
	.mknod		= fuse_mknod,
	.permission	= fuse_permission,
	.getattr	= fuse_getattr,
	.listxattr	= fuse_listxattr,
	.get_acl	= fuse_get_acl,
	.set_acl	= fuse_set_acl,
};

static const struct file_operations fuse_dir_operations = {
	.llseek		= generic_file_llseek,
	.read		= generic_read_dir,
	.iterate_shared	= fuse_readdir,
	.open		= fuse_dir_open,
	.release	= fuse_dir_release,
	.fsync		= fuse_dir_fsync,
	.unlocked_ioctl	= fuse_dir_ioctl,
	.compat_ioctl	= fuse_dir_compat_ioctl,
};

static const struct inode_operations fuse_common_inode_operations = {
	.setattr	= fuse_setattr,
	.permission	= fuse_permission,
	.getattr	= fuse_getattr,
	.listxattr	= fuse_listxattr,
	.get_acl	= fuse_get_acl,
	.set_acl	= fuse_set_acl,
};

static const struct inode_operations fuse_symlink_inode_operations = {
	.setattr	= fuse_setattr,
	.get_link	= fuse_get_link,
	.getattr	= fuse_getattr,
	.listxattr	= fuse_listxattr,
};

void fuse_init_common(struct inode *inode)
{
	inode->i_op = &fuse_common_inode_operations;
}

void fuse_init_dir(struct inode *inode)
{
	struct fuse_inode *fi = get_fuse_inode(inode);

	inode->i_op = &fuse_dir_inode_operations;
	inode->i_fop = &fuse_dir_operations;

	spin_lock_init(&fi->rdc.lock);
	fi->rdc.cached = false;
	fi->rdc.size = 0;
	fi->rdc.pos = 0;
	fi->rdc.version = 0;
}

static int fuse_symlink_readpage(struct file *null, struct page *page)
{
	int err = fuse_readlink_page(page->mapping->host, page);

	if (!err)
		SetPageUptodate(page);

	unlock_page(page);

	return err;
}

static const struct address_space_operations fuse_symlink_aops = {
	.readpage	= fuse_symlink_readpage,
};

void fuse_init_symlink(struct inode *inode)
{
	inode->i_op = &fuse_symlink_inode_operations;
	inode->i_data.a_ops = &fuse_symlink_aops;
	inode_nohighmem(inode);
}<|MERGE_RESOLUTION|>--- conflicted
+++ resolved
@@ -236,7 +236,6 @@
 	inode = d_inode_rcu(entry);
 	if (inode && fuse_is_bad(inode))
 		goto invalid;
-<<<<<<< HEAD
 #ifdef CONFIG_FUSE_BPF
 	/* TODO: Do we need bpf support for revalidate?
 	 * If the lower filesystem says the entry is invalid, FUSE probably shouldn't
@@ -250,11 +249,7 @@
 	}
 #endif
 	if (time_before64(fuse_dentry_time(entry), get_jiffies_64()) ||
-		 (flags & (LOOKUP_EXCL | LOOKUP_REVAL))) {
-=======
-	else if (time_before64(fuse_dentry_time(entry), get_jiffies_64()) ||
 		 (flags & (LOOKUP_EXCL | LOOKUP_REVAL | LOOKUP_RENAME_TARGET))) {
->>>>>>> f1b32fda
 		struct fuse_entry_out outarg;
 		struct fuse_entry_bpf bpf_arg;
 		FUSE_ARGS(args);
