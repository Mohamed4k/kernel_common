--- conflicted
+++ resolved
@@ -7,12 +7,8 @@
 obj-$(CONFIG_CUSE) += cuse.o
 obj-$(CONFIG_VIRTIO_FS) += virtiofs.o
 
-<<<<<<< HEAD
-fuse-y := dev.o dir.o file.o inode.o control.o xattr.o acl.o readdir.o
+fuse-y := dev.o dir.o file.o inode.o control.o xattr.o acl.o readdir.o ioctl.o
 fuse-y += passthrough.o
-=======
-fuse-y := dev.o dir.o file.o inode.o control.o xattr.o acl.o readdir.o ioctl.o
->>>>>>> e7c6e405
 fuse-$(CONFIG_FUSE_DAX) += dax.o
 
 virtiofs-y := virtio_fs.o