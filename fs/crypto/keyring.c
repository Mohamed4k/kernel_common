// SPDX-License-Identifier: GPL-2.0
/*
 * Filesystem-level keyring for fscrypt
 *
 * Copyright 2019 Google LLC
 */

/*
 * This file implements management of fscrypt master keys in the
 * filesystem-level keyring, including the ioctls:
 *
 * - FS_IOC_ADD_ENCRYPTION_KEY
 * - FS_IOC_REMOVE_ENCRYPTION_KEY
 * - FS_IOC_REMOVE_ENCRYPTION_KEY_ALL_USERS
 * - FS_IOC_GET_ENCRYPTION_KEY_STATUS
 *
 * See the "User API" section of Documentation/filesystems/fscrypt.rst for more
 * information about these ioctls.
 */

#include <asm/unaligned.h>
#include <crypto/skcipher.h>
#include <linux/key-type.h>
#include <linux/random.h>
#include <linux/seq_file.h>

#include "fscrypt_private.h"

/* The master encryption keys for a filesystem (->s_master_keys) */
struct fscrypt_keyring {
	/*
	 * Lock that protects ->key_hashtable.  It does *not* protect the
	 * fscrypt_master_key structs themselves.
	 */
	spinlock_t lock;

	/* Hash table that maps fscrypt_key_specifier to fscrypt_master_key */
	struct hlist_head key_hashtable[128];
};

static void wipe_master_key_secret(struct fscrypt_master_key_secret *secret)
{
	fscrypt_destroy_hkdf(&secret->hkdf);
	memzero_explicit(secret, sizeof(*secret));
}

static void move_master_key_secret(struct fscrypt_master_key_secret *dst,
				   struct fscrypt_master_key_secret *src)
{
	memcpy(dst, src, sizeof(*dst));
	memzero_explicit(src, sizeof(*src));
}

static void fscrypt_free_master_key(struct rcu_head *head)
{
	struct fscrypt_master_key *mk =
		container_of(head, struct fscrypt_master_key, mk_rcu_head);
	/*
	 * The master key secret and any embedded subkeys should have already
	 * been wiped when the last active reference to the fscrypt_master_key
	 * struct was dropped; doing it here would be unnecessarily late.
	 * Nevertheless, use kfree_sensitive() in case anything was missed.
	 */
	kfree_sensitive(mk);
}

void fscrypt_put_master_key(struct fscrypt_master_key *mk)
{
	if (!refcount_dec_and_test(&mk->mk_struct_refs))
		return;
	/*
	 * No structural references left, so free ->mk_users, and also free the
	 * fscrypt_master_key struct itself after an RCU grace period ensures
	 * that concurrent keyring lookups can no longer find it.
	 */
	WARN_ON(refcount_read(&mk->mk_active_refs) != 0);
	key_put(mk->mk_users);
	mk->mk_users = NULL;
	call_rcu(&mk->mk_rcu_head, fscrypt_free_master_key);
}

void fscrypt_put_master_key_activeref(struct fscrypt_master_key *mk)
{
	struct super_block *sb = mk->mk_sb;
	struct fscrypt_keyring *keyring = sb->s_master_keys;
	size_t i;

	if (!refcount_dec_and_test(&mk->mk_active_refs))
		return;
	/*
	 * No active references left, so complete the full removal of this
	 * fscrypt_master_key struct by removing it from the keyring and
	 * destroying any subkeys embedded in it.
	 */

	spin_lock(&keyring->lock);
	hlist_del_rcu(&mk->mk_node);
	spin_unlock(&keyring->lock);

	/*
	 * ->mk_active_refs == 0 implies that ->mk_secret is not present and
	 * that ->mk_decrypted_inodes is empty.
	 */
	WARN_ON(is_master_key_secret_present(&mk->mk_secret));
	WARN_ON(!list_empty(&mk->mk_decrypted_inodes));

	for (i = 0; i <= FSCRYPT_MODE_MAX; i++) {
		fscrypt_destroy_prepared_key(&mk->mk_direct_keys[i]);
		fscrypt_destroy_prepared_key(&mk->mk_iv_ino_lblk_64_keys[i]);
		fscrypt_destroy_prepared_key(&mk->mk_iv_ino_lblk_32_keys[i]);
	}
	memzero_explicit(&mk->mk_ino_hash_key,
			 sizeof(mk->mk_ino_hash_key));
	mk->mk_ino_hash_key_initialized = false;

	/* Drop the structural ref associated with the active refs. */
	fscrypt_put_master_key(mk);
}

static inline bool valid_key_spec(const struct fscrypt_key_specifier *spec)
{
	if (spec->__reserved)
		return false;
	return master_key_spec_len(spec) != 0;
}

static int fscrypt_user_key_instantiate(struct key *key,
					struct key_preparsed_payload *prep)
{
	/*
	 * We just charge FSCRYPT_MAX_KEY_SIZE bytes to the user's key quota for
	 * each key, regardless of the exact key size.  The amount of memory
	 * actually used is greater than the size of the raw key anyway.
	 */
	return key_payload_reserve(key, FSCRYPT_MAX_KEY_SIZE);
}

static void fscrypt_user_key_describe(const struct key *key, struct seq_file *m)
{
	seq_puts(m, key->description);
}

/*
 * Type of key in ->mk_users.  Each key of this type represents a particular
 * user who has added a particular master key.
 *
 * Note that the name of this key type really should be something like
 * ".fscrypt-user" instead of simply ".fscrypt".  But the shorter name is chosen
 * mainly for simplicity of presentation in /proc/keys when read by a non-root
 * user.  And it is expected to be rare that a key is actually added by multiple
 * users, since users should keep their encryption keys confidential.
 */
static struct key_type key_type_fscrypt_user = {
	.name			= ".fscrypt",
	.instantiate		= fscrypt_user_key_instantiate,
	.describe		= fscrypt_user_key_describe,
};

#define FSCRYPT_MK_USERS_DESCRIPTION_SIZE	\
	(CONST_STRLEN("fscrypt-") + 2 * FSCRYPT_KEY_IDENTIFIER_SIZE + \
	 CONST_STRLEN("-users") + 1)

#define FSCRYPT_MK_USER_DESCRIPTION_SIZE	\
	(2 * FSCRYPT_KEY_IDENTIFIER_SIZE + CONST_STRLEN(".uid.") + 10 + 1)

static void format_mk_users_keyring_description(
			char description[FSCRYPT_MK_USERS_DESCRIPTION_SIZE],
			const u8 mk_identifier[FSCRYPT_KEY_IDENTIFIER_SIZE])
{
	sprintf(description, "fscrypt-%*phN-users",
		FSCRYPT_KEY_IDENTIFIER_SIZE, mk_identifier);
}

static void format_mk_user_description(
			char description[FSCRYPT_MK_USER_DESCRIPTION_SIZE],
			const u8 mk_identifier[FSCRYPT_KEY_IDENTIFIER_SIZE])
{

	sprintf(description, "%*phN.uid.%u", FSCRYPT_KEY_IDENTIFIER_SIZE,
		mk_identifier, __kuid_val(current_fsuid()));
}

/* Create ->s_master_keys if needed.  Synchronized by fscrypt_add_key_mutex. */
static int allocate_filesystem_keyring(struct super_block *sb)
{
	struct fscrypt_keyring *keyring;

	if (sb->s_master_keys)
		return 0;

	keyring = kzalloc(sizeof(*keyring), GFP_KERNEL);
	if (!keyring)
		return -ENOMEM;
	spin_lock_init(&keyring->lock);
	/*
	 * Pairs with the smp_load_acquire() in fscrypt_find_master_key().
	 * I.e., here we publish ->s_master_keys with a RELEASE barrier so that
	 * concurrent tasks can ACQUIRE it.
	 */
	smp_store_release(&sb->s_master_keys, keyring);
	return 0;
}

/*
 * Release all encryption keys that have been added to the filesystem, along
 * with the keyring that contains them.
 *
 * This is called at unmount time.  The filesystem's underlying block device(s)
 * are still available at this time; this is important because after user file
 * accesses have been allowed, this function may need to evict keys from the
 * keyslots of an inline crypto engine, which requires the block device(s).
 *
 * This is also called when the super_block is being freed.  This is needed to
 * avoid a memory leak if mounting fails after the "test_dummy_encryption"
 * option was processed, as in that case the unmount-time call isn't made.
 */
void fscrypt_destroy_keyring(struct super_block *sb)
{
	struct fscrypt_keyring *keyring = sb->s_master_keys;
	size_t i;

	if (!keyring)
		return;

	for (i = 0; i < ARRAY_SIZE(keyring->key_hashtable); i++) {
		struct hlist_head *bucket = &keyring->key_hashtable[i];
		struct fscrypt_master_key *mk;
		struct hlist_node *tmp;

		hlist_for_each_entry_safe(mk, tmp, bucket, mk_node) {
			/*
			 * Since all inodes were already evicted, every key
			 * remaining in the keyring should have an empty inode
			 * list, and should only still be in the keyring due to
			 * the single active ref associated with ->mk_secret.
			 * There should be no structural refs beyond the one
			 * associated with the active ref.
			 */
			WARN_ON(refcount_read(&mk->mk_active_refs) != 1);
			WARN_ON(refcount_read(&mk->mk_struct_refs) != 1);
			WARN_ON(!is_master_key_secret_present(&mk->mk_secret));
			wipe_master_key_secret(&mk->mk_secret);
			fscrypt_put_master_key_activeref(mk);
		}
	}
	kfree_sensitive(keyring);
	sb->s_master_keys = NULL;
}

static struct hlist_head *
fscrypt_mk_hash_bucket(struct fscrypt_keyring *keyring,
		       const struct fscrypt_key_specifier *mk_spec)
{
	/*
	 * Since key specifiers should be "random" values, it is sufficient to
	 * use a trivial hash function that just takes the first several bits of
	 * the key specifier.
	 */
	unsigned long i = get_unaligned((unsigned long *)&mk_spec->u);

	return &keyring->key_hashtable[i % ARRAY_SIZE(keyring->key_hashtable)];
}

/*
 * Find the specified master key struct in ->s_master_keys and take a structural
 * ref to it.  The structural ref guarantees that the key struct continues to
 * exist, but it does *not* guarantee that ->s_master_keys continues to contain
 * the key struct.  The structural ref needs to be dropped by
 * fscrypt_put_master_key().  Returns NULL if the key struct is not found.
 */
struct fscrypt_master_key *
fscrypt_find_master_key(struct super_block *sb,
			const struct fscrypt_key_specifier *mk_spec)
{
	struct fscrypt_keyring *keyring;
	struct hlist_head *bucket;
	struct fscrypt_master_key *mk;

	/*
	 * Pairs with the smp_store_release() in allocate_filesystem_keyring().
	 * I.e., another task can publish ->s_master_keys concurrently,
	 * executing a RELEASE barrier.  We need to use smp_load_acquire() here
	 * to safely ACQUIRE the memory the other task published.
	 */
	keyring = smp_load_acquire(&sb->s_master_keys);
	if (keyring == NULL)
		return NULL; /* No keyring yet, so no keys yet. */

	bucket = fscrypt_mk_hash_bucket(keyring, mk_spec);
	rcu_read_lock();
	switch (mk_spec->type) {
	case FSCRYPT_KEY_SPEC_TYPE_DESCRIPTOR:
		hlist_for_each_entry_rcu(mk, bucket, mk_node) {
			if (mk->mk_spec.type ==
				FSCRYPT_KEY_SPEC_TYPE_DESCRIPTOR &&
			    memcmp(mk->mk_spec.u.descriptor,
				   mk_spec->u.descriptor,
				   FSCRYPT_KEY_DESCRIPTOR_SIZE) == 0 &&
			    refcount_inc_not_zero(&mk->mk_struct_refs))
				goto out;
		}
		break;
	case FSCRYPT_KEY_SPEC_TYPE_IDENTIFIER:
		hlist_for_each_entry_rcu(mk, bucket, mk_node) {
			if (mk->mk_spec.type ==
				FSCRYPT_KEY_SPEC_TYPE_IDENTIFIER &&
			    memcmp(mk->mk_spec.u.identifier,
				   mk_spec->u.identifier,
				   FSCRYPT_KEY_IDENTIFIER_SIZE) == 0 &&
			    refcount_inc_not_zero(&mk->mk_struct_refs))
				goto out;
		}
		break;
	}
	mk = NULL;
out:
	rcu_read_unlock();
	return mk;
}

static int allocate_master_key_users_keyring(struct fscrypt_master_key *mk)
{
	char description[FSCRYPT_MK_USERS_DESCRIPTION_SIZE];
	struct key *keyring;

	format_mk_users_keyring_description(description,
					    mk->mk_spec.u.identifier);
	keyring = keyring_alloc(description, GLOBAL_ROOT_UID, GLOBAL_ROOT_GID,
				current_cred(), KEY_POS_SEARCH |
				  KEY_USR_SEARCH | KEY_USR_READ | KEY_USR_VIEW,
				KEY_ALLOC_NOT_IN_QUOTA, NULL, NULL);
	if (IS_ERR(keyring))
		return PTR_ERR(keyring);

	mk->mk_users = keyring;
	return 0;
}

/*
 * Find the current user's "key" in the master key's ->mk_users.
 * Returns ERR_PTR(-ENOKEY) if not found.
 */
static struct key *find_master_key_user(struct fscrypt_master_key *mk)
{
	char description[FSCRYPT_MK_USER_DESCRIPTION_SIZE];
	key_ref_t keyref;

	format_mk_user_description(description, mk->mk_spec.u.identifier);

	/*
	 * We need to mark the keyring reference as "possessed" so that we
	 * acquire permission to search it, via the KEY_POS_SEARCH permission.
	 */
	keyref = keyring_search(make_key_ref(mk->mk_users, true /*possessed*/),
				&key_type_fscrypt_user, description, false);
	if (IS_ERR(keyref)) {
		if (PTR_ERR(keyref) == -EAGAIN || /* not found */
		    PTR_ERR(keyref) == -EKEYREVOKED) /* recently invalidated */
			keyref = ERR_PTR(-ENOKEY);
		return ERR_CAST(keyref);
	}
	return key_ref_to_ptr(keyref);
}

/*
 * Give the current user a "key" in ->mk_users.  This charges the user's quota
 * and marks the master key as added by the current user, so that it cannot be
 * removed by another user with the key.  Either ->mk_sem must be held for
 * write, or the master key must be still undergoing initialization.
 */
static int add_master_key_user(struct fscrypt_master_key *mk)
{
	char description[FSCRYPT_MK_USER_DESCRIPTION_SIZE];
	struct key *mk_user;
	int err;

	format_mk_user_description(description, mk->mk_spec.u.identifier);
	mk_user = key_alloc(&key_type_fscrypt_user, description,
			    current_fsuid(), current_gid(), current_cred(),
			    KEY_POS_SEARCH | KEY_USR_VIEW, 0, NULL);
	if (IS_ERR(mk_user))
		return PTR_ERR(mk_user);

	err = key_instantiate_and_link(mk_user, NULL, 0, mk->mk_users, NULL);
	key_put(mk_user);
	return err;
}

/*
 * Remove the current user's "key" from ->mk_users.
 * ->mk_sem must be held for write.
 *
 * Returns 0 if removed, -ENOKEY if not found, or another -errno code.
 */
static int remove_master_key_user(struct fscrypt_master_key *mk)
{
	struct key *mk_user;
	int err;

	mk_user = find_master_key_user(mk);
	if (IS_ERR(mk_user))
		return PTR_ERR(mk_user);
	err = key_unlink(mk->mk_users, mk_user);
	key_put(mk_user);
	return err;
}

/*
 * Allocate a new fscrypt_master_key, transfer the given secret over to it, and
 * insert it into sb->s_master_keys.
 */
static int add_new_master_key(struct super_block *sb,
			      struct fscrypt_master_key_secret *secret,
			      const struct fscrypt_key_specifier *mk_spec)
{
	struct fscrypt_keyring *keyring = sb->s_master_keys;
	struct fscrypt_master_key *mk;
	int err;

	mk = kzalloc(sizeof(*mk), GFP_KERNEL);
	if (!mk)
		return -ENOMEM;

	mk->mk_sb = sb;
	init_rwsem(&mk->mk_sem);
	refcount_set(&mk->mk_struct_refs, 1);
	mk->mk_spec = *mk_spec;

<<<<<<< HEAD
	move_master_key_secret(&mk->mk_secret, secret);

	refcount_set(&mk->mk_refcount, 1); /* secret is present */
=======
>>>>>>> f5b40c0e
	INIT_LIST_HEAD(&mk->mk_decrypted_inodes);
	spin_lock_init(&mk->mk_decrypted_inodes_lock);

	if (mk_spec->type == FSCRYPT_KEY_SPEC_TYPE_IDENTIFIER) {
		err = allocate_master_key_users_keyring(mk);
		if (err)
			goto out_put;
		err = add_master_key_user(mk);
		if (err)
			goto out_put;
	}

	move_master_key_secret(&mk->mk_secret, secret);
	refcount_set(&mk->mk_active_refs, 1); /* ->mk_secret is present */

	spin_lock(&keyring->lock);
	hlist_add_head_rcu(&mk->mk_node,
			   fscrypt_mk_hash_bucket(keyring, mk_spec));
	spin_unlock(&keyring->lock);
	return 0;

out_put:
	fscrypt_put_master_key(mk);
	return err;
}

#define KEY_DEAD	1

static int add_existing_master_key(struct fscrypt_master_key *mk,
				   struct fscrypt_master_key_secret *secret)
{
	int err;

	/*
	 * If the current user is already in ->mk_users, then there's nothing to
	 * do.  Otherwise, we need to add the user to ->mk_users.  (Neither is
	 * applicable for v1 policy keys, which have NULL ->mk_users.)
	 */
	if (mk->mk_users) {
		struct key *mk_user = find_master_key_user(mk);

		if (mk_user != ERR_PTR(-ENOKEY)) {
			if (IS_ERR(mk_user))
				return PTR_ERR(mk_user);
			key_put(mk_user);
			return 0;
		}
		err = add_master_key_user(mk);
		if (err)
			return err;
	}

	/* Re-add the secret if needed. */
<<<<<<< HEAD
	if (rekey)
		move_master_key_secret(&mk->mk_secret, secret);
=======
	if (!is_master_key_secret_present(&mk->mk_secret)) {
		if (!refcount_inc_not_zero(&mk->mk_active_refs))
			return KEY_DEAD;
		move_master_key_secret(&mk->mk_secret, secret);
	}

>>>>>>> f5b40c0e
	return 0;
}

static int do_add_master_key(struct super_block *sb,
			     struct fscrypt_master_key_secret *secret,
			     const struct fscrypt_key_specifier *mk_spec)
{
	static DEFINE_MUTEX(fscrypt_add_key_mutex);
	struct fscrypt_master_key *mk;
	int err;

	mutex_lock(&fscrypt_add_key_mutex); /* serialize find + link */

	mk = fscrypt_find_master_key(sb, mk_spec);
	if (!mk) {
		/* Didn't find the key in ->s_master_keys.  Add it. */
		err = allocate_filesystem_keyring(sb);
		if (!err)
			err = add_new_master_key(sb, secret, mk_spec);
	} else {
		/*
		 * Found the key in ->s_master_keys.  Re-add the secret if
		 * needed, and add the user to ->mk_users if needed.
		 */
		down_write(&mk->mk_sem);
		err = add_existing_master_key(mk, secret);
		up_write(&mk->mk_sem);
		if (err == KEY_DEAD) {
			/*
			 * We found a key struct, but it's already been fully
			 * removed.  Ignore the old struct and add a new one.
			 * fscrypt_add_key_mutex means we don't need to worry
			 * about concurrent adds.
			 */
			err = add_new_master_key(sb, secret, mk_spec);
		}
		fscrypt_put_master_key(mk);
	}
	mutex_unlock(&fscrypt_add_key_mutex);
	return err;
}

/* Size of software "secret" derived from hardware-wrapped key */
#define RAW_SECRET_SIZE 32

static int add_master_key(struct super_block *sb,
			  struct fscrypt_master_key_secret *secret,
			  struct fscrypt_key_specifier *key_spec)
{
	int err;

	if (key_spec->type == FSCRYPT_KEY_SPEC_TYPE_IDENTIFIER) {
		u8 _kdf_key[RAW_SECRET_SIZE];
		u8 *kdf_key = secret->raw;
		unsigned int kdf_key_size = secret->size;

		if (secret->is_hw_wrapped) {
			kdf_key = _kdf_key;
			kdf_key_size = RAW_SECRET_SIZE;
			err = fscrypt_derive_raw_secret(sb, secret->raw,
							secret->size,
							kdf_key, kdf_key_size);
			if (err)
				return err;
		}
		err = fscrypt_init_hkdf(&secret->hkdf, kdf_key, kdf_key_size);
		/*
		 * Now that the HKDF context is initialized, the raw HKDF key is
		 * no longer needed.
		 */
		memzero_explicit(kdf_key, kdf_key_size);
		if (err)
			return err;

		/* Calculate the key identifier */
		err = fscrypt_hkdf_expand(&secret->hkdf,
					  HKDF_CONTEXT_KEY_IDENTIFIER, NULL, 0,
					  key_spec->u.identifier,
					  FSCRYPT_KEY_IDENTIFIER_SIZE);
		if (err)
			return err;
	}
	return do_add_master_key(sb, secret, key_spec);
}

static int fscrypt_provisioning_key_preparse(struct key_preparsed_payload *prep)
{
	const struct fscrypt_provisioning_key_payload *payload = prep->data;

	BUILD_BUG_ON(FSCRYPT_MAX_HW_WRAPPED_KEY_SIZE < FSCRYPT_MAX_KEY_SIZE);

	if (prep->datalen < sizeof(*payload) + FSCRYPT_MIN_KEY_SIZE ||
	    prep->datalen > sizeof(*payload) + FSCRYPT_MAX_HW_WRAPPED_KEY_SIZE)
		return -EINVAL;

	if (payload->type != FSCRYPT_KEY_SPEC_TYPE_DESCRIPTOR &&
	    payload->type != FSCRYPT_KEY_SPEC_TYPE_IDENTIFIER)
		return -EINVAL;

	if (payload->__reserved)
		return -EINVAL;

	prep->payload.data[0] = kmemdup(payload, prep->datalen, GFP_KERNEL);
	if (!prep->payload.data[0])
		return -ENOMEM;

	prep->quotalen = prep->datalen;
	return 0;
}

static void fscrypt_provisioning_key_free_preparse(
					struct key_preparsed_payload *prep)
{
	kfree_sensitive(prep->payload.data[0]);
}

static void fscrypt_provisioning_key_describe(const struct key *key,
					      struct seq_file *m)
{
	seq_puts(m, key->description);
	if (key_is_positive(key)) {
		const struct fscrypt_provisioning_key_payload *payload =
			key->payload.data[0];

		seq_printf(m, ": %u [%u]", key->datalen, payload->type);
	}
}

static void fscrypt_provisioning_key_destroy(struct key *key)
{
	kfree_sensitive(key->payload.data[0]);
}

static struct key_type key_type_fscrypt_provisioning = {
	.name			= "fscrypt-provisioning",
	.preparse		= fscrypt_provisioning_key_preparse,
	.free_preparse		= fscrypt_provisioning_key_free_preparse,
	.instantiate		= generic_key_instantiate,
	.describe		= fscrypt_provisioning_key_describe,
	.destroy		= fscrypt_provisioning_key_destroy,
};

/*
 * Retrieve the raw key from the Linux keyring key specified by 'key_id', and
 * store it into 'secret'.
 *
 * The key must be of type "fscrypt-provisioning" and must have the field
 * fscrypt_provisioning_key_payload::type set to 'type', indicating that it's
 * only usable with fscrypt with the particular KDF version identified by
 * 'type'.  We don't use the "logon" key type because there's no way to
 * completely restrict the use of such keys; they can be used by any kernel API
 * that accepts "logon" keys and doesn't require a specific service prefix.
 *
 * The ability to specify the key via Linux keyring key is intended for cases
 * where userspace needs to re-add keys after the filesystem is unmounted and
 * re-mounted.  Most users should just provide the raw key directly instead.
 */
static int get_keyring_key(u32 key_id, u32 type,
			   struct fscrypt_master_key_secret *secret)
{
	key_ref_t ref;
	struct key *key;
	const struct fscrypt_provisioning_key_payload *payload;
	int err;

	ref = lookup_user_key(key_id, 0, KEY_NEED_SEARCH);
	if (IS_ERR(ref))
		return PTR_ERR(ref);
	key = key_ref_to_ptr(ref);

	if (key->type != &key_type_fscrypt_provisioning)
		goto bad_key;
	payload = key->payload.data[0];

	/* Don't allow fscrypt v1 keys to be used as v2 keys and vice versa. */
	if (payload->type != type)
		goto bad_key;

	secret->size = key->datalen - sizeof(*payload);
	memcpy(secret->raw, payload->raw, secret->size);
	err = 0;
	goto out_put;

bad_key:
	err = -EKEYREJECTED;
out_put:
	key_ref_put(ref);
	return err;
}

/*
 * Add a master encryption key to the filesystem, causing all files which were
 * encrypted with it to appear "unlocked" (decrypted) when accessed.
 *
 * When adding a key for use by v1 encryption policies, this ioctl is
 * privileged, and userspace must provide the 'key_descriptor'.
 *
 * When adding a key for use by v2+ encryption policies, this ioctl is
 * unprivileged.  This is needed, in general, to allow non-root users to use
 * encryption without encountering the visibility problems of process-subscribed
 * keyrings and the inability to properly remove keys.  This works by having
 * each key identified by its cryptographically secure hash --- the
 * 'key_identifier'.  The cryptographic hash ensures that a malicious user
 * cannot add the wrong key for a given identifier.  Furthermore, each added key
 * is charged to the appropriate user's quota for the keyrings service, which
 * prevents a malicious user from adding too many keys.  Finally, we forbid a
 * user from removing a key while other users have added it too, which prevents
 * a user who knows another user's key from causing a denial-of-service by
 * removing it at an inopportune time.  (We tolerate that a user who knows a key
 * can prevent other users from removing it.)
 *
 * For more details, see the "FS_IOC_ADD_ENCRYPTION_KEY" section of
 * Documentation/filesystems/fscrypt.rst.
 */
int fscrypt_ioctl_add_key(struct file *filp, void __user *_uarg)
{
	struct super_block *sb = file_inode(filp)->i_sb;
	struct fscrypt_add_key_arg __user *uarg = _uarg;
	struct fscrypt_add_key_arg arg;
	struct fscrypt_master_key_secret secret;
	int err;

	if (copy_from_user(&arg, uarg, sizeof(arg)))
		return -EFAULT;

	if (!valid_key_spec(&arg.key_spec))
		return -EINVAL;

	if (memchr_inv(arg.__reserved, 0, sizeof(arg.__reserved)))
		return -EINVAL;

	/*
	 * Only root can add keys that are identified by an arbitrary descriptor
	 * rather than by a cryptographic hash --- since otherwise a malicious
	 * user could add the wrong key.
	 */
	if (arg.key_spec.type == FSCRYPT_KEY_SPEC_TYPE_DESCRIPTOR &&
	    !capable(CAP_SYS_ADMIN))
		return -EACCES;

	memset(&secret, 0, sizeof(secret));

	if (arg.__flags) {
		if (arg.__flags & ~__FSCRYPT_ADD_KEY_FLAG_HW_WRAPPED)
			return -EINVAL;
		if (arg.key_spec.type != FSCRYPT_KEY_SPEC_TYPE_IDENTIFIER)
			return -EINVAL;
		secret.is_hw_wrapped = true;
	}

	if (arg.key_id) {
		if (arg.raw_size != 0)
			return -EINVAL;
		err = get_keyring_key(arg.key_id, arg.key_spec.type, &secret);
		if (err)
			goto out_wipe_secret;
		err = -EINVAL;
		if (secret.size > FSCRYPT_MAX_KEY_SIZE && !secret.is_hw_wrapped)
			goto out_wipe_secret;
	} else {
		if (arg.raw_size < FSCRYPT_MIN_KEY_SIZE ||
		    arg.raw_size > (secret.is_hw_wrapped ?
				    FSCRYPT_MAX_HW_WRAPPED_KEY_SIZE :
				    FSCRYPT_MAX_KEY_SIZE))
			return -EINVAL;
		secret.size = arg.raw_size;
		err = -EFAULT;
		if (copy_from_user(secret.raw, uarg->raw, secret.size))
			goto out_wipe_secret;
	}

	err = add_master_key(sb, &secret, &arg.key_spec);
	if (err)
		goto out_wipe_secret;

	/* Return the key identifier to userspace, if applicable */
	err = -EFAULT;
	if (arg.key_spec.type == FSCRYPT_KEY_SPEC_TYPE_IDENTIFIER &&
	    copy_to_user(uarg->key_spec.u.identifier, arg.key_spec.u.identifier,
			 FSCRYPT_KEY_IDENTIFIER_SIZE))
		goto out_wipe_secret;
	err = 0;
out_wipe_secret:
	wipe_master_key_secret(&secret);
	return err;
}
EXPORT_SYMBOL_GPL(fscrypt_ioctl_add_key);

/*
 * Add the key for '-o test_dummy_encryption' to the filesystem keyring.
 *
 * Use a per-boot random key to prevent people from misusing this option.
 */
int fscrypt_add_test_dummy_key(struct super_block *sb,
			       struct fscrypt_key_specifier *key_spec)
{
	static u8 test_key[FSCRYPT_MAX_KEY_SIZE];
	struct fscrypt_master_key_secret secret;
	int err;

	get_random_once(test_key, FSCRYPT_MAX_KEY_SIZE);

	memset(&secret, 0, sizeof(secret));
	secret.size = FSCRYPT_MAX_KEY_SIZE;
	memcpy(secret.raw, test_key, FSCRYPT_MAX_KEY_SIZE);

	err = add_master_key(sb, &secret, key_spec);
	wipe_master_key_secret(&secret);
	return err;
}

/*
 * Verify that the current user has added a master key with the given identifier
 * (returns -ENOKEY if not).  This is needed to prevent a user from encrypting
 * their files using some other user's key which they don't actually know.
 * Cryptographically this isn't much of a problem, but the semantics of this
 * would be a bit weird, so it's best to just forbid it.
 *
 * The system administrator (CAP_FOWNER) can override this, which should be
 * enough for any use cases where encryption policies are being set using keys
 * that were chosen ahead of time but aren't available at the moment.
 *
 * Note that the key may have already removed by the time this returns, but
 * that's okay; we just care whether the key was there at some point.
 *
 * Return: 0 if the key is added, -ENOKEY if it isn't, or another -errno code
 */
int fscrypt_verify_key_added(struct super_block *sb,
			     const u8 identifier[FSCRYPT_KEY_IDENTIFIER_SIZE])
{
	struct fscrypt_key_specifier mk_spec;
	struct fscrypt_master_key *mk;
	struct key *mk_user;
	int err;

	mk_spec.type = FSCRYPT_KEY_SPEC_TYPE_IDENTIFIER;
	memcpy(mk_spec.u.identifier, identifier, FSCRYPT_KEY_IDENTIFIER_SIZE);

	mk = fscrypt_find_master_key(sb, &mk_spec);
	if (!mk) {
		err = -ENOKEY;
		goto out;
	}
	down_read(&mk->mk_sem);
	mk_user = find_master_key_user(mk);
	if (IS_ERR(mk_user)) {
		err = PTR_ERR(mk_user);
	} else {
		key_put(mk_user);
		err = 0;
	}
	up_read(&mk->mk_sem);
	fscrypt_put_master_key(mk);
out:
	if (err == -ENOKEY && capable(CAP_FOWNER))
		err = 0;
	return err;
}

/*
 * Try to evict the inode's dentries from the dentry cache.  If the inode is a
 * directory, then it can have at most one dentry; however, that dentry may be
 * pinned by child dentries, so first try to evict the children too.
 */
static void shrink_dcache_inode(struct inode *inode)
{
	struct dentry *dentry;

	if (S_ISDIR(inode->i_mode)) {
		dentry = d_find_any_alias(inode);
		if (dentry) {
			shrink_dcache_parent(dentry);
			dput(dentry);
		}
	}
	d_prune_aliases(inode);
}

static void evict_dentries_for_decrypted_inodes(struct fscrypt_master_key *mk)
{
	struct fscrypt_info *ci;
	struct inode *inode;
	struct inode *toput_inode = NULL;

	spin_lock(&mk->mk_decrypted_inodes_lock);

	list_for_each_entry(ci, &mk->mk_decrypted_inodes, ci_master_key_link) {
		inode = ci->ci_inode;
		spin_lock(&inode->i_lock);
		if (inode->i_state & (I_FREEING | I_WILL_FREE | I_NEW)) {
			spin_unlock(&inode->i_lock);
			continue;
		}
		__iget(inode);
		spin_unlock(&inode->i_lock);
		spin_unlock(&mk->mk_decrypted_inodes_lock);

		shrink_dcache_inode(inode);
		iput(toput_inode);
		toput_inode = inode;

		spin_lock(&mk->mk_decrypted_inodes_lock);
	}

	spin_unlock(&mk->mk_decrypted_inodes_lock);
	iput(toput_inode);
}

static int check_for_busy_inodes(struct super_block *sb,
				 struct fscrypt_master_key *mk)
{
	struct list_head *pos;
	size_t busy_count = 0;
	unsigned long ino;
	char ino_str[50] = "";

	spin_lock(&mk->mk_decrypted_inodes_lock);

	list_for_each(pos, &mk->mk_decrypted_inodes)
		busy_count++;

	if (busy_count == 0) {
		spin_unlock(&mk->mk_decrypted_inodes_lock);
		return 0;
	}

	{
		/* select an example file to show for debugging purposes */
		struct inode *inode =
			list_first_entry(&mk->mk_decrypted_inodes,
					 struct fscrypt_info,
					 ci_master_key_link)->ci_inode;
		ino = inode->i_ino;
	}
	spin_unlock(&mk->mk_decrypted_inodes_lock);

	/* If the inode is currently being created, ino may still be 0. */
	if (ino)
		snprintf(ino_str, sizeof(ino_str), ", including ino %lu", ino);

	fscrypt_warn(NULL,
		     "%s: %zu inode(s) still busy after removing key with %s %*phN%s",
		     sb->s_id, busy_count, master_key_spec_type(&mk->mk_spec),
		     master_key_spec_len(&mk->mk_spec), (u8 *)&mk->mk_spec.u,
		     ino_str);
	return -EBUSY;
}

static int try_to_lock_encrypted_files(struct super_block *sb,
				       struct fscrypt_master_key *mk)
{
	int err1;
	int err2;

	/*
	 * An inode can't be evicted while it is dirty or has dirty pages.
	 * Thus, we first have to clean the inodes in ->mk_decrypted_inodes.
	 *
	 * Just do it the easy way: call sync_filesystem().  It's overkill, but
	 * it works, and it's more important to minimize the amount of caches we
	 * drop than the amount of data we sync.  Also, unprivileged users can
	 * already call sync_filesystem() via sys_syncfs() or sys_sync().
	 */
	down_read(&sb->s_umount);
	err1 = sync_filesystem(sb);
	up_read(&sb->s_umount);
	/* If a sync error occurs, still try to evict as much as possible. */

	/*
	 * Inodes are pinned by their dentries, so we have to evict their
	 * dentries.  shrink_dcache_sb() would suffice, but would be overkill
	 * and inappropriate for use by unprivileged users.  So instead go
	 * through the inodes' alias lists and try to evict each dentry.
	 */
	evict_dentries_for_decrypted_inodes(mk);

	/*
	 * evict_dentries_for_decrypted_inodes() already iput() each inode in
	 * the list; any inodes for which that dropped the last reference will
	 * have been evicted due to fscrypt_drop_inode() detecting the key
	 * removal and telling the VFS to evict the inode.  So to finish, we
	 * just need to check whether any inodes couldn't be evicted.
	 */
	err2 = check_for_busy_inodes(sb, mk);

	return err1 ?: err2;
}

/*
 * Try to remove an fscrypt master encryption key.
 *
 * FS_IOC_REMOVE_ENCRYPTION_KEY (all_users=false) removes the current user's
 * claim to the key, then removes the key itself if no other users have claims.
 * FS_IOC_REMOVE_ENCRYPTION_KEY_ALL_USERS (all_users=true) always removes the
 * key itself.
 *
 * To "remove the key itself", first we wipe the actual master key secret, so
 * that no more inodes can be unlocked with it.  Then we try to evict all cached
 * inodes that had been unlocked with the key.
 *
 * If all inodes were evicted, then we unlink the fscrypt_master_key from the
 * keyring.  Otherwise it remains in the keyring in the "incompletely removed"
 * state (without the actual secret key) where it tracks the list of remaining
 * inodes.  Userspace can execute the ioctl again later to retry eviction, or
 * alternatively can re-add the secret key again.
 *
 * For more details, see the "Removing keys" section of
 * Documentation/filesystems/fscrypt.rst.
 */
static int do_remove_key(struct file *filp, void __user *_uarg, bool all_users)
{
	struct super_block *sb = file_inode(filp)->i_sb;
	struct fscrypt_remove_key_arg __user *uarg = _uarg;
	struct fscrypt_remove_key_arg arg;
	struct fscrypt_master_key *mk;
	u32 status_flags = 0;
	int err;
	bool inodes_remain;

	if (copy_from_user(&arg, uarg, sizeof(arg)))
		return -EFAULT;

	if (!valid_key_spec(&arg.key_spec))
		return -EINVAL;

	if (memchr_inv(arg.__reserved, 0, sizeof(arg.__reserved)))
		return -EINVAL;

	/*
	 * Only root can add and remove keys that are identified by an arbitrary
	 * descriptor rather than by a cryptographic hash.
	 */
	if (arg.key_spec.type == FSCRYPT_KEY_SPEC_TYPE_DESCRIPTOR &&
	    !capable(CAP_SYS_ADMIN))
		return -EACCES;

	/* Find the key being removed. */
	mk = fscrypt_find_master_key(sb, &arg.key_spec);
	if (!mk)
		return -ENOKEY;
	down_write(&mk->mk_sem);

	/* If relevant, remove current user's (or all users) claim to the key */
	if (mk->mk_users && mk->mk_users->keys.nr_leaves_on_tree != 0) {
		if (all_users)
			err = keyring_clear(mk->mk_users);
		else
			err = remove_master_key_user(mk);
		if (err) {
			up_write(&mk->mk_sem);
			goto out_put_key;
		}
		if (mk->mk_users->keys.nr_leaves_on_tree != 0) {
			/*
			 * Other users have still added the key too.  We removed
			 * the current user's claim to the key, but we still
			 * can't remove the key itself.
			 */
			status_flags |=
				FSCRYPT_KEY_REMOVAL_STATUS_FLAG_OTHER_USERS;
			err = 0;
			up_write(&mk->mk_sem);
			goto out_put_key;
		}
	}

	/* No user claims remaining.  Go ahead and wipe the secret. */
	err = -ENOKEY;
	if (is_master_key_secret_present(&mk->mk_secret)) {
		wipe_master_key_secret(&mk->mk_secret);
<<<<<<< HEAD
		dead = refcount_dec_and_test(&mk->mk_refcount);
	}
	up_write(&key->sem);
	if (dead) {
		/*
		 * No inodes reference the key, and we wiped the secret, so the
		 * key object is free to be removed from the keyring.
		 */
		key_invalidate(key);
=======
		fscrypt_put_master_key_activeref(mk);
>>>>>>> f5b40c0e
		err = 0;
	}
	inodes_remain = refcount_read(&mk->mk_active_refs) > 0;
	up_write(&mk->mk_sem);

	if (inodes_remain) {
		/* Some inodes still reference this key; try to evict them. */
		err = try_to_lock_encrypted_files(sb, mk);
		if (err == -EBUSY) {
			status_flags |=
				FSCRYPT_KEY_REMOVAL_STATUS_FLAG_FILES_BUSY;
			err = 0;
		}
	}
	/*
	 * We return 0 if we successfully did something: removed a claim to the
	 * key, wiped the secret, or tried locking the files again.  Users need
	 * to check the informational status flags if they care whether the key
	 * has been fully removed including all files locked.
	 */
out_put_key:
	fscrypt_put_master_key(mk);
	if (err == 0)
		err = put_user(status_flags, &uarg->removal_status_flags);
	return err;
}

int fscrypt_ioctl_remove_key(struct file *filp, void __user *uarg)
{
	return do_remove_key(filp, uarg, false);
}
EXPORT_SYMBOL_GPL(fscrypt_ioctl_remove_key);

int fscrypt_ioctl_remove_key_all_users(struct file *filp, void __user *uarg)
{
	if (!capable(CAP_SYS_ADMIN))
		return -EACCES;
	return do_remove_key(filp, uarg, true);
}
EXPORT_SYMBOL_GPL(fscrypt_ioctl_remove_key_all_users);

/*
 * Retrieve the status of an fscrypt master encryption key.
 *
 * We set ->status to indicate whether the key is absent, present, or
 * incompletely removed.  "Incompletely removed" means that the master key
 * secret has been removed, but some files which had been unlocked with it are
 * still in use.  This field allows applications to easily determine the state
 * of an encrypted directory without using a hack such as trying to open a
 * regular file in it (which can confuse the "incompletely removed" state with
 * absent or present).
 *
 * In addition, for v2 policy keys we allow applications to determine, via
 * ->status_flags and ->user_count, whether the key has been added by the
 * current user, by other users, or by both.  Most applications should not need
 * this, since ordinarily only one user should know a given key.  However, if a
 * secret key is shared by multiple users, applications may wish to add an
 * already-present key to prevent other users from removing it.  This ioctl can
 * be used to check whether that really is the case before the work is done to
 * add the key --- which might e.g. require prompting the user for a passphrase.
 *
 * For more details, see the "FS_IOC_GET_ENCRYPTION_KEY_STATUS" section of
 * Documentation/filesystems/fscrypt.rst.
 */
int fscrypt_ioctl_get_key_status(struct file *filp, void __user *uarg)
{
	struct super_block *sb = file_inode(filp)->i_sb;
	struct fscrypt_get_key_status_arg arg;
	struct fscrypt_master_key *mk;
	int err;

	if (copy_from_user(&arg, uarg, sizeof(arg)))
		return -EFAULT;

	if (!valid_key_spec(&arg.key_spec))
		return -EINVAL;

	if (memchr_inv(arg.__reserved, 0, sizeof(arg.__reserved)))
		return -EINVAL;

	arg.status_flags = 0;
	arg.user_count = 0;
	memset(arg.__out_reserved, 0, sizeof(arg.__out_reserved));

	mk = fscrypt_find_master_key(sb, &arg.key_spec);
	if (!mk) {
		arg.status = FSCRYPT_KEY_STATUS_ABSENT;
		err = 0;
		goto out;
	}
	down_read(&mk->mk_sem);

	if (!is_master_key_secret_present(&mk->mk_secret)) {
		arg.status = refcount_read(&mk->mk_active_refs) > 0 ?
			FSCRYPT_KEY_STATUS_INCOMPLETELY_REMOVED :
			FSCRYPT_KEY_STATUS_ABSENT /* raced with full removal */;
		err = 0;
		goto out_release_key;
	}

	arg.status = FSCRYPT_KEY_STATUS_PRESENT;
	if (mk->mk_users) {
		struct key *mk_user;

		arg.user_count = mk->mk_users->keys.nr_leaves_on_tree;
		mk_user = find_master_key_user(mk);
		if (!IS_ERR(mk_user)) {
			arg.status_flags |=
				FSCRYPT_KEY_STATUS_FLAG_ADDED_BY_SELF;
			key_put(mk_user);
		} else if (mk_user != ERR_PTR(-ENOKEY)) {
			err = PTR_ERR(mk_user);
			goto out_release_key;
		}
	}
	err = 0;
out_release_key:
	up_read(&mk->mk_sem);
	fscrypt_put_master_key(mk);
out:
	if (!err && copy_to_user(uarg, &arg, sizeof(arg)))
		err = -EFAULT;
	return err;
}
EXPORT_SYMBOL_GPL(fscrypt_ioctl_get_key_status);

int __init fscrypt_init_keyring(void)
{
	int err;

	err = register_key_type(&key_type_fscrypt_user);
	if (err)
		return err;

	err = register_key_type(&key_type_fscrypt_provisioning);
	if (err)
		goto err_unregister_fscrypt_user;

	return 0;

err_unregister_fscrypt_user:
	unregister_key_type(&key_type_fscrypt_user);
	return err;
}<|MERGE_RESOLUTION|>--- conflicted
+++ resolved
@@ -426,12 +426,6 @@
 	refcount_set(&mk->mk_struct_refs, 1);
 	mk->mk_spec = *mk_spec;
 
-<<<<<<< HEAD
-	move_master_key_secret(&mk->mk_secret, secret);
-
-	refcount_set(&mk->mk_refcount, 1); /* secret is present */
-=======
->>>>>>> f5b40c0e
 	INIT_LIST_HEAD(&mk->mk_decrypted_inodes);
 	spin_lock_init(&mk->mk_decrypted_inodes_lock);
 
@@ -485,17 +479,12 @@
 	}
 
 	/* Re-add the secret if needed. */
-<<<<<<< HEAD
-	if (rekey)
-		move_master_key_secret(&mk->mk_secret, secret);
-=======
 	if (!is_master_key_secret_present(&mk->mk_secret)) {
 		if (!refcount_inc_not_zero(&mk->mk_active_refs))
 			return KEY_DEAD;
 		move_master_key_secret(&mk->mk_secret, secret);
 	}
 
->>>>>>> f5b40c0e
 	return 0;
 }
 
@@ -1066,19 +1055,7 @@
 	err = -ENOKEY;
 	if (is_master_key_secret_present(&mk->mk_secret)) {
 		wipe_master_key_secret(&mk->mk_secret);
-<<<<<<< HEAD
-		dead = refcount_dec_and_test(&mk->mk_refcount);
-	}
-	up_write(&key->sem);
-	if (dead) {
-		/*
-		 * No inodes reference the key, and we wiped the secret, so the
-		 * key object is free to be removed from the keyring.
-		 */
-		key_invalidate(key);
-=======
 		fscrypt_put_master_key_activeref(mk);
->>>>>>> f5b40c0e
 		err = 0;
 	}
 	inodes_remain = refcount_read(&mk->mk_active_refs) > 0;
