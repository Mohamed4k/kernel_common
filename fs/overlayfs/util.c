// SPDX-License-Identifier: GPL-2.0-only
/*
 * Copyright (C) 2011 Novell Inc.
 * Copyright (C) 2016 Red Hat, Inc.
 */

#include <linux/fs.h>
#include <linux/mount.h>
#include <linux/slab.h>
#include <linux/cred.h>
#include <linux/xattr.h>
#include <linux/exportfs.h>
#include <linux/file.h>
#include <linux/fileattr.h>
#include <linux/uuid.h>
#include <linux/namei.h>
#include <linux/ratelimit.h>
#include "overlayfs.h"

/* Get write access to upper mnt - may fail if upper sb was remounted ro */
int ovl_get_write_access(struct dentry *dentry)
{
	struct ovl_fs *ofs = OVL_FS(dentry->d_sb);
	return mnt_get_write_access(ovl_upper_mnt(ofs));
}

/* Get write access to upper sb - may block if upper sb is frozen */
void ovl_start_write(struct dentry *dentry)
{
	struct ovl_fs *ofs = OVL_FS(dentry->d_sb);
	sb_start_write(ovl_upper_mnt(ofs)->mnt_sb);
}

int ovl_want_write(struct dentry *dentry)
{
	struct ovl_fs *ofs = OVL_FS(dentry->d_sb);
	return mnt_want_write(ovl_upper_mnt(ofs));
}

void ovl_put_write_access(struct dentry *dentry)
{
	struct ovl_fs *ofs = OVL_FS(dentry->d_sb);
	mnt_put_write_access(ovl_upper_mnt(ofs));
}

void ovl_end_write(struct dentry *dentry)
{
	struct ovl_fs *ofs = OVL_FS(dentry->d_sb);
	sb_end_write(ovl_upper_mnt(ofs)->mnt_sb);
}

void ovl_drop_write(struct dentry *dentry)
{
	struct ovl_fs *ofs = OVL_FS(dentry->d_sb);
	mnt_drop_write(ovl_upper_mnt(ofs));
}

struct dentry *ovl_workdir(struct dentry *dentry)
{
	struct ovl_fs *ofs = OVL_FS(dentry->d_sb);
	return ofs->workdir;
}

const struct cred *ovl_override_creds(struct super_block *sb)
{
	struct ovl_fs *ofs = OVL_FS(sb);

	if (!ofs->config.override_creds)
		return NULL;
	return override_creds(ofs->creator_cred);
}

void ovl_revert_creds(struct super_block *sb, const struct cred *old_cred)
{
	if (old_cred)
		revert_creds(old_cred);
}


/*
 * Check if underlying fs supports file handles and try to determine encoding
 * type, in order to deduce maximum inode number used by fs.
 *
 * Return 0 if file handles are not supported.
 * Return 1 (FILEID_INO32_GEN) if fs uses the default 32bit inode encoding.
 * Return -1 if fs uses a non default encoding with unknown inode size.
 */
int ovl_can_decode_fh(struct super_block *sb)
{
	if (!capable(CAP_DAC_READ_SEARCH))
		return 0;

	if (!sb->s_export_op || !sb->s_export_op->fh_to_dentry)
		return 0;

	return sb->s_export_op->encode_fh ? -1 : FILEID_INO32_GEN;
}

struct dentry *ovl_indexdir(struct super_block *sb)
{
	struct ovl_fs *ofs = OVL_FS(sb);

	return ofs->indexdir;
}

/* Index all files on copy up. For now only enabled for NFS export */
bool ovl_index_all(struct super_block *sb)
{
	struct ovl_fs *ofs = OVL_FS(sb);

	return ofs->config.nfs_export && ofs->config.index;
}

/* Verify lower origin on lookup. For now only enabled for NFS export */
bool ovl_verify_lower(struct super_block *sb)
{
	struct ovl_fs *ofs = OVL_FS(sb);

	return ofs->config.nfs_export && ofs->config.index;
}

struct ovl_path *ovl_stack_alloc(unsigned int n)
{
	return kcalloc(n, sizeof(struct ovl_path), GFP_KERNEL);
}

void ovl_stack_cpy(struct ovl_path *dst, struct ovl_path *src, unsigned int n)
{
	unsigned int i;

	memcpy(dst, src, sizeof(struct ovl_path) * n);
	for (i = 0; i < n; i++)
		dget(src[i].dentry);
}

void ovl_stack_put(struct ovl_path *stack, unsigned int n)
{
	unsigned int i;

	for (i = 0; stack && i < n; i++)
		dput(stack[i].dentry);
}

void ovl_stack_free(struct ovl_path *stack, unsigned int n)
{
	ovl_stack_put(stack, n);
	kfree(stack);
}

struct ovl_entry *ovl_alloc_entry(unsigned int numlower)
{
	size_t size = offsetof(struct ovl_entry, __lowerstack[numlower]);
	struct ovl_entry *oe = kzalloc(size, GFP_KERNEL);

	if (oe)
		oe->__numlower = numlower;

	return oe;
}

void ovl_free_entry(struct ovl_entry *oe)
{
	ovl_stack_put(ovl_lowerstack(oe), ovl_numlower(oe));
	kfree(oe);
}

#define OVL_D_REVALIDATE (DCACHE_OP_REVALIDATE | DCACHE_OP_WEAK_REVALIDATE)

bool ovl_dentry_remote(struct dentry *dentry)
{
	return dentry->d_flags & OVL_D_REVALIDATE;
}

void ovl_dentry_update_reval(struct dentry *dentry, struct dentry *realdentry)
{
	if (!ovl_dentry_remote(realdentry))
		return;

	spin_lock(&dentry->d_lock);
	dentry->d_flags |= realdentry->d_flags & OVL_D_REVALIDATE;
	spin_unlock(&dentry->d_lock);
}

void ovl_dentry_init_reval(struct dentry *dentry, struct dentry *upperdentry,
			   struct ovl_entry *oe)
{
	return ovl_dentry_init_flags(dentry, upperdentry, oe, OVL_D_REVALIDATE);
}

void ovl_dentry_init_flags(struct dentry *dentry, struct dentry *upperdentry,
			   struct ovl_entry *oe, unsigned int mask)
{
	struct ovl_path *lowerstack = ovl_lowerstack(oe);
	unsigned int i, flags = 0;

	if (upperdentry)
		flags |= upperdentry->d_flags;
	for (i = 0; i < ovl_numlower(oe) && lowerstack[i].dentry; i++)
		flags |= lowerstack[i].dentry->d_flags;

	spin_lock(&dentry->d_lock);
	dentry->d_flags &= ~mask;
	dentry->d_flags |= flags & mask;
	spin_unlock(&dentry->d_lock);
}

bool ovl_dentry_weird(struct dentry *dentry)
{
	return dentry->d_flags & (DCACHE_NEED_AUTOMOUNT |
				  DCACHE_MANAGE_TRANSIT |
				  DCACHE_OP_HASH |
				  DCACHE_OP_COMPARE);
}

enum ovl_path_type ovl_path_type(struct dentry *dentry)
{
	struct ovl_entry *oe = OVL_E(dentry);
	enum ovl_path_type type = 0;

	if (ovl_dentry_upper(dentry)) {
		type = __OVL_PATH_UPPER;

		/*
		 * Non-dir dentry can hold lower dentry of its copy up origin.
		 */
		if (ovl_numlower(oe)) {
			if (ovl_test_flag(OVL_CONST_INO, d_inode(dentry)))
				type |= __OVL_PATH_ORIGIN;
			if (d_is_dir(dentry) ||
			    !ovl_has_upperdata(d_inode(dentry)))
				type |= __OVL_PATH_MERGE;
		}
	} else {
		if (ovl_numlower(oe) > 1)
			type |= __OVL_PATH_MERGE;
	}
	return type;
}

void ovl_path_upper(struct dentry *dentry, struct path *path)
{
	struct ovl_fs *ofs = OVL_FS(dentry->d_sb);

	path->mnt = ovl_upper_mnt(ofs);
	path->dentry = ovl_dentry_upper(dentry);
}

void ovl_path_lower(struct dentry *dentry, struct path *path)
{
	struct ovl_entry *oe = OVL_E(dentry);
	struct ovl_path *lowerpath = ovl_lowerstack(oe);

	if (ovl_numlower(oe)) {
		path->mnt = lowerpath->layer->mnt;
		path->dentry = lowerpath->dentry;
	} else {
		*path = (struct path) { };
	}
}

void ovl_path_lowerdata(struct dentry *dentry, struct path *path)
{
	struct ovl_entry *oe = OVL_E(dentry);
	struct ovl_path *lowerdata = ovl_lowerdata(oe);
	struct dentry *lowerdata_dentry = ovl_lowerdata_dentry(oe);

	if (lowerdata_dentry) {
		path->dentry = lowerdata_dentry;
		/*
		 * Pairs with smp_wmb() in ovl_dentry_set_lowerdata().
		 * Make sure that if lowerdata->dentry is visible, then
		 * datapath->layer is visible as well.
		 */
		smp_rmb();
		path->mnt = READ_ONCE(lowerdata->layer)->mnt;
	} else {
		*path = (struct path) { };
	}
}

enum ovl_path_type ovl_path_real(struct dentry *dentry, struct path *path)
{
	enum ovl_path_type type = ovl_path_type(dentry);

	if (!OVL_TYPE_UPPER(type))
		ovl_path_lower(dentry, path);
	else
		ovl_path_upper(dentry, path);

	return type;
}

enum ovl_path_type ovl_path_realdata(struct dentry *dentry, struct path *path)
{
	enum ovl_path_type type = ovl_path_type(dentry);

	WARN_ON_ONCE(d_is_dir(dentry));

	if (!OVL_TYPE_UPPER(type) || OVL_TYPE_MERGE(type))
		ovl_path_lowerdata(dentry, path);
	else
		ovl_path_upper(dentry, path);

	return type;
}

struct dentry *ovl_dentry_upper(struct dentry *dentry)
{
	return ovl_upperdentry_dereference(OVL_I(d_inode(dentry)));
}

struct dentry *ovl_dentry_lower(struct dentry *dentry)
{
	struct ovl_entry *oe = OVL_E(dentry);

	return ovl_numlower(oe) ? ovl_lowerstack(oe)->dentry : NULL;
}

const struct ovl_layer *ovl_layer_lower(struct dentry *dentry)
{
	struct ovl_entry *oe = OVL_E(dentry);

	return ovl_numlower(oe) ? ovl_lowerstack(oe)->layer : NULL;
}

/*
 * ovl_dentry_lower() could return either a data dentry or metacopy dentry
 * depending on what is stored in lowerstack[0]. At times we need to find
 * lower dentry which has data (and not metacopy dentry). This helper
 * returns the lower data dentry.
 */
struct dentry *ovl_dentry_lowerdata(struct dentry *dentry)
{
	return ovl_lowerdata_dentry(OVL_E(dentry));
}

int ovl_dentry_set_lowerdata(struct dentry *dentry, struct ovl_path *datapath)
{
	struct ovl_entry *oe = OVL_E(dentry);
	struct ovl_path *lowerdata = ovl_lowerdata(oe);
	struct dentry *datadentry = datapath->dentry;

	if (WARN_ON_ONCE(ovl_numlower(oe) <= 1))
		return -EIO;

	WRITE_ONCE(lowerdata->layer, datapath->layer);
	/*
	 * Pairs with smp_rmb() in ovl_path_lowerdata().
	 * Make sure that if lowerdata->dentry is visible, then
	 * lowerdata->layer is visible as well.
	 */
	smp_wmb();
	WRITE_ONCE(lowerdata->dentry, dget(datadentry));

	ovl_dentry_update_reval(dentry, datadentry);

	return 0;
}

struct dentry *ovl_dentry_real(struct dentry *dentry)
{
	return ovl_dentry_upper(dentry) ?: ovl_dentry_lower(dentry);
}

struct dentry *ovl_i_dentry_upper(struct inode *inode)
{
	return ovl_upperdentry_dereference(OVL_I(inode));
}

struct inode *ovl_i_path_real(struct inode *inode, struct path *path)
{
	struct ovl_path *lowerpath = ovl_lowerpath(OVL_I_E(inode));

	path->dentry = ovl_i_dentry_upper(inode);
	if (!path->dentry) {
		path->dentry = lowerpath->dentry;
		path->mnt = lowerpath->layer->mnt;
	} else {
		path->mnt = ovl_upper_mnt(OVL_FS(inode->i_sb));
	}

	return path->dentry ? d_inode_rcu(path->dentry) : NULL;
}

struct inode *ovl_inode_upper(struct inode *inode)
{
	struct dentry *upperdentry = ovl_i_dentry_upper(inode);

	return upperdentry ? d_inode(upperdentry) : NULL;
}

struct inode *ovl_inode_lower(struct inode *inode)
{
	struct ovl_path *lowerpath = ovl_lowerpath(OVL_I_E(inode));

	return lowerpath ? d_inode(lowerpath->dentry) : NULL;
}

struct inode *ovl_inode_real(struct inode *inode)
{
	return ovl_inode_upper(inode) ?: ovl_inode_lower(inode);
}

/* Return inode which contains lower data. Do not return metacopy */
struct inode *ovl_inode_lowerdata(struct inode *inode)
{
	struct dentry *lowerdata = ovl_lowerdata_dentry(OVL_I_E(inode));

	if (WARN_ON(!S_ISREG(inode->i_mode)))
		return NULL;

	return lowerdata ? d_inode(lowerdata) : NULL;
}

/* Return real inode which contains data. Does not return metacopy inode */
struct inode *ovl_inode_realdata(struct inode *inode)
{
	struct inode *upperinode;

	upperinode = ovl_inode_upper(inode);
	if (upperinode && ovl_has_upperdata(inode))
		return upperinode;

	return ovl_inode_lowerdata(inode);
}

const char *ovl_lowerdata_redirect(struct inode *inode)
{
	return inode && S_ISREG(inode->i_mode) ?
		OVL_I(inode)->lowerdata_redirect : NULL;
}

struct ovl_dir_cache *ovl_dir_cache(struct inode *inode)
{
	return inode && S_ISDIR(inode->i_mode) ? OVL_I(inode)->cache : NULL;
}

void ovl_set_dir_cache(struct inode *inode, struct ovl_dir_cache *cache)
{
	OVL_I(inode)->cache = cache;
}

void ovl_dentry_set_flag(unsigned long flag, struct dentry *dentry)
{
	set_bit(flag, OVL_E_FLAGS(dentry));
}

void ovl_dentry_clear_flag(unsigned long flag, struct dentry *dentry)
{
	clear_bit(flag, OVL_E_FLAGS(dentry));
}

bool ovl_dentry_test_flag(unsigned long flag, struct dentry *dentry)
{
	return test_bit(flag, OVL_E_FLAGS(dentry));
}

bool ovl_dentry_is_opaque(struct dentry *dentry)
{
	return ovl_dentry_test_flag(OVL_E_OPAQUE, dentry);
}

bool ovl_dentry_is_whiteout(struct dentry *dentry)
{
	return !dentry->d_inode && ovl_dentry_is_opaque(dentry);
}

void ovl_dentry_set_opaque(struct dentry *dentry)
{
	ovl_dentry_set_flag(OVL_E_OPAQUE, dentry);
}

/*
 * For hard links and decoded file handles, it's possible for ovl_dentry_upper()
 * to return positive, while there's no actual upper alias for the inode.
 * Copy up code needs to know about the existence of the upper alias, so it
 * can't use ovl_dentry_upper().
 */
bool ovl_dentry_has_upper_alias(struct dentry *dentry)
{
	return ovl_dentry_test_flag(OVL_E_UPPER_ALIAS, dentry);
}

void ovl_dentry_set_upper_alias(struct dentry *dentry)
{
	ovl_dentry_set_flag(OVL_E_UPPER_ALIAS, dentry);
}

static bool ovl_should_check_upperdata(struct inode *inode)
{
	if (!S_ISREG(inode->i_mode))
		return false;

	if (!ovl_inode_lower(inode))
		return false;

	return true;
}

bool ovl_has_upperdata(struct inode *inode)
{
	if (!ovl_should_check_upperdata(inode))
		return true;

	if (!ovl_test_flag(OVL_UPPERDATA, inode))
		return false;
	/*
	 * Pairs with smp_wmb() in ovl_set_upperdata(). Main user of
	 * ovl_has_upperdata() is ovl_copy_up_meta_inode_data(). Make sure
	 * if setting of OVL_UPPERDATA is visible, then effects of writes
	 * before that are visible too.
	 */
	smp_rmb();
	return true;
}

void ovl_set_upperdata(struct inode *inode)
{
	/*
	 * Pairs with smp_rmb() in ovl_has_upperdata(). Make sure
	 * if OVL_UPPERDATA flag is visible, then effects of write operations
	 * before it are visible as well.
	 */
	smp_wmb();
	ovl_set_flag(OVL_UPPERDATA, inode);
}

/* Caller should hold ovl_inode->lock */
bool ovl_dentry_needs_data_copy_up_locked(struct dentry *dentry, int flags)
{
	if (!ovl_open_flags_need_copy_up(flags))
		return false;

	return !ovl_test_flag(OVL_UPPERDATA, d_inode(dentry));
}

bool ovl_dentry_needs_data_copy_up(struct dentry *dentry, int flags)
{
	if (!ovl_open_flags_need_copy_up(flags))
		return false;

	return !ovl_has_upperdata(d_inode(dentry));
}

const char *ovl_dentry_get_redirect(struct dentry *dentry)
{
	return OVL_I(d_inode(dentry))->redirect;
}

void ovl_dentry_set_redirect(struct dentry *dentry, const char *redirect)
{
	struct ovl_inode *oi = OVL_I(d_inode(dentry));

	kfree(oi->redirect);
	oi->redirect = redirect;
}

void ovl_inode_update(struct inode *inode, struct dentry *upperdentry)
{
	struct inode *upperinode = d_inode(upperdentry);

	WARN_ON(OVL_I(inode)->__upperdentry);

	/*
	 * Make sure upperdentry is consistent before making it visible
	 */
	smp_wmb();
	OVL_I(inode)->__upperdentry = upperdentry;
	if (inode_unhashed(inode)) {
		inode->i_private = upperinode;
		__insert_inode_hash(inode, (unsigned long) upperinode);
	}
}

static void ovl_dir_version_inc(struct dentry *dentry, bool impurity)
{
	struct inode *inode = d_inode(dentry);

	WARN_ON(!inode_is_locked(inode));
	WARN_ON(!d_is_dir(dentry));
	/*
	 * Version is used by readdir code to keep cache consistent.
	 * For merge dirs (or dirs with origin) all changes need to be noted.
	 * For non-merge dirs, cache contains only impure entries (i.e. ones
	 * which have been copied up and have origins), so only need to note
	 * changes to impure entries.
	 */
	if (!ovl_dir_is_real(inode) || impurity)
		OVL_I(inode)->version++;
}

void ovl_dir_modified(struct dentry *dentry, bool impurity)
{
	/* Copy mtime/ctime */
	ovl_copyattr(d_inode(dentry));

	ovl_dir_version_inc(dentry, impurity);
}

u64 ovl_inode_version_get(struct inode *inode)
{
	WARN_ON(!inode_is_locked(inode));
	return OVL_I(inode)->version;
}

bool ovl_is_whiteout(struct dentry *dentry)
{
	struct inode *inode = dentry->d_inode;

	return inode && IS_WHITEOUT(inode);
}

struct file *ovl_path_open(const struct path *path, int flags)
{
	struct inode *inode = d_inode(path->dentry);
	struct mnt_idmap *real_idmap = mnt_idmap(path->mnt);
	int err, acc_mode;

	if (flags & ~(O_ACCMODE | O_LARGEFILE))
		BUG();

	switch (flags & O_ACCMODE) {
	case O_RDONLY:
		acc_mode = MAY_READ;
		break;
	case O_WRONLY:
		acc_mode = MAY_WRITE;
		break;
	default:
		BUG();
	}

	err = inode_permission(real_idmap, inode, acc_mode | MAY_OPEN);
	if (err)
		return ERR_PTR(err);

	/* O_NOATIME is an optimization, don't fail if not permitted */
	if (inode_owner_or_capable(real_idmap, inode))
		flags |= O_NOATIME;

	return dentry_open(path, flags, current_cred());
}

/* Caller should hold ovl_inode->lock */
static bool ovl_already_copied_up_locked(struct dentry *dentry, int flags)
{
	bool disconnected = dentry->d_flags & DCACHE_DISCONNECTED;

	if (ovl_dentry_upper(dentry) &&
	    (ovl_dentry_has_upper_alias(dentry) || disconnected) &&
	    !ovl_dentry_needs_data_copy_up_locked(dentry, flags))
		return true;

	return false;
}

bool ovl_already_copied_up(struct dentry *dentry, int flags)
{
	bool disconnected = dentry->d_flags & DCACHE_DISCONNECTED;

	/*
	 * Check if copy-up has happened as well as for upper alias (in
	 * case of hard links) is there.
	 *
	 * Both checks are lockless:
	 *  - false negatives: will recheck under oi->lock
	 *  - false positives:
	 *    + ovl_dentry_upper() uses memory barriers to ensure the
	 *      upper dentry is up-to-date
	 *    + ovl_dentry_has_upper_alias() relies on locking of
	 *      upper parent i_rwsem to prevent reordering copy-up
	 *      with rename.
	 */
	if (ovl_dentry_upper(dentry) &&
	    (ovl_dentry_has_upper_alias(dentry) || disconnected) &&
	    !ovl_dentry_needs_data_copy_up(dentry, flags))
		return true;

	return false;
}

int ovl_copy_up_start(struct dentry *dentry, int flags)
{
	struct inode *inode = d_inode(dentry);
	int err;

	err = ovl_inode_lock_interruptible(inode);
	if (err)
		return err;

	if (ovl_already_copied_up_locked(dentry, flags))
		err = 1; /* Already copied up */
	else
		err = ovl_want_write(dentry);
	if (err)
		goto out_unlock;

	return 0;

out_unlock:
	ovl_inode_unlock(inode);
	return err;
}

void ovl_copy_up_end(struct dentry *dentry)
{
	ovl_drop_write(dentry);
	ovl_inode_unlock(d_inode(dentry));
}

bool ovl_path_check_origin_xattr(struct ovl_fs *ofs, const struct path *path)
{
	int res;

	res = ovl_path_getxattr(ofs, path, OVL_XATTR_ORIGIN, NULL, 0);

	/* Zero size value means "copied up but origin unknown" */
	if (res >= 0)
		return true;

	return false;
}

/*
 * Load persistent uuid from xattr into s_uuid if found, or store a new
 * random generated value in s_uuid and in xattr.
 */
bool ovl_init_uuid_xattr(struct super_block *sb, struct ovl_fs *ofs,
			 const struct path *upperpath)
{
	bool set = false;
	int res;

	/* Try to load existing persistent uuid */
	res = ovl_path_getxattr(ofs, upperpath, OVL_XATTR_UUID, sb->s_uuid.b,
				UUID_SIZE);
	if (res == UUID_SIZE)
		return true;

	if (res != -ENODATA)
		goto fail;

	/*
	 * With uuid=auto, if uuid xattr is found, it will be used.
	 * If uuid xattrs is not found, generate a persistent uuid only on mount
	 * of new overlays where upper root dir is not yet marked as impure.
	 * An upper dir is marked as impure on copy up or lookup of its subdirs.
	 */
	if (ofs->config.uuid == OVL_UUID_AUTO) {
		res = ovl_path_getxattr(ofs, upperpath, OVL_XATTR_IMPURE, NULL,
					0);
		if (res > 0) {
			/* Any mount of old overlay - downgrade to uuid=null */
			ofs->config.uuid = OVL_UUID_NULL;
			return true;
		} else if (res == -ENODATA) {
			/* First mount of new overlay - upgrade to uuid=on */
			ofs->config.uuid = OVL_UUID_ON;
		} else if (res < 0) {
			goto fail;
		}

	}

	/* Generate overlay instance uuid */
	uuid_gen(&sb->s_uuid);

	/* Try to store persistent uuid */
	set = true;
	res = ovl_setxattr(ofs, upperpath->dentry, OVL_XATTR_UUID, sb->s_uuid.b,
			   UUID_SIZE);
	if (res == 0)
		return true;

fail:
	memset(sb->s_uuid.b, 0, UUID_SIZE);
	ofs->config.uuid = OVL_UUID_NULL;
	pr_warn("failed to %s uuid (%pd2, err=%i); falling back to uuid=null.\n",
		set ? "set" : "get", upperpath->dentry, res);
	return false;
}

bool ovl_path_check_dir_xattr(struct ovl_fs *ofs, const struct path *path,
			       enum ovl_xattr ox)
{
	int res;
	char val;

	if (!d_is_dir(path->dentry))
		return false;

	res = ovl_path_getxattr(ofs, path, ox, &val, 1);
	if (res == 1 && val == 'y')
		return true;

	return false;
}

#define OVL_XATTR_OPAQUE_POSTFIX	"opaque"
#define OVL_XATTR_REDIRECT_POSTFIX	"redirect"
#define OVL_XATTR_ORIGIN_POSTFIX	"origin"
#define OVL_XATTR_IMPURE_POSTFIX	"impure"
#define OVL_XATTR_NLINK_POSTFIX		"nlink"
#define OVL_XATTR_UPPER_POSTFIX		"upper"
#define OVL_XATTR_UUID_POSTFIX		"uuid"
#define OVL_XATTR_METACOPY_POSTFIX	"metacopy"
#define OVL_XATTR_PROTATTR_POSTFIX	"protattr"

#define OVL_XATTR_TAB_ENTRY(x) \
	[x] = { [false] = OVL_XATTR_TRUSTED_PREFIX x ## _POSTFIX, \
		[true] = OVL_XATTR_USER_PREFIX x ## _POSTFIX }

const char *const ovl_xattr_table[][2] = {
	OVL_XATTR_TAB_ENTRY(OVL_XATTR_OPAQUE),
	OVL_XATTR_TAB_ENTRY(OVL_XATTR_REDIRECT),
	OVL_XATTR_TAB_ENTRY(OVL_XATTR_ORIGIN),
	OVL_XATTR_TAB_ENTRY(OVL_XATTR_IMPURE),
	OVL_XATTR_TAB_ENTRY(OVL_XATTR_NLINK),
	OVL_XATTR_TAB_ENTRY(OVL_XATTR_UPPER),
	OVL_XATTR_TAB_ENTRY(OVL_XATTR_UUID),
	OVL_XATTR_TAB_ENTRY(OVL_XATTR_METACOPY),
	OVL_XATTR_TAB_ENTRY(OVL_XATTR_PROTATTR),
};

int ovl_check_setxattr(struct ovl_fs *ofs, struct dentry *upperdentry,
		       enum ovl_xattr ox, const void *value, size_t size,
		       int xerr)
{
	int err;

	if (ofs->noxattr)
		return xerr;

	err = ovl_setxattr(ofs, upperdentry, ox, value, size);

	if (err == -EOPNOTSUPP) {
		pr_warn("cannot set %s xattr on upper\n", ovl_xattr(ofs, ox));
		ofs->noxattr = true;
		return xerr;
	}

	return err;
}

int ovl_set_impure(struct dentry *dentry, struct dentry *upperdentry)
{
	struct ovl_fs *ofs = OVL_FS(dentry->d_sb);
	int err;

	if (ovl_test_flag(OVL_IMPURE, d_inode(dentry)))
		return 0;

	/*
	 * Do not fail when upper doesn't support xattrs.
	 * Upper inodes won't have origin nor redirect xattr anyway.
	 */
	err = ovl_check_setxattr(ofs, upperdentry, OVL_XATTR_IMPURE, "y", 1, 0);
	if (!err)
		ovl_set_flag(OVL_IMPURE, d_inode(dentry));

	return err;
}


#define OVL_PROTATTR_MAX 32 /* Reserved for future flags */

void ovl_check_protattr(struct inode *inode, struct dentry *upper)
{
	struct ovl_fs *ofs = OVL_FS(inode->i_sb);
	u32 iflags = inode->i_flags & OVL_PROT_I_FLAGS_MASK;
	char buf[OVL_PROTATTR_MAX+1];
	int res, n;

	res = ovl_getxattr_upper(ofs, upper, OVL_XATTR_PROTATTR, buf,
				 OVL_PROTATTR_MAX);
	if (res < 0)
		return;

	/*
	 * Initialize inode flags from overlay.protattr xattr and upper inode
	 * flags.  If upper inode has those fileattr flags set (i.e. from old
	 * kernel), we do not clear them on ovl_get_inode(), but we will clear
	 * them on next fileattr_set().
	 */
	for (n = 0; n < res; n++) {
		if (buf[n] == 'a')
			iflags |= S_APPEND;
		else if (buf[n] == 'i')
			iflags |= S_IMMUTABLE;
		else
			break;
	}

	if (!res || n < res) {
		pr_warn_ratelimited("incompatible overlay.protattr format (%pd2, len=%d)\n",
				    upper, res);
	} else {
		inode_set_flags(inode, iflags, OVL_PROT_I_FLAGS_MASK);
	}
}

int ovl_set_protattr(struct inode *inode, struct dentry *upper,
		      struct fileattr *fa)
{
	struct ovl_fs *ofs = OVL_FS(inode->i_sb);
	char buf[OVL_PROTATTR_MAX];
	int len = 0, err = 0;
	u32 iflags = 0;

	BUILD_BUG_ON(HWEIGHT32(OVL_PROT_FS_FLAGS_MASK) > OVL_PROTATTR_MAX);

	if (fa->flags & FS_APPEND_FL) {
		buf[len++] = 'a';
		iflags |= S_APPEND;
	}
	if (fa->flags & FS_IMMUTABLE_FL) {
		buf[len++] = 'i';
		iflags |= S_IMMUTABLE;
	}

	/*
	 * Do not allow to set protection flags when upper doesn't support
	 * xattrs, because we do not set those fileattr flags on upper inode.
	 * Remove xattr if it exist and all protection flags are cleared.
	 */
	if (len) {
		err = ovl_check_setxattr(ofs, upper, OVL_XATTR_PROTATTR,
					 buf, len, -EPERM);
	} else if (inode->i_flags & OVL_PROT_I_FLAGS_MASK) {
		err = ovl_removexattr(ofs, upper, OVL_XATTR_PROTATTR);
		if (err == -EOPNOTSUPP || err == -ENODATA)
			err = 0;
	}
	if (err)
		return err;

	inode_set_flags(inode, iflags, OVL_PROT_I_FLAGS_MASK);

	/* Mask out the fileattr flags that should not be set in upper inode */
	fa->flags &= ~OVL_PROT_FS_FLAGS_MASK;
	fa->fsx_xflags &= ~OVL_PROT_FSX_FLAGS_MASK;

	return 0;
}

/**
 * Caller must hold a reference to inode to prevent it from being freed while
 * it is marked inuse.
 */
bool ovl_inuse_trylock(struct dentry *dentry)
{
	struct inode *inode = d_inode(dentry);
	bool locked = false;

	spin_lock(&inode->i_lock);
	if (!(inode->i_state & I_OVL_INUSE)) {
		inode->i_state |= I_OVL_INUSE;
		locked = true;
	}
	spin_unlock(&inode->i_lock);

	return locked;
}

void ovl_inuse_unlock(struct dentry *dentry)
{
	if (dentry) {
		struct inode *inode = d_inode(dentry);

		spin_lock(&inode->i_lock);
		WARN_ON(!(inode->i_state & I_OVL_INUSE));
		inode->i_state &= ~I_OVL_INUSE;
		spin_unlock(&inode->i_lock);
	}
}

bool ovl_is_inuse(struct dentry *dentry)
{
	struct inode *inode = d_inode(dentry);
	bool inuse;

	spin_lock(&inode->i_lock);
	inuse = (inode->i_state & I_OVL_INUSE);
	spin_unlock(&inode->i_lock);

	return inuse;
}

/*
 * Does this overlay dentry need to be indexed on copy up?
 */
bool ovl_need_index(struct dentry *dentry)
{
	struct dentry *lower = ovl_dentry_lower(dentry);

	if (!lower || !ovl_indexdir(dentry->d_sb))
		return false;

	/* Index all files for NFS export and consistency verification */
	if (ovl_index_all(dentry->d_sb))
		return true;

	/* Index only lower hardlinks on copy up */
	if (!d_is_dir(lower) && d_inode(lower)->i_nlink > 1)
		return true;

	return false;
}

/* Caller must hold OVL_I(inode)->lock */
static void ovl_cleanup_index(struct dentry *dentry)
{
	struct ovl_fs *ofs = OVL_FS(dentry->d_sb);
	struct dentry *indexdir = ovl_indexdir(dentry->d_sb);
	struct inode *dir = indexdir->d_inode;
	struct dentry *lowerdentry = ovl_dentry_lower(dentry);
	struct dentry *upperdentry = ovl_dentry_upper(dentry);
	struct dentry *index = NULL;
	struct inode *inode;
	struct qstr name = { };
	int err;

	err = ovl_get_index_name(ofs, lowerdentry, &name);
	if (err)
		goto fail;

	inode = d_inode(upperdentry);
	if (!S_ISDIR(inode->i_mode) && inode->i_nlink != 1) {
		pr_warn_ratelimited("cleanup linked index (%pd2, ino=%lu, nlink=%u)\n",
				    upperdentry, inode->i_ino, inode->i_nlink);
		/*
		 * We either have a bug with persistent union nlink or a lower
		 * hardlink was added while overlay is mounted. Adding a lower
		 * hardlink and then unlinking all overlay hardlinks would drop
		 * overlay nlink to zero before all upper inodes are unlinked.
		 * As a safety measure, when that situation is detected, set
		 * the overlay nlink to the index inode nlink minus one for the
		 * index entry itself.
		 */
		set_nlink(d_inode(dentry), inode->i_nlink - 1);
		ovl_set_nlink_upper(dentry);
		goto out;
	}

	inode_lock_nested(dir, I_MUTEX_PARENT);
	index = ovl_lookup_upper(ofs, name.name, indexdir, name.len);
	err = PTR_ERR(index);
	if (IS_ERR(index)) {
		index = NULL;
	} else if (ovl_index_all(dentry->d_sb)) {
		/* Whiteout orphan index to block future open by handle */
		err = ovl_cleanup_and_whiteout(OVL_FS(dentry->d_sb),
					       dir, index);
	} else {
		/* Cleanup orphan index entries */
		err = ovl_cleanup(ofs, dir, index);
	}

	inode_unlock(dir);
	if (err)
		goto fail;

out:
	kfree(name.name);
	dput(index);
	return;

fail:
	pr_err("cleanup index of '%pd2' failed (%i)\n", dentry, err);
	goto out;
}

/*
 * Operations that change overlay inode and upper inode nlink need to be
 * synchronized with copy up for persistent nlink accounting.
 */
int ovl_nlink_start(struct dentry *dentry)
{
	struct inode *inode = d_inode(dentry);
	const struct cred *old_cred;
	int err;

	if (WARN_ON(!inode))
		return -ENOENT;

	/*
	 * With inodes index is enabled, we store the union overlay nlink
	 * in an xattr on the index inode. When whiting out an indexed lower,
	 * we need to decrement the overlay persistent nlink, but before the
	 * first copy up, we have no upper index inode to store the xattr.
	 *
	 * As a workaround, before whiteout/rename over an indexed lower,
	 * copy up to create the upper index. Creating the upper index will
	 * initialize the overlay nlink, so it could be dropped if unlink
	 * or rename succeeds.
	 *
	 * TODO: implement metadata only index copy up when called with
	 *       ovl_copy_up_flags(dentry, O_PATH).
	 */
	if (ovl_need_index(dentry) && !ovl_dentry_has_upper_alias(dentry)) {
		err = ovl_copy_up(dentry);
		if (err)
			return err;
	}

	err = ovl_inode_lock_interruptible(inode);
	if (err)
		return err;

	err = ovl_want_write(dentry);
	if (err)
		goto out_unlock;

	if (d_is_dir(dentry) || !ovl_test_flag(OVL_INDEX, inode))
		return 0;

	old_cred = ovl_override_creds(dentry->d_sb);
	/*
	 * The overlay inode nlink should be incremented/decremented IFF the
	 * upper operation succeeds, along with nlink change of upper inode.
	 * Therefore, before link/unlink/rename, we store the union nlink
	 * value relative to the upper inode nlink in an upper inode xattr.
	 */
	err = ovl_set_nlink_upper(dentry);
<<<<<<< HEAD
	ovl_revert_creds(dentry->d_sb, old_cred);

out:
=======
	revert_creds(old_cred);
>>>>>>> 162d0644
	if (err)
		goto out_drop_write;

	return 0;

out_drop_write:
	ovl_drop_write(dentry);
out_unlock:
	ovl_inode_unlock(inode);

	return err;
}

void ovl_nlink_end(struct dentry *dentry)
{
	struct inode *inode = d_inode(dentry);

	if (ovl_test_flag(OVL_INDEX, inode) && inode->i_nlink == 0) {
		const struct cred *old_cred;

		old_cred = ovl_override_creds(dentry->d_sb);
		ovl_cleanup_index(dentry);
		ovl_revert_creds(dentry->d_sb, old_cred);
	}

	ovl_drop_write(dentry);
	ovl_inode_unlock(inode);
}

int ovl_lock_rename_workdir(struct dentry *workdir, struct dentry *upperdir)
{
	/* Workdir should not be the same as upperdir */
	if (workdir == upperdir)
		goto err;

	/* Workdir should not be subdir of upperdir and vice versa */
	if (lock_rename(workdir, upperdir) != NULL)
		goto err_unlock;

	return 0;

err_unlock:
	unlock_rename(workdir, upperdir);
err:
	pr_err("failed to lock workdir+upperdir\n");
	return -EIO;
}

/*
 * err < 0, 0 if no metacopy xattr, metacopy data size if xattr found.
 * an empty xattr returns OVL_METACOPY_MIN_SIZE to distinguish from no xattr value.
 */
int ovl_check_metacopy_xattr(struct ovl_fs *ofs, const struct path *path,
			     struct ovl_metacopy *data)
{
	int res;

	/* Only regular files can have metacopy xattr */
	if (!S_ISREG(d_inode(path->dentry)->i_mode))
		return 0;

	res = ovl_path_getxattr(ofs, path, OVL_XATTR_METACOPY,
				data, data ? OVL_METACOPY_MAX_SIZE : 0);
	if (res < 0) {
		if (res == -ENODATA || res == -EOPNOTSUPP)
			return 0;
		/*
		 * getxattr on user.* may fail with EACCES in case there's no
		 * read permission on the inode.  Not much we can do, other than
		 * tell the caller that this is not a metacopy inode.
		 */
		if (ofs->config.userxattr && res == -EACCES)
			return 0;
		goto out;
	}

	if (res == 0) {
		/* Emulate empty data for zero size metacopy xattr */
		res = OVL_METACOPY_MIN_SIZE;
		if (data) {
			memset(data, 0, res);
			data->len = res;
		}
	} else if (res < OVL_METACOPY_MIN_SIZE) {
		pr_warn_ratelimited("metacopy file '%pd' has too small xattr\n",
				    path->dentry);
		return -EIO;
	} else if (data) {
		if (data->version != 0) {
			pr_warn_ratelimited("metacopy file '%pd' has unsupported version\n",
					    path->dentry);
			return -EIO;
		}
		if (res != data->len) {
			pr_warn_ratelimited("metacopy file '%pd' has invalid xattr size\n",
					    path->dentry);
			return -EIO;
		}
	}

	return res;
out:
	pr_warn_ratelimited("failed to get metacopy (%i)\n", res);
	return res;
}

int ovl_set_metacopy_xattr(struct ovl_fs *ofs, struct dentry *d, struct ovl_metacopy *metacopy)
{
	size_t len = metacopy->len;

	/* If no flags or digest fall back to empty metacopy file */
	if (metacopy->version == 0 && metacopy->flags == 0 && metacopy->digest_algo == 0)
		len = 0;

	return ovl_check_setxattr(ofs, d, OVL_XATTR_METACOPY,
				  metacopy, len, -EOPNOTSUPP);
}

bool ovl_is_metacopy_dentry(struct dentry *dentry)
{
	struct ovl_entry *oe = OVL_E(dentry);

	if (!d_is_reg(dentry))
		return false;

	if (ovl_dentry_upper(dentry)) {
		if (!ovl_has_upperdata(d_inode(dentry)))
			return true;
		return false;
	}

	return (ovl_numlower(oe) > 1);
}

char *ovl_get_redirect_xattr(struct ovl_fs *ofs, const struct path *path, int padding)
{
	int res;
	char *s, *next, *buf = NULL;

	res = ovl_path_getxattr(ofs, path, OVL_XATTR_REDIRECT, NULL, 0);
	if (res == -ENODATA || res == -EOPNOTSUPP)
		return NULL;
	if (res < 0)
		goto fail;
	if (res == 0)
		goto invalid;

	buf = kzalloc(res + padding + 1, GFP_KERNEL);
	if (!buf)
		return ERR_PTR(-ENOMEM);

	res = ovl_path_getxattr(ofs, path, OVL_XATTR_REDIRECT, buf, res);
	if (res < 0)
		goto fail;
	if (res == 0)
		goto invalid;

	if (buf[0] == '/') {
		for (s = buf; *s++ == '/'; s = next) {
			next = strchrnul(s, '/');
			if (s == next)
				goto invalid;
		}
	} else {
		if (strchr(buf, '/') != NULL)
			goto invalid;
	}

	return buf;
invalid:
	pr_warn_ratelimited("invalid redirect (%s)\n", buf);
	res = -EINVAL;
	goto err_free;
fail:
	pr_warn_ratelimited("failed to get redirect (%i)\n", res);
err_free:
	kfree(buf);
	return ERR_PTR(res);
}

/* Call with mounter creds as it may open the file */
int ovl_ensure_verity_loaded(struct path *datapath)
{
	struct inode *inode = d_inode(datapath->dentry);
	struct file *filp;

	if (!fsverity_active(inode) && IS_VERITY(inode)) {
		/*
		 * If this inode was not yet opened, the verity info hasn't been
		 * loaded yet, so we need to do that here to force it into memory.
		 */
		filp = kernel_file_open(datapath, O_RDONLY, inode, current_cred());
		if (IS_ERR(filp))
			return PTR_ERR(filp);
		fput(filp);
	}

	return 0;
}

int ovl_validate_verity(struct ovl_fs *ofs,
			struct path *metapath,
			struct path *datapath)
{
	struct ovl_metacopy metacopy_data;
	u8 actual_digest[FS_VERITY_MAX_DIGEST_SIZE];
	int xattr_digest_size, digest_size;
	int xattr_size, err;
	u8 verity_algo;

	if (!ofs->config.verity_mode ||
	    /* Verity only works on regular files */
	    !S_ISREG(d_inode(metapath->dentry)->i_mode))
		return 0;

	xattr_size = ovl_check_metacopy_xattr(ofs, metapath, &metacopy_data);
	if (xattr_size < 0)
		return xattr_size;

	if (!xattr_size || !metacopy_data.digest_algo) {
		if (ofs->config.verity_mode == OVL_VERITY_REQUIRE) {
			pr_warn_ratelimited("metacopy file '%pd' has no digest specified\n",
					    metapath->dentry);
			return -EIO;
		}
		return 0;
	}

	xattr_digest_size = ovl_metadata_digest_size(&metacopy_data);

	err = ovl_ensure_verity_loaded(datapath);
	if (err < 0) {
		pr_warn_ratelimited("lower file '%pd' failed to load fs-verity info\n",
				    datapath->dentry);
		return -EIO;
	}

	digest_size = fsverity_get_digest(d_inode(datapath->dentry), actual_digest,
					  &verity_algo, NULL);
	if (digest_size == 0) {
		pr_warn_ratelimited("lower file '%pd' has no fs-verity digest\n", datapath->dentry);
		return -EIO;
	}

	if (xattr_digest_size != digest_size ||
	    metacopy_data.digest_algo != verity_algo ||
	    memcmp(metacopy_data.digest, actual_digest, xattr_digest_size) != 0) {
		pr_warn_ratelimited("lower file '%pd' has the wrong fs-verity digest\n",
				    datapath->dentry);
		return -EIO;
	}

	return 0;
}

int ovl_get_verity_digest(struct ovl_fs *ofs, struct path *src,
			  struct ovl_metacopy *metacopy)
{
	int err, digest_size;

	if (!ofs->config.verity_mode || !S_ISREG(d_inode(src->dentry)->i_mode))
		return 0;

	err = ovl_ensure_verity_loaded(src);
	if (err < 0) {
		pr_warn_ratelimited("lower file '%pd' failed to load fs-verity info\n",
				    src->dentry);
		return -EIO;
	}

	digest_size = fsverity_get_digest(d_inode(src->dentry),
					  metacopy->digest, &metacopy->digest_algo, NULL);
	if (digest_size == 0 ||
	    WARN_ON_ONCE(digest_size > FS_VERITY_MAX_DIGEST_SIZE)) {
		if (ofs->config.verity_mode == OVL_VERITY_REQUIRE) {
			pr_warn_ratelimited("lower file '%pd' has no fs-verity digest\n",
					    src->dentry);
			return -EIO;
		}
		return 0;
	}

	metacopy->len += digest_size;
	return 0;
}

/*
 * ovl_sync_status() - Check fs sync status for volatile mounts
 *
 * Returns 1 if this is not a volatile mount and a real sync is required.
 *
 * Returns 0 if syncing can be skipped because mount is volatile, and no errors
 * have occurred on the upperdir since the mount.
 *
 * Returns -errno if it is a volatile mount, and the error that occurred since
 * the last mount. If the error code changes, it'll return the latest error
 * code.
 */

int ovl_sync_status(struct ovl_fs *ofs)
{
	struct vfsmount *mnt;

	if (ovl_should_sync(ofs))
		return 1;

	mnt = ovl_upper_mnt(ofs);
	if (!mnt)
		return 0;

	return errseq_check(&mnt->mnt_sb->s_wb_err, ofs->errseq);
}

/*
 * ovl_copyattr() - copy inode attributes from layer to ovl inode
 *
 * When overlay copies inode information from an upper or lower layer to the
 * relevant overlay inode it will apply the idmapping of the upper or lower
 * layer when doing so ensuring that the ovl inode ownership will correctly
 * reflect the ownership of the idmapped upper or lower layer. For example, an
 * idmapped upper or lower layer mapping id 1001 to id 1000 will take care to
 * map any lower or upper inode owned by id 1001 to id 1000. These mapping
 * helpers are nops when the relevant layer isn't idmapped.
 */
void ovl_copyattr(struct inode *inode)
{
	struct path realpath;
	struct inode *realinode;
	struct mnt_idmap *real_idmap;
	vfsuid_t vfsuid;
	vfsgid_t vfsgid;

	realinode = ovl_i_path_real(inode, &realpath);
	real_idmap = mnt_idmap(realpath.mnt);

	spin_lock(&inode->i_lock);
	vfsuid = i_uid_into_vfsuid(real_idmap, realinode);
	vfsgid = i_gid_into_vfsgid(real_idmap, realinode);

	inode->i_uid = vfsuid_into_kuid(vfsuid);
	inode->i_gid = vfsgid_into_kgid(vfsgid);
	inode->i_mode = realinode->i_mode;
	inode_set_atime_to_ts(inode, inode_get_atime(realinode));
	inode_set_mtime_to_ts(inode, inode_get_mtime(realinode));
	inode_set_ctime_to_ts(inode, inode_get_ctime(realinode));
	i_size_write(inode, i_size_read(realinode));
	spin_unlock(&inode->i_lock);
}<|MERGE_RESOLUTION|>--- conflicted
+++ resolved
@@ -1122,13 +1122,7 @@
 	 * value relative to the upper inode nlink in an upper inode xattr.
 	 */
 	err = ovl_set_nlink_upper(dentry);
-<<<<<<< HEAD
 	ovl_revert_creds(dentry->d_sb, old_cred);
-
-out:
-=======
-	revert_creds(old_cred);
->>>>>>> 162d0644
 	if (err)
 		goto out_drop_write;
 
