/* Postprocess module symbol versions
 *
 * Copyright 2003       Kai Germaschewski
 * Copyright 2002-2004  Rusty Russell, IBM Corporation
 * Copyright 2006-2008  Sam Ravnborg
 * Based in part on module-init-tools/depmod.c,file2alias
 *
 * This software may be used and distributed according to the terms
 * of the GNU General Public License, incorporated herein by reference.
 *
 * Usage: modpost vmlinux module1.o module2.o ...
 */

#define _GNU_SOURCE
#include <elf.h>
#include <fnmatch.h>
#include <stdio.h>
#include <ctype.h>
#include <string.h>
#include <limits.h>
#include <stdbool.h>
#include <errno.h>

#include <hashtable.h>
#include <list.h>
#include <xalloc.h>
#include "modpost.h"
#include "../../include/linux/license.h"

static bool module_enabled;
/* Are we using CONFIG_MODVERSIONS? */
static bool modversions;
/* Is CONFIG_MODULE_SRCVERSION_ALL set? */
static bool all_versions;
/* If we are modposting external module set to 1 */
static bool external_module;
#define MODULE_SCMVERSION_SIZE 64
static char module_scmversion[MODULE_SCMVERSION_SIZE];
/* Only warn about unresolved symbols */
static bool warn_unresolved;

static int sec_mismatch_count;
static bool sec_mismatch_warn_only = true;
/* Trim EXPORT_SYMBOLs that are unused by in-tree modules */
static bool trim_unused_exports;

/* ignore missing files */
static bool ignore_missing_files;
/* If set to 1, only warn (instead of error) about missing ns imports */
static bool allow_missing_ns_imports;

static bool error_occurred;

static bool extra_warn;

bool target_is_big_endian;
bool host_is_big_endian;

/*
 * Cut off the warnings when there are too many. This typically occurs when
 * vmlinux is missing. ('make modules' without building vmlinux.)
 */
#define MAX_UNRESOLVED_REPORTS	10
static unsigned int nr_unresolved;

/* In kernel, this size is defined in linux/module.h;
 * here we use Elf_Addr instead of long for covering cross-compile
 */

#define MODULE_NAME_LEN (64 - sizeof(Elf_Addr))

void modpost_log(bool is_error, const char *fmt, ...)
{
	va_list arglist;

	if (is_error) {
		fprintf(stderr, "ERROR: ");
		error_occurred = true;
	} else {
		fprintf(stderr, "WARNING: ");
	}

	fprintf(stderr, "modpost: ");

	va_start(arglist, fmt);
	vfprintf(stderr, fmt, arglist);
	va_end(arglist);
}

static inline bool strends(const char *str, const char *postfix)
{
	if (strlen(str) < strlen(postfix))
		return false;

	return strcmp(str + strlen(str) - strlen(postfix), postfix) == 0;
}

char *read_text_file(const char *filename)
{
	struct stat st;
	size_t nbytes;
	int fd;
	char *buf;

	fd = open(filename, O_RDONLY);
	if (fd < 0) {
		perror(filename);
		exit(1);
	}

	if (fstat(fd, &st) < 0) {
		perror(filename);
		exit(1);
	}

	buf = xmalloc(st.st_size + 1);

	nbytes = st.st_size;

	while (nbytes) {
		ssize_t bytes_read;

		bytes_read = read(fd, buf, nbytes);
		if (bytes_read < 0) {
			perror(filename);
			exit(1);
		}

		nbytes -= bytes_read;
	}
	buf[st.st_size] = '\0';

	close(fd);

	return buf;
}

char *get_line(char **stringp)
{
	char *orig = *stringp, *next;

	/* do not return the unwanted extra line at EOF */
	if (!orig || *orig == '\0')
		return NULL;

	/* don't use strsep here, it is not available everywhere */
	next = strchr(orig, '\n');
	if (next)
		*next++ = '\0';

	*stringp = next;

	return orig;
}

/* A list of all modules we processed */
LIST_HEAD(modules);

static struct module *find_module(const char *modname)
{
	struct module *mod;

	list_for_each_entry(mod, &modules, list) {
		if (strcmp(mod->name, modname) == 0)
			return mod;
	}
	return NULL;
}

static struct module *new_module(const char *name, size_t namelen)
{
	struct module *mod;

	mod = xmalloc(sizeof(*mod) + namelen + 1);
	memset(mod, 0, sizeof(*mod));

	INIT_LIST_HEAD(&mod->exported_symbols);
	INIT_LIST_HEAD(&mod->unresolved_symbols);
	INIT_LIST_HEAD(&mod->missing_namespaces);
	INIT_LIST_HEAD(&mod->imported_namespaces);

	memcpy(mod->name, name, namelen);
	mod->name[namelen] = '\0';
	mod->is_vmlinux = (strcmp(mod->name, "vmlinux") == 0);

	/*
	 * Set mod->is_gpl_compatible to true by default. If MODULE_LICENSE()
	 * is missing, do not check the use for EXPORT_SYMBOL_GPL() becasue
	 * modpost will exit wiht error anyway.
	 */
	mod->is_gpl_compatible = true;

	list_add_tail(&mod->list, &modules);

	return mod;
}

struct symbol {
	struct hlist_node hnode;/* link to hash table */
	struct list_head list;	/* link to module::exported_symbols or module::unresolved_symbols */
	struct module *module;
	char *namespace;
	unsigned int crc;
	bool crc_valid;
	bool weak;
	bool is_func;
	bool is_gpl_only;	/* exported by EXPORT_SYMBOL_GPL */
	bool used;		/* there exists a user of this symbol */
	char name[];
};

static HASHTABLE_DEFINE(symbol_hashtable, 1U << 10);

/* This is based on the hash algorithm from gdbm, via tdb */
static inline unsigned int tdb_hash(const char *name)
{
	unsigned value;	/* Used to compute the hash value.  */
	unsigned   i;	/* Used to cycle through random values. */

	/* Set the initial value from the key size. */
	for (value = 0x238F13AF * strlen(name), i = 0; name[i]; i++)
		value = (value + (((unsigned char *)name)[i] << (i*5 % 24)));

	return (1103515243 * value + 12345);
}

/**
 * Allocate a new symbols for use in the hash of exported symbols or
 * the list of unresolved symbols per module
 **/
static struct symbol *alloc_symbol(const char *name)
{
	struct symbol *s = xmalloc(sizeof(*s) + strlen(name) + 1);

	memset(s, 0, sizeof(*s));
	strcpy(s->name, name);

	return s;
}

/* For the hash of exported symbols */
static void hash_add_symbol(struct symbol *sym)
{
	hash_add(symbol_hashtable, &sym->hnode, tdb_hash(sym->name));
}

static void sym_add_unresolved(const char *name, struct module *mod, bool weak)
{
	struct symbol *sym;

	sym = alloc_symbol(name);
	sym->weak = weak;

	list_add_tail(&sym->list, &mod->unresolved_symbols);
}

static struct symbol *sym_find_with_module(const char *name, struct module *mod)
{
	struct symbol *s;

	/* For our purposes, .foo matches foo.  PPC64 needs this. */
	if (name[0] == '.')
		name++;

	hash_for_each_possible(symbol_hashtable, s, hnode, tdb_hash(name)) {
		if (strcmp(s->name, name) == 0 && (!mod || s->module == mod))
			return s;
	}
	return NULL;
}

static struct symbol *find_symbol(const char *name)
{
	return sym_find_with_module(name, NULL);
}

struct namespace_list {
	struct list_head list;
	char namespace[];
};

static bool contains_namespace(struct list_head *head, const char *namespace)
{
	struct namespace_list *list;

	/*
	 * The default namespace is null string "", which is always implicitly
	 * contained.
	 */
	if (!namespace[0])
		return true;

	list_for_each_entry(list, head, list) {
		if (!strcmp(list->namespace, namespace))
			return true;
	}

	return false;
}

static void add_namespace(struct list_head *head, const char *namespace)
{
	struct namespace_list *ns_entry;

	if (!contains_namespace(head, namespace)) {
		ns_entry = xmalloc(sizeof(*ns_entry) + strlen(namespace) + 1);
		strcpy(ns_entry->namespace, namespace);
		list_add_tail(&ns_entry->list, head);
	}
}

static void *sym_get_data_by_offset(const struct elf_info *info,
				    unsigned int secindex, unsigned long offset)
{
	Elf_Shdr *sechdr = &info->sechdrs[secindex];

	return (void *)info->hdr + sechdr->sh_offset + offset;
}

void *sym_get_data(const struct elf_info *info, const Elf_Sym *sym)
{
	return sym_get_data_by_offset(info, get_secindex(info, sym),
				      sym->st_value);
}

static const char *sech_name(const struct elf_info *info, Elf_Shdr *sechdr)
{
	return sym_get_data_by_offset(info, info->secindex_strings,
				      sechdr->sh_name);
}

static const char *sec_name(const struct elf_info *info, unsigned int secindex)
{
	/*
	 * If sym->st_shndx is a special section index, there is no
	 * corresponding section header.
	 * Return "" if the index is out of range of info->sechdrs[] array.
	 */
	if (secindex >= info->num_sections)
		return "";

	return sech_name(info, &info->sechdrs[secindex]);
}

#define strstarts(str, prefix) (strncmp(str, prefix, strlen(prefix)) == 0)

static struct symbol *sym_add_exported(const char *name, struct module *mod,
				       bool gpl_only, const char *namespace)
{
	struct symbol *s = find_symbol(name);

	if (s && (!external_module || s->module->is_vmlinux || s->module == mod)) {
		error("%s: '%s' exported twice. Previous export was in %s%s\n",
		      mod->name, name, s->module->name,
		      s->module->is_vmlinux ? "" : ".ko");
	}

	s = alloc_symbol(name);
	s->module = mod;
	s->is_gpl_only = gpl_only;
	s->namespace = xstrdup(namespace);
	list_add_tail(&s->list, &mod->exported_symbols);
	hash_add_symbol(s);

	return s;
}

static void sym_set_crc(struct symbol *sym, unsigned int crc)
{
	sym->crc = crc;
	sym->crc_valid = true;
}

static void *grab_file(const char *filename, size_t *size)
{
	struct stat st;
	void *map = MAP_FAILED;
	int fd;

	fd = open(filename, O_RDONLY);
	if (fd < 0)
		return NULL;
	if (fstat(fd, &st))
		goto failed;

	*size = st.st_size;
	map = mmap(NULL, *size, PROT_READ|PROT_WRITE, MAP_PRIVATE, fd, 0);

failed:
	close(fd);
	if (map == MAP_FAILED)
		return NULL;
	return map;
}

static void release_file(void *file, size_t size)
{
	munmap(file, size);
}

static int parse_elf(struct elf_info *info, const char *filename)
{
	unsigned int i;
	Elf_Ehdr *hdr;
	Elf_Shdr *sechdrs;
	Elf_Sym  *sym;
	const char *secstrings;
	unsigned int symtab_idx = ~0U, symtab_shndx_idx = ~0U;

	hdr = grab_file(filename, &info->size);
	if (!hdr) {
		if (ignore_missing_files) {
			fprintf(stderr, "%s: %s (ignored)\n", filename,
				strerror(errno));
			return 0;
		}
		perror(filename);
		exit(1);
	}
	info->hdr = hdr;
	if (info->size < sizeof(*hdr)) {
		/* file too small, assume this is an empty .o file */
		return 0;
	}
	/* Is this a valid ELF file? */
	if ((hdr->e_ident[EI_MAG0] != ELFMAG0) ||
	    (hdr->e_ident[EI_MAG1] != ELFMAG1) ||
	    (hdr->e_ident[EI_MAG2] != ELFMAG2) ||
	    (hdr->e_ident[EI_MAG3] != ELFMAG3)) {
		/* Not an ELF file - silently ignore it */
		return 0;
	}

	switch (hdr->e_ident[EI_DATA]) {
	case ELFDATA2LSB:
		target_is_big_endian = false;
		break;
	case ELFDATA2MSB:
		target_is_big_endian = true;
		break;
	default:
		fatal("target endian is unknown\n");
	}

	/* Fix endianness in ELF header */
	hdr->e_type      = TO_NATIVE(hdr->e_type);
	hdr->e_machine   = TO_NATIVE(hdr->e_machine);
	hdr->e_version   = TO_NATIVE(hdr->e_version);
	hdr->e_entry     = TO_NATIVE(hdr->e_entry);
	hdr->e_phoff     = TO_NATIVE(hdr->e_phoff);
	hdr->e_shoff     = TO_NATIVE(hdr->e_shoff);
	hdr->e_flags     = TO_NATIVE(hdr->e_flags);
	hdr->e_ehsize    = TO_NATIVE(hdr->e_ehsize);
	hdr->e_phentsize = TO_NATIVE(hdr->e_phentsize);
	hdr->e_phnum     = TO_NATIVE(hdr->e_phnum);
	hdr->e_shentsize = TO_NATIVE(hdr->e_shentsize);
	hdr->e_shnum     = TO_NATIVE(hdr->e_shnum);
	hdr->e_shstrndx  = TO_NATIVE(hdr->e_shstrndx);
	sechdrs = (void *)hdr + hdr->e_shoff;
	info->sechdrs = sechdrs;

	/* modpost only works for relocatable objects */
	if (hdr->e_type != ET_REL)
		fatal("%s: not relocatable object.", filename);

	/* Check if file offset is correct */
	if (hdr->e_shoff > info->size)
		fatal("section header offset=%lu in file '%s' is bigger than filesize=%zu\n",
		      (unsigned long)hdr->e_shoff, filename, info->size);

	if (hdr->e_shnum == SHN_UNDEF) {
		/*
		 * There are more than 64k sections,
		 * read count from .sh_size.
		 */
		info->num_sections = TO_NATIVE(sechdrs[0].sh_size);
	}
	else {
		info->num_sections = hdr->e_shnum;
	}
	if (hdr->e_shstrndx == SHN_XINDEX) {
		info->secindex_strings = TO_NATIVE(sechdrs[0].sh_link);
	}
	else {
		info->secindex_strings = hdr->e_shstrndx;
	}

	/* Fix endianness in section headers */
	for (i = 0; i < info->num_sections; i++) {
		sechdrs[i].sh_name      = TO_NATIVE(sechdrs[i].sh_name);
		sechdrs[i].sh_type      = TO_NATIVE(sechdrs[i].sh_type);
		sechdrs[i].sh_flags     = TO_NATIVE(sechdrs[i].sh_flags);
		sechdrs[i].sh_addr      = TO_NATIVE(sechdrs[i].sh_addr);
		sechdrs[i].sh_offset    = TO_NATIVE(sechdrs[i].sh_offset);
		sechdrs[i].sh_size      = TO_NATIVE(sechdrs[i].sh_size);
		sechdrs[i].sh_link      = TO_NATIVE(sechdrs[i].sh_link);
		sechdrs[i].sh_info      = TO_NATIVE(sechdrs[i].sh_info);
		sechdrs[i].sh_addralign = TO_NATIVE(sechdrs[i].sh_addralign);
		sechdrs[i].sh_entsize   = TO_NATIVE(sechdrs[i].sh_entsize);
	}
	/* Find symbol table. */
	secstrings = (void *)hdr + sechdrs[info->secindex_strings].sh_offset;
	for (i = 1; i < info->num_sections; i++) {
		const char *secname;
		int nobits = sechdrs[i].sh_type == SHT_NOBITS;

		if (!nobits && sechdrs[i].sh_offset > info->size)
			fatal("%s is truncated. sechdrs[i].sh_offset=%lu > sizeof(*hrd)=%zu\n",
			      filename, (unsigned long)sechdrs[i].sh_offset,
			      sizeof(*hdr));

		secname = secstrings + sechdrs[i].sh_name;
		if (strcmp(secname, ".modinfo") == 0) {
			if (nobits)
				fatal("%s has NOBITS .modinfo\n", filename);
			info->modinfo = (void *)hdr + sechdrs[i].sh_offset;
			info->modinfo_len = sechdrs[i].sh_size;
		} else if (!strcmp(secname, ".export_symbol")) {
			info->export_symbol_secndx = i;
		}

		if (sechdrs[i].sh_type == SHT_SYMTAB) {
			unsigned int sh_link_idx;
			symtab_idx = i;
			info->symtab_start = (void *)hdr +
			    sechdrs[i].sh_offset;
			info->symtab_stop  = (void *)hdr +
			    sechdrs[i].sh_offset + sechdrs[i].sh_size;
			sh_link_idx = sechdrs[i].sh_link;
			info->strtab       = (void *)hdr +
			    sechdrs[sh_link_idx].sh_offset;
		}

		/* 32bit section no. table? ("more than 64k sections") */
		if (sechdrs[i].sh_type == SHT_SYMTAB_SHNDX) {
			symtab_shndx_idx = i;
			info->symtab_shndx_start = (void *)hdr +
			    sechdrs[i].sh_offset;
			info->symtab_shndx_stop  = (void *)hdr +
			    sechdrs[i].sh_offset + sechdrs[i].sh_size;
		}
	}
	if (!info->symtab_start)
		fatal("%s has no symtab?\n", filename);

	/* Fix endianness in symbols */
	for (sym = info->symtab_start; sym < info->symtab_stop; sym++) {
		sym->st_shndx = TO_NATIVE(sym->st_shndx);
		sym->st_name  = TO_NATIVE(sym->st_name);
		sym->st_value = TO_NATIVE(sym->st_value);
		sym->st_size  = TO_NATIVE(sym->st_size);
	}

	if (symtab_shndx_idx != ~0U) {
		Elf32_Word *p;
		if (symtab_idx != sechdrs[symtab_shndx_idx].sh_link)
			fatal("%s: SYMTAB_SHNDX has bad sh_link: %u!=%u\n",
			      filename, sechdrs[symtab_shndx_idx].sh_link,
			      symtab_idx);
		/* Fix endianness */
		for (p = info->symtab_shndx_start; p < info->symtab_shndx_stop;
		     p++)
			*p = TO_NATIVE(*p);
	}

	symsearch_init(info);

	return 1;
}

static void parse_elf_finish(struct elf_info *info)
{
	symsearch_finish(info);
	release_file(info->hdr, info->size);
}

static int ignore_undef_symbol(struct elf_info *info, const char *symname)
{
	/* ignore __this_module, it will be resolved shortly */
	if (strcmp(symname, "__this_module") == 0)
		return 1;
	/* ignore global offset table */
	if (strcmp(symname, "_GLOBAL_OFFSET_TABLE_") == 0)
		return 1;
	if (info->hdr->e_machine == EM_PPC)
		/* Special register function linked on all modules during final link of .ko */
		if (strstarts(symname, "_restgpr_") ||
		    strstarts(symname, "_savegpr_") ||
		    strstarts(symname, "_rest32gpr_") ||
		    strstarts(symname, "_save32gpr_") ||
		    strstarts(symname, "_restvr_") ||
		    strstarts(symname, "_savevr_"))
			return 1;
	if (info->hdr->e_machine == EM_PPC64)
		/* Special register function linked on all modules during final link of .ko */
		if (strstarts(symname, "_restgpr0_") ||
		    strstarts(symname, "_savegpr0_") ||
		    strstarts(symname, "_restvr_") ||
		    strstarts(symname, "_savevr_") ||
		    strcmp(symname, ".TOC.") == 0)
			return 1;
	/* Do not ignore this symbol */
	return 0;
}

static void handle_symbol(struct module *mod, struct elf_info *info,
			  const Elf_Sym *sym, const char *symname)
{
	switch (sym->st_shndx) {
	case SHN_COMMON:
		if (strstarts(symname, "__gnu_lto_")) {
			/* Should warn here, but modpost runs before the linker */
		} else
			warn("\"%s\" [%s] is COMMON symbol\n", symname, mod->name);
		break;
	case SHN_UNDEF:
		/* undefined symbol */
		if (ELF_ST_BIND(sym->st_info) != STB_GLOBAL &&
		    ELF_ST_BIND(sym->st_info) != STB_WEAK)
			break;
		if (ignore_undef_symbol(info, symname))
			break;
		if (info->hdr->e_machine == EM_SPARC ||
		    info->hdr->e_machine == EM_SPARCV9) {
			/* Ignore register directives. */
			if (ELF_ST_TYPE(sym->st_info) == STT_SPARC_REGISTER)
				break;
			if (symname[0] == '.') {
				char *munged = xstrdup(symname);
				munged[0] = '_';
				munged[1] = toupper(munged[1]);
				symname = munged;
			}
		}

		sym_add_unresolved(symname, mod,
				   ELF_ST_BIND(sym->st_info) == STB_WEAK);
		break;
	default:
		if (strcmp(symname, "init_module") == 0)
			mod->has_init = true;
		if (strcmp(symname, "cleanup_module") == 0)
			mod->has_cleanup = true;
		break;
	}
}

/**
 * Parse tag=value strings from .modinfo section
 **/
static char *next_string(char *string, unsigned long *secsize)
{
	/* Skip non-zero chars */
	while (string[0]) {
		string++;
		if ((*secsize)-- <= 1)
			return NULL;
	}

	/* Skip any zero padding. */
	while (!string[0]) {
		string++;
		if ((*secsize)-- <= 1)
			return NULL;
	}
	return string;
}

static char *get_next_modinfo(struct elf_info *info, const char *tag,
			      char *prev)
{
	char *p;
	unsigned int taglen = strlen(tag);
	char *modinfo = info->modinfo;
	unsigned long size = info->modinfo_len;

	if (prev) {
		size -= prev - modinfo;
		modinfo = next_string(prev, &size);
	}

	for (p = modinfo; p; p = next_string(p, &size)) {
		if (strncmp(p, tag, taglen) == 0 && p[taglen] == '=')
			return p + taglen + 1;
	}
	return NULL;
}

static char *get_modinfo(struct elf_info *info, const char *tag)

{
	return get_next_modinfo(info, tag, NULL);
}

static const char *sym_name(struct elf_info *elf, Elf_Sym *sym)
{
	return sym ? elf->strtab + sym->st_name : "";
}

/*
 * Check whether the 'string' argument matches one of the 'patterns',
 * an array of shell wildcard patterns (glob).
 *
 * Return true is there is a match.
 */
static bool match(const char *string, const char *const patterns[])
{
	const char *pattern;

	while ((pattern = *patterns++)) {
		if (!fnmatch(pattern, string, 0))
			return true;
	}

	return false;
}

/* useful to pass patterns to match() directly */
#define PATTERNS(...) \
	({ \
		static const char *const patterns[] = {__VA_ARGS__, NULL}; \
		patterns; \
	})

/* sections that we do not want to do full section mismatch check on */
static const char *const section_white_list[] =
{
	".comment*",
	".debug*",
	".zdebug*",		/* Compressed debug sections. */
	".GCC.command.line",	/* record-gcc-switches */
	".mdebug*",        /* alpha, score, mips etc. */
	".pdr",            /* alpha, score, mips etc. */
	".stab*",
	".note*",
	".got*",
	".toc*",
	".xt.prop",				 /* xtensa */
	".xt.lit",         /* xtensa */
	".arcextmap*",			/* arc */
	".gnu.linkonce.arcext*",	/* arc : modules */
	".cmem*",			/* EZchip */
	".fmt_slot*",			/* EZchip */
	".gnu.lto*",
	".discard.*",
	".llvm.call-graph-profile",	/* call graph */
	NULL
};

/*
 * This is used to find sections missing the SHF_ALLOC flag.
 * The cause of this is often a section specified in assembler
 * without "ax" / "aw".
 */
static void check_section(const char *modname, struct elf_info *elf,
			  Elf_Shdr *sechdr)
{
	const char *sec = sech_name(elf, sechdr);

	if (sechdr->sh_type == SHT_PROGBITS &&
	    !(sechdr->sh_flags & SHF_ALLOC) &&
	    !match(sec, section_white_list)) {
		warn("%s (%s): unexpected non-allocatable section.\n"
		     "Did you forget to use \"ax\"/\"aw\" in a .S file?\n"
		     "Note that for example <linux/init.h> contains\n"
		     "section definitions for use in .S files.\n\n",
		     modname, sec);
	}
}



#define ALL_INIT_DATA_SECTIONS \
	".init.setup", ".init.rodata", ".init.data"

#define ALL_PCI_INIT_SECTIONS	\
	".pci_fixup_early", ".pci_fixup_header", ".pci_fixup_final", \
	".pci_fixup_enable", ".pci_fixup_resume", \
	".pci_fixup_resume_early", ".pci_fixup_suspend"

#define ALL_INIT_SECTIONS ".init.*"
#define ALL_EXIT_SECTIONS ".exit.*"

#define DATA_SECTIONS ".data", ".data.rel"
#define TEXT_SECTIONS ".text", ".text.*", ".sched.text", \
		".kprobes.text", ".cpuidle.text", ".noinstr.text", \
		".ltext", ".ltext.*"
#define OTHER_TEXT_SECTIONS ".ref.text", ".head.text", ".spinlock.text", \
		".fixup", ".entry.text", ".exception.text", \
		".coldtext", ".softirqentry.text"

#define ALL_TEXT_SECTIONS  ".init.text", ".exit.text", \
		TEXT_SECTIONS, OTHER_TEXT_SECTIONS

enum mismatch {
	TEXTDATA_TO_ANY_INIT_EXIT,
	XXXINIT_TO_SOME_INIT,
	ANY_INIT_TO_ANY_EXIT,
	ANY_EXIT_TO_ANY_INIT,
	EXTABLE_TO_NON_TEXT,
};

/**
 * Describe how to match sections on different criteria:
 *
 * @fromsec: Array of sections to be matched.
 *
 * @bad_tosec: Relocations applied to a section in @fromsec to a section in
 * this array is forbidden (black-list).  Can be empty.
 *
 * @good_tosec: Relocations applied to a section in @fromsec must be
 * targeting sections in this array (white-list).  Can be empty.
 *
 * @mismatch: Type of mismatch.
 */
struct sectioncheck {
	const char *fromsec[20];
	const char *bad_tosec[20];
	const char *good_tosec[20];
	enum mismatch mismatch;
};

static const struct sectioncheck sectioncheck[] = {
/* Do not reference init/exit code/data from
 * normal code and data
 */
{
	.fromsec = { TEXT_SECTIONS, DATA_SECTIONS, NULL },
	.bad_tosec = { ALL_INIT_SECTIONS, ALL_EXIT_SECTIONS, NULL },
	.mismatch = TEXTDATA_TO_ANY_INIT_EXIT,
},
/* Do not use exit code/data from init code */
{
	.fromsec = { ALL_INIT_SECTIONS, NULL },
	.bad_tosec = { ALL_EXIT_SECTIONS, NULL },
	.mismatch = ANY_INIT_TO_ANY_EXIT,
},
/* Do not use init code/data from exit code */
{
	.fromsec = { ALL_EXIT_SECTIONS, NULL },
	.bad_tosec = { ALL_INIT_SECTIONS, NULL },
	.mismatch = ANY_EXIT_TO_ANY_INIT,
},
{
	.fromsec = { ALL_PCI_INIT_SECTIONS, NULL },
	.bad_tosec = { ALL_INIT_SECTIONS, NULL },
	.mismatch = ANY_INIT_TO_ANY_EXIT,
},
{
	.fromsec = { "__ex_table", NULL },
	/* If you're adding any new black-listed sections in here, consider
	 * adding a special 'printer' for them in scripts/check_extable.
	 */
	.bad_tosec = { ".altinstr_replacement", NULL },
	.good_tosec = {ALL_TEXT_SECTIONS , NULL},
	.mismatch = EXTABLE_TO_NON_TEXT,
}
};

static const struct sectioncheck *section_mismatch(
		const char *fromsec, const char *tosec)
{
	int i;

	/*
	 * The target section could be the SHT_NUL section when we're
	 * handling relocations to un-resolved symbols, trying to match it
	 * doesn't make much sense and causes build failures on parisc
	 * architectures.
	 */
	if (*tosec == '\0')
		return NULL;

	for (i = 0; i < ARRAY_SIZE(sectioncheck); i++) {
		const struct sectioncheck *check = &sectioncheck[i];

		if (match(fromsec, check->fromsec)) {
			if (check->bad_tosec[0] && match(tosec, check->bad_tosec))
				return check;
			if (check->good_tosec[0] && !match(tosec, check->good_tosec))
				return check;
		}
	}
	return NULL;
}

/**
 * Whitelist to allow certain references to pass with no warning.
 *
 * Pattern 1:
 *   If a module parameter is declared __initdata and permissions=0
 *   then this is legal despite the warning generated.
 *   We cannot see value of permissions here, so just ignore
 *   this pattern.
 *   The pattern is identified by:
 *   tosec   = .init.data
 *   fromsec = .data*
 *   atsym   =__param*
 *
 * Pattern 1a:
 *   module_param_call() ops can refer to __init set function if permissions=0
 *   The pattern is identified by:
 *   tosec   = .init.text
 *   fromsec = .data*
 *   atsym   = __param_ops_*
 *
 * Pattern 3:
 *   Whitelist all references from .head.text to any init section
 *
 * Pattern 4:
 *   Some symbols belong to init section but still it is ok to reference
 *   these from non-init sections as these symbols don't have any memory
 *   allocated for them and symbol address and value are same. So even
 *   if init section is freed, its ok to reference those symbols.
 *   For ex. symbols marking the init section boundaries.
 *   This pattern is identified by
 *   refsymname = __init_begin, _sinittext, _einittext
 *
 * Pattern 5:
 *   GCC may optimize static inlines when fed constant arg(s) resulting
 *   in functions like cpumask_empty() -- generating an associated symbol
 *   cpumask_empty.constprop.3 that appears in the audit.  If the const that
 *   is passed in comes from __init, like say nmi_ipi_mask, we get a
 *   meaningless section warning.  May need to add isra symbols too...
 *   This pattern is identified by
 *   tosec   = init section
 *   fromsec = text section
 *   refsymname = *.constprop.*
 *
 **/
static int secref_whitelist(const char *fromsec, const char *fromsym,
			    const char *tosec, const char *tosym)
{
	/* Check for pattern 1 */
	if (match(tosec, PATTERNS(ALL_INIT_DATA_SECTIONS)) &&
	    match(fromsec, PATTERNS(DATA_SECTIONS)) &&
	    strstarts(fromsym, "__param"))
		return 0;

	/* Check for pattern 1a */
	if (strcmp(tosec, ".init.text") == 0 &&
	    match(fromsec, PATTERNS(DATA_SECTIONS)) &&
	    strstarts(fromsym, "__param_ops_"))
		return 0;

	/* symbols in data sections that may refer to any init/exit sections */
	if (match(fromsec, PATTERNS(DATA_SECTIONS)) &&
	    match(tosec, PATTERNS(ALL_INIT_SECTIONS, ALL_EXIT_SECTIONS)) &&
	    match(fromsym, PATTERNS("*_ops", "*_probe", "*_console")))
		return 0;

	/* Check for pattern 3 */
	if (strstarts(fromsec, ".head.text") &&
	    match(tosec, PATTERNS(ALL_INIT_SECTIONS)))
		return 0;

	/* Check for pattern 4 */
	if (match(tosym, PATTERNS("__init_begin", "_sinittext", "_einittext")))
		return 0;

	/* Check for pattern 5 */
	if (match(fromsec, PATTERNS(ALL_TEXT_SECTIONS)) &&
	    match(tosec, PATTERNS(ALL_INIT_SECTIONS)) &&
	    match(fromsym, PATTERNS("*.constprop.*")))
		return 0;

	return 1;
}

static Elf_Sym *find_fromsym(struct elf_info *elf, Elf_Addr addr,
			     unsigned int secndx)
{
	return symsearch_find_nearest(elf, addr, secndx, false, ~0);
}

static Elf_Sym *find_tosym(struct elf_info *elf, Elf_Addr addr, Elf_Sym *sym)
{
	Elf_Sym *new_sym;

	/* If the supplied symbol has a valid name, return it */
	if (is_valid_name(elf, sym))
		return sym;

	/*
	 * Strive to find a better symbol name, but the resulting name may not
	 * match the symbol referenced in the original code.
	 */
	new_sym = symsearch_find_nearest(elf, addr, get_secindex(elf, sym),
					 true, 20);
	return new_sym ? new_sym : sym;
}

static bool is_executable_section(struct elf_info *elf, unsigned int secndx)
{
	if (secndx >= elf->num_sections)
		return false;

	return (elf->sechdrs[secndx].sh_flags & SHF_EXECINSTR) != 0;
}

static void default_mismatch_handler(const char *modname, struct elf_info *elf,
				     const struct sectioncheck* const mismatch,
				     Elf_Sym *tsym,
				     unsigned int fsecndx, const char *fromsec, Elf_Addr faddr,
				     const char *tosec, Elf_Addr taddr)
{
	Elf_Sym *from;
	const char *tosym;
	const char *fromsym;
	char taddr_str[16];

	from = find_fromsym(elf, faddr, fsecndx);
	fromsym = sym_name(elf, from);

	tsym = find_tosym(elf, taddr, tsym);
	tosym = sym_name(elf, tsym);

	/* check whitelist - we may ignore it */
	if (!secref_whitelist(fromsec, fromsym, tosec, tosym))
		return;

	sec_mismatch_count++;

	if (!tosym[0])
		snprintf(taddr_str, sizeof(taddr_str), "0x%x", (unsigned int)taddr);

	/*
	 * The format for the reference source:      <symbol_name>+<offset> or <address>
	 * The format for the reference destination: <symbol_name>          or <address>
	 */
	warn("%s: section mismatch in reference: %s%s0x%x (section: %s) -> %s (section: %s)\n",
	     modname, fromsym, fromsym[0] ? "+" : "",
	     (unsigned int)(faddr - (fromsym[0] ? from->st_value : 0)),
	     fromsec, tosym[0] ? tosym : taddr_str, tosec);

	if (mismatch->mismatch == EXTABLE_TO_NON_TEXT) {
		if (match(tosec, mismatch->bad_tosec))
			fatal("The relocation at %s+0x%lx references\n"
			      "section \"%s\" which is black-listed.\n"
			      "Something is seriously wrong and should be fixed.\n"
			      "You might get more information about where this is\n"
			      "coming from by using scripts/check_extable.sh %s\n",
			      fromsec, (long)faddr, tosec, modname);
		else if (is_executable_section(elf, get_secindex(elf, tsym)))
			warn("The relocation at %s+0x%lx references\n"
			     "section \"%s\" which is not in the list of\n"
			     "authorized sections.  If you're adding a new section\n"
			     "and/or if this reference is valid, add \"%s\" to the\n"
			     "list of authorized sections to jump to on fault.\n"
			     "This can be achieved by adding \"%s\" to\n"
			     "OTHER_TEXT_SECTIONS in scripts/mod/modpost.c.\n",
			     fromsec, (long)faddr, tosec, tosec, tosec);
		else
			error("%s+0x%lx references non-executable section '%s'\n",
			      fromsec, (long)faddr, tosec);
	}
}

static void check_export_symbol(struct module *mod, struct elf_info *elf,
				Elf_Addr faddr, const char *secname,
				Elf_Sym *sym)
{
	static const char *prefix = "__export_symbol_";
	const char *label_name, *name, *data;
	Elf_Sym *label;
	struct symbol *s;
	bool is_gpl;

	label = find_fromsym(elf, faddr, elf->export_symbol_secndx);
	label_name = sym_name(elf, label);

	if (!strstarts(label_name, prefix)) {
		error("%s: .export_symbol section contains strange symbol '%s'\n",
		      mod->name, label_name);
		return;
	}

	if (ELF_ST_BIND(sym->st_info) != STB_GLOBAL &&
	    ELF_ST_BIND(sym->st_info) != STB_WEAK) {
		error("%s: local symbol '%s' was exported\n", mod->name,
		      label_name + strlen(prefix));
		return;
	}

	name = sym_name(elf, sym);
	if (strcmp(label_name + strlen(prefix), name)) {
		error("%s: .export_symbol section references '%s', but it does not seem to be an export symbol\n",
		      mod->name, name);
		return;
	}

	data = sym_get_data(elf, label);	/* license */
	if (!strcmp(data, "GPL")) {
		is_gpl = true;
	} else if (!strcmp(data, "")) {
		is_gpl = false;
	} else {
		error("%s: unknown license '%s' was specified for '%s'\n",
		      mod->name, data, name);
		return;
	}

	data += strlen(data) + 1;	/* namespace */
	s = sym_add_exported(name, mod, is_gpl, data);

	/*
	 * We need to be aware whether we are exporting a function or
	 * a data on some architectures.
	 */
	s->is_func = (ELF_ST_TYPE(sym->st_info) == STT_FUNC);

	/*
	 * For parisc64, symbols prefixed $$ from the library have the symbol type
	 * STT_LOPROC. They should be handled as functions too.
	 */
	if (elf->hdr->e_ident[EI_CLASS] == ELFCLASS64 &&
	    elf->hdr->e_machine == EM_PARISC &&
	    ELF_ST_TYPE(sym->st_info) == STT_LOPROC)
		s->is_func = true;

	if (match(secname, PATTERNS(ALL_INIT_SECTIONS)))
		warn("%s: %s: EXPORT_SYMBOL used for init symbol. Remove __init or EXPORT_SYMBOL.\n",
		     mod->name, name);
	else if (match(secname, PATTERNS(ALL_EXIT_SECTIONS)))
		warn("%s: %s: EXPORT_SYMBOL used for exit symbol. Remove __exit or EXPORT_SYMBOL.\n",
		     mod->name, name);
}

static void check_section_mismatch(struct module *mod, struct elf_info *elf,
				   Elf_Sym *sym,
				   unsigned int fsecndx, const char *fromsec,
				   Elf_Addr faddr, Elf_Addr taddr)
{
	const char *tosec = sec_name(elf, get_secindex(elf, sym));
	const struct sectioncheck *mismatch;

	if (module_enabled && elf->export_symbol_secndx == fsecndx) {
		check_export_symbol(mod, elf, faddr, tosec, sym);
		return;
	}

	mismatch = section_mismatch(fromsec, tosec);
	if (!mismatch)
		return;

	default_mismatch_handler(mod->name, elf, mismatch, sym,
				 fsecndx, fromsec, faddr,
				 tosec, taddr);
}

static Elf_Addr addend_386_rel(uint32_t *location, unsigned int r_type)
{
	switch (r_type) {
	case R_386_32:
		return TO_NATIVE(*location);
	case R_386_PC32:
		return TO_NATIVE(*location) + 4;
	}

	return (Elf_Addr)(-1);
}

static int32_t sign_extend32(int32_t value, int index)
{
	uint8_t shift = 31 - index;

	return (int32_t)(value << shift) >> shift;
}

static Elf_Addr addend_arm_rel(void *loc, Elf_Sym *sym, unsigned int r_type)
{
	uint32_t inst, upper, lower, sign, j1, j2;
	int32_t offset;

	switch (r_type) {
	case R_ARM_ABS32:
	case R_ARM_REL32:
		inst = TO_NATIVE(*(uint32_t *)loc);
		return inst + sym->st_value;
	case R_ARM_MOVW_ABS_NC:
	case R_ARM_MOVT_ABS:
		inst = TO_NATIVE(*(uint32_t *)loc);
		offset = sign_extend32(((inst & 0xf0000) >> 4) | (inst & 0xfff),
				       15);
		return offset + sym->st_value;
	case R_ARM_PC24:
	case R_ARM_CALL:
	case R_ARM_JUMP24:
		inst = TO_NATIVE(*(uint32_t *)loc);
		offset = sign_extend32((inst & 0x00ffffff) << 2, 25);
		return offset + sym->st_value + 8;
	case R_ARM_THM_MOVW_ABS_NC:
	case R_ARM_THM_MOVT_ABS:
		upper = TO_NATIVE(*(uint16_t *)loc);
		lower = TO_NATIVE(*((uint16_t *)loc + 1));
		offset = sign_extend32(((upper & 0x000f) << 12) |
				       ((upper & 0x0400) << 1) |
				       ((lower & 0x7000) >> 4) |
				       (lower & 0x00ff),
				       15);
		return offset + sym->st_value;
	case R_ARM_THM_JUMP19:
		/*
		 * Encoding T3:
		 * S     = upper[10]
		 * imm6  = upper[5:0]
		 * J1    = lower[13]
		 * J2    = lower[11]
		 * imm11 = lower[10:0]
		 * imm32 = SignExtend(S:J2:J1:imm6:imm11:'0')
		 */
		upper = TO_NATIVE(*(uint16_t *)loc);
		lower = TO_NATIVE(*((uint16_t *)loc + 1));

		sign = (upper >> 10) & 1;
		j1 = (lower >> 13) & 1;
		j2 = (lower >> 11) & 1;
		offset = sign_extend32((sign << 20) | (j2 << 19) | (j1 << 18) |
				       ((upper & 0x03f) << 12) |
				       ((lower & 0x07ff) << 1),
				       20);
		return offset + sym->st_value + 4;
	case R_ARM_THM_PC22:
	case R_ARM_THM_JUMP24:
		/*
		 * Encoding T4:
		 * S     = upper[10]
		 * imm10 = upper[9:0]
		 * J1    = lower[13]
		 * J2    = lower[11]
		 * imm11 = lower[10:0]
		 * I1    = NOT(J1 XOR S)
		 * I2    = NOT(J2 XOR S)
		 * imm32 = SignExtend(S:I1:I2:imm10:imm11:'0')
		 */
		upper = TO_NATIVE(*(uint16_t *)loc);
		lower = TO_NATIVE(*((uint16_t *)loc + 1));

		sign = (upper >> 10) & 1;
		j1 = (lower >> 13) & 1;
		j2 = (lower >> 11) & 1;
		offset = sign_extend32((sign << 24) |
				       ((~(j1 ^ sign) & 1) << 23) |
				       ((~(j2 ^ sign) & 1) << 22) |
				       ((upper & 0x03ff) << 12) |
				       ((lower & 0x07ff) << 1),
				       24);
		return offset + sym->st_value + 4;
	}

	return (Elf_Addr)(-1);
}

static Elf_Addr addend_mips_rel(uint32_t *location, unsigned int r_type)
{
	uint32_t inst;

	inst = TO_NATIVE(*location);
	switch (r_type) {
	case R_MIPS_LO16:
		return inst & 0xffff;
	case R_MIPS_26:
		return (inst & 0x03ffffff) << 2;
	case R_MIPS_32:
		return inst;
	}
	return (Elf_Addr)(-1);
}

#ifndef EM_RISCV
#define EM_RISCV		243
#endif

#ifndef R_RISCV_SUB32
#define R_RISCV_SUB32		39
#endif

#ifndef EM_LOONGARCH
#define EM_LOONGARCH		258
#endif

#ifndef R_LARCH_SUB32
#define R_LARCH_SUB32		55
#endif

#ifndef R_LARCH_RELAX
#define R_LARCH_RELAX		100
#endif

#ifndef R_LARCH_ALIGN
#define R_LARCH_ALIGN		102
#endif

static void get_rel_type_and_sym(struct elf_info *elf, uint64_t r_info,
				 unsigned int *r_type, unsigned int *r_sym)
{
	typedef struct {
		Elf64_Word    r_sym;	/* Symbol index */
		unsigned char r_ssym;	/* Special symbol for 2nd relocation */
		unsigned char r_type3;	/* 3rd relocation type */
		unsigned char r_type2;	/* 2nd relocation type */
		unsigned char r_type;	/* 1st relocation type */
	} Elf64_Mips_R_Info;

	bool is_64bit = (elf->hdr->e_ident[EI_CLASS] == ELFCLASS64);

	if (elf->hdr->e_machine == EM_MIPS && is_64bit) {
		Elf64_Mips_R_Info *mips64_r_info = (void *)&r_info;

		*r_type = mips64_r_info->r_type;
		*r_sym = TO_NATIVE(mips64_r_info->r_sym);
		return;
	}

	if (is_64bit)
		r_info = TO_NATIVE((Elf64_Xword)r_info);
	else
		r_info = TO_NATIVE((Elf32_Word)r_info);

	*r_type = ELF_R_TYPE(r_info);
	*r_sym = ELF_R_SYM(r_info);
}

static void section_rela(struct module *mod, struct elf_info *elf,
			 unsigned int fsecndx, const char *fromsec,
			 const Elf_Rela *start, const Elf_Rela *stop)
{
	const Elf_Rela *rela;

	for (rela = start; rela < stop; rela++) {
		Elf_Sym *tsym;
		Elf_Addr taddr, r_offset;
		unsigned int r_type, r_sym;

		r_offset = TO_NATIVE(rela->r_offset);
		get_rel_type_and_sym(elf, rela->r_info, &r_type, &r_sym);

		tsym = elf->symtab_start + r_sym;
		taddr = tsym->st_value + TO_NATIVE(rela->r_addend);

		switch (elf->hdr->e_machine) {
		case EM_RISCV:
			if (!strcmp("__ex_table", fromsec) &&
			    r_type == R_RISCV_SUB32)
				continue;
			break;
		case EM_LOONGARCH:
			switch (r_type) {
			case R_LARCH_SUB32:
				if (!strcmp("__ex_table", fromsec))
					continue;
				break;
			case R_LARCH_RELAX:
			case R_LARCH_ALIGN:
				/* These relocs do not refer to symbols */
				continue;
			}
			break;
		}

		check_section_mismatch(mod, elf, tsym,
				       fsecndx, fromsec, r_offset, taddr);
	}
}

static void section_rel(struct module *mod, struct elf_info *elf,
			unsigned int fsecndx, const char *fromsec,
			const Elf_Rel *start, const Elf_Rel *stop)
{
	const Elf_Rel *rel;

	for (rel = start; rel < stop; rel++) {
		Elf_Sym *tsym;
		Elf_Addr taddr, r_offset;
		unsigned int r_type, r_sym;
		void *loc;

		r_offset = TO_NATIVE(rel->r_offset);
		get_rel_type_and_sym(elf, rel->r_info, &r_type, &r_sym);

		loc = sym_get_data_by_offset(elf, fsecndx, r_offset);
		tsym = elf->symtab_start + r_sym;

		switch (elf->hdr->e_machine) {
		case EM_386:
			taddr = addend_386_rel(loc, r_type);
			break;
		case EM_ARM:
			taddr = addend_arm_rel(loc, tsym, r_type);
			break;
		case EM_MIPS:
			taddr = addend_mips_rel(loc, r_type);
			break;
		default:
			fatal("Please add code to calculate addend for this architecture\n");
		}

		check_section_mismatch(mod, elf, tsym,
				       fsecndx, fromsec, r_offset, taddr);
	}
}

/**
 * A module includes a number of sections that are discarded
 * either when loaded or when used as built-in.
 * For loaded modules all functions marked __init and all data
 * marked __initdata will be discarded when the module has been initialized.
 * Likewise for modules used built-in the sections marked __exit
 * are discarded because __exit marked function are supposed to be called
 * only when a module is unloaded which never happens for built-in modules.
 * The check_sec_ref() function traverses all relocation records
 * to find all references to a section that reference a section that will
 * be discarded and warns about it.
 **/
static void check_sec_ref(struct module *mod, struct elf_info *elf)
{
	int i;

	/* Walk through all sections */
	for (i = 0; i < elf->num_sections; i++) {
		Elf_Shdr *sechdr = &elf->sechdrs[i];

		check_section(mod->name, elf, sechdr);
		/* We want to process only relocation sections and not .init */
		if (sechdr->sh_type == SHT_REL || sechdr->sh_type == SHT_RELA) {
			/* section to which the relocation applies */
			unsigned int secndx = sechdr->sh_info;
			const char *secname = sec_name(elf, secndx);
			const void *start, *stop;

			/* If the section is known good, skip it */
			if (match(secname, section_white_list))
				continue;

			start = sym_get_data_by_offset(elf, i, 0);
			stop = start + sechdr->sh_size;

			if (sechdr->sh_type == SHT_RELA)
				section_rela(mod, elf, secndx, secname,
					     start, stop);
			else
				section_rel(mod, elf, secndx, secname,
					    start, stop);
		}
	}
}

static char *remove_dot(char *s)
{
	size_t n = strcspn(s, ".");

	if (n && s[n]) {
		size_t m = strspn(s + n + 1, "0123456789");
		if (m && (s[n + m + 1] == '.' || s[n + m + 1] == 0))
			s[n] = 0;
	}
	return s;
}

/*
 * The CRCs are recorded in .*.cmd files in the form of:
 * #SYMVER <name> <crc>
 */
static void extract_crcs_for_object(const char *object, struct module *mod)
{
	char cmd_file[PATH_MAX];
	char *buf, *p;
	const char *base;
	int dirlen, ret;

	base = strrchr(object, '/');
	if (base) {
		base++;
		dirlen = base - object;
	} else {
		dirlen = 0;
		base = object;
	}

	ret = snprintf(cmd_file, sizeof(cmd_file), "%.*s.%s.cmd",
		       dirlen, object, base);
	if (ret >= sizeof(cmd_file)) {
		error("%s: too long path was truncated\n", cmd_file);
		return;
	}

	buf = read_text_file(cmd_file);
	p = buf;

	while ((p = strstr(p, "\n#SYMVER "))) {
		char *name;
		size_t namelen;
		unsigned int crc;
		struct symbol *sym;

		name = p + strlen("\n#SYMVER ");

		p = strchr(name, ' ');
		if (!p)
			break;

		namelen = p - name;
		p++;

		if (!isdigit(*p))
			continue;	/* skip this line */

		crc = strtoul(p, &p, 0);
		if (*p != '\n')
			continue;	/* skip this line */

		name[namelen] = '\0';

		/*
		 * sym_find_with_module() may return NULL here.
		 * It typically occurs when CONFIG_TRIM_UNUSED_KSYMS=y.
		 * Since commit e1327a127703, genksyms calculates CRCs of all
		 * symbols, including trimmed ones. Ignore orphan CRCs.
		 */
		sym = sym_find_with_module(name, mod);
		if (sym)
			sym_set_crc(sym, crc);
	}

	free(buf);
}

/*
 * The symbol versions (CRC) are recorded in the .*.cmd files.
 * Parse them to retrieve CRCs for the current module.
 */
static void mod_set_crcs(struct module *mod)
{
	char objlist[PATH_MAX];
	char *buf, *p, *obj;
	int ret;

	if (mod->is_vmlinux) {
		strcpy(objlist, ".vmlinux.objs");
	} else {
		/* objects for a module are listed in the *.mod file. */
		ret = snprintf(objlist, sizeof(objlist), "%s.mod", mod->name);
		if (ret >= sizeof(objlist)) {
			error("%s: too long path was truncated\n", objlist);
			return;
		}
	}

	buf = read_text_file(objlist);
	p = buf;

	while ((obj = strsep(&p, "\n")) && obj[0])
		extract_crcs_for_object(obj, mod);

	free(buf);
}

static void read_symbols(const char *modname)
{
	const char *symname;
	char *version;
	char *license;
	char *namespace;
	struct module *mod;
	struct elf_info info = { };
	Elf_Sym *sym;

	if (!parse_elf(&info, modname))
		return;

	if (!strends(modname, ".o")) {
		error("%s: filename must be suffixed with .o\n", modname);
		return;
	}

	/* strip trailing .o */
	mod = new_module(modname, strlen(modname) - strlen(".o"));

	if (!mod->is_vmlinux) {
		license = get_modinfo(&info, "license");
		if (!license)
			error("missing MODULE_LICENSE() in %s\n", modname);
		while (license) {
			if (!license_is_gpl_compatible(license)) {
				mod->is_gpl_compatible = false;
				break;
			}
			license = get_next_modinfo(&info, "license", license);
		}

		namespace = get_modinfo(&info, "import_ns");
		while (namespace) {
			add_namespace(&mod->imported_namespaces, namespace);
			namespace = get_next_modinfo(&info, "import_ns",
						     namespace);
		}

		if (extra_warn && !get_modinfo(&info, "description"))
			warn("missing MODULE_DESCRIPTION() in %s\n", modname);
	}

	for (sym = info.symtab_start; sym < info.symtab_stop; sym++) {
		symname = remove_dot(info.strtab + sym->st_name);

		handle_symbol(mod, &info, sym, symname);
		handle_moddevtable(mod, &info, sym, symname);
	}

	check_sec_ref(mod, &info);

	if (!mod->is_vmlinux) {
		version = get_modinfo(&info, "version");
		if (version || all_versions)
			get_src_version(mod->name, mod->srcversion,
					sizeof(mod->srcversion) - 1);
	}

	parse_elf_finish(&info);

	if (modversions) {
		/*
		 * Our trick to get versioning for module struct etc. - it's
		 * never passed as an argument to an exported function, so
		 * the automatic versioning doesn't pick it up, but it's really
		 * important anyhow.
		 */
		sym_add_unresolved("module_layout", mod, false);

		mod_set_crcs(mod);
	}
}

static void read_symbols_from_files(const char *filename)
{
	FILE *in = stdin;
	char fname[PATH_MAX];

	in = fopen(filename, "r");
	if (!in)
		fatal("Can't open filenames file %s: %m", filename);

	while (fgets(fname, PATH_MAX, in) != NULL) {
		if (strends(fname, "\n"))
			fname[strlen(fname)-1] = '\0';
		read_symbols(fname);
	}

	fclose(in);
}

#define SZ 500

/* We first write the generated file into memory using the
 * following helper, then compare to the file on disk and
 * only update the later if anything changed */

void __attribute__((format(printf, 2, 3))) buf_printf(struct buffer *buf,
						      const char *fmt, ...)
{
	char tmp[SZ];
	int len;
	va_list ap;

	va_start(ap, fmt);
	len = vsnprintf(tmp, SZ, fmt, ap);
	buf_write(buf, tmp, len);
	va_end(ap);
}

void buf_write(struct buffer *buf, const char *s, int len)
{
	if (buf->size - buf->pos < len) {
		buf->size += len + SZ;
		buf->p = xrealloc(buf->p, buf->size);
	}
	strncpy(buf->p + buf->pos, s, len);
	buf->pos += len;
}

static void check_exports(struct module *mod)
{
	struct symbol *s, *exp;

	list_for_each_entry(s, &mod->unresolved_symbols, list) {
		const char *basename;
		exp = find_symbol(s->name);
		if (!exp) {
			if (!s->weak && nr_unresolved++ < MAX_UNRESOLVED_REPORTS)
				modpost_log(!warn_unresolved,
					    "\"%s\" [%s.ko] undefined!\n",
					    s->name, mod->name);
			continue;
		}
		if (exp->module == mod) {
			error("\"%s\" [%s.ko] was exported without definition\n",
			      s->name, mod->name);
			continue;
		}

		exp->used = true;
		s->module = exp->module;
		s->crc_valid = exp->crc_valid;
		s->crc = exp->crc;

		basename = strrchr(mod->name, '/');
		if (basename)
			basename++;
		else
			basename = mod->name;

		if (!contains_namespace(&mod->imported_namespaces, exp->namespace)) {
			modpost_log(!allow_missing_ns_imports,
				    "module %s uses symbol %s from namespace %s, but does not import it.\n",
				    basename, exp->name, exp->namespace);
			add_namespace(&mod->missing_namespaces, exp->namespace);
		}

		if (!mod->is_gpl_compatible && exp->is_gpl_only)
			error("GPL-incompatible module %s.ko uses GPL-only symbol '%s'\n",
			      basename, exp->name);
	}
}

static void handle_white_list_exports(const char *white_list)
{
	char *buf, *p, *name;

	buf = read_text_file(white_list);
	p = buf;

	while ((name = strsep(&p, "\n"))) {
		struct symbol *sym = find_symbol(name);

		if (sym)
			sym->used = true;
	}

	free(buf);
}

static void check_modname_len(struct module *mod)
{
	const char *mod_name;

	mod_name = strrchr(mod->name, '/');
	if (mod_name == NULL)
		mod_name = mod->name;
	else
		mod_name++;
	if (strlen(mod_name) >= MODULE_NAME_LEN)
		error("module name is too long [%s.ko]\n", mod->name);
}

/**
 * Header for the generated file
 **/
static void add_header(struct buffer *b, struct module *mod)
{
	buf_printf(b, "#include <linux/module.h>\n");
	buf_printf(b, "#include <linux/export-internal.h>\n");
	buf_printf(b, "#include <linux/compiler.h>\n");
	buf_printf(b, "\n");
	buf_printf(b, "MODULE_INFO(name, KBUILD_MODNAME);\n");
	buf_printf(b, "\n");
	buf_printf(b, "__visible struct module __this_module\n");
	buf_printf(b, "__section(\".gnu.linkonce.this_module\") = {\n");
	buf_printf(b, "\t.name = KBUILD_MODNAME,\n");
	if (mod->has_init)
		buf_printf(b, "\t.init = init_module,\n");
	if (mod->has_cleanup)
		buf_printf(b, "#ifdef CONFIG_MODULE_UNLOAD\n"
			      "\t.exit = cleanup_module,\n"
			      "#endif\n");
	buf_printf(b, "\t.arch = MODULE_ARCH_INIT,\n");
	buf_printf(b, "};\n");

	if (!external_module)
		buf_printf(b, "\nMODULE_INFO(intree, \"Y\");\n");

<<<<<<< HEAD
	if (module_scmversion[0] != '\0')
		buf_printf(b, "\nMODULE_INFO(scmversion, \"%s\");\n", module_scmversion);

	buf_printf(b,
		   "\n"
		   "#ifdef CONFIG_MITIGATION_RETPOLINE\n"
		   "MODULE_INFO(retpoline, \"Y\");\n"
		   "#endif\n");

=======
>>>>>>> 68e5c7d4
	if (strstarts(mod->name, "drivers/staging"))
		buf_printf(b, "\nMODULE_INFO(staging, \"Y\");\n");

	if (strstarts(mod->name, "tools/testing"))
		buf_printf(b, "\nMODULE_INFO(test, \"Y\");\n");
}

static void add_exported_symbols(struct buffer *buf, struct module *mod)
{
	struct symbol *sym;

	/* generate struct for exported symbols */
	buf_printf(buf, "\n");
	list_for_each_entry(sym, &mod->exported_symbols, list) {
		if (trim_unused_exports && !sym->used)
			continue;

		buf_printf(buf, "KSYMTAB_%s(%s, \"%s\", \"%s\");\n",
			   sym->is_func ? "FUNC" : "DATA", sym->name,
			   sym->is_gpl_only ? "_gpl" : "", sym->namespace);
	}

	if (!modversions)
		return;

	/* record CRCs for exported symbols */
	buf_printf(buf, "\n");
	list_for_each_entry(sym, &mod->exported_symbols, list) {
		if (trim_unused_exports && !sym->used)
			continue;

		if (!sym->crc_valid)
			warn("EXPORT symbol \"%s\" [%s%s] version generation failed, symbol will not be versioned.\n"
			     "Is \"%s\" prototyped in <asm/asm-prototypes.h>?\n",
			     sym->name, mod->name, mod->is_vmlinux ? "" : ".ko",
			     sym->name);

		buf_printf(buf, "SYMBOL_CRC(%s, 0x%08x, \"%s\");\n",
			   sym->name, sym->crc, sym->is_gpl_only ? "_gpl" : "");
	}
}

/**
 * Record CRCs for unresolved symbols
 **/
static void add_versions(struct buffer *b, struct module *mod)
{
	struct symbol *s;

	if (!modversions)
		return;

	buf_printf(b, "\n");
	buf_printf(b, "static const struct modversion_info ____versions[]\n");
	buf_printf(b, "__used __section(\"__versions\") = {\n");

	list_for_each_entry(s, &mod->unresolved_symbols, list) {
		if (!s->module)
			continue;
		if (!s->crc_valid) {
			warn("\"%s\" [%s.ko] has no CRC!\n",
				s->name, mod->name);
			continue;
		}
		if (strlen(s->name) >= MODULE_NAME_LEN) {
			error("too long symbol \"%s\" [%s.ko]\n",
			      s->name, mod->name);
			break;
		}
		buf_printf(b, "\t{ %#8x, \"%s\" },\n",
			   s->crc, s->name);
	}

	buf_printf(b, "};\n");
}

static void add_depends(struct buffer *b, struct module *mod)
{
	struct symbol *s;
	int first = 1;

	/* Clear ->seen flag of modules that own symbols needed by this. */
	list_for_each_entry(s, &mod->unresolved_symbols, list) {
		if (s->module)
			s->module->seen = s->module->is_vmlinux;
	}

	buf_printf(b, "\n");
	buf_printf(b, "MODULE_INFO(depends, \"");
	list_for_each_entry(s, &mod->unresolved_symbols, list) {
		const char *p;
		if (!s->module)
			continue;

		if (s->module->seen)
			continue;

		s->module->seen = true;
		p = strrchr(s->module->name, '/');
		if (p)
			p++;
		else
			p = s->module->name;
		buf_printf(b, "%s%s", first ? "" : ",", p);
		first = 0;
	}
	buf_printf(b, "\");\n");
}

static void add_srcversion(struct buffer *b, struct module *mod)
{
	if (mod->srcversion[0]) {
		buf_printf(b, "\n");
		buf_printf(b, "MODULE_INFO(srcversion, \"%s\");\n",
			   mod->srcversion);
	}
}

static void write_buf(struct buffer *b, const char *fname)
{
	FILE *file;

	if (error_occurred)
		return;

	file = fopen(fname, "w");
	if (!file) {
		perror(fname);
		exit(1);
	}
	if (fwrite(b->p, 1, b->pos, file) != b->pos) {
		perror(fname);
		exit(1);
	}
	if (fclose(file) != 0) {
		perror(fname);
		exit(1);
	}
}

static void write_if_changed(struct buffer *b, const char *fname)
{
	char *tmp;
	FILE *file;
	struct stat st;

	file = fopen(fname, "r");
	if (!file)
		goto write;

	if (fstat(fileno(file), &st) < 0)
		goto close_write;

	if (st.st_size != b->pos)
		goto close_write;

	tmp = xmalloc(b->pos);
	if (fread(tmp, 1, b->pos, file) != b->pos)
		goto free_write;

	if (memcmp(tmp, b->p, b->pos) != 0)
		goto free_write;

	free(tmp);
	fclose(file);
	return;

 free_write:
	free(tmp);
 close_write:
	fclose(file);
 write:
	write_buf(b, fname);
}

static void write_vmlinux_export_c_file(struct module *mod)
{
	struct buffer buf = { };

	buf_printf(&buf,
		   "#include <linux/export-internal.h>\n");

	add_exported_symbols(&buf, mod);
	write_if_changed(&buf, ".vmlinux.export.c");
	free(buf.p);
}

/* do sanity checks, and generate *.mod.c file */
static void write_mod_c_file(struct module *mod)
{
	struct buffer buf = { };
	char fname[PATH_MAX];
	int ret;

	add_header(&buf, mod);
	add_exported_symbols(&buf, mod);
	add_versions(&buf, mod);
	add_depends(&buf, mod);
	add_moddevtable(&buf, mod);
	add_srcversion(&buf, mod);

	ret = snprintf(fname, sizeof(fname), "%s.mod.c", mod->name);
	if (ret >= sizeof(fname)) {
		error("%s: too long path was truncated\n", fname);
		goto free;
	}

	write_if_changed(&buf, fname);

free:
	free(buf.p);
}

/* parse Module.symvers file. line format:
 * 0x12345678<tab>symbol<tab>module<tab>export<tab>namespace
 **/
static void read_dump(const char *fname)
{
	char *buf, *pos, *line;

	buf = read_text_file(fname);
	if (!buf)
		/* No symbol versions, silently ignore */
		return;

	pos = buf;

	while ((line = get_line(&pos))) {
		char *symname, *namespace, *modname, *d, *export;
		unsigned int crc;
		struct module *mod;
		struct symbol *s;
		bool gpl_only;

		if (!(symname = strchr(line, '\t')))
			goto fail;
		*symname++ = '\0';
		if (!(modname = strchr(symname, '\t')))
			goto fail;
		*modname++ = '\0';
		if (!(export = strchr(modname, '\t')))
			goto fail;
		*export++ = '\0';
		if (!(namespace = strchr(export, '\t')))
			goto fail;
		*namespace++ = '\0';

		crc = strtoul(line, &d, 16);
		if (*symname == '\0' || *modname == '\0' || *d != '\0')
			goto fail;

		if (!strcmp(export, "EXPORT_SYMBOL_GPL")) {
			gpl_only = true;
		} else if (!strcmp(export, "EXPORT_SYMBOL")) {
			gpl_only = false;
		} else {
			error("%s: unknown license %s. skip", symname, export);
			continue;
		}

		mod = find_module(modname);
		if (!mod) {
			mod = new_module(modname, strlen(modname));
			mod->from_dump = true;
		}
		s = sym_add_exported(symname, mod, gpl_only, namespace);
		sym_set_crc(s, crc);
	}
	free(buf);
	return;
fail:
	free(buf);
	fatal("parse error in symbol dump file\n");
}

static void write_dump(const char *fname)
{
	struct buffer buf = { };
	struct module *mod;
	struct symbol *sym;

	list_for_each_entry(mod, &modules, list) {
		if (mod->from_dump)
			continue;
		list_for_each_entry(sym, &mod->exported_symbols, list) {
			if (trim_unused_exports && !sym->used)
				continue;

			buf_printf(&buf, "0x%08x\t%s\t%s\tEXPORT_SYMBOL%s\t%s\n",
				   sym->crc, sym->name, mod->name,
				   sym->is_gpl_only ? "_GPL" : "",
				   sym->namespace);
		}
	}
	write_buf(&buf, fname);
	free(buf.p);
}

static void write_namespace_deps_files(const char *fname)
{
	struct module *mod;
	struct namespace_list *ns;
	struct buffer ns_deps_buf = {};

	list_for_each_entry(mod, &modules, list) {

		if (mod->from_dump || list_empty(&mod->missing_namespaces))
			continue;

		buf_printf(&ns_deps_buf, "%s.ko:", mod->name);

		list_for_each_entry(ns, &mod->missing_namespaces, list)
			buf_printf(&ns_deps_buf, " %s", ns->namespace);

		buf_printf(&ns_deps_buf, "\n");
	}

	write_if_changed(&ns_deps_buf, fname);
	free(ns_deps_buf.p);
}

struct dump_list {
	struct list_head list;
	const char *file;
};

static void check_host_endian(void)
{
	static const union {
		short s;
		char c[2];
	} endian_test = { .c = {0x01, 0x02} };

	switch (endian_test.s) {
	case 0x0102:
		host_is_big_endian = true;
		break;
	case 0x0201:
		host_is_big_endian = false;
		break;
	default:
		fatal("Unknown host endian\n");
	}
}

int main(int argc, char **argv)
{
	struct module *mod;
	char *missing_namespace_deps = NULL;
	char *unused_exports_white_list = NULL;
	char *dump_write = NULL, *files_source = NULL;
	int opt;
	LIST_HEAD(dump_lists);
	struct dump_list *dl, *dl2;

	while ((opt = getopt(argc, argv, "ei:MmnT:to:au:WwENd:v:")) != -1) {
		switch (opt) {
		case 'e':
			external_module = true;
			break;
		case 'i':
			dl = xmalloc(sizeof(*dl));
			dl->file = optarg;
			list_add_tail(&dl->list, &dump_lists);
			break;
		case 'M':
			module_enabled = true;
			break;
		case 'm':
			modversions = true;
			break;
		case 'n':
			ignore_missing_files = true;
			break;
		case 'o':
			dump_write = optarg;
			break;
		case 'a':
			all_versions = true;
			break;
		case 'T':
			files_source = optarg;
			break;
		case 't':
			trim_unused_exports = true;
			break;
		case 'u':
			unused_exports_white_list = optarg;
			break;
		case 'W':
			extra_warn = true;
			break;
		case 'w':
			warn_unresolved = true;
			break;
		case 'E':
			sec_mismatch_warn_only = false;
			break;
		case 'N':
			allow_missing_ns_imports = true;
			break;
		case 'd':
			missing_namespace_deps = optarg;
			break;
		case 'v':
			strncpy(module_scmversion, optarg, sizeof(module_scmversion) - 1);
			break;
		default:
			exit(1);
		}
	}

	check_host_endian();

	list_for_each_entry_safe(dl, dl2, &dump_lists, list) {
		read_dump(dl->file);
		list_del(&dl->list);
		free(dl);
	}

	while (optind < argc)
		read_symbols(argv[optind++]);

	if (files_source)
		read_symbols_from_files(files_source);

	list_for_each_entry(mod, &modules, list) {
		if (mod->from_dump || mod->is_vmlinux)
			continue;

		check_modname_len(mod);
		check_exports(mod);
	}

	if (unused_exports_white_list)
		handle_white_list_exports(unused_exports_white_list);

	list_for_each_entry(mod, &modules, list) {
		if (mod->from_dump)
			continue;

		if (mod->is_vmlinux)
			write_vmlinux_export_c_file(mod);
		else
			write_mod_c_file(mod);
	}

	if (missing_namespace_deps)
		write_namespace_deps_files(missing_namespace_deps);

	if (dump_write)
		write_dump(dump_write);
	if (sec_mismatch_count && !sec_mismatch_warn_only)
		error("Section mismatches detected.\n"
		      "Set CONFIG_SECTION_MISMATCH_WARN_ONLY=y to allow them.\n");

	if (nr_unresolved > MAX_UNRESOLVED_REPORTS)
		warn("suppressed %u unresolved symbol warnings because there were too many)\n",
		     nr_unresolved - MAX_UNRESOLVED_REPORTS);

	return error_occurred ? 1 : 0;
}<|MERGE_RESOLUTION|>--- conflicted
+++ resolved
@@ -1777,18 +1777,9 @@
 	if (!external_module)
 		buf_printf(b, "\nMODULE_INFO(intree, \"Y\");\n");
 
-<<<<<<< HEAD
 	if (module_scmversion[0] != '\0')
 		buf_printf(b, "\nMODULE_INFO(scmversion, \"%s\");\n", module_scmversion);
 
-	buf_printf(b,
-		   "\n"
-		   "#ifdef CONFIG_MITIGATION_RETPOLINE\n"
-		   "MODULE_INFO(retpoline, \"Y\");\n"
-		   "#endif\n");
-
-=======
->>>>>>> 68e5c7d4
 	if (strstarts(mod->name, "drivers/staging"))
 		buf_printf(b, "\nMODULE_INFO(staging, \"Y\");\n");
 
