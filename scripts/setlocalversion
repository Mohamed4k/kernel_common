--- conflicted
+++ resolved
@@ -11,11 +11,7 @@
 #
 
 usage() {
-<<<<<<< HEAD
-	echo "Usage: $0 [srctree] [branch] [kmi-generation]" >&2
-=======
-	echo "Usage: $0 [--no-local] [srctree]" >&2
->>>>>>> 53429336
+	echo "Usage: $0 [--no-local] [srctree] [branch] [kmi-generation]" >&2
 	exit 1
 }
 
