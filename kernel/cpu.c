/* CPU control.
 * (C) 2001, 2002, 2003, 2004 Rusty Russell
 *
 * This code is licenced under the GPL.
 */
#include <linux/sched/mm.h>
#include <linux/proc_fs.h>
#include <linux/smp.h>
#include <linux/init.h>
#include <linux/notifier.h>
#include <linux/sched/signal.h>
#include <linux/sched/hotplug.h>
#include <linux/sched/isolation.h>
#include <linux/sched/task.h>
#include <linux/sched/smt.h>
#include <linux/unistd.h>
#include <linux/cpu.h>
#include <linux/oom.h>
#include <linux/rcupdate.h>
#include <linux/delay.h>
#include <linux/export.h>
#include <linux/bug.h>
#include <linux/kthread.h>
#include <linux/stop_machine.h>
#include <linux/mutex.h>
#include <linux/gfp.h>
#include <linux/suspend.h>
#include <linux/lockdep.h>
#include <linux/tick.h>
#include <linux/irq.h>
#include <linux/nmi.h>
#include <linux/smpboot.h>
#include <linux/relay.h>
#include <linux/slab.h>
#include <linux/scs.h>
#include <linux/percpu-rwsem.h>
#include <linux/cpuset.h>
#include <linux/random.h>
#include <linux/cc_platform.h>

#include <trace/events/power.h>
#define CREATE_TRACE_POINTS
#include <trace/events/cpuhp.h>

#include "smpboot.h"

/**
 * struct cpuhp_cpu_state - Per cpu hotplug state storage
 * @state:	The current cpu state
 * @target:	The target state
 * @fail:	Current CPU hotplug callback state
 * @thread:	Pointer to the hotplug thread
 * @should_run:	Thread should execute
 * @rollback:	Perform a rollback
 * @single:	Single callback invocation
 * @bringup:	Single callback bringup or teardown selector
 * @cpu:	CPU number
 * @node:	Remote CPU node; for multi-instance, do a
 *		single entry callback for install/remove
 * @last:	For multi-instance rollback, remember how far we got
 * @cb_state:	The state for a single callback (install/uninstall)
 * @result:	Result of the operation
 * @ap_sync_state:	State for AP synchronization
 * @done_up:	Signal completion to the issuer of the task for cpu-up
 * @done_down:	Signal completion to the issuer of the task for cpu-down
 */
struct cpuhp_cpu_state {
	enum cpuhp_state	state;
	enum cpuhp_state	target;
	enum cpuhp_state	fail;
#ifdef CONFIG_SMP
	struct task_struct	*thread;
	bool			should_run;
	bool			rollback;
	bool			single;
	bool			bringup;
	struct hlist_node	*node;
	struct hlist_node	*last;
	enum cpuhp_state	cb_state;
	int			result;
	atomic_t		ap_sync_state;
	struct completion	done_up;
	struct completion	done_down;
#endif
};

static DEFINE_PER_CPU(struct cpuhp_cpu_state, cpuhp_state) = {
	.fail = CPUHP_INVALID,
};

#ifdef CONFIG_SMP
cpumask_t cpus_booted_once_mask;
#endif

#if defined(CONFIG_LOCKDEP) && defined(CONFIG_SMP)
static struct lockdep_map cpuhp_state_up_map =
	STATIC_LOCKDEP_MAP_INIT("cpuhp_state-up", &cpuhp_state_up_map);
static struct lockdep_map cpuhp_state_down_map =
	STATIC_LOCKDEP_MAP_INIT("cpuhp_state-down", &cpuhp_state_down_map);


static inline void cpuhp_lock_acquire(bool bringup)
{
	lock_map_acquire(bringup ? &cpuhp_state_up_map : &cpuhp_state_down_map);
}

static inline void cpuhp_lock_release(bool bringup)
{
	lock_map_release(bringup ? &cpuhp_state_up_map : &cpuhp_state_down_map);
}
#else

static inline void cpuhp_lock_acquire(bool bringup) { }
static inline void cpuhp_lock_release(bool bringup) { }

#endif

/**
 * struct cpuhp_step - Hotplug state machine step
 * @name:	Name of the step
 * @startup:	Startup function of the step
 * @teardown:	Teardown function of the step
 * @cant_stop:	Bringup/teardown can't be stopped at this step
 * @multi_instance:	State has multiple instances which get added afterwards
 */
struct cpuhp_step {
	const char		*name;
	union {
		int		(*single)(unsigned int cpu);
		int		(*multi)(unsigned int cpu,
					 struct hlist_node *node);
	} startup;
	union {
		int		(*single)(unsigned int cpu);
		int		(*multi)(unsigned int cpu,
					 struct hlist_node *node);
	} teardown;
	/* private: */
	struct hlist_head	list;
	/* public: */
	bool			cant_stop;
	bool			multi_instance;
};

static DEFINE_MUTEX(cpuhp_state_mutex);
static struct cpuhp_step cpuhp_hp_states[];

static struct cpuhp_step *cpuhp_get_step(enum cpuhp_state state)
{
	return cpuhp_hp_states + state;
}

static bool cpuhp_step_empty(bool bringup, struct cpuhp_step *step)
{
	return bringup ? !step->startup.single : !step->teardown.single;
}

/**
 * cpuhp_invoke_callback - Invoke the callbacks for a given state
 * @cpu:	The cpu for which the callback should be invoked
 * @state:	The state to do callbacks for
 * @bringup:	True if the bringup callback should be invoked
 * @node:	For multi-instance, do a single entry callback for install/remove
 * @lastp:	For multi-instance rollback, remember how far we got
 *
 * Called from cpu hotplug and from the state register machinery.
 *
 * Return: %0 on success or a negative errno code
 */
static int cpuhp_invoke_callback(unsigned int cpu, enum cpuhp_state state,
				 bool bringup, struct hlist_node *node,
				 struct hlist_node **lastp)
{
	struct cpuhp_cpu_state *st = per_cpu_ptr(&cpuhp_state, cpu);
	struct cpuhp_step *step = cpuhp_get_step(state);
	int (*cbm)(unsigned int cpu, struct hlist_node *node);
	int (*cb)(unsigned int cpu);
	int ret, cnt;

	if (st->fail == state) {
		st->fail = CPUHP_INVALID;
		return -EAGAIN;
	}

	if (cpuhp_step_empty(bringup, step)) {
		WARN_ON_ONCE(1);
		return 0;
	}

	if (!step->multi_instance) {
		WARN_ON_ONCE(lastp && *lastp);
		cb = bringup ? step->startup.single : step->teardown.single;

		trace_cpuhp_enter(cpu, st->target, state, cb);
		ret = cb(cpu);
		trace_cpuhp_exit(cpu, st->state, state, ret);
		return ret;
	}
	cbm = bringup ? step->startup.multi : step->teardown.multi;

	/* Single invocation for instance add/remove */
	if (node) {
		WARN_ON_ONCE(lastp && *lastp);
		trace_cpuhp_multi_enter(cpu, st->target, state, cbm, node);
		ret = cbm(cpu, node);
		trace_cpuhp_exit(cpu, st->state, state, ret);
		return ret;
	}

	/* State transition. Invoke on all instances */
	cnt = 0;
	hlist_for_each(node, &step->list) {
		if (lastp && node == *lastp)
			break;

		trace_cpuhp_multi_enter(cpu, st->target, state, cbm, node);
		ret = cbm(cpu, node);
		trace_cpuhp_exit(cpu, st->state, state, ret);
		if (ret) {
			if (!lastp)
				goto err;

			*lastp = node;
			return ret;
		}
		cnt++;
	}
	if (lastp)
		*lastp = NULL;
	return 0;
err:
	/* Rollback the instances if one failed */
	cbm = !bringup ? step->startup.multi : step->teardown.multi;
	if (!cbm)
		return ret;

	hlist_for_each(node, &step->list) {
		if (!cnt--)
			break;

		trace_cpuhp_multi_enter(cpu, st->target, state, cbm, node);
		ret = cbm(cpu, node);
		trace_cpuhp_exit(cpu, st->state, state, ret);
		/*
		 * Rollback must not fail,
		 */
		WARN_ON_ONCE(ret);
	}
	return ret;
}

#ifdef CONFIG_SMP
static bool cpuhp_is_ap_state(enum cpuhp_state state)
{
	/*
	 * The extra check for CPUHP_TEARDOWN_CPU is only for documentation
	 * purposes as that state is handled explicitly in cpu_down.
	 */
	return state > CPUHP_BRINGUP_CPU && state != CPUHP_TEARDOWN_CPU;
}

static inline void wait_for_ap_thread(struct cpuhp_cpu_state *st, bool bringup)
{
	struct completion *done = bringup ? &st->done_up : &st->done_down;
	wait_for_completion(done);
}

static inline void complete_ap_thread(struct cpuhp_cpu_state *st, bool bringup)
{
	struct completion *done = bringup ? &st->done_up : &st->done_down;
	complete(done);
}

/*
 * The former STARTING/DYING states, ran with IRQs disabled and must not fail.
 */
static bool cpuhp_is_atomic_state(enum cpuhp_state state)
{
	return CPUHP_AP_IDLE_DEAD <= state && state < CPUHP_AP_ONLINE;
}

/* Synchronization state management */
enum cpuhp_sync_state {
	SYNC_STATE_DEAD,
	SYNC_STATE_KICKED,
	SYNC_STATE_SHOULD_DIE,
	SYNC_STATE_ALIVE,
	SYNC_STATE_SHOULD_ONLINE,
	SYNC_STATE_ONLINE,
};

#ifdef CONFIG_HOTPLUG_CORE_SYNC
/**
 * cpuhp_ap_update_sync_state - Update synchronization state during bringup/teardown
 * @state:	The synchronization state to set
 *
 * No synchronization point. Just update of the synchronization state, but implies
 * a full barrier so that the AP changes are visible before the control CPU proceeds.
 */
static inline void cpuhp_ap_update_sync_state(enum cpuhp_sync_state state)
{
	atomic_t *st = this_cpu_ptr(&cpuhp_state.ap_sync_state);

	(void)atomic_xchg(st, state);
}

void __weak arch_cpuhp_sync_state_poll(void) { cpu_relax(); }

static bool cpuhp_wait_for_sync_state(unsigned int cpu, enum cpuhp_sync_state state,
				      enum cpuhp_sync_state next_state)
{
	atomic_t *st = per_cpu_ptr(&cpuhp_state.ap_sync_state, cpu);
	ktime_t now, end, start = ktime_get();
	int sync;

	end = start + 10ULL * NSEC_PER_SEC;

	sync = atomic_read(st);
	while (1) {
		if (sync == state) {
			if (!atomic_try_cmpxchg(st, &sync, next_state))
				continue;
			return true;
		}

		now = ktime_get();
		if (now > end) {
			/* Timeout. Leave the state unchanged */
			return false;
		} else if (now - start < NSEC_PER_MSEC) {
			/* Poll for one millisecond */
			arch_cpuhp_sync_state_poll();
		} else {
			usleep_range_state(USEC_PER_MSEC, 2 * USEC_PER_MSEC, TASK_UNINTERRUPTIBLE);
		}
		sync = atomic_read(st);
	}
	return true;
}
#else  /* CONFIG_HOTPLUG_CORE_SYNC */
static inline void cpuhp_ap_update_sync_state(enum cpuhp_sync_state state) { }
#endif /* !CONFIG_HOTPLUG_CORE_SYNC */

#ifdef CONFIG_HOTPLUG_CORE_SYNC_DEAD
/**
 * cpuhp_ap_report_dead - Update synchronization state to DEAD
 *
 * No synchronization point. Just update of the synchronization state.
 */
void cpuhp_ap_report_dead(void)
{
	cpuhp_ap_update_sync_state(SYNC_STATE_DEAD);
}

void __weak arch_cpuhp_cleanup_dead_cpu(unsigned int cpu) { }

/*
 * Late CPU shutdown synchronization point. Cannot use cpuhp_state::done_down
 * because the AP cannot issue complete() at this stage.
 */
static void cpuhp_bp_sync_dead(unsigned int cpu)
{
	atomic_t *st = per_cpu_ptr(&cpuhp_state.ap_sync_state, cpu);
	int sync = atomic_read(st);

	do {
		/* CPU can have reported dead already. Don't overwrite that! */
		if (sync == SYNC_STATE_DEAD)
			break;
	} while (!atomic_try_cmpxchg(st, &sync, SYNC_STATE_SHOULD_DIE));

	if (cpuhp_wait_for_sync_state(cpu, SYNC_STATE_DEAD, SYNC_STATE_DEAD)) {
		/* CPU reached dead state. Invoke the cleanup function */
		arch_cpuhp_cleanup_dead_cpu(cpu);
		return;
	}

	/* No further action possible. Emit message and give up. */
	pr_err("CPU%u failed to report dead state\n", cpu);
}
#else /* CONFIG_HOTPLUG_CORE_SYNC_DEAD */
static inline void cpuhp_bp_sync_dead(unsigned int cpu) { }
#endif /* !CONFIG_HOTPLUG_CORE_SYNC_DEAD */

#ifdef CONFIG_HOTPLUG_CORE_SYNC_FULL
/**
 * cpuhp_ap_sync_alive - Synchronize AP with the control CPU once it is alive
 *
 * Updates the AP synchronization state to SYNC_STATE_ALIVE and waits
 * for the BP to release it.
 */
void cpuhp_ap_sync_alive(void)
{
	atomic_t *st = this_cpu_ptr(&cpuhp_state.ap_sync_state);

	cpuhp_ap_update_sync_state(SYNC_STATE_ALIVE);

	/* Wait for the control CPU to release it. */
	while (atomic_read(st) != SYNC_STATE_SHOULD_ONLINE)
		cpu_relax();
}

static bool cpuhp_can_boot_ap(unsigned int cpu)
{
	atomic_t *st = per_cpu_ptr(&cpuhp_state.ap_sync_state, cpu);
	int sync = atomic_read(st);

again:
	switch (sync) {
	case SYNC_STATE_DEAD:
		/* CPU is properly dead */
		break;
	case SYNC_STATE_KICKED:
		/* CPU did not come up in previous attempt */
		break;
	case SYNC_STATE_ALIVE:
		/* CPU is stuck cpuhp_ap_sync_alive(). */
		break;
	default:
		/* CPU failed to report online or dead and is in limbo state. */
		return false;
	}

	/* Prepare for booting */
	if (!atomic_try_cmpxchg(st, &sync, SYNC_STATE_KICKED))
		goto again;

	return true;
}

void __weak arch_cpuhp_cleanup_kick_cpu(unsigned int cpu) { }

/*
 * Early CPU bringup synchronization point. Cannot use cpuhp_state::done_up
 * because the AP cannot issue complete() so early in the bringup.
 */
static int cpuhp_bp_sync_alive(unsigned int cpu)
{
	int ret = 0;

	if (!IS_ENABLED(CONFIG_HOTPLUG_CORE_SYNC_FULL))
		return 0;

	if (!cpuhp_wait_for_sync_state(cpu, SYNC_STATE_ALIVE, SYNC_STATE_SHOULD_ONLINE)) {
		pr_err("CPU%u failed to report alive state\n", cpu);
		ret = -EIO;
	}

	/* Let the architecture cleanup the kick alive mechanics. */
	arch_cpuhp_cleanup_kick_cpu(cpu);
	return ret;
}
#else /* CONFIG_HOTPLUG_CORE_SYNC_FULL */
static inline int cpuhp_bp_sync_alive(unsigned int cpu) { return 0; }
static inline bool cpuhp_can_boot_ap(unsigned int cpu) { return true; }
#endif /* !CONFIG_HOTPLUG_CORE_SYNC_FULL */

/* Serializes the updates to cpu_online_mask, cpu_present_mask */
static DEFINE_MUTEX(cpu_add_remove_lock);
bool cpuhp_tasks_frozen;
EXPORT_SYMBOL_GPL(cpuhp_tasks_frozen);

/*
 * The following two APIs (cpu_maps_update_begin/done) must be used when
 * attempting to serialize the updates to cpu_online_mask & cpu_present_mask.
 */
void cpu_maps_update_begin(void)
{
	mutex_lock(&cpu_add_remove_lock);
}

void cpu_maps_update_done(void)
{
	mutex_unlock(&cpu_add_remove_lock);
}

/*
 * If set, cpu_up and cpu_down will return -EBUSY and do nothing.
 * Should always be manipulated under cpu_add_remove_lock
 */
static int cpu_hotplug_disabled;

#ifdef CONFIG_HOTPLUG_CPU

DEFINE_STATIC_PERCPU_RWSEM(cpu_hotplug_lock);

void cpus_read_lock(void)
{
	percpu_down_read(&cpu_hotplug_lock);
}
EXPORT_SYMBOL_GPL(cpus_read_lock);

int cpus_read_trylock(void)
{
	return percpu_down_read_trylock(&cpu_hotplug_lock);
}
EXPORT_SYMBOL_GPL(cpus_read_trylock);

void cpus_read_unlock(void)
{
	percpu_up_read(&cpu_hotplug_lock);
}
EXPORT_SYMBOL_GPL(cpus_read_unlock);

void cpus_write_lock(void)
{
	percpu_down_write(&cpu_hotplug_lock);
}

void cpus_write_unlock(void)
{
	percpu_up_write(&cpu_hotplug_lock);
}

void lockdep_assert_cpus_held(void)
{
	/*
	 * We can't have hotplug operations before userspace starts running,
	 * and some init codepaths will knowingly not take the hotplug lock.
	 * This is all valid, so mute lockdep until it makes sense to report
	 * unheld locks.
	 */
	if (system_state < SYSTEM_RUNNING)
		return;

	percpu_rwsem_assert_held(&cpu_hotplug_lock);
}

#ifdef CONFIG_LOCKDEP
int lockdep_is_cpus_held(void)
{
	return percpu_rwsem_is_held(&cpu_hotplug_lock);
}
#endif

static void lockdep_acquire_cpus_lock(void)
{
	rwsem_acquire(&cpu_hotplug_lock.dep_map, 0, 0, _THIS_IP_);
}

static void lockdep_release_cpus_lock(void)
{
	rwsem_release(&cpu_hotplug_lock.dep_map, _THIS_IP_);
}

/*
 * Wait for currently running CPU hotplug operations to complete (if any) and
 * disable future CPU hotplug (from sysfs). The 'cpu_add_remove_lock' protects
 * the 'cpu_hotplug_disabled' flag. The same lock is also acquired by the
 * hotplug path before performing hotplug operations. So acquiring that lock
 * guarantees mutual exclusion from any currently running hotplug operations.
 */
void cpu_hotplug_disable(void)
{
	cpu_maps_update_begin();
	cpu_hotplug_disabled++;
	cpu_maps_update_done();
}
EXPORT_SYMBOL_GPL(cpu_hotplug_disable);

static void __cpu_hotplug_enable(void)
{
	if (WARN_ONCE(!cpu_hotplug_disabled, "Unbalanced cpu hotplug enable\n"))
		return;
	cpu_hotplug_disabled--;
}

void cpu_hotplug_enable(void)
{
	cpu_maps_update_begin();
	__cpu_hotplug_enable();
	cpu_maps_update_done();
}
EXPORT_SYMBOL_GPL(cpu_hotplug_enable);

#else

static void lockdep_acquire_cpus_lock(void)
{
}

static void lockdep_release_cpus_lock(void)
{
}

#endif	/* CONFIG_HOTPLUG_CPU */

/*
 * Architectures that need SMT-specific errata handling during SMT hotplug
 * should override this.
 */
void __weak arch_smt_update(void) { }

#ifdef CONFIG_HOTPLUG_SMT

enum cpuhp_smt_control cpu_smt_control __read_mostly = CPU_SMT_ENABLED;
static unsigned int cpu_smt_max_threads __ro_after_init;
unsigned int cpu_smt_num_threads __read_mostly = UINT_MAX;

void __init cpu_smt_disable(bool force)
{
	if (!cpu_smt_possible())
		return;

	if (force) {
		pr_info("SMT: Force disabled\n");
		cpu_smt_control = CPU_SMT_FORCE_DISABLED;
	} else {
		pr_info("SMT: disabled\n");
		cpu_smt_control = CPU_SMT_DISABLED;
	}
	cpu_smt_num_threads = 1;
}

/*
 * The decision whether SMT is supported can only be done after the full
 * CPU identification. Called from architecture code.
 */
void __init cpu_smt_set_num_threads(unsigned int num_threads,
				    unsigned int max_threads)
{
	WARN_ON(!num_threads || (num_threads > max_threads));

	if (max_threads == 1)
		cpu_smt_control = CPU_SMT_NOT_SUPPORTED;

	cpu_smt_max_threads = max_threads;

	/*
	 * If SMT has been disabled via the kernel command line or SMT is
	 * not supported, set cpu_smt_num_threads to 1 for consistency.
	 * If enabled, take the architecture requested number of threads
	 * to bring up into account.
	 */
	if (cpu_smt_control != CPU_SMT_ENABLED)
		cpu_smt_num_threads = 1;
	else if (num_threads < cpu_smt_num_threads)
		cpu_smt_num_threads = num_threads;
}

static int __init smt_cmdline_disable(char *str)
{
	cpu_smt_disable(str && !strcmp(str, "force"));
	return 0;
}
early_param("nosmt", smt_cmdline_disable);

/*
 * For Archicture supporting partial SMT states check if the thread is allowed.
 * Otherwise this has already been checked through cpu_smt_max_threads when
 * setting the SMT level.
 */
static inline bool cpu_smt_thread_allowed(unsigned int cpu)
{
#ifdef CONFIG_SMT_NUM_THREADS_DYNAMIC
	return topology_smt_thread_allowed(cpu);
#else
	return true;
#endif
}

static inline bool cpu_bootable(unsigned int cpu)
{
	if (cpu_smt_control == CPU_SMT_ENABLED && cpu_smt_thread_allowed(cpu))
		return true;

	/* All CPUs are bootable if controls are not configured */
	if (cpu_smt_control == CPU_SMT_NOT_IMPLEMENTED)
		return true;

	/* All CPUs are bootable if CPU is not SMT capable */
	if (cpu_smt_control == CPU_SMT_NOT_SUPPORTED)
		return true;

	if (topology_is_primary_thread(cpu))
		return true;

	/*
	 * On x86 it's required to boot all logical CPUs at least once so
	 * that the init code can get a chance to set CR4.MCE on each
	 * CPU. Otherwise, a broadcasted MCE observing CR4.MCE=0b on any
	 * core will shutdown the machine.
	 */
	return !cpumask_test_cpu(cpu, &cpus_booted_once_mask);
}

/* Returns true if SMT is supported and not forcefully (irreversibly) disabled */
bool cpu_smt_possible(void)
{
	return cpu_smt_control != CPU_SMT_FORCE_DISABLED &&
		cpu_smt_control != CPU_SMT_NOT_SUPPORTED;
}
EXPORT_SYMBOL_GPL(cpu_smt_possible);

#else
static inline bool cpu_bootable(unsigned int cpu) { return true; }
#endif

static inline enum cpuhp_state
cpuhp_set_state(int cpu, struct cpuhp_cpu_state *st, enum cpuhp_state target)
{
	enum cpuhp_state prev_state = st->state;
	bool bringup = st->state < target;

	st->rollback = false;
	st->last = NULL;

	st->target = target;
	st->single = false;
	st->bringup = bringup;
	if (cpu_dying(cpu) != !bringup)
		set_cpu_dying(cpu, !bringup);

	return prev_state;
}

static inline void
cpuhp_reset_state(int cpu, struct cpuhp_cpu_state *st,
		  enum cpuhp_state prev_state)
{
	bool bringup = !st->bringup;

	st->target = prev_state;

	/*
	 * Already rolling back. No need invert the bringup value or to change
	 * the current state.
	 */
	if (st->rollback)
		return;

	st->rollback = true;

	/*
	 * If we have st->last we need to undo partial multi_instance of this
	 * state first. Otherwise start undo at the previous state.
	 */
	if (!st->last) {
		if (st->bringup)
			st->state--;
		else
			st->state++;
	}

	st->bringup = bringup;
	if (cpu_dying(cpu) != !bringup)
		set_cpu_dying(cpu, !bringup);
}

/* Regular hotplug invocation of the AP hotplug thread */
static void __cpuhp_kick_ap(struct cpuhp_cpu_state *st)
{
	if (!st->single && st->state == st->target)
		return;

	st->result = 0;
	/*
	 * Make sure the above stores are visible before should_run becomes
	 * true. Paired with the mb() above in cpuhp_thread_fun()
	 */
	smp_mb();
	st->should_run = true;
	wake_up_process(st->thread);
	wait_for_ap_thread(st, st->bringup);
}

static int cpuhp_kick_ap(int cpu, struct cpuhp_cpu_state *st,
			 enum cpuhp_state target)
{
	enum cpuhp_state prev_state;
	int ret;

	prev_state = cpuhp_set_state(cpu, st, target);
	__cpuhp_kick_ap(st);
	if ((ret = st->result)) {
		cpuhp_reset_state(cpu, st, prev_state);
		__cpuhp_kick_ap(st);
	}

	return ret;
}

static int bringup_wait_for_ap_online(unsigned int cpu)
{
	struct cpuhp_cpu_state *st = per_cpu_ptr(&cpuhp_state, cpu);

	/* Wait for the CPU to reach CPUHP_AP_ONLINE_IDLE */
	wait_for_ap_thread(st, true);
	if (WARN_ON_ONCE((!cpu_online(cpu))))
		return -ECANCELED;

	/* Unpark the hotplug thread of the target cpu */
	kthread_unpark(st->thread);

	/*
	 * SMT soft disabling on X86 requires to bring the CPU out of the
	 * BIOS 'wait for SIPI' state in order to set the CR4.MCE bit.  The
	 * CPU marked itself as booted_once in notify_cpu_starting() so the
	 * cpu_bootable() check will now return false if this is not the
	 * primary sibling.
	 */
	if (!cpu_bootable(cpu))
		return -ECANCELED;
	return 0;
}

#ifdef CONFIG_HOTPLUG_SPLIT_STARTUP
static int cpuhp_kick_ap_alive(unsigned int cpu)
{
	if (!cpuhp_can_boot_ap(cpu))
		return -EAGAIN;

	return arch_cpuhp_kick_ap_alive(cpu, idle_thread_get(cpu));
}

static int cpuhp_bringup_ap(unsigned int cpu)
{
	struct cpuhp_cpu_state *st = per_cpu_ptr(&cpuhp_state, cpu);
	int ret;

	/*
	 * Some architectures have to walk the irq descriptors to
	 * setup the vector space for the cpu which comes online.
	 * Prevent irq alloc/free across the bringup.
	 */
	irq_lock_sparse();

	ret = cpuhp_bp_sync_alive(cpu);
	if (ret)
		goto out_unlock;

	ret = bringup_wait_for_ap_online(cpu);
	if (ret)
		goto out_unlock;

	irq_unlock_sparse();

	if (st->target <= CPUHP_AP_ONLINE_IDLE)
		return 0;

	return cpuhp_kick_ap(cpu, st, st->target);

out_unlock:
	irq_unlock_sparse();
	return ret;
}
#else
static int bringup_cpu(unsigned int cpu)
{
	struct cpuhp_cpu_state *st = per_cpu_ptr(&cpuhp_state, cpu);
	struct task_struct *idle = idle_thread_get(cpu);
	int ret;

	if (!cpuhp_can_boot_ap(cpu))
		return -EAGAIN;

	/*
	 * Some architectures have to walk the irq descriptors to
	 * setup the vector space for the cpu which comes online.
	 *
	 * Prevent irq alloc/free across the bringup by acquiring the
	 * sparse irq lock. Hold it until the upcoming CPU completes the
	 * startup in cpuhp_online_idle() which allows to avoid
	 * intermediate synchronization points in the architecture code.
	 */
	irq_lock_sparse();

	ret = __cpu_up(cpu, idle);
	if (ret)
		goto out_unlock;

	ret = cpuhp_bp_sync_alive(cpu);
	if (ret)
		goto out_unlock;

	ret = bringup_wait_for_ap_online(cpu);
	if (ret)
		goto out_unlock;

	irq_unlock_sparse();

	if (st->target <= CPUHP_AP_ONLINE_IDLE)
		return 0;

	return cpuhp_kick_ap(cpu, st, st->target);

out_unlock:
	irq_unlock_sparse();
	return ret;
}
#endif

static int finish_cpu(unsigned int cpu)
{
	struct task_struct *idle = idle_thread_get(cpu);
	struct mm_struct *mm = idle->active_mm;

	/*
	 * idle_task_exit() will have switched to &init_mm, now
	 * clean up any remaining active_mm state.
	 */
	if (mm != &init_mm)
		idle->active_mm = &init_mm;
	mmdrop_lazy_tlb(mm);
	return 0;
}

/*
 * Hotplug state machine related functions
 */

/*
 * Get the next state to run. Empty ones will be skipped. Returns true if a
 * state must be run.
 *
 * st->state will be modified ahead of time, to match state_to_run, as if it
 * has already ran.
 */
static bool cpuhp_next_state(bool bringup,
			     enum cpuhp_state *state_to_run,
			     struct cpuhp_cpu_state *st,
			     enum cpuhp_state target)
{
	do {
		if (bringup) {
			if (st->state >= target)
				return false;

			*state_to_run = ++st->state;
		} else {
			if (st->state <= target)
				return false;

			*state_to_run = st->state--;
		}

		if (!cpuhp_step_empty(bringup, cpuhp_get_step(*state_to_run)))
			break;
	} while (true);

	return true;
}

static int __cpuhp_invoke_callback_range(bool bringup,
					 unsigned int cpu,
					 struct cpuhp_cpu_state *st,
					 enum cpuhp_state target,
					 bool nofail)
{
	enum cpuhp_state state;
	int ret = 0;

	while (cpuhp_next_state(bringup, &state, st, target)) {
		int err;

		err = cpuhp_invoke_callback(cpu, state, bringup, NULL, NULL);
		if (!err)
			continue;

		if (nofail) {
			pr_warn("CPU %u %s state %s (%d) failed (%d)\n",
				cpu, bringup ? "UP" : "DOWN",
				cpuhp_get_step(st->state)->name,
				st->state, err);
			ret = -1;
		} else {
			ret = err;
			break;
		}
	}

	return ret;
}

static inline int cpuhp_invoke_callback_range(bool bringup,
					      unsigned int cpu,
					      struct cpuhp_cpu_state *st,
					      enum cpuhp_state target)
{
	return __cpuhp_invoke_callback_range(bringup, cpu, st, target, false);
}

static inline void cpuhp_invoke_callback_range_nofail(bool bringup,
						      unsigned int cpu,
						      struct cpuhp_cpu_state *st,
						      enum cpuhp_state target)
{
	__cpuhp_invoke_callback_range(bringup, cpu, st, target, true);
}

static inline bool can_rollback_cpu(struct cpuhp_cpu_state *st)
{
	if (IS_ENABLED(CONFIG_HOTPLUG_CPU))
		return true;
	/*
	 * When CPU hotplug is disabled, then taking the CPU down is not
	 * possible because takedown_cpu() and the architecture and
	 * subsystem specific mechanisms are not available. So the CPU
	 * which would be completely unplugged again needs to stay around
	 * in the current state.
	 */
	return st->state <= CPUHP_BRINGUP_CPU;
}

static int cpuhp_up_callbacks(unsigned int cpu, struct cpuhp_cpu_state *st,
			      enum cpuhp_state target)
{
	enum cpuhp_state prev_state = st->state;
	int ret = 0;

	ret = cpuhp_invoke_callback_range(true, cpu, st, target);
	if (ret) {
		pr_debug("CPU UP failed (%d) CPU %u state %s (%d)\n",
			 ret, cpu, cpuhp_get_step(st->state)->name,
			 st->state);

		cpuhp_reset_state(cpu, st, prev_state);
		if (can_rollback_cpu(st))
			WARN_ON(cpuhp_invoke_callback_range(false, cpu, st,
							    prev_state));
	}
	return ret;
}

/*
 * The cpu hotplug threads manage the bringup and teardown of the cpus
 */
static int cpuhp_should_run(unsigned int cpu)
{
	struct cpuhp_cpu_state *st = this_cpu_ptr(&cpuhp_state);

	return st->should_run;
}

/*
 * Execute teardown/startup callbacks on the plugged cpu. Also used to invoke
 * callbacks when a state gets [un]installed at runtime.
 *
 * Each invocation of this function by the smpboot thread does a single AP
 * state callback.
 *
 * It has 3 modes of operation:
 *  - single: runs st->cb_state
 *  - up:     runs ++st->state, while st->state < st->target
 *  - down:   runs st->state--, while st->state > st->target
 *
 * When complete or on error, should_run is cleared and the completion is fired.
 */
static void cpuhp_thread_fun(unsigned int cpu)
{
	struct cpuhp_cpu_state *st = this_cpu_ptr(&cpuhp_state);
	bool bringup = st->bringup;
	enum cpuhp_state state;

	if (WARN_ON_ONCE(!st->should_run))
		return;

	/*
	 * ACQUIRE for the cpuhp_should_run() load of ->should_run. Ensures
	 * that if we see ->should_run we also see the rest of the state.
	 */
	smp_mb();

	/*
	 * The BP holds the hotplug lock, but we're now running on the AP,
	 * ensure that anybody asserting the lock is held, will actually find
	 * it so.
	 */
	lockdep_acquire_cpus_lock();
	cpuhp_lock_acquire(bringup);

	if (st->single) {
		state = st->cb_state;
		st->should_run = false;
	} else {
		st->should_run = cpuhp_next_state(bringup, &state, st, st->target);
		if (!st->should_run)
			goto end;
	}

	WARN_ON_ONCE(!cpuhp_is_ap_state(state));

	if (cpuhp_is_atomic_state(state)) {
		local_irq_disable();
		st->result = cpuhp_invoke_callback(cpu, state, bringup, st->node, &st->last);
		local_irq_enable();

		/*
		 * STARTING/DYING must not fail!
		 */
		WARN_ON_ONCE(st->result);
	} else {
		st->result = cpuhp_invoke_callback(cpu, state, bringup, st->node, &st->last);
	}

	if (st->result) {
		/*
		 * If we fail on a rollback, we're up a creek without no
		 * paddle, no way forward, no way back. We loose, thanks for
		 * playing.
		 */
		WARN_ON_ONCE(st->rollback);
		st->should_run = false;
	}

end:
	cpuhp_lock_release(bringup);
	lockdep_release_cpus_lock();

	if (!st->should_run)
		complete_ap_thread(st, bringup);
}

/* Invoke a single callback on a remote cpu */
static int
cpuhp_invoke_ap_callback(int cpu, enum cpuhp_state state, bool bringup,
			 struct hlist_node *node)
{
	struct cpuhp_cpu_state *st = per_cpu_ptr(&cpuhp_state, cpu);
	int ret;

	if (!cpu_online(cpu))
		return 0;

	cpuhp_lock_acquire(false);
	cpuhp_lock_release(false);

	cpuhp_lock_acquire(true);
	cpuhp_lock_release(true);

	/*
	 * If we are up and running, use the hotplug thread. For early calls
	 * we invoke the thread function directly.
	 */
	if (!st->thread)
		return cpuhp_invoke_callback(cpu, state, bringup, node, NULL);

	st->rollback = false;
	st->last = NULL;

	st->node = node;
	st->bringup = bringup;
	st->cb_state = state;
	st->single = true;

	__cpuhp_kick_ap(st);

	/*
	 * If we failed and did a partial, do a rollback.
	 */
	if ((ret = st->result) && st->last) {
		st->rollback = true;
		st->bringup = !bringup;

		__cpuhp_kick_ap(st);
	}

	/*
	 * Clean up the leftovers so the next hotplug operation wont use stale
	 * data.
	 */
	st->node = st->last = NULL;
	return ret;
}

static int cpuhp_kick_ap_work(unsigned int cpu)
{
	struct cpuhp_cpu_state *st = per_cpu_ptr(&cpuhp_state, cpu);
	enum cpuhp_state prev_state = st->state;
	int ret;

	cpuhp_lock_acquire(false);
	cpuhp_lock_release(false);

	cpuhp_lock_acquire(true);
	cpuhp_lock_release(true);

	trace_cpuhp_enter(cpu, st->target, prev_state, cpuhp_kick_ap_work);
	ret = cpuhp_kick_ap(cpu, st, st->target);
	trace_cpuhp_exit(cpu, st->state, prev_state, ret);

	return ret;
}

static struct smp_hotplug_thread cpuhp_threads = {
	.store			= &cpuhp_state.thread,
	.thread_should_run	= cpuhp_should_run,
	.thread_fn		= cpuhp_thread_fun,
	.thread_comm		= "cpuhp/%u",
	.selfparking		= true,
};

static __init void cpuhp_init_state(void)
{
	struct cpuhp_cpu_state *st;
	int cpu;

	for_each_possible_cpu(cpu) {
		st = per_cpu_ptr(&cpuhp_state, cpu);
		init_completion(&st->done_up);
		init_completion(&st->done_down);
	}
}

void __init cpuhp_threads_init(void)
{
	cpuhp_init_state();
	BUG_ON(smpboot_register_percpu_thread(&cpuhp_threads));
	kthread_unpark(this_cpu_read(cpuhp_state.thread));
}

/*
 *
 * Serialize hotplug trainwrecks outside of the cpu_hotplug_lock
 * protected region.
 *
 * The operation is still serialized against concurrent CPU hotplug via
 * cpu_add_remove_lock, i.e. CPU map protection.  But it is _not_
 * serialized against other hotplug related activity like adding or
 * removing of state callbacks and state instances, which invoke either the
 * startup or the teardown callback of the affected state.
 *
 * This is required for subsystems which are unfixable vs. CPU hotplug and
 * evade lock inversion problems by scheduling work which has to be
 * completed _before_ cpu_up()/_cpu_down() returns.
 *
 * Don't even think about adding anything to this for any new code or even
 * drivers. It's only purpose is to keep existing lock order trainwrecks
 * working.
 *
 * For cpu_down() there might be valid reasons to finish cleanups which are
 * not required to be done under cpu_hotplug_lock, but that's a different
 * story and would be not invoked via this.
 */
static void cpu_up_down_serialize_trainwrecks(bool tasks_frozen)
{
	/*
	 * cpusets delegate hotplug operations to a worker to "solve" the
	 * lock order problems. Wait for the worker, but only if tasks are
	 * _not_ frozen (suspend, hibernate) as that would wait forever.
	 *
	 * The wait is required because otherwise the hotplug operation
	 * returns with inconsistent state, which could even be observed in
	 * user space when a new CPU is brought up. The CPU plug uevent
	 * would be delivered and user space reacting on it would fail to
	 * move tasks to the newly plugged CPU up to the point where the
	 * work has finished because up to that point the newly plugged CPU
	 * is not assignable in cpusets/cgroups. On unplug that's not
	 * necessarily a visible issue, but it is still inconsistent state,
	 * which is the real problem which needs to be "fixed". This can't
	 * prevent the transient state between scheduling the work and
	 * returning from waiting for it.
	 */
	if (!tasks_frozen)
		cpuset_wait_for_hotplug();
}

#ifdef CONFIG_HOTPLUG_CPU
#ifndef arch_clear_mm_cpumask_cpu
#define arch_clear_mm_cpumask_cpu(cpu, mm) cpumask_clear_cpu(cpu, mm_cpumask(mm))
#endif

/**
 * clear_tasks_mm_cpumask - Safely clear tasks' mm_cpumask for a CPU
 * @cpu: a CPU id
 *
 * This function walks all processes, finds a valid mm struct for each one and
 * then clears a corresponding bit in mm's cpumask.  While this all sounds
 * trivial, there are various non-obvious corner cases, which this function
 * tries to solve in a safe manner.
 *
 * Also note that the function uses a somewhat relaxed locking scheme, so it may
 * be called only for an already offlined CPU.
 */
void clear_tasks_mm_cpumask(int cpu)
{
	struct task_struct *p;

	/*
	 * This function is called after the cpu is taken down and marked
	 * offline, so its not like new tasks will ever get this cpu set in
	 * their mm mask. -- Peter Zijlstra
	 * Thus, we may use rcu_read_lock() here, instead of grabbing
	 * full-fledged tasklist_lock.
	 */
	WARN_ON(cpu_online(cpu));
	rcu_read_lock();
	for_each_process(p) {
		struct task_struct *t;

		/*
		 * Main thread might exit, but other threads may still have
		 * a valid mm. Find one.
		 */
		t = find_lock_task_mm(p);
		if (!t)
			continue;
		arch_clear_mm_cpumask_cpu(cpu, t->mm);
		task_unlock(t);
	}
	rcu_read_unlock();
}

/* Take this CPU down. */
static int take_cpu_down(void *_param)
{
	struct cpuhp_cpu_state *st = this_cpu_ptr(&cpuhp_state);
	enum cpuhp_state target = max((int)st->target, CPUHP_AP_OFFLINE);
	int err, cpu = smp_processor_id();

	/* Ensure this CPU doesn't handle any more interrupts. */
	err = __cpu_disable();
	if (err < 0)
		return err;

	/*
	 * Must be called from CPUHP_TEARDOWN_CPU, which means, as we are going
	 * down, that the current state is CPUHP_TEARDOWN_CPU - 1.
	 */
	WARN_ON(st->state != (CPUHP_TEARDOWN_CPU - 1));

	/*
	 * Invoke the former CPU_DYING callbacks. DYING must not fail!
	 */
	cpuhp_invoke_callback_range_nofail(false, cpu, st, target);

	/* Give up timekeeping duties */
	tick_handover_do_timer();
	/* Remove CPU from timer broadcasting */
	tick_offline_cpu(cpu);
	/* Park the stopper thread */
	stop_machine_park(cpu);
	return 0;
}

static int takedown_cpu(unsigned int cpu)
{
	struct cpuhp_cpu_state *st = per_cpu_ptr(&cpuhp_state, cpu);
	int err;

	/* Park the smpboot threads */
	kthread_park(st->thread);

	/*
	 * Prevent irq alloc/free while the dying cpu reorganizes the
	 * interrupt affinities.
	 */
	irq_lock_sparse();

	/*
	 * So now all preempt/rcu users must observe !cpu_active().
	 */
	err = stop_machine_cpuslocked(take_cpu_down, NULL, cpumask_of(cpu));
	if (err) {
		/* CPU refused to die */
		irq_unlock_sparse();
		/* Unpark the hotplug thread so we can rollback there */
		kthread_unpark(st->thread);
		return err;
	}
	BUG_ON(cpu_online(cpu));

	/*
	 * The teardown callback for CPUHP_AP_SCHED_STARTING will have removed
	 * all runnable tasks from the CPU, there's only the idle task left now
	 * that the migration thread is done doing the stop_machine thing.
	 *
	 * Wait for the stop thread to go away.
	 */
	wait_for_ap_thread(st, false);
	BUG_ON(st->state != CPUHP_AP_IDLE_DEAD);

	/* Interrupts are moved away from the dying cpu, reenable alloc/free */
	irq_unlock_sparse();

	hotplug_cpu__broadcast_tick_pull(cpu);
	/* This actually kills the CPU. */
	__cpu_die(cpu);

	cpuhp_bp_sync_dead(cpu);

	tick_cleanup_dead_cpu(cpu);
	rcutree_migrate_callbacks(cpu);
	return 0;
}

static void cpuhp_complete_idle_dead(void *arg)
{
	struct cpuhp_cpu_state *st = arg;

	complete_ap_thread(st, false);
}

void cpuhp_report_idle_dead(void)
{
	struct cpuhp_cpu_state *st = this_cpu_ptr(&cpuhp_state);

	BUG_ON(st->state != CPUHP_AP_OFFLINE);
	rcu_report_dead(smp_processor_id());
	st->state = CPUHP_AP_IDLE_DEAD;
	/*
	 * We cannot call complete after rcu_report_dead() so we delegate it
	 * to an online cpu.
	 */
	smp_call_function_single(cpumask_first(cpu_online_mask),
				 cpuhp_complete_idle_dead, st, 0);
}

static int cpuhp_down_callbacks(unsigned int cpu, struct cpuhp_cpu_state *st,
				enum cpuhp_state target)
{
	enum cpuhp_state prev_state = st->state;
	int ret = 0;

	ret = cpuhp_invoke_callback_range(false, cpu, st, target);
	if (ret) {
		pr_debug("CPU DOWN failed (%d) CPU %u state %s (%d)\n",
			 ret, cpu, cpuhp_get_step(st->state)->name,
			 st->state);

		cpuhp_reset_state(cpu, st, prev_state);

		if (st->state < prev_state)
			WARN_ON(cpuhp_invoke_callback_range(true, cpu, st,
							    prev_state));
	}

	return ret;
}

/* Requires cpu_add_remove_lock to be held */
static int __ref _cpu_down(unsigned int cpu, int tasks_frozen,
			   enum cpuhp_state target)
{
	struct cpuhp_cpu_state *st = per_cpu_ptr(&cpuhp_state, cpu);
	int prev_state, ret = 0;

	if (num_online_cpus() == 1)
		return -EBUSY;

	if (!cpu_present(cpu))
		return -EINVAL;

	cpus_write_lock();

	cpuhp_tasks_frozen = tasks_frozen;

	prev_state = cpuhp_set_state(cpu, st, target);
	/*
	 * If the current CPU state is in the range of the AP hotplug thread,
	 * then we need to kick the thread.
	 */
	if (st->state > CPUHP_TEARDOWN_CPU) {
		st->target = max((int)target, CPUHP_TEARDOWN_CPU);
		ret = cpuhp_kick_ap_work(cpu);
		/*
		 * The AP side has done the error rollback already. Just
		 * return the error code..
		 */
		if (ret)
			goto out;

		/*
		 * We might have stopped still in the range of the AP hotplug
		 * thread. Nothing to do anymore.
		 */
		if (st->state > CPUHP_TEARDOWN_CPU)
			goto out;

		st->target = target;
	}
	/*
	 * The AP brought itself down to CPUHP_TEARDOWN_CPU. So we need
	 * to do the further cleanups.
	 */
	ret = cpuhp_down_callbacks(cpu, st, target);
	if (ret && st->state < prev_state) {
		if (st->state == CPUHP_TEARDOWN_CPU) {
			cpuhp_reset_state(cpu, st, prev_state);
			__cpuhp_kick_ap(st);
		} else {
			WARN(1, "DEAD callback error for CPU%d", cpu);
		}
	}

out:
	cpus_write_unlock();
	/*
	 * Do post unplug cleanup. This is still protected against
	 * concurrent CPU hotplug via cpu_add_remove_lock.
	 */
	lockup_detector_cleanup();
	arch_smt_update();
	cpu_up_down_serialize_trainwrecks(tasks_frozen);
	return ret;
}

struct cpu_down_work {
	unsigned int		cpu;
	enum cpuhp_state	target;
};

static long __cpu_down_maps_locked(void *arg)
{
	struct cpu_down_work *work = arg;

	return _cpu_down(work->cpu, 0, work->target);
}

static int cpu_down_maps_locked(unsigned int cpu, enum cpuhp_state target)
{
	struct cpu_down_work work = { .cpu = cpu, .target = target, };

	/*
	 * If the platform does not support hotplug, report it explicitly to
	 * differentiate it from a transient offlining failure.
	 */
	if (cc_platform_has(CC_ATTR_HOTPLUG_DISABLED))
		return -EOPNOTSUPP;
	if (cpu_hotplug_disabled)
		return -EBUSY;

	/*
	 * Ensure that the control task does not run on the to be offlined
	 * CPU to prevent a deadlock against cfs_b->period_timer.
	 * Also keep at least one housekeeping cpu onlined to avoid generating
	 * an empty sched_domain span.
	 */
	for_each_cpu_and(cpu, cpu_online_mask, housekeeping_cpumask(HK_TYPE_DOMAIN)) {
		if (cpu != work.cpu)
			return work_on_cpu(cpu, __cpu_down_maps_locked, &work);
	}
	return -EBUSY;
}

static int cpu_down(unsigned int cpu, enum cpuhp_state target)
{
	int err;

	cpu_maps_update_begin();
	err = cpu_down_maps_locked(cpu, target);
	cpu_maps_update_done();
	return err;
}

/**
 * cpu_device_down - Bring down a cpu device
 * @dev: Pointer to the cpu device to offline
 *
 * This function is meant to be used by device core cpu subsystem only.
 *
 * Other subsystems should use remove_cpu() instead.
 *
 * Return: %0 on success or a negative errno code
 */
int cpu_device_down(struct device *dev)
{
	return cpu_down(dev->id, CPUHP_OFFLINE);
}

int remove_cpu(unsigned int cpu)
{
	int ret;

	lock_device_hotplug();
	ret = device_offline(get_cpu_device(cpu));
	unlock_device_hotplug();

	return ret;
}
EXPORT_SYMBOL_GPL(remove_cpu);

void smp_shutdown_nonboot_cpus(unsigned int primary_cpu)
{
	unsigned int cpu;
	int error;

	cpu_maps_update_begin();

	/*
	 * Make certain the cpu I'm about to reboot on is online.
	 *
	 * This is inline to what migrate_to_reboot_cpu() already do.
	 */
	if (!cpu_online(primary_cpu))
		primary_cpu = cpumask_first(cpu_online_mask);

	for_each_online_cpu(cpu) {
		if (cpu == primary_cpu)
			continue;

		error = cpu_down_maps_locked(cpu, CPUHP_OFFLINE);
		if (error) {
			pr_err("Failed to offline CPU%d - error=%d",
				cpu, error);
			break;
		}
	}

	/*
	 * Ensure all but the reboot CPU are offline.
	 */
	BUG_ON(num_online_cpus() > 1);

	/*
	 * Make sure the CPUs won't be enabled by someone else after this
	 * point. Kexec will reboot to a new kernel shortly resetting
	 * everything along the way.
	 */
	cpu_hotplug_disabled++;

	cpu_maps_update_done();
}

#else
#define takedown_cpu		NULL
#endif /*CONFIG_HOTPLUG_CPU*/

/**
 * notify_cpu_starting(cpu) - Invoke the callbacks on the starting CPU
 * @cpu: cpu that just started
 *
 * It must be called by the arch code on the new cpu, before the new cpu
 * enables interrupts and before the "boot" cpu returns from __cpu_up().
 */
void notify_cpu_starting(unsigned int cpu)
{
	struct cpuhp_cpu_state *st = per_cpu_ptr(&cpuhp_state, cpu);
	enum cpuhp_state target = min((int)st->target, CPUHP_AP_ONLINE);

	rcu_cpu_starting(cpu);	/* Enables RCU usage on this CPU. */
	cpumask_set_cpu(cpu, &cpus_booted_once_mask);

	/*
	 * STARTING must not fail!
	 */
	cpuhp_invoke_callback_range_nofail(true, cpu, st, target);
}

/*
 * Called from the idle task. Wake up the controlling task which brings the
 * hotplug thread of the upcoming CPU up and then delegates the rest of the
 * online bringup to the hotplug thread.
 */
void cpuhp_online_idle(enum cpuhp_state state)
{
	struct cpuhp_cpu_state *st = this_cpu_ptr(&cpuhp_state);

	/* Happens for the boot cpu */
	if (state != CPUHP_AP_ONLINE_IDLE)
		return;

	cpuhp_ap_update_sync_state(SYNC_STATE_ONLINE);

	/*
	 * Unpark the stopper thread before we start the idle loop (and start
	 * scheduling); this ensures the stopper task is always available.
	 */
	stop_machine_unpark(smp_processor_id());

	st->state = CPUHP_AP_ONLINE_IDLE;
	complete_ap_thread(st, true);
}

/* Requires cpu_add_remove_lock to be held */
static int _cpu_up(unsigned int cpu, int tasks_frozen, enum cpuhp_state target)
{
	struct cpuhp_cpu_state *st = per_cpu_ptr(&cpuhp_state, cpu);
	struct task_struct *idle;
	int ret = 0;

	cpus_write_lock();

	if (!cpu_present(cpu)) {
		ret = -EINVAL;
		goto out;
	}

	/*
	 * The caller of cpu_up() might have raced with another
	 * caller. Nothing to do.
	 */
	if (st->state >= target)
		goto out;

	if (st->state == CPUHP_OFFLINE) {
		/* Let it fail before we try to bring the cpu up */
		idle = idle_thread_get(cpu);
		if (IS_ERR(idle)) {
			ret = PTR_ERR(idle);
			goto out;
		}

		/*
		 * Reset stale stack state from the last time this CPU was online.
		 */
		scs_task_reset(idle);
		kasan_unpoison_task_stack(idle);
	}

	cpuhp_tasks_frozen = tasks_frozen;

	cpuhp_set_state(cpu, st, target);
	/*
	 * If the current CPU state is in the range of the AP hotplug thread,
	 * then we need to kick the thread once more.
	 */
	if (st->state > CPUHP_BRINGUP_CPU) {
		ret = cpuhp_kick_ap_work(cpu);
		/*
		 * The AP side has done the error rollback already. Just
		 * return the error code..
		 */
		if (ret)
			goto out;
	}

	/*
	 * Try to reach the target state. We max out on the BP at
	 * CPUHP_BRINGUP_CPU. After that the AP hotplug thread is
	 * responsible for bringing it up to the target state.
	 */
	target = min((int)target, CPUHP_BRINGUP_CPU);
	ret = cpuhp_up_callbacks(cpu, st, target);
out:
	cpus_write_unlock();
	arch_smt_update();
	cpu_up_down_serialize_trainwrecks(tasks_frozen);
	return ret;
}

static int cpu_up(unsigned int cpu, enum cpuhp_state target)
{
	int err = 0;

	if (!cpu_possible(cpu)) {
		pr_err("can't online cpu %d because it is not configured as may-hotadd at boot time\n",
		       cpu);
#if defined(CONFIG_IA64)
		pr_err("please check additional_cpus= boot parameter\n");
#endif
		return -EINVAL;
	}

	err = try_online_node(cpu_to_node(cpu));
	if (err)
		return err;

	cpu_maps_update_begin();

	if (cpu_hotplug_disabled) {
		err = -EBUSY;
		goto out;
	}
	if (!cpu_bootable(cpu)) {
		err = -EPERM;
		goto out;
	}

	err = _cpu_up(cpu, 0, target);
out:
	cpu_maps_update_done();
	return err;
}

/**
 * cpu_device_up - Bring up a cpu device
 * @dev: Pointer to the cpu device to online
 *
 * This function is meant to be used by device core cpu subsystem only.
 *
 * Other subsystems should use add_cpu() instead.
 *
 * Return: %0 on success or a negative errno code
 */
int cpu_device_up(struct device *dev)
{
	return cpu_up(dev->id, CPUHP_ONLINE);
}

int add_cpu(unsigned int cpu)
{
	int ret;

	lock_device_hotplug();
	ret = device_online(get_cpu_device(cpu));
	unlock_device_hotplug();

	return ret;
}
EXPORT_SYMBOL_GPL(add_cpu);

/**
 * bringup_hibernate_cpu - Bring up the CPU that we hibernated on
 * @sleep_cpu: The cpu we hibernated on and should be brought up.
 *
 * On some architectures like arm64, we can hibernate on any CPU, but on
 * wake up the CPU we hibernated on might be offline as a side effect of
 * using maxcpus= for example.
 *
 * Return: %0 on success or a negative errno code
 */
int bringup_hibernate_cpu(unsigned int sleep_cpu)
{
	int ret;

	if (!cpu_online(sleep_cpu)) {
		pr_info("Hibernated on a CPU that is offline! Bringing CPU up.\n");
		ret = cpu_up(sleep_cpu, CPUHP_ONLINE);
		if (ret) {
			pr_err("Failed to bring hibernate-CPU up!\n");
			return ret;
		}
	}
	return 0;
}

static void __init cpuhp_bringup_mask(const struct cpumask *mask, unsigned int ncpus,
				      enum cpuhp_state target)
{
	unsigned int cpu;

	for_each_cpu(cpu, mask) {
		struct cpuhp_cpu_state *st = per_cpu_ptr(&cpuhp_state, cpu);

		if (cpu_up(cpu, target) && can_rollback_cpu(st)) {
			/*
			 * If this failed then cpu_up() might have only
			 * rolled back to CPUHP_BP_KICK_AP for the final
			 * online. Clean it up. NOOP if already rolled back.
			 */
			WARN_ON(cpuhp_invoke_callback_range(false, cpu, st, CPUHP_OFFLINE));
		}

		if (!--ncpus)
			break;
	}
}

#ifdef CONFIG_HOTPLUG_PARALLEL
static bool __cpuhp_parallel_bringup __ro_after_init = true;

static int __init parallel_bringup_parse_param(char *arg)
{
	return kstrtobool(arg, &__cpuhp_parallel_bringup);
}
early_param("cpuhp.parallel", parallel_bringup_parse_param);

static inline bool cpuhp_smt_aware(void)
{
	return cpu_smt_max_threads > 1;
}

static inline const struct cpumask *cpuhp_get_primary_thread_mask(void)
{
	return cpu_primary_thread_mask;
}

/*
 * On architectures which have enabled parallel bringup this invokes all BP
 * prepare states for each of the to be onlined APs first. The last state
 * sends the startup IPI to the APs. The APs proceed through the low level
 * bringup code in parallel and then wait for the control CPU to release
 * them one by one for the final onlining procedure.
 *
 * This avoids waiting for each AP to respond to the startup IPI in
 * CPUHP_BRINGUP_CPU.
 */
static bool __init cpuhp_bringup_cpus_parallel(unsigned int ncpus)
{
	const struct cpumask *mask = cpu_present_mask;

	if (__cpuhp_parallel_bringup)
		__cpuhp_parallel_bringup = arch_cpuhp_init_parallel_bringup();
	if (!__cpuhp_parallel_bringup)
		return false;

	if (cpuhp_smt_aware()) {
		const struct cpumask *pmask = cpuhp_get_primary_thread_mask();
		static struct cpumask tmp_mask __initdata;

		/*
		 * X86 requires to prevent that SMT siblings stopped while
		 * the primary thread does a microcode update for various
		 * reasons. Bring the primary threads up first.
		 */
		cpumask_and(&tmp_mask, mask, pmask);
		cpuhp_bringup_mask(&tmp_mask, ncpus, CPUHP_BP_KICK_AP);
		cpuhp_bringup_mask(&tmp_mask, ncpus, CPUHP_ONLINE);
		/* Account for the online CPUs */
		ncpus -= num_online_cpus();
		if (!ncpus)
			return true;
		/* Create the mask for secondary CPUs */
		cpumask_andnot(&tmp_mask, mask, pmask);
		mask = &tmp_mask;
	}

	/* Bring the not-yet started CPUs up */
	cpuhp_bringup_mask(mask, ncpus, CPUHP_BP_KICK_AP);
	cpuhp_bringup_mask(mask, ncpus, CPUHP_ONLINE);
	return true;
}
#else
static inline bool cpuhp_bringup_cpus_parallel(unsigned int ncpus) { return false; }
#endif /* CONFIG_HOTPLUG_PARALLEL */

void __init bringup_nonboot_cpus(unsigned int setup_max_cpus)
{
	if (!setup_max_cpus)
		return;

	/* Try parallel bringup optimization if enabled */
	if (cpuhp_bringup_cpus_parallel(setup_max_cpus))
		return;

	/* Full per CPU serialized bringup */
	cpuhp_bringup_mask(cpu_present_mask, setup_max_cpus, CPUHP_ONLINE);
}

#ifdef CONFIG_PM_SLEEP_SMP
static cpumask_var_t frozen_cpus;

int freeze_secondary_cpus(int primary)
{
	int cpu, error = 0;

	cpu_maps_update_begin();
	if (primary == -1) {
		primary = cpumask_first(cpu_online_mask);
		if (!housekeeping_cpu(primary, HK_TYPE_TIMER))
			primary = housekeeping_any_cpu(HK_TYPE_TIMER);
	} else {
		if (!cpu_online(primary))
			primary = cpumask_first(cpu_online_mask);
	}

	/*
	 * We take down all of the non-boot CPUs in one shot to avoid races
	 * with the userspace trying to use the CPU hotplug at the same time
	 */
	cpumask_clear(frozen_cpus);

	pr_info("Disabling non-boot CPUs ...\n");
	for_each_online_cpu(cpu) {
		if (cpu == primary)
			continue;

		if (pm_wakeup_pending()) {
			pr_info("Wakeup pending. Abort CPU freeze\n");
			error = -EBUSY;
			break;
		}

		trace_suspend_resume(TPS("CPU_OFF"), cpu, true);
		error = _cpu_down(cpu, 1, CPUHP_OFFLINE);
		trace_suspend_resume(TPS("CPU_OFF"), cpu, false);
		if (!error)
			cpumask_set_cpu(cpu, frozen_cpus);
		else {
			pr_err("Error taking CPU%d down: %d\n", cpu, error);
			break;
		}
	}

	if (!error)
		BUG_ON(num_online_cpus() > 1);
	else
		pr_err("Non-boot CPUs are not disabled\n");

	/*
	 * Make sure the CPUs won't be enabled by someone else. We need to do
	 * this even in case of failure as all freeze_secondary_cpus() users are
	 * supposed to do thaw_secondary_cpus() on the failure path.
	 */
	cpu_hotplug_disabled++;

	cpu_maps_update_done();
	return error;
}

void __weak arch_thaw_secondary_cpus_begin(void)
{
}

void __weak arch_thaw_secondary_cpus_end(void)
{
}

void thaw_secondary_cpus(void)
{
	int cpu, error;

	/* Allow everyone to use the CPU hotplug again */
	cpu_maps_update_begin();
	__cpu_hotplug_enable();
	if (cpumask_empty(frozen_cpus))
		goto out;

	pr_info("Enabling non-boot CPUs ...\n");

	arch_thaw_secondary_cpus_begin();

	for_each_cpu(cpu, frozen_cpus) {
		trace_suspend_resume(TPS("CPU_ON"), cpu, true);
		error = _cpu_up(cpu, 1, CPUHP_ONLINE);
		trace_suspend_resume(TPS("CPU_ON"), cpu, false);
		if (!error) {
			pr_info("CPU%d is up\n", cpu);
			continue;
		}
		pr_warn("Error taking CPU%d up: %d\n", cpu, error);
	}

	arch_thaw_secondary_cpus_end();

	cpumask_clear(frozen_cpus);
out:
	cpu_maps_update_done();
}

static int __init alloc_frozen_cpus(void)
{
	if (!alloc_cpumask_var(&frozen_cpus, GFP_KERNEL|__GFP_ZERO))
		return -ENOMEM;
	return 0;
}
core_initcall(alloc_frozen_cpus);

/*
 * When callbacks for CPU hotplug notifications are being executed, we must
 * ensure that the state of the system with respect to the tasks being frozen
 * or not, as reported by the notification, remains unchanged *throughout the
 * duration* of the execution of the callbacks.
 * Hence we need to prevent the freezer from racing with regular CPU hotplug.
 *
 * This synchronization is implemented by mutually excluding regular CPU
 * hotplug and Suspend/Hibernate call paths by hooking onto the Suspend/
 * Hibernate notifications.
 */
static int
cpu_hotplug_pm_callback(struct notifier_block *nb,
			unsigned long action, void *ptr)
{
	switch (action) {

	case PM_SUSPEND_PREPARE:
	case PM_HIBERNATION_PREPARE:
		cpu_hotplug_disable();
		break;

	case PM_POST_SUSPEND:
	case PM_POST_HIBERNATION:
		cpu_hotplug_enable();
		break;

	default:
		return NOTIFY_DONE;
	}

	return NOTIFY_OK;
}


static int __init cpu_hotplug_pm_sync_init(void)
{
	/*
	 * cpu_hotplug_pm_callback has higher priority than x86
	 * bsp_pm_callback which depends on cpu_hotplug_pm_callback
	 * to disable cpu hotplug to avoid cpu hotplug race.
	 */
	pm_notifier(cpu_hotplug_pm_callback, 0);
	return 0;
}
core_initcall(cpu_hotplug_pm_sync_init);

#endif /* CONFIG_PM_SLEEP_SMP */

int __boot_cpu_id;

#endif /* CONFIG_SMP */

/* Boot processor state steps */
static struct cpuhp_step cpuhp_hp_states[] = {
	[CPUHP_OFFLINE] = {
		.name			= "offline",
		.startup.single		= NULL,
		.teardown.single	= NULL,
	},
#ifdef CONFIG_SMP
	[CPUHP_CREATE_THREADS]= {
		.name			= "threads:prepare",
		.startup.single		= smpboot_create_threads,
		.teardown.single	= NULL,
		.cant_stop		= true,
	},
	[CPUHP_PERF_PREPARE] = {
		.name			= "perf:prepare",
		.startup.single		= perf_event_init_cpu,
		.teardown.single	= perf_event_exit_cpu,
	},
	[CPUHP_RANDOM_PREPARE] = {
		.name			= "random:prepare",
		.startup.single		= random_prepare_cpu,
		.teardown.single	= NULL,
	},
	[CPUHP_WORKQUEUE_PREP] = {
		.name			= "workqueue:prepare",
		.startup.single		= workqueue_prepare_cpu,
		.teardown.single	= NULL,
	},
	[CPUHP_HRTIMERS_PREPARE] = {
		.name			= "hrtimers:prepare",
		.startup.single		= hrtimers_prepare_cpu,
		.teardown.single	= NULL,
	},
	[CPUHP_SMPCFD_PREPARE] = {
		.name			= "smpcfd:prepare",
		.startup.single		= smpcfd_prepare_cpu,
		.teardown.single	= smpcfd_dead_cpu,
	},
	[CPUHP_RELAY_PREPARE] = {
		.name			= "relay:prepare",
		.startup.single		= relay_prepare_cpu,
		.teardown.single	= NULL,
	},
	[CPUHP_SLAB_PREPARE] = {
		.name			= "slab:prepare",
		.startup.single		= slab_prepare_cpu,
		.teardown.single	= slab_dead_cpu,
	},
	[CPUHP_RCUTREE_PREP] = {
		.name			= "RCU/tree:prepare",
		.startup.single		= rcutree_prepare_cpu,
		.teardown.single	= rcutree_dead_cpu,
	},
	/*
	 * On the tear-down path, timers_dead_cpu() must be invoked
	 * before blk_mq_queue_reinit_notify() from notify_dead(),
	 * otherwise a RCU stall occurs.
	 */
	[CPUHP_TIMERS_PREPARE] = {
		.name			= "timers:prepare",
		.startup.single		= timers_prepare_cpu,
		.teardown.single	= timers_dead_cpu,
	},

#ifdef CONFIG_HOTPLUG_SPLIT_STARTUP
	/*
	 * Kicks the AP alive. AP will wait in cpuhp_ap_sync_alive() until
	 * the next step will release it.
	 */
	[CPUHP_BP_KICK_AP] = {
		.name			= "cpu:kick_ap",
		.startup.single		= cpuhp_kick_ap_alive,
	},

	/*
	 * Waits for the AP to reach cpuhp_ap_sync_alive() and then
	 * releases it for the complete bringup.
	 */
	[CPUHP_BRINGUP_CPU] = {
		.name			= "cpu:bringup",
		.startup.single		= cpuhp_bringup_ap,
		.teardown.single	= finish_cpu,
		.cant_stop		= true,
	},
#else
	/*
	 * All-in-one CPU bringup state which includes the kick alive.
	 */
	[CPUHP_BRINGUP_CPU] = {
		.name			= "cpu:bringup",
		.startup.single		= bringup_cpu,
		.teardown.single	= finish_cpu,
		.cant_stop		= true,
	},
#endif
	/* Final state before CPU kills itself */
	[CPUHP_AP_IDLE_DEAD] = {
		.name			= "idle:dead",
	},
	/*
	 * Last state before CPU enters the idle loop to die. Transient state
	 * for synchronization.
	 */
	[CPUHP_AP_OFFLINE] = {
		.name			= "ap:offline",
		.cant_stop		= true,
	},
	/* First state is scheduler control. Interrupts are disabled */
	[CPUHP_AP_SCHED_STARTING] = {
		.name			= "sched:starting",
		.startup.single		= sched_cpu_starting,
		.teardown.single	= sched_cpu_dying,
	},
	[CPUHP_AP_RCUTREE_DYING] = {
		.name			= "RCU/tree:dying",
		.startup.single		= NULL,
		.teardown.single	= rcutree_dying_cpu,
	},
	[CPUHP_AP_SMPCFD_DYING] = {
		.name			= "smpcfd:dying",
		.startup.single		= NULL,
		.teardown.single	= smpcfd_dying_cpu,
	},
	[CPUHP_AP_HRTIMERS_DYING] = {
		.name			= "hrtimers:dying",
		.startup.single		= NULL,
		.teardown.single	= hrtimers_cpu_dying,
	},

	/* Entry state on starting. Interrupts enabled from here on. Transient
	 * state for synchronsization */
	[CPUHP_AP_ONLINE] = {
		.name			= "ap:online",
	},
	/*
	 * Handled on control processor until the plugged processor manages
	 * this itself.
	 */
	[CPUHP_TEARDOWN_CPU] = {
		.name			= "cpu:teardown",
		.startup.single		= NULL,
		.teardown.single	= takedown_cpu,
		.cant_stop		= true,
	},

	[CPUHP_AP_SCHED_WAIT_EMPTY] = {
		.name			= "sched:waitempty",
		.startup.single		= NULL,
		.teardown.single	= sched_cpu_wait_empty,
	},

	/* Handle smpboot threads park/unpark */
	[CPUHP_AP_SMPBOOT_THREADS] = {
		.name			= "smpboot/threads:online",
		.startup.single		= smpboot_unpark_threads,
		.teardown.single	= smpboot_park_threads,
	},
	[CPUHP_AP_IRQ_AFFINITY_ONLINE] = {
		.name			= "irq/affinity:online",
		.startup.single		= irq_affinity_online_cpu,
		.teardown.single	= NULL,
	},
	[CPUHP_AP_PERF_ONLINE] = {
		.name			= "perf:online",
		.startup.single		= perf_event_init_cpu,
		.teardown.single	= perf_event_exit_cpu,
	},
	[CPUHP_AP_WATCHDOG_ONLINE] = {
		.name			= "lockup_detector:online",
		.startup.single		= lockup_detector_online_cpu,
		.teardown.single	= lockup_detector_offline_cpu,
	},
	[CPUHP_AP_WORKQUEUE_ONLINE] = {
		.name			= "workqueue:online",
		.startup.single		= workqueue_online_cpu,
		.teardown.single	= workqueue_offline_cpu,
	},
	[CPUHP_AP_RANDOM_ONLINE] = {
		.name			= "random:online",
		.startup.single		= random_online_cpu,
		.teardown.single	= NULL,
	},
	[CPUHP_AP_RCUTREE_ONLINE] = {
		.name			= "RCU/tree:online",
		.startup.single		= rcutree_online_cpu,
		.teardown.single	= rcutree_offline_cpu,
	},
#endif
	/*
	 * The dynamically registered state space is here
	 */

#ifdef CONFIG_SMP
	/* Last state is scheduler control setting the cpu active */
	[CPUHP_AP_ACTIVE] = {
		.name			= "sched:active",
		.startup.single		= sched_cpu_activate,
		.teardown.single	= sched_cpu_deactivate,
	},
#endif

	/* CPU is fully up and running. */
	[CPUHP_ONLINE] = {
		.name			= "online",
		.startup.single		= NULL,
		.teardown.single	= NULL,
	},
};

/* Sanity check for callbacks */
static int cpuhp_cb_check(enum cpuhp_state state)
{
	if (state <= CPUHP_OFFLINE || state >= CPUHP_ONLINE)
		return -EINVAL;
	return 0;
}

/*
 * Returns a free for dynamic slot assignment of the Online state. The states
 * are protected by the cpuhp_slot_states mutex and an empty slot is identified
 * by having no name assigned.
 */
static int cpuhp_reserve_state(enum cpuhp_state state)
{
	enum cpuhp_state i, end;
	struct cpuhp_step *step;

	switch (state) {
	case CPUHP_AP_ONLINE_DYN:
		step = cpuhp_hp_states + CPUHP_AP_ONLINE_DYN;
		end = CPUHP_AP_ONLINE_DYN_END;
		break;
	case CPUHP_BP_PREPARE_DYN:
		step = cpuhp_hp_states + CPUHP_BP_PREPARE_DYN;
		end = CPUHP_BP_PREPARE_DYN_END;
		break;
	default:
		return -EINVAL;
	}

	for (i = state; i <= end; i++, step++) {
		if (!step->name)
			return i;
	}
	WARN(1, "No more dynamic states available for CPU hotplug\n");
	return -ENOSPC;
}

static int cpuhp_store_callbacks(enum cpuhp_state state, const char *name,
				 int (*startup)(unsigned int cpu),
				 int (*teardown)(unsigned int cpu),
				 bool multi_instance)
{
	/* (Un)Install the callbacks for further cpu hotplug operations */
	struct cpuhp_step *sp;
	int ret = 0;

	/*
	 * If name is NULL, then the state gets removed.
	 *
	 * CPUHP_AP_ONLINE_DYN and CPUHP_BP_PREPARE_DYN are handed out on
	 * the first allocation from these dynamic ranges, so the removal
	 * would trigger a new allocation and clear the wrong (already
	 * empty) state, leaving the callbacks of the to be cleared state
	 * dangling, which causes wreckage on the next hotplug operation.
	 */
	if (name && (state == CPUHP_AP_ONLINE_DYN ||
		     state == CPUHP_BP_PREPARE_DYN)) {
		ret = cpuhp_reserve_state(state);
		if (ret < 0)
			return ret;
		state = ret;
	}
	sp = cpuhp_get_step(state);
	if (name && sp->name)
		return -EBUSY;

	sp->startup.single = startup;
	sp->teardown.single = teardown;
	sp->name = name;
	sp->multi_instance = multi_instance;
	INIT_HLIST_HEAD(&sp->list);
	return ret;
}

static void *cpuhp_get_teardown_cb(enum cpuhp_state state)
{
	return cpuhp_get_step(state)->teardown.single;
}

/*
 * Call the startup/teardown function for a step either on the AP or
 * on the current CPU.
 */
static int cpuhp_issue_call(int cpu, enum cpuhp_state state, bool bringup,
			    struct hlist_node *node)
{
	struct cpuhp_step *sp = cpuhp_get_step(state);
	int ret;

	/*
	 * If there's nothing to do, we done.
	 * Relies on the union for multi_instance.
	 */
	if (cpuhp_step_empty(bringup, sp))
		return 0;
	/*
	 * The non AP bound callbacks can fail on bringup. On teardown
	 * e.g. module removal we crash for now.
	 */
#ifdef CONFIG_SMP
	if (cpuhp_is_ap_state(state))
		ret = cpuhp_invoke_ap_callback(cpu, state, bringup, node);
	else
		ret = cpuhp_invoke_callback(cpu, state, bringup, node, NULL);
#else
	ret = cpuhp_invoke_callback(cpu, state, bringup, node, NULL);
#endif
	BUG_ON(ret && !bringup);
	return ret;
}

/*
 * Called from __cpuhp_setup_state on a recoverable failure.
 *
 * Note: The teardown callbacks for rollback are not allowed to fail!
 */
static void cpuhp_rollback_install(int failedcpu, enum cpuhp_state state,
				   struct hlist_node *node)
{
	int cpu;

	/* Roll back the already executed steps on the other cpus */
	for_each_present_cpu(cpu) {
		struct cpuhp_cpu_state *st = per_cpu_ptr(&cpuhp_state, cpu);
		int cpustate = st->state;

		if (cpu >= failedcpu)
			break;

		/* Did we invoke the startup call on that cpu ? */
		if (cpustate >= state)
			cpuhp_issue_call(cpu, state, false, node);
	}
}

int __cpuhp_state_add_instance_cpuslocked(enum cpuhp_state state,
					  struct hlist_node *node,
					  bool invoke)
{
	struct cpuhp_step *sp;
	int cpu;
	int ret;

	lockdep_assert_cpus_held();

	sp = cpuhp_get_step(state);
	if (sp->multi_instance == false)
		return -EINVAL;

	mutex_lock(&cpuhp_state_mutex);

	if (!invoke || !sp->startup.multi)
		goto add_node;

	/*
	 * Try to call the startup callback for each present cpu
	 * depending on the hotplug state of the cpu.
	 */
	for_each_present_cpu(cpu) {
		struct cpuhp_cpu_state *st = per_cpu_ptr(&cpuhp_state, cpu);
		int cpustate = st->state;

		if (cpustate < state)
			continue;

		ret = cpuhp_issue_call(cpu, state, true, node);
		if (ret) {
			if (sp->teardown.multi)
				cpuhp_rollback_install(cpu, state, node);
			goto unlock;
		}
	}
add_node:
	ret = 0;
	hlist_add_head(node, &sp->list);
unlock:
	mutex_unlock(&cpuhp_state_mutex);
	return ret;
}

int __cpuhp_state_add_instance(enum cpuhp_state state, struct hlist_node *node,
			       bool invoke)
{
	int ret;

	cpus_read_lock();
	ret = __cpuhp_state_add_instance_cpuslocked(state, node, invoke);
	cpus_read_unlock();
	return ret;
}
EXPORT_SYMBOL_GPL(__cpuhp_state_add_instance);

/**
 * __cpuhp_setup_state_cpuslocked - Setup the callbacks for an hotplug machine state
 * @state:		The state to setup
 * @name:		Name of the step
 * @invoke:		If true, the startup function is invoked for cpus where
 *			cpu state >= @state
 * @startup:		startup callback function
 * @teardown:		teardown callback function
 * @multi_instance:	State is set up for multiple instances which get
 *			added afterwards.
 *
 * The caller needs to hold cpus read locked while calling this function.
 * Return:
 *   On success:
 *      Positive state number if @state is CPUHP_AP_ONLINE_DYN or CPUHP_BP_PREPARE_DYN;
 *      0 for all other states
 *   On failure: proper (negative) error code
 */
int __cpuhp_setup_state_cpuslocked(enum cpuhp_state state,
				   const char *name, bool invoke,
				   int (*startup)(unsigned int cpu),
				   int (*teardown)(unsigned int cpu),
				   bool multi_instance)
{
	int cpu, ret = 0;
	bool dynstate;

	lockdep_assert_cpus_held();

	if (cpuhp_cb_check(state) || !name)
		return -EINVAL;

	mutex_lock(&cpuhp_state_mutex);

	ret = cpuhp_store_callbacks(state, name, startup, teardown,
				    multi_instance);

	dynstate = state == CPUHP_AP_ONLINE_DYN || state == CPUHP_BP_PREPARE_DYN;
	if (ret > 0 && dynstate) {
		state = ret;
		ret = 0;
	}

	if (ret || !invoke || !startup)
		goto out;

	/*
	 * Try to call the startup callback for each present cpu
	 * depending on the hotplug state of the cpu.
	 */
	for_each_present_cpu(cpu) {
		struct cpuhp_cpu_state *st = per_cpu_ptr(&cpuhp_state, cpu);
		int cpustate = st->state;

		if (cpustate < state)
			continue;

		ret = cpuhp_issue_call(cpu, state, true, NULL);
		if (ret) {
			if (teardown)
				cpuhp_rollback_install(cpu, state, NULL);
			cpuhp_store_callbacks(state, NULL, NULL, NULL, false);
			goto out;
		}
	}
out:
	mutex_unlock(&cpuhp_state_mutex);
	/*
	 * If the requested state is CPUHP_AP_ONLINE_DYN or CPUHP_BP_PREPARE_DYN,
	 * return the dynamically allocated state in case of success.
	 */
	if (!ret && dynstate)
		return state;
	return ret;
}
EXPORT_SYMBOL(__cpuhp_setup_state_cpuslocked);

int __cpuhp_setup_state(enum cpuhp_state state,
			const char *name, bool invoke,
			int (*startup)(unsigned int cpu),
			int (*teardown)(unsigned int cpu),
			bool multi_instance)
{
	int ret;

	cpus_read_lock();
	ret = __cpuhp_setup_state_cpuslocked(state, name, invoke, startup,
					     teardown, multi_instance);
	cpus_read_unlock();
	return ret;
}
EXPORT_SYMBOL(__cpuhp_setup_state);

int __cpuhp_state_remove_instance(enum cpuhp_state state,
				  struct hlist_node *node, bool invoke)
{
	struct cpuhp_step *sp = cpuhp_get_step(state);
	int cpu;

	BUG_ON(cpuhp_cb_check(state));

	if (!sp->multi_instance)
		return -EINVAL;

	cpus_read_lock();
	mutex_lock(&cpuhp_state_mutex);

	if (!invoke || !cpuhp_get_teardown_cb(state))
		goto remove;
	/*
	 * Call the teardown callback for each present cpu depending
	 * on the hotplug state of the cpu. This function is not
	 * allowed to fail currently!
	 */
	for_each_present_cpu(cpu) {
		struct cpuhp_cpu_state *st = per_cpu_ptr(&cpuhp_state, cpu);
		int cpustate = st->state;

		if (cpustate >= state)
			cpuhp_issue_call(cpu, state, false, node);
	}

remove:
	hlist_del(node);
	mutex_unlock(&cpuhp_state_mutex);
	cpus_read_unlock();

	return 0;
}
EXPORT_SYMBOL_GPL(__cpuhp_state_remove_instance);

/**
 * __cpuhp_remove_state_cpuslocked - Remove the callbacks for an hotplug machine state
 * @state:	The state to remove
 * @invoke:	If true, the teardown function is invoked for cpus where
 *		cpu state >= @state
 *
 * The caller needs to hold cpus read locked while calling this function.
 * The teardown callback is currently not allowed to fail. Think
 * about module removal!
 */
void __cpuhp_remove_state_cpuslocked(enum cpuhp_state state, bool invoke)
{
	struct cpuhp_step *sp = cpuhp_get_step(state);
	int cpu;

	BUG_ON(cpuhp_cb_check(state));

	lockdep_assert_cpus_held();

	mutex_lock(&cpuhp_state_mutex);
	if (sp->multi_instance) {
		WARN(!hlist_empty(&sp->list),
		     "Error: Removing state %d which has instances left.\n",
		     state);
		goto remove;
	}

	if (!invoke || !cpuhp_get_teardown_cb(state))
		goto remove;

	/*
	 * Call the teardown callback for each present cpu depending
	 * on the hotplug state of the cpu. This function is not
	 * allowed to fail currently!
	 */
	for_each_present_cpu(cpu) {
		struct cpuhp_cpu_state *st = per_cpu_ptr(&cpuhp_state, cpu);
		int cpustate = st->state;

		if (cpustate >= state)
			cpuhp_issue_call(cpu, state, false, NULL);
	}
remove:
	cpuhp_store_callbacks(state, NULL, NULL, NULL, false);
	mutex_unlock(&cpuhp_state_mutex);
}
EXPORT_SYMBOL(__cpuhp_remove_state_cpuslocked);

void __cpuhp_remove_state(enum cpuhp_state state, bool invoke)
{
	cpus_read_lock();
	__cpuhp_remove_state_cpuslocked(state, invoke);
	cpus_read_unlock();
}
EXPORT_SYMBOL(__cpuhp_remove_state);

#ifdef CONFIG_HOTPLUG_SMT
static void cpuhp_offline_cpu_device(unsigned int cpu)
{
	struct device *dev = get_cpu_device(cpu);

	dev->offline = true;
	/* Tell user space about the state change */
	kobject_uevent(&dev->kobj, KOBJ_OFFLINE);
}

static void cpuhp_online_cpu_device(unsigned int cpu)
{
	struct device *dev = get_cpu_device(cpu);

	dev->offline = false;
	/* Tell user space about the state change */
	kobject_uevent(&dev->kobj, KOBJ_ONLINE);
}

int cpuhp_smt_disable(enum cpuhp_smt_control ctrlval)
{
	int cpu, ret = 0;

	cpu_maps_update_begin();
	for_each_online_cpu(cpu) {
		if (topology_is_primary_thread(cpu))
			continue;
		/*
		 * Disable can be called with CPU_SMT_ENABLED when changing
		 * from a higher to lower number of SMT threads per core.
		 */
		if (ctrlval == CPU_SMT_ENABLED && cpu_smt_thread_allowed(cpu))
			continue;
		ret = cpu_down_maps_locked(cpu, CPUHP_OFFLINE);
		if (ret)
			break;
		/*
		 * As this needs to hold the cpu maps lock it's impossible
		 * to call device_offline() because that ends up calling
		 * cpu_down() which takes cpu maps lock. cpu maps lock
		 * needs to be held as this might race against in kernel
		 * abusers of the hotplug machinery (thermal management).
		 *
		 * So nothing would update device:offline state. That would
		 * leave the sysfs entry stale and prevent onlining after
		 * smt control has been changed to 'off' again. This is
		 * called under the sysfs hotplug lock, so it is properly
		 * serialized against the regular offline usage.
		 */
		cpuhp_offline_cpu_device(cpu);
	}
	if (!ret)
		cpu_smt_control = ctrlval;
	cpu_maps_update_done();
	return ret;
}

int cpuhp_smt_enable(void)
{
	int cpu, ret = 0;

	cpu_maps_update_begin();
	cpu_smt_control = CPU_SMT_ENABLED;
	for_each_present_cpu(cpu) {
		/* Skip online CPUs and CPUs on offline nodes */
		if (cpu_online(cpu) || !node_online(cpu_to_node(cpu)))
			continue;
		if (!cpu_smt_thread_allowed(cpu))
			continue;
		ret = _cpu_up(cpu, 0, CPUHP_ONLINE);
		if (ret)
			break;
		/* See comment in cpuhp_smt_disable() */
		cpuhp_online_cpu_device(cpu);
	}
	cpu_maps_update_done();
	return ret;
}
#endif

#if defined(CONFIG_SYSFS) && defined(CONFIG_HOTPLUG_CPU)
static ssize_t state_show(struct device *dev,
			  struct device_attribute *attr, char *buf)
{
	struct cpuhp_cpu_state *st = per_cpu_ptr(&cpuhp_state, dev->id);

	return sprintf(buf, "%d\n", st->state);
}
static DEVICE_ATTR_RO(state);

static ssize_t target_store(struct device *dev, struct device_attribute *attr,
			    const char *buf, size_t count)
{
	struct cpuhp_cpu_state *st = per_cpu_ptr(&cpuhp_state, dev->id);
	struct cpuhp_step *sp;
	int target, ret;

	ret = kstrtoint(buf, 10, &target);
	if (ret)
		return ret;

#ifdef CONFIG_CPU_HOTPLUG_STATE_CONTROL
	if (target < CPUHP_OFFLINE || target > CPUHP_ONLINE)
		return -EINVAL;
#else
	if (target != CPUHP_OFFLINE && target != CPUHP_ONLINE)
		return -EINVAL;
#endif

	ret = lock_device_hotplug_sysfs();
	if (ret)
		return ret;

	mutex_lock(&cpuhp_state_mutex);
	sp = cpuhp_get_step(target);
	ret = !sp->name || sp->cant_stop ? -EINVAL : 0;
	mutex_unlock(&cpuhp_state_mutex);
	if (ret)
		goto out;

	if (st->state < target)
		ret = cpu_up(dev->id, target);
	else if (st->state > target)
		ret = cpu_down(dev->id, target);
	else if (WARN_ON(st->target != target))
		st->target = target;
out:
	unlock_device_hotplug();
	return ret ? ret : count;
}

static ssize_t target_show(struct device *dev,
			   struct device_attribute *attr, char *buf)
{
	struct cpuhp_cpu_state *st = per_cpu_ptr(&cpuhp_state, dev->id);

	return sprintf(buf, "%d\n", st->target);
}
static DEVICE_ATTR_RW(target);

static ssize_t fail_store(struct device *dev, struct device_attribute *attr,
			  const char *buf, size_t count)
{
	struct cpuhp_cpu_state *st = per_cpu_ptr(&cpuhp_state, dev->id);
	struct cpuhp_step *sp;
	int fail, ret;

	ret = kstrtoint(buf, 10, &fail);
	if (ret)
		return ret;

	if (fail == CPUHP_INVALID) {
		st->fail = fail;
		return count;
	}

	if (fail < CPUHP_OFFLINE || fail > CPUHP_ONLINE)
		return -EINVAL;

	/*
	 * Cannot fail STARTING/DYING callbacks.
	 */
	if (cpuhp_is_atomic_state(fail))
		return -EINVAL;

	/*
	 * DEAD callbacks cannot fail...
	 * ... neither can CPUHP_BRINGUP_CPU during hotunplug. The latter
	 * triggering STARTING callbacks, a failure in this state would
	 * hinder rollback.
	 */
	if (fail <= CPUHP_BRINGUP_CPU && st->state > CPUHP_BRINGUP_CPU)
		return -EINVAL;

	/*
	 * Cannot fail anything that doesn't have callbacks.
	 */
	mutex_lock(&cpuhp_state_mutex);
	sp = cpuhp_get_step(fail);
	if (!sp->startup.single && !sp->teardown.single)
		ret = -EINVAL;
	mutex_unlock(&cpuhp_state_mutex);
	if (ret)
		return ret;

	st->fail = fail;

	return count;
}

static ssize_t fail_show(struct device *dev,
			 struct device_attribute *attr, char *buf)
{
	struct cpuhp_cpu_state *st = per_cpu_ptr(&cpuhp_state, dev->id);

	return sprintf(buf, "%d\n", st->fail);
}

static DEVICE_ATTR_RW(fail);

static struct attribute *cpuhp_cpu_attrs[] = {
	&dev_attr_state.attr,
	&dev_attr_target.attr,
	&dev_attr_fail.attr,
	NULL
};

static const struct attribute_group cpuhp_cpu_attr_group = {
	.attrs = cpuhp_cpu_attrs,
	.name = "hotplug",
	NULL
};

static ssize_t states_show(struct device *dev,
				 struct device_attribute *attr, char *buf)
{
	ssize_t cur, res = 0;
	int i;

	mutex_lock(&cpuhp_state_mutex);
	for (i = CPUHP_OFFLINE; i <= CPUHP_ONLINE; i++) {
		struct cpuhp_step *sp = cpuhp_get_step(i);

		if (sp->name) {
			cur = sprintf(buf, "%3d: %s\n", i, sp->name);
			buf += cur;
			res += cur;
		}
	}
	mutex_unlock(&cpuhp_state_mutex);
	return res;
}
static DEVICE_ATTR_RO(states);

static struct attribute *cpuhp_cpu_root_attrs[] = {
	&dev_attr_states.attr,
	NULL
};

static const struct attribute_group cpuhp_cpu_root_attr_group = {
	.attrs = cpuhp_cpu_root_attrs,
	.name = "hotplug",
	NULL
};

#ifdef CONFIG_HOTPLUG_SMT

static bool cpu_smt_num_threads_valid(unsigned int threads)
{
	if (IS_ENABLED(CONFIG_SMT_NUM_THREADS_DYNAMIC))
		return threads >= 1 && threads <= cpu_smt_max_threads;
	return threads == 1 || threads == cpu_smt_max_threads;
}

static ssize_t
__store_smt_control(struct device *dev, struct device_attribute *attr,
		    const char *buf, size_t count)
{
	int ctrlval, ret, num_threads, orig_threads;
	bool force_off;

	if (cpu_smt_control == CPU_SMT_FORCE_DISABLED)
		return -EPERM;

	if (cpu_smt_control == CPU_SMT_NOT_SUPPORTED)
		return -ENODEV;

	if (sysfs_streq(buf, "on")) {
		ctrlval = CPU_SMT_ENABLED;
		num_threads = cpu_smt_max_threads;
	} else if (sysfs_streq(buf, "off")) {
		ctrlval = CPU_SMT_DISABLED;
		num_threads = 1;
	} else if (sysfs_streq(buf, "forceoff")) {
		ctrlval = CPU_SMT_FORCE_DISABLED;
		num_threads = 1;
	} else if (kstrtoint(buf, 10, &num_threads) == 0) {
		if (num_threads == 1)
			ctrlval = CPU_SMT_DISABLED;
		else if (cpu_smt_num_threads_valid(num_threads))
			ctrlval = CPU_SMT_ENABLED;
		else
			return -EINVAL;
	} else {
		return -EINVAL;
	}

	ret = lock_device_hotplug_sysfs();
	if (ret)
		return ret;

	orig_threads = cpu_smt_num_threads;
	cpu_smt_num_threads = num_threads;

	force_off = ctrlval != cpu_smt_control && ctrlval == CPU_SMT_FORCE_DISABLED;

	if (num_threads > orig_threads)
		ret = cpuhp_smt_enable();
	else if (num_threads < orig_threads || force_off)
		ret = cpuhp_smt_disable(ctrlval);

	unlock_device_hotplug();
	return ret ? ret : count;
}

#else /* !CONFIG_HOTPLUG_SMT */
static ssize_t
__store_smt_control(struct device *dev, struct device_attribute *attr,
		    const char *buf, size_t count)
{
	return -ENODEV;
}
#endif /* CONFIG_HOTPLUG_SMT */

static const char *smt_states[] = {
	[CPU_SMT_ENABLED]		= "on",
	[CPU_SMT_DISABLED]		= "off",
	[CPU_SMT_FORCE_DISABLED]	= "forceoff",
	[CPU_SMT_NOT_SUPPORTED]		= "notsupported",
	[CPU_SMT_NOT_IMPLEMENTED]	= "notimplemented",
};

static ssize_t control_show(struct device *dev,
			    struct device_attribute *attr, char *buf)
{
	const char *state = smt_states[cpu_smt_control];

#ifdef CONFIG_HOTPLUG_SMT
	/*
	 * If SMT is enabled but not all threads are enabled then show the
	 * number of threads. If all threads are enabled show "on". Otherwise
	 * show the state name.
	 */
	if (cpu_smt_control == CPU_SMT_ENABLED &&
	    cpu_smt_num_threads != cpu_smt_max_threads)
		return sysfs_emit(buf, "%d\n", cpu_smt_num_threads);
#endif

	return snprintf(buf, PAGE_SIZE - 2, "%s\n", state);
}

static ssize_t control_store(struct device *dev, struct device_attribute *attr,
			     const char *buf, size_t count)
{
	return __store_smt_control(dev, attr, buf, count);
}
static DEVICE_ATTR_RW(control);

static ssize_t active_show(struct device *dev,
			   struct device_attribute *attr, char *buf)
{
	return snprintf(buf, PAGE_SIZE - 2, "%d\n", sched_smt_active());
}
static DEVICE_ATTR_RO(active);

static struct attribute *cpuhp_smt_attrs[] = {
	&dev_attr_control.attr,
	&dev_attr_active.attr,
	NULL
};

static const struct attribute_group cpuhp_smt_attr_group = {
	.attrs = cpuhp_smt_attrs,
	.name = "smt",
	NULL
};

static int __init cpu_smt_sysfs_init(void)
{
	struct device *dev_root;
	int ret = -ENODEV;

	dev_root = bus_get_dev_root(&cpu_subsys);
	if (dev_root) {
		ret = sysfs_create_group(&dev_root->kobj, &cpuhp_smt_attr_group);
		put_device(dev_root);
	}
	return ret;
}

static int __init cpuhp_sysfs_init(void)
{
	struct device *dev_root;
	int cpu, ret;

	ret = cpu_smt_sysfs_init();
	if (ret)
		return ret;

	dev_root = bus_get_dev_root(&cpu_subsys);
	if (dev_root) {
		ret = sysfs_create_group(&dev_root->kobj, &cpuhp_cpu_root_attr_group);
		put_device(dev_root);
		if (ret)
			return ret;
	}

	for_each_possible_cpu(cpu) {
		struct device *dev = get_cpu_device(cpu);

		if (!dev)
			continue;
		ret = sysfs_create_group(&dev->kobj, &cpuhp_cpu_attr_group);
		if (ret)
			return ret;
	}
	return 0;
}
device_initcall(cpuhp_sysfs_init);
#endif /* CONFIG_SYSFS && CONFIG_HOTPLUG_CPU */

/*
 * cpu_bit_bitmap[] is a special, "compressed" data structure that
 * represents all NR_CPUS bits binary values of 1<<nr.
 *
 * It is used by cpumask_of() to get a constant address to a CPU
 * mask value that has a single bit set only.
 */

/* cpu_bit_bitmap[0] is empty - so we can back into it */
#define MASK_DECLARE_1(x)	[x+1][0] = (1UL << (x))
#define MASK_DECLARE_2(x)	MASK_DECLARE_1(x), MASK_DECLARE_1(x+1)
#define MASK_DECLARE_4(x)	MASK_DECLARE_2(x), MASK_DECLARE_2(x+2)
#define MASK_DECLARE_8(x)	MASK_DECLARE_4(x), MASK_DECLARE_4(x+4)

const unsigned long cpu_bit_bitmap[BITS_PER_LONG+1][BITS_TO_LONGS(NR_CPUS)] = {

	MASK_DECLARE_8(0),	MASK_DECLARE_8(8),
	MASK_DECLARE_8(16),	MASK_DECLARE_8(24),
#if BITS_PER_LONG > 32
	MASK_DECLARE_8(32),	MASK_DECLARE_8(40),
	MASK_DECLARE_8(48),	MASK_DECLARE_8(56),
#endif
};
EXPORT_SYMBOL_GPL(cpu_bit_bitmap);

const DECLARE_BITMAP(cpu_all_bits, NR_CPUS) = CPU_BITS_ALL;
EXPORT_SYMBOL(cpu_all_bits);

#ifdef CONFIG_INIT_ALL_POSSIBLE
struct cpumask __cpu_possible_mask __read_mostly
	= {CPU_BITS_ALL};
#else
struct cpumask __cpu_possible_mask __read_mostly;
#endif
EXPORT_SYMBOL(__cpu_possible_mask);

struct cpumask __cpu_online_mask __read_mostly;
EXPORT_SYMBOL(__cpu_online_mask);

struct cpumask __cpu_present_mask __read_mostly;
EXPORT_SYMBOL(__cpu_present_mask);

struct cpumask __cpu_active_mask __read_mostly;
EXPORT_SYMBOL(__cpu_active_mask);

struct cpumask __cpu_dying_mask __read_mostly;
EXPORT_SYMBOL(__cpu_dying_mask);

atomic_t __num_online_cpus __read_mostly;
EXPORT_SYMBOL(__num_online_cpus);

void init_cpu_present(const struct cpumask *src)
{
	cpumask_copy(&__cpu_present_mask, src);
}

void init_cpu_possible(const struct cpumask *src)
{
	cpumask_copy(&__cpu_possible_mask, src);
}

void init_cpu_online(const struct cpumask *src)
{
	cpumask_copy(&__cpu_online_mask, src);
}

void set_cpu_online(unsigned int cpu, bool online)
{
	/*
	 * atomic_inc/dec() is required to handle the horrid abuse of this
	 * function by the reboot and kexec code which invoke it from
	 * IPI/NMI broadcasts when shutting down CPUs. Invocation from
	 * regular CPU hotplug is properly serialized.
	 *
	 * Note, that the fact that __num_online_cpus is of type atomic_t
	 * does not protect readers which are not serialized against
	 * concurrent hotplug operations.
	 */
	if (online) {
		if (!cpumask_test_and_set_cpu(cpu, &__cpu_online_mask))
			atomic_inc(&__num_online_cpus);
	} else {
		if (cpumask_test_and_clear_cpu(cpu, &__cpu_online_mask))
			atomic_dec(&__num_online_cpus);
	}
}

/*
 * Activate the first processor.
 */
void __init boot_cpu_init(void)
{
	int cpu = smp_processor_id();

	/* Mark the boot cpu "present", "online" etc for SMP and UP case */
	set_cpu_online(cpu, true);
	set_cpu_active(cpu, true);
	set_cpu_present(cpu, true);
	set_cpu_possible(cpu, true);

#ifdef CONFIG_SMP
	__boot_cpu_id = cpu;
#endif
}

/*
 * Must be called _AFTER_ setting up the per_cpu areas
 */
void __init boot_cpu_hotplug_init(void)
{
#ifdef CONFIG_SMP
	cpumask_set_cpu(smp_processor_id(), &cpus_booted_once_mask);
	atomic_set(this_cpu_ptr(&cpuhp_state.ap_sync_state), SYNC_STATE_ONLINE);
#endif
	this_cpu_write(cpuhp_state.state, CPUHP_ONLINE);
	this_cpu_write(cpuhp_state.target, CPUHP_ONLINE);
}

#ifdef CONFIG_CPU_MITIGATIONS
/*
 * These are used for a global "mitigations=" cmdline option for toggling
 * optional CPU mitigations.
 */
enum cpu_mitigations {
	CPU_MITIGATIONS_OFF,
	CPU_MITIGATIONS_AUTO,
	CPU_MITIGATIONS_AUTO_NOSMT,
};

<<<<<<< HEAD
static enum cpu_mitigations cpu_mitigations __ro_after_init =
	IS_ENABLED(CONFIG_CPU_MITIGATIONS) ? CPU_MITIGATIONS_AUTO :
					     CPU_MITIGATIONS_OFF;
=======
static enum cpu_mitigations cpu_mitigations __ro_after_init = CPU_MITIGATIONS_AUTO;
>>>>>>> 071d0e62

static int __init mitigations_parse_cmdline(char *arg)
{
	if (!strcmp(arg, "off"))
		cpu_mitigations = CPU_MITIGATIONS_OFF;
	else if (!strcmp(arg, "auto"))
		cpu_mitigations = CPU_MITIGATIONS_AUTO;
	else if (!strcmp(arg, "auto,nosmt"))
		cpu_mitigations = CPU_MITIGATIONS_AUTO_NOSMT;
	else
		pr_crit("Unsupported mitigations=%s, system may still be vulnerable\n",
			arg);

	return 0;
}

/* mitigations=off */
bool cpu_mitigations_off(void)
{
	return cpu_mitigations == CPU_MITIGATIONS_OFF;
}
EXPORT_SYMBOL_GPL(cpu_mitigations_off);

/* mitigations=auto,nosmt */
bool cpu_mitigations_auto_nosmt(void)
{
	return cpu_mitigations == CPU_MITIGATIONS_AUTO_NOSMT;
}
EXPORT_SYMBOL_GPL(cpu_mitigations_auto_nosmt);
<<<<<<< HEAD

#ifdef CONFIG_SCHED_CORE
/*
 * These are used for a global "coresched=" cmdline option for controlling
 * core scheduling. Note that core sched may be needed for usecases other
 * than security as well.
 */
enum coresched_cmds {
	CORE_SCHED_OFF,
	CORE_SCHED_SECURE,
	CORE_SCHED_ON,
};

static enum coresched_cmds coresched_cmd __ro_after_init = CORE_SCHED_SECURE;

static int __init coresched_parse_cmdline(char *arg)
{
	if (!strcmp(arg, "off"))
		coresched_cmd = CORE_SCHED_OFF;
	else if (!strcmp(arg, "on"))
		coresched_cmd = CORE_SCHED_ON;
	else if (!strcmp(arg, "secure"))
		/*
		 * On x86, coresched=secure means coresched is enabled only if
		 * system has MDS/L1TF vulnerability (see x86/bugs.c).
		 */
		coresched_cmd = CORE_SCHED_SECURE;
	else
		pr_crit("Unsupported coresched=%s, defaulting to secure.\n",
			arg);

	if (coresched_cmd == CORE_SCHED_OFF)
		static_branch_disable(&sched_coresched_supported);

	return 0;
}
early_param("coresched", coresched_parse_cmdline);

/* coresched=secure */
bool coresched_cmd_secure(void)
{
	return coresched_cmd == CORE_SCHED_SECURE;
}
EXPORT_SYMBOL_GPL(coresched_cmd_secure);
#endif
=======
#else
static int __init mitigations_parse_cmdline(char *arg)
{
	pr_crit("Kernel compiled without mitigations, ignoring 'mitigations'; system may still be vulnerable\n");
	return 0;
}
#endif
early_param("mitigations", mitigations_parse_cmdline);
>>>>>>> 071d0e62
<|MERGE_RESOLUTION|>--- conflicted
+++ resolved
@@ -3211,13 +3211,7 @@
 	CPU_MITIGATIONS_AUTO_NOSMT,
 };
 
-<<<<<<< HEAD
-static enum cpu_mitigations cpu_mitigations __ro_after_init =
-	IS_ENABLED(CONFIG_CPU_MITIGATIONS) ? CPU_MITIGATIONS_AUTO :
-					     CPU_MITIGATIONS_OFF;
-=======
 static enum cpu_mitigations cpu_mitigations __ro_after_init = CPU_MITIGATIONS_AUTO;
->>>>>>> 071d0e62
 
 static int __init mitigations_parse_cmdline(char *arg)
 {
@@ -3247,7 +3241,14 @@
 	return cpu_mitigations == CPU_MITIGATIONS_AUTO_NOSMT;
 }
 EXPORT_SYMBOL_GPL(cpu_mitigations_auto_nosmt);
-<<<<<<< HEAD
+#else
+static int __init mitigations_parse_cmdline(char *arg)
+{
+	pr_crit("Kernel compiled without mitigations, ignoring 'mitigations'; system may still be vulnerable\n");
+	return 0;
+}
+#endif
+early_param("mitigations", mitigations_parse_cmdline);
 
 #ifdef CONFIG_SCHED_CORE
 /*
@@ -3292,14 +3293,4 @@
 	return coresched_cmd == CORE_SCHED_SECURE;
 }
 EXPORT_SYMBOL_GPL(coresched_cmd_secure);
-#endif
-=======
-#else
-static int __init mitigations_parse_cmdline(char *arg)
-{
-	pr_crit("Kernel compiled without mitigations, ignoring 'mitigations'; system may still be vulnerable\n");
-	return 0;
-}
-#endif
-early_param("mitigations", mitigations_parse_cmdline);
->>>>>>> 071d0e62
+#endif