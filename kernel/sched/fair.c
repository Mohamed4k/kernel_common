// SPDX-License-Identifier: GPL-2.0
/*
 * Completely Fair Scheduling (CFS) Class (SCHED_NORMAL/SCHED_BATCH)
 *
 *  Copyright (C) 2007 Red Hat, Inc., Ingo Molnar <mingo@redhat.com>
 *
 *  Interactivity improvements by Mike Galbraith
 *  (C) 2007 Mike Galbraith <efault@gmx.de>
 *
 *  Various enhancements by Dmitry Adamushko.
 *  (C) 2007 Dmitry Adamushko <dmitry.adamushko@gmail.com>
 *
 *  Group scheduling enhancements by Srivatsa Vaddagiri
 *  Copyright IBM Corporation, 2007
 *  Author: Srivatsa Vaddagiri <vatsa@linux.vnet.ibm.com>
 *
 *  Scaled math optimizations by Thomas Gleixner
 *  Copyright (C) 2007, Thomas Gleixner <tglx@linutronix.de>
 *
 *  Adaptive scheduling granularity, math enhancements by Peter Zijlstra
 *  Copyright (C) 2007 Red Hat, Inc., Peter Zijlstra
 */
#include "sched.h"

#include <trace/hooks/sched.h>

EXPORT_TRACEPOINT_SYMBOL_GPL(sched_stat_runtime);

/*
 * Targeted preemption latency for CPU-bound tasks:
 *
 * NOTE: this latency value is not the same as the concept of
 * 'timeslice length' - timeslices in CFS are of variable length
 * and have no persistent notion like in traditional, time-slice
 * based scheduling concepts.
 *
 * (to see the precise effective timeslice length of your workload,
 *  run vmstat and monitor the context-switches (cs) field)
 *
 * (default: 6ms * (1 + ilog(ncpus)), units: nanoseconds)
 */
unsigned int sysctl_sched_latency			= 6000000ULL;
EXPORT_SYMBOL_GPL(sysctl_sched_latency);
static unsigned int normalized_sysctl_sched_latency	= 6000000ULL;

/*
 * The initial- and re-scaling of tunables is configurable
 *
 * Options are:
 *
 *   SCHED_TUNABLESCALING_NONE - unscaled, always *1
 *   SCHED_TUNABLESCALING_LOG - scaled logarithmical, *1+ilog(ncpus)
 *   SCHED_TUNABLESCALING_LINEAR - scaled linear, *ncpus
 *
 * (default SCHED_TUNABLESCALING_LOG = *(1+ilog(ncpus))
 */
unsigned int sysctl_sched_tunable_scaling = SCHED_TUNABLESCALING_LOG;

/*
 * Minimal preemption granularity for CPU-bound tasks:
 *
 * (default: 0.75 msec * (1 + ilog(ncpus)), units: nanoseconds)
 */
unsigned int sysctl_sched_min_granularity			= 750000ULL;
static unsigned int normalized_sysctl_sched_min_granularity	= 750000ULL;

/*
 * This value is kept at sysctl_sched_latency/sysctl_sched_min_granularity
 */
static unsigned int sched_nr_latency = 8;

/*
 * After fork, child runs first. If set to 0 (default) then
 * parent will (try to) run first.
 */
unsigned int sysctl_sched_child_runs_first __read_mostly;

/*
 * SCHED_OTHER wake-up granularity.
 *
 * This option delays the preemption effects of decoupled workloads
 * and reduces their over-scheduling. Synchronous workloads will still
 * have immediate wakeup/sleep latencies.
 *
 * (default: 1 msec * (1 + ilog(ncpus)), units: nanoseconds)
 */
unsigned int sysctl_sched_wakeup_granularity			= 1000000UL;
static unsigned int normalized_sysctl_sched_wakeup_granularity	= 1000000UL;

const_debug unsigned int sysctl_sched_migration_cost	= 500000UL;

int sched_thermal_decay_shift;
static int __init setup_sched_thermal_decay_shift(char *str)
{
	int _shift = 0;

	if (kstrtoint(str, 0, &_shift))
		pr_warn("Unable to set scheduler thermal pressure decay shift parameter\n");

	sched_thermal_decay_shift = clamp(_shift, 0, 10);
	return 1;
}
__setup("sched_thermal_decay_shift=", setup_sched_thermal_decay_shift);

#ifdef CONFIG_SMP
/*
 * For asym packing, by default the lower numbered CPU has higher priority.
 */
int __weak arch_asym_cpu_priority(int cpu)
{
	return -cpu;
}

/*
 * The margin used when comparing utilization with CPU capacity.
 *
 * (default: ~20%)
 */
#define fits_capacity(cap, max)	((cap) * 1280 < (max) * 1024)

/*
 * The margin used when comparing CPU capacities.
 * is 'cap1' noticeably greater than 'cap2'
 *
 * (default: ~5%)
 */
#define capacity_greater(cap1, cap2) ((cap1) * 1024 > (cap2) * 1078)
#endif

#ifdef CONFIG_CFS_BANDWIDTH
/*
 * Amount of runtime to allocate from global (tg) to local (per-cfs_rq) pool
 * each time a cfs_rq requests quota.
 *
 * Note: in the case that the slice exceeds the runtime remaining (either due
 * to consumption or the quota being specified to be smaller than the slice)
 * we will always only issue the remaining available time.
 *
 * (default: 5 msec, units: microseconds)
 */
unsigned int sysctl_sched_cfs_bandwidth_slice		= 5000UL;
#endif

static inline void update_load_add(struct load_weight *lw, unsigned long inc)
{
	lw->weight += inc;
	lw->inv_weight = 0;
}

static inline void update_load_sub(struct load_weight *lw, unsigned long dec)
{
	lw->weight -= dec;
	lw->inv_weight = 0;
}

static inline void update_load_set(struct load_weight *lw, unsigned long w)
{
	lw->weight = w;
	lw->inv_weight = 0;
}

/*
 * Increase the granularity value when there are more CPUs,
 * because with more CPUs the 'effective latency' as visible
 * to users decreases. But the relationship is not linear,
 * so pick a second-best guess by going with the log2 of the
 * number of CPUs.
 *
 * This idea comes from the SD scheduler of Con Kolivas:
 */
static unsigned int get_update_sysctl_factor(void)
{
	unsigned int cpus = min_t(unsigned int, num_online_cpus(), 8);
	unsigned int factor;

	switch (sysctl_sched_tunable_scaling) {
	case SCHED_TUNABLESCALING_NONE:
		factor = 1;
		break;
	case SCHED_TUNABLESCALING_LINEAR:
		factor = cpus;
		break;
	case SCHED_TUNABLESCALING_LOG:
	default:
		factor = 1 + ilog2(cpus);
		break;
	}

	return factor;
}

static void update_sysctl(void)
{
	unsigned int factor = get_update_sysctl_factor();

#define SET_SYSCTL(name) \
	(sysctl_##name = (factor) * normalized_sysctl_##name)
	SET_SYSCTL(sched_min_granularity);
	SET_SYSCTL(sched_latency);
	SET_SYSCTL(sched_wakeup_granularity);
#undef SET_SYSCTL
}

void __init sched_init_granularity(void)
{
	update_sysctl();
}

#define WMULT_CONST	(~0U)
#define WMULT_SHIFT	32

static void __update_inv_weight(struct load_weight *lw)
{
	unsigned long w;

	if (likely(lw->inv_weight))
		return;

	w = scale_load_down(lw->weight);

	if (BITS_PER_LONG > 32 && unlikely(w >= WMULT_CONST))
		lw->inv_weight = 1;
	else if (unlikely(!w))
		lw->inv_weight = WMULT_CONST;
	else
		lw->inv_weight = WMULT_CONST / w;
}

/*
 * delta_exec * weight / lw.weight
 *   OR
 * (delta_exec * (weight * lw->inv_weight)) >> WMULT_SHIFT
 *
 * Either weight := NICE_0_LOAD and lw \e sched_prio_to_wmult[], in which case
 * we're guaranteed shift stays positive because inv_weight is guaranteed to
 * fit 32 bits, and NICE_0_LOAD gives another 10 bits; therefore shift >= 22.
 *
 * Or, weight =< lw.weight (because lw.weight is the runqueue weight), thus
 * weight/lw.weight <= 1, and therefore our shift will also be positive.
 */
static u64 __calc_delta(u64 delta_exec, unsigned long weight, struct load_weight *lw)
{
	u64 fact = scale_load_down(weight);
	u32 fact_hi = (u32)(fact >> 32);
	int shift = WMULT_SHIFT;
	int fs;

	__update_inv_weight(lw);

	if (unlikely(fact_hi)) {
		fs = fls(fact_hi);
		shift -= fs;
		fact >>= fs;
	}

	fact = mul_u32_u32(fact, lw->inv_weight);

	fact_hi = (u32)(fact >> 32);
	if (fact_hi) {
		fs = fls(fact_hi);
		shift -= fs;
		fact >>= fs;
	}

	return mul_u64_u32_shr(delta_exec, fact, shift);
}


const struct sched_class fair_sched_class;

/**************************************************************
 * CFS operations on generic schedulable entities:
 */

#ifdef CONFIG_FAIR_GROUP_SCHED

/* Walk up scheduling entities hierarchy */
#define for_each_sched_entity(se) \
		for (; se; se = se->parent)

static inline void cfs_rq_tg_path(struct cfs_rq *cfs_rq, char *path, int len)
{
	if (!path)
		return;

	if (cfs_rq && task_group_is_autogroup(cfs_rq->tg))
		autogroup_path(cfs_rq->tg, path, len);
	else if (cfs_rq && cfs_rq->tg->css.cgroup)
		cgroup_path(cfs_rq->tg->css.cgroup, path, len);
	else
		strlcpy(path, "(null)", len);
}

static inline bool list_add_leaf_cfs_rq(struct cfs_rq *cfs_rq)
{
	struct rq *rq = rq_of(cfs_rq);
	int cpu = cpu_of(rq);

	if (cfs_rq->on_list)
		return rq->tmp_alone_branch == &rq->leaf_cfs_rq_list;

	cfs_rq->on_list = 1;

	/*
	 * Ensure we either appear before our parent (if already
	 * enqueued) or force our parent to appear after us when it is
	 * enqueued. The fact that we always enqueue bottom-up
	 * reduces this to two cases and a special case for the root
	 * cfs_rq. Furthermore, it also means that we will always reset
	 * tmp_alone_branch either when the branch is connected
	 * to a tree or when we reach the top of the tree
	 */
	if (cfs_rq->tg->parent &&
	    cfs_rq->tg->parent->cfs_rq[cpu]->on_list) {
		/*
		 * If parent is already on the list, we add the child
		 * just before. Thanks to circular linked property of
		 * the list, this means to put the child at the tail
		 * of the list that starts by parent.
		 */
		list_add_tail_rcu(&cfs_rq->leaf_cfs_rq_list,
			&(cfs_rq->tg->parent->cfs_rq[cpu]->leaf_cfs_rq_list));
		/*
		 * The branch is now connected to its tree so we can
		 * reset tmp_alone_branch to the beginning of the
		 * list.
		 */
		rq->tmp_alone_branch = &rq->leaf_cfs_rq_list;
		return true;
	}

	if (!cfs_rq->tg->parent) {
		/*
		 * cfs rq without parent should be put
		 * at the tail of the list.
		 */
		list_add_tail_rcu(&cfs_rq->leaf_cfs_rq_list,
			&rq->leaf_cfs_rq_list);
		/*
		 * We have reach the top of a tree so we can reset
		 * tmp_alone_branch to the beginning of the list.
		 */
		rq->tmp_alone_branch = &rq->leaf_cfs_rq_list;
		return true;
	}

	/*
	 * The parent has not already been added so we want to
	 * make sure that it will be put after us.
	 * tmp_alone_branch points to the begin of the branch
	 * where we will add parent.
	 */
	list_add_rcu(&cfs_rq->leaf_cfs_rq_list, rq->tmp_alone_branch);
	/*
	 * update tmp_alone_branch to points to the new begin
	 * of the branch
	 */
	rq->tmp_alone_branch = &cfs_rq->leaf_cfs_rq_list;
	return false;
}

static inline void list_del_leaf_cfs_rq(struct cfs_rq *cfs_rq)
{
	if (cfs_rq->on_list) {
		struct rq *rq = rq_of(cfs_rq);

		/*
		 * With cfs_rq being unthrottled/throttled during an enqueue,
		 * it can happen the tmp_alone_branch points the a leaf that
		 * we finally want to del. In this case, tmp_alone_branch moves
		 * to the prev element but it will point to rq->leaf_cfs_rq_list
		 * at the end of the enqueue.
		 */
		if (rq->tmp_alone_branch == &cfs_rq->leaf_cfs_rq_list)
			rq->tmp_alone_branch = cfs_rq->leaf_cfs_rq_list.prev;

		list_del_rcu(&cfs_rq->leaf_cfs_rq_list);
		cfs_rq->on_list = 0;
	}
}

static inline void assert_list_leaf_cfs_rq(struct rq *rq)
{
	SCHED_WARN_ON(rq->tmp_alone_branch != &rq->leaf_cfs_rq_list);
}

/* Iterate thr' all leaf cfs_rq's on a runqueue */
#define for_each_leaf_cfs_rq_safe(rq, cfs_rq, pos)			\
	list_for_each_entry_safe(cfs_rq, pos, &rq->leaf_cfs_rq_list,	\
				 leaf_cfs_rq_list)

/* Do the two (enqueued) entities belong to the same group ? */
static inline struct cfs_rq *
is_same_group(struct sched_entity *se, struct sched_entity *pse)
{
	if (se->cfs_rq == pse->cfs_rq)
		return se->cfs_rq;

	return NULL;
}

static inline struct sched_entity *parent_entity(struct sched_entity *se)
{
	return se->parent;
}

static void
find_matching_se(struct sched_entity **se, struct sched_entity **pse)
{
	int se_depth, pse_depth;

	/*
	 * preemption test can be made between sibling entities who are in the
	 * same cfs_rq i.e who have a common parent. Walk up the hierarchy of
	 * both tasks until we find their ancestors who are siblings of common
	 * parent.
	 */

	/* First walk up until both entities are at same depth */
	se_depth = (*se)->depth;
	pse_depth = (*pse)->depth;

	while (se_depth > pse_depth) {
		se_depth--;
		*se = parent_entity(*se);
	}

	while (pse_depth > se_depth) {
		pse_depth--;
		*pse = parent_entity(*pse);
	}

	while (!is_same_group(*se, *pse)) {
		*se = parent_entity(*se);
		*pse = parent_entity(*pse);
	}
}

static int tg_is_idle(struct task_group *tg)
{
	return tg->idle > 0;
}

static int cfs_rq_is_idle(struct cfs_rq *cfs_rq)
{
	return cfs_rq->idle > 0;
}

static int se_is_idle(struct sched_entity *se)
{
	if (entity_is_task(se))
		return task_has_idle_policy(task_of(se));
	return cfs_rq_is_idle(group_cfs_rq(se));
}

#else	/* !CONFIG_FAIR_GROUP_SCHED */

#define for_each_sched_entity(se) \
		for (; se; se = NULL)

static inline void cfs_rq_tg_path(struct cfs_rq *cfs_rq, char *path, int len)
{
	if (path)
		strlcpy(path, "(null)", len);
}

static inline bool list_add_leaf_cfs_rq(struct cfs_rq *cfs_rq)
{
	return true;
}

static inline void list_del_leaf_cfs_rq(struct cfs_rq *cfs_rq)
{
}

static inline void assert_list_leaf_cfs_rq(struct rq *rq)
{
}

#define for_each_leaf_cfs_rq_safe(rq, cfs_rq, pos)	\
		for (cfs_rq = &rq->cfs, pos = NULL; cfs_rq; cfs_rq = pos)

static inline struct sched_entity *parent_entity(struct sched_entity *se)
{
	return NULL;
}

static inline void
find_matching_se(struct sched_entity **se, struct sched_entity **pse)
{
}

static inline int tg_is_idle(struct task_group *tg)
{
	return 0;
}

static int cfs_rq_is_idle(struct cfs_rq *cfs_rq)
{
	return 0;
}

static int se_is_idle(struct sched_entity *se)
{
	return 0;
}

#endif	/* CONFIG_FAIR_GROUP_SCHED */

static __always_inline
void account_cfs_rq_runtime(struct cfs_rq *cfs_rq, u64 delta_exec);

/**************************************************************
 * Scheduling class tree data structure manipulation methods:
 */

static inline u64 max_vruntime(u64 max_vruntime, u64 vruntime)
{
	s64 delta = (s64)(vruntime - max_vruntime);
	if (delta > 0)
		max_vruntime = vruntime;

	return max_vruntime;
}

static inline u64 min_vruntime(u64 min_vruntime, u64 vruntime)
{
	s64 delta = (s64)(vruntime - min_vruntime);
	if (delta < 0)
		min_vruntime = vruntime;

	return min_vruntime;
}

static inline bool entity_before(struct sched_entity *a,
				struct sched_entity *b)
{
	return (s64)(a->vruntime - b->vruntime) < 0;
}

#define __node_2_se(node) \
	rb_entry((node), struct sched_entity, run_node)

static void update_min_vruntime(struct cfs_rq *cfs_rq)
{
	struct sched_entity *curr = cfs_rq->curr;
	struct rb_node *leftmost = rb_first_cached(&cfs_rq->tasks_timeline);

	u64 vruntime = cfs_rq->min_vruntime;

	if (curr) {
		if (curr->on_rq)
			vruntime = curr->vruntime;
		else
			curr = NULL;
	}

	if (leftmost) { /* non-empty tree */
		struct sched_entity *se = __node_2_se(leftmost);

		if (!curr)
			vruntime = se->vruntime;
		else
			vruntime = min_vruntime(vruntime, se->vruntime);
	}

	/* ensure we never gain time by being placed backwards. */
	cfs_rq->min_vruntime = max_vruntime(cfs_rq->min_vruntime, vruntime);
#ifndef CONFIG_64BIT
	smp_wmb();
	cfs_rq->min_vruntime_copy = cfs_rq->min_vruntime;
#endif
}

static inline bool __entity_less(struct rb_node *a, const struct rb_node *b)
{
	return entity_before(__node_2_se(a), __node_2_se(b));
}

/*
 * Enqueue an entity into the rb-tree:
 */
static void __enqueue_entity(struct cfs_rq *cfs_rq, struct sched_entity *se)
{
	trace_android_rvh_enqueue_entity(cfs_rq, se);
	rb_add_cached(&se->run_node, &cfs_rq->tasks_timeline, __entity_less);
}

static void __dequeue_entity(struct cfs_rq *cfs_rq, struct sched_entity *se)
{
	trace_android_rvh_dequeue_entity(cfs_rq, se);
	rb_erase_cached(&se->run_node, &cfs_rq->tasks_timeline);
}

struct sched_entity *__pick_first_entity(struct cfs_rq *cfs_rq)
{
	struct rb_node *left = rb_first_cached(&cfs_rq->tasks_timeline);

	if (!left)
		return NULL;

	return __node_2_se(left);
}

static struct sched_entity *__pick_next_entity(struct sched_entity *se)
{
	struct rb_node *next = rb_next(&se->run_node);

	if (!next)
		return NULL;

	return __node_2_se(next);
}

#ifdef CONFIG_SCHED_DEBUG
struct sched_entity *__pick_last_entity(struct cfs_rq *cfs_rq)
{
	struct rb_node *last = rb_last(&cfs_rq->tasks_timeline.rb_root);

	if (!last)
		return NULL;

	return __node_2_se(last);
}

/**************************************************************
 * Scheduling class statistics methods:
 */

int sched_update_scaling(void)
{
	unsigned int factor = get_update_sysctl_factor();

	sched_nr_latency = DIV_ROUND_UP(sysctl_sched_latency,
					sysctl_sched_min_granularity);

#define WRT_SYSCTL(name) \
	(normalized_sysctl_##name = sysctl_##name / (factor))
	WRT_SYSCTL(sched_min_granularity);
	WRT_SYSCTL(sched_latency);
	WRT_SYSCTL(sched_wakeup_granularity);
#undef WRT_SYSCTL

	return 0;
}
#endif

/*
 * delta /= w
 */
static inline u64 calc_delta_fair(u64 delta, struct sched_entity *se)
{
	if (unlikely(se->load.weight != NICE_0_LOAD))
		delta = __calc_delta(delta, NICE_0_LOAD, &se->load);

	return delta;
}

/*
 * The idea is to set a period in which each task runs once.
 *
 * When there are too many tasks (sched_nr_latency) we have to stretch
 * this period because otherwise the slices get too small.
 *
 * p = (nr <= nl) ? l : l*nr/nl
 */
static u64 __sched_period(unsigned long nr_running)
{
	if (unlikely(nr_running > sched_nr_latency))
		return nr_running * sysctl_sched_min_granularity;
	else
		return sysctl_sched_latency;
}

/*
 * We calculate the wall-time slice from the period by taking a part
 * proportional to the weight.
 *
 * s = p*P[w/rw]
 */
static u64 sched_slice(struct cfs_rq *cfs_rq, struct sched_entity *se)
{
	unsigned int nr_running = cfs_rq->nr_running;
	u64 slice;

	if (sched_feat(ALT_PERIOD))
		nr_running = rq_of(cfs_rq)->cfs.h_nr_running;

	slice = __sched_period(nr_running + !se->on_rq);

	for_each_sched_entity(se) {
		struct load_weight *load;
		struct load_weight lw;

		cfs_rq = cfs_rq_of(se);
		load = &cfs_rq->load;

		if (unlikely(!se->on_rq)) {
			lw = cfs_rq->load;

			update_load_add(&lw, se->load.weight);
			load = &lw;
		}
		slice = __calc_delta(slice, se->load.weight, load);
	}

	if (sched_feat(BASE_SLICE))
		slice = max(slice, (u64)sysctl_sched_min_granularity);

	return slice;
}

/*
 * We calculate the vruntime slice of a to-be-inserted task.
 *
 * vs = s/w
 */
static u64 sched_vslice(struct cfs_rq *cfs_rq, struct sched_entity *se)
{
	return calc_delta_fair(sched_slice(cfs_rq, se), se);
}

#include "pelt.h"
#ifdef CONFIG_SMP

static int select_idle_sibling(struct task_struct *p, int prev_cpu, int cpu);
static unsigned long task_h_load(struct task_struct *p);
static unsigned long capacity_of(int cpu);

/* Give new sched_entity start runnable values to heavy its load in infant time */
void init_entity_runnable_average(struct sched_entity *se)
{
	struct sched_avg *sa = &se->avg;

	memset(sa, 0, sizeof(*sa));

	/*
	 * Tasks are initialized with full load to be seen as heavy tasks until
	 * they get a chance to stabilize to their real load level.
	 * Group entities are initialized with zero load to reflect the fact that
	 * nothing has been attached to the task group yet.
	 */
	if (entity_is_task(se))
		sa->load_avg = scale_load_down(se->load.weight);

	/* when this task enqueue'ed, it will contribute to its cfs_rq's load_avg */
}

static void attach_entity_cfs_rq(struct sched_entity *se);

/*
 * With new tasks being created, their initial util_avgs are extrapolated
 * based on the cfs_rq's current util_avg:
 *
 *   util_avg = cfs_rq->util_avg / (cfs_rq->load_avg + 1) * se.load.weight
 *
 * However, in many cases, the above util_avg does not give a desired
 * value. Moreover, the sum of the util_avgs may be divergent, such
 * as when the series is a harmonic series.
 *
 * To solve this problem, we also cap the util_avg of successive tasks to
 * only 1/2 of the left utilization budget:
 *
 *   util_avg_cap = (cpu_scale - cfs_rq->avg.util_avg) / 2^n
 *
 * where n denotes the nth task and cpu_scale the CPU capacity.
 *
 * For example, for a CPU with 1024 of capacity, a simplest series from
 * the beginning would be like:
 *
 *  task  util_avg: 512, 256, 128,  64,  32,   16,    8, ...
 * cfs_rq util_avg: 512, 768, 896, 960, 992, 1008, 1016, ...
 *
 * Finally, that extrapolated util_avg is clamped to the cap (util_avg_cap)
 * if util_avg > util_avg_cap.
 */
void post_init_entity_util_avg(struct task_struct *p)
{
	struct sched_entity *se = &p->se;
	struct cfs_rq *cfs_rq = cfs_rq_of(se);
	struct sched_avg *sa = &se->avg;
	long cpu_scale = arch_scale_cpu_capacity(cpu_of(rq_of(cfs_rq)));
	long cap = (long)(cpu_scale - cfs_rq->avg.util_avg) / 2;

	if (cap > 0) {
		if (cfs_rq->avg.util_avg != 0) {
			sa->util_avg  = cfs_rq->avg.util_avg * se->load.weight;
			sa->util_avg /= (cfs_rq->avg.load_avg + 1);

			if (sa->util_avg > cap)
				sa->util_avg = cap;
		} else {
			sa->util_avg = cap;
		}
	}

	sa->runnable_avg = sa->util_avg;

	if (p->sched_class != &fair_sched_class) {
		/*
		 * For !fair tasks do:
		 *
		update_cfs_rq_load_avg(now, cfs_rq);
		attach_entity_load_avg(cfs_rq, se);
		switched_from_fair(rq, p);
		 *
		 * such that the next switched_to_fair() has the
		 * expected state.
		 */
		se->avg.last_update_time = cfs_rq_clock_pelt(cfs_rq);
		return;
	}

	/* Hook before this se's util is attached to cfs_rq's util */
	trace_android_rvh_post_init_entity_util_avg(se);
	attach_entity_cfs_rq(se);
}

#else /* !CONFIG_SMP */
void init_entity_runnable_average(struct sched_entity *se)
{
}
void post_init_entity_util_avg(struct task_struct *p)
{
}
static void update_tg_load_avg(struct cfs_rq *cfs_rq)
{
}
#endif /* CONFIG_SMP */

/*
 * Update the current task's runtime statistics.
 */
static void update_curr(struct cfs_rq *cfs_rq)
{
	struct sched_entity *curr = cfs_rq->curr;
	u64 now = rq_clock_task(rq_of(cfs_rq));
	u64 delta_exec;

	if (unlikely(!curr))
		return;

	delta_exec = now - curr->exec_start;
	if (unlikely((s64)delta_exec <= 0))
		return;

	curr->exec_start = now;

	schedstat_set(curr->statistics.exec_max,
		      max(delta_exec, curr->statistics.exec_max));

	curr->sum_exec_runtime += delta_exec;
	schedstat_add(cfs_rq->exec_clock, delta_exec);

	curr->vruntime += calc_delta_fair(delta_exec, curr);
	update_min_vruntime(cfs_rq);

	if (entity_is_task(curr)) {
		struct task_struct *curtask = task_of(curr);

		trace_sched_stat_runtime(curtask, delta_exec, curr->vruntime);
		cgroup_account_cputime(curtask, delta_exec);
		account_group_exec_runtime(curtask, delta_exec);
	}

	account_cfs_rq_runtime(cfs_rq, delta_exec);
}

static void update_curr_fair(struct rq *rq)
{
	update_curr(cfs_rq_of(&rq->curr->se));
}

static inline void
update_stats_wait_start(struct cfs_rq *cfs_rq, struct sched_entity *se)
{
	u64 wait_start, prev_wait_start;

	if (!schedstat_enabled())
		return;

	wait_start = rq_clock(rq_of(cfs_rq));
	prev_wait_start = schedstat_val(se->statistics.wait_start);

	if (entity_is_task(se) && task_on_rq_migrating(task_of(se)) &&
	    likely(wait_start > prev_wait_start))
		wait_start -= prev_wait_start;

	__schedstat_set(se->statistics.wait_start, wait_start);
}

static inline void
update_stats_wait_end(struct cfs_rq *cfs_rq, struct sched_entity *se)
{
	struct task_struct *p;
	u64 delta;

	if (!schedstat_enabled())
		return;

	/*
	 * When the sched_schedstat changes from 0 to 1, some sched se
	 * maybe already in the runqueue, the se->statistics.wait_start
	 * will be 0.So it will let the delta wrong. We need to avoid this
	 * scenario.
	 */
	if (unlikely(!schedstat_val(se->statistics.wait_start)))
		return;

	delta = rq_clock(rq_of(cfs_rq)) - schedstat_val(se->statistics.wait_start);

	if (entity_is_task(se)) {
		p = task_of(se);
		if (task_on_rq_migrating(p)) {
			/*
			 * Preserve migrating task's wait time so wait_start
			 * time stamp can be adjusted to accumulate wait time
			 * prior to migration.
			 */
			__schedstat_set(se->statistics.wait_start, delta);
			return;
		}
		trace_sched_stat_wait(p, delta);
	}

	__schedstat_set(se->statistics.wait_max,
		      max(schedstat_val(se->statistics.wait_max), delta));
	__schedstat_inc(se->statistics.wait_count);
	__schedstat_add(se->statistics.wait_sum, delta);
	__schedstat_set(se->statistics.wait_start, 0);
}

static inline void
update_stats_enqueue_sleeper(struct cfs_rq *cfs_rq, struct sched_entity *se)
{
	struct task_struct *tsk = NULL;
	u64 sleep_start, block_start;

	if (!schedstat_enabled())
		return;

	sleep_start = schedstat_val(se->statistics.sleep_start);
	block_start = schedstat_val(se->statistics.block_start);

	if (entity_is_task(se))
		tsk = task_of(se);

	if (sleep_start) {
		u64 delta = rq_clock(rq_of(cfs_rq)) - sleep_start;

		if ((s64)delta < 0)
			delta = 0;

		if (unlikely(delta > schedstat_val(se->statistics.sleep_max)))
			__schedstat_set(se->statistics.sleep_max, delta);

		__schedstat_set(se->statistics.sleep_start, 0);
		__schedstat_add(se->statistics.sum_sleep_runtime, delta);

		if (tsk) {
			account_scheduler_latency(tsk, delta >> 10, 1);
			trace_sched_stat_sleep(tsk, delta);
		}
	}
	if (block_start) {
		u64 delta = rq_clock(rq_of(cfs_rq)) - block_start;

		if ((s64)delta < 0)
			delta = 0;

		if (unlikely(delta > schedstat_val(se->statistics.block_max)))
			__schedstat_set(se->statistics.block_max, delta);

		__schedstat_set(se->statistics.block_start, 0);
		__schedstat_add(se->statistics.sum_sleep_runtime, delta);

		if (tsk) {
			if (tsk->in_iowait) {
				__schedstat_add(se->statistics.iowait_sum, delta);
				__schedstat_inc(se->statistics.iowait_count);
				trace_sched_stat_iowait(tsk, delta);
			}

			trace_sched_stat_blocked(tsk, delta);

			/*
			 * Blocking time is in units of nanosecs, so shift by
			 * 20 to get a milliseconds-range estimation of the
			 * amount of time that the task spent sleeping:
			 */
			if (unlikely(prof_on == SLEEP_PROFILING)) {
				profile_hits(SLEEP_PROFILING,
						(void *)get_wchan(tsk),
						delta >> 20);
			}
			account_scheduler_latency(tsk, delta >> 10, 0);
		}
	}
}

/*
 * Task is being enqueued - update stats:
 */
static inline void
update_stats_enqueue(struct cfs_rq *cfs_rq, struct sched_entity *se, int flags)
{
	if (!schedstat_enabled())
		return;

	/*
	 * Are we enqueueing a waiting task? (for current tasks
	 * a dequeue/enqueue event is a NOP)
	 */
	if (se != cfs_rq->curr)
		update_stats_wait_start(cfs_rq, se);

	if (flags & ENQUEUE_WAKEUP)
		update_stats_enqueue_sleeper(cfs_rq, se);
}

static inline void
update_stats_dequeue(struct cfs_rq *cfs_rq, struct sched_entity *se, int flags)
{

	if (!schedstat_enabled())
		return;

	/*
	 * Mark the end of the wait period if dequeueing a
	 * waiting task:
	 */
	if (se != cfs_rq->curr)
		update_stats_wait_end(cfs_rq, se);

	if ((flags & DEQUEUE_SLEEP) && entity_is_task(se)) {
		struct task_struct *tsk = task_of(se);
		unsigned int state;

		/* XXX racy against TTWU */
		state = READ_ONCE(tsk->__state);
		if (state & TASK_INTERRUPTIBLE)
			__schedstat_set(se->statistics.sleep_start,
				      rq_clock(rq_of(cfs_rq)));
		if (state & TASK_UNINTERRUPTIBLE)
			__schedstat_set(se->statistics.block_start,
				      rq_clock(rq_of(cfs_rq)));
	}
}

/*
 * We are picking a new current task - update its stats:
 */
static inline void
update_stats_curr_start(struct cfs_rq *cfs_rq, struct sched_entity *se)
{
	/*
	 * We are starting a new run period:
	 */
	se->exec_start = rq_clock_task(rq_of(cfs_rq));
}

/**************************************************
 * Scheduling class queueing methods:
 */

#ifdef CONFIG_NUMA_BALANCING
/*
 * Approximate time to scan a full NUMA task in ms. The task scan period is
 * calculated based on the tasks virtual memory size and
 * numa_balancing_scan_size.
 */
unsigned int sysctl_numa_balancing_scan_period_min = 1000;
unsigned int sysctl_numa_balancing_scan_period_max = 60000;

/* Portion of address space to scan in MB */
unsigned int sysctl_numa_balancing_scan_size = 256;

/* Scan @scan_size MB every @scan_period after an initial @scan_delay in ms */
unsigned int sysctl_numa_balancing_scan_delay = 1000;

struct numa_group {
	refcount_t refcount;

	spinlock_t lock; /* nr_tasks, tasks */
	int nr_tasks;
	pid_t gid;
	int active_nodes;

	struct rcu_head rcu;
	unsigned long total_faults;
	unsigned long max_faults_cpu;
	/*
	 * Faults_cpu is used to decide whether memory should move
	 * towards the CPU. As a consequence, these stats are weighted
	 * more by CPU use than by memory faults.
	 */
	unsigned long *faults_cpu;
	unsigned long faults[];
};

/*
 * For functions that can be called in multiple contexts that permit reading
 * ->numa_group (see struct task_struct for locking rules).
 */
static struct numa_group *deref_task_numa_group(struct task_struct *p)
{
	return rcu_dereference_check(p->numa_group, p == current ||
		(lockdep_is_held(__rq_lockp(task_rq(p))) && !READ_ONCE(p->on_cpu)));
}

static struct numa_group *deref_curr_numa_group(struct task_struct *p)
{
	return rcu_dereference_protected(p->numa_group, p == current);
}

static inline unsigned long group_faults_priv(struct numa_group *ng);
static inline unsigned long group_faults_shared(struct numa_group *ng);

static unsigned int task_nr_scan_windows(struct task_struct *p)
{
	unsigned long rss = 0;
	unsigned long nr_scan_pages;

	/*
	 * Calculations based on RSS as non-present and empty pages are skipped
	 * by the PTE scanner and NUMA hinting faults should be trapped based
	 * on resident pages
	 */
	nr_scan_pages = sysctl_numa_balancing_scan_size << (20 - PAGE_SHIFT);
	rss = get_mm_rss(p->mm);
	if (!rss)
		rss = nr_scan_pages;

	rss = round_up(rss, nr_scan_pages);
	return rss / nr_scan_pages;
}

/* For sanity's sake, never scan more PTEs than MAX_SCAN_WINDOW MB/sec. */
#define MAX_SCAN_WINDOW 2560

static unsigned int task_scan_min(struct task_struct *p)
{
	unsigned int scan_size = READ_ONCE(sysctl_numa_balancing_scan_size);
	unsigned int scan, floor;
	unsigned int windows = 1;

	if (scan_size < MAX_SCAN_WINDOW)
		windows = MAX_SCAN_WINDOW / scan_size;
	floor = 1000 / windows;

	scan = sysctl_numa_balancing_scan_period_min / task_nr_scan_windows(p);
	return max_t(unsigned int, floor, scan);
}

static unsigned int task_scan_start(struct task_struct *p)
{
	unsigned long smin = task_scan_min(p);
	unsigned long period = smin;
	struct numa_group *ng;

	/* Scale the maximum scan period with the amount of shared memory. */
	rcu_read_lock();
	ng = rcu_dereference(p->numa_group);
	if (ng) {
		unsigned long shared = group_faults_shared(ng);
		unsigned long private = group_faults_priv(ng);

		period *= refcount_read(&ng->refcount);
		period *= shared + 1;
		period /= private + shared + 1;
	}
	rcu_read_unlock();

	return max(smin, period);
}

static unsigned int task_scan_max(struct task_struct *p)
{
	unsigned long smin = task_scan_min(p);
	unsigned long smax;
	struct numa_group *ng;

	/* Watch for min being lower than max due to floor calculations */
	smax = sysctl_numa_balancing_scan_period_max / task_nr_scan_windows(p);

	/* Scale the maximum scan period with the amount of shared memory. */
	ng = deref_curr_numa_group(p);
	if (ng) {
		unsigned long shared = group_faults_shared(ng);
		unsigned long private = group_faults_priv(ng);
		unsigned long period = smax;

		period *= refcount_read(&ng->refcount);
		period *= shared + 1;
		period /= private + shared + 1;

		smax = max(smax, period);
	}

	return max(smin, smax);
}

static void account_numa_enqueue(struct rq *rq, struct task_struct *p)
{
	rq->nr_numa_running += (p->numa_preferred_nid != NUMA_NO_NODE);
	rq->nr_preferred_running += (p->numa_preferred_nid == task_node(p));
}

static void account_numa_dequeue(struct rq *rq, struct task_struct *p)
{
	rq->nr_numa_running -= (p->numa_preferred_nid != NUMA_NO_NODE);
	rq->nr_preferred_running -= (p->numa_preferred_nid == task_node(p));
}

/* Shared or private faults. */
#define NR_NUMA_HINT_FAULT_TYPES 2

/* Memory and CPU locality */
#define NR_NUMA_HINT_FAULT_STATS (NR_NUMA_HINT_FAULT_TYPES * 2)

/* Averaged statistics, and temporary buffers. */
#define NR_NUMA_HINT_FAULT_BUCKETS (NR_NUMA_HINT_FAULT_STATS * 2)

pid_t task_numa_group_id(struct task_struct *p)
{
	struct numa_group *ng;
	pid_t gid = 0;

	rcu_read_lock();
	ng = rcu_dereference(p->numa_group);
	if (ng)
		gid = ng->gid;
	rcu_read_unlock();

	return gid;
}

/*
 * The averaged statistics, shared & private, memory & CPU,
 * occupy the first half of the array. The second half of the
 * array is for current counters, which are averaged into the
 * first set by task_numa_placement.
 */
static inline int task_faults_idx(enum numa_faults_stats s, int nid, int priv)
{
	return NR_NUMA_HINT_FAULT_TYPES * (s * nr_node_ids + nid) + priv;
}

static inline unsigned long task_faults(struct task_struct *p, int nid)
{
	if (!p->numa_faults)
		return 0;

	return p->numa_faults[task_faults_idx(NUMA_MEM, nid, 0)] +
		p->numa_faults[task_faults_idx(NUMA_MEM, nid, 1)];
}

static inline unsigned long group_faults(struct task_struct *p, int nid)
{
	struct numa_group *ng = deref_task_numa_group(p);

	if (!ng)
		return 0;

	return ng->faults[task_faults_idx(NUMA_MEM, nid, 0)] +
		ng->faults[task_faults_idx(NUMA_MEM, nid, 1)];
}

static inline unsigned long group_faults_cpu(struct numa_group *group, int nid)
{
	return group->faults_cpu[task_faults_idx(NUMA_MEM, nid, 0)] +
		group->faults_cpu[task_faults_idx(NUMA_MEM, nid, 1)];
}

static inline unsigned long group_faults_priv(struct numa_group *ng)
{
	unsigned long faults = 0;
	int node;

	for_each_online_node(node) {
		faults += ng->faults[task_faults_idx(NUMA_MEM, node, 1)];
	}

	return faults;
}

static inline unsigned long group_faults_shared(struct numa_group *ng)
{
	unsigned long faults = 0;
	int node;

	for_each_online_node(node) {
		faults += ng->faults[task_faults_idx(NUMA_MEM, node, 0)];
	}

	return faults;
}

/*
 * A node triggering more than 1/3 as many NUMA faults as the maximum is
 * considered part of a numa group's pseudo-interleaving set. Migrations
 * between these nodes are slowed down, to allow things to settle down.
 */
#define ACTIVE_NODE_FRACTION 3

static bool numa_is_active_node(int nid, struct numa_group *ng)
{
	return group_faults_cpu(ng, nid) * ACTIVE_NODE_FRACTION > ng->max_faults_cpu;
}

/* Handle placement on systems where not all nodes are directly connected. */
static unsigned long score_nearby_nodes(struct task_struct *p, int nid,
					int maxdist, bool task)
{
	unsigned long score = 0;
	int node;

	/*
	 * All nodes are directly connected, and the same distance
	 * from each other. No need for fancy placement algorithms.
	 */
	if (sched_numa_topology_type == NUMA_DIRECT)
		return 0;

	/*
	 * This code is called for each node, introducing N^2 complexity,
	 * which should be ok given the number of nodes rarely exceeds 8.
	 */
	for_each_online_node(node) {
		unsigned long faults;
		int dist = node_distance(nid, node);

		/*
		 * The furthest away nodes in the system are not interesting
		 * for placement; nid was already counted.
		 */
		if (dist == sched_max_numa_distance || node == nid)
			continue;

		/*
		 * On systems with a backplane NUMA topology, compare groups
		 * of nodes, and move tasks towards the group with the most
		 * memory accesses. When comparing two nodes at distance
		 * "hoplimit", only nodes closer by than "hoplimit" are part
		 * of each group. Skip other nodes.
		 */
		if (sched_numa_topology_type == NUMA_BACKPLANE &&
					dist >= maxdist)
			continue;

		/* Add up the faults from nearby nodes. */
		if (task)
			faults = task_faults(p, node);
		else
			faults = group_faults(p, node);

		/*
		 * On systems with a glueless mesh NUMA topology, there are
		 * no fixed "groups of nodes". Instead, nodes that are not
		 * directly connected bounce traffic through intermediate
		 * nodes; a numa_group can occupy any set of nodes.
		 * The further away a node is, the less the faults count.
		 * This seems to result in good task placement.
		 */
		if (sched_numa_topology_type == NUMA_GLUELESS_MESH) {
			faults *= (sched_max_numa_distance - dist);
			faults /= (sched_max_numa_distance - LOCAL_DISTANCE);
		}

		score += faults;
	}

	return score;
}

/*
 * These return the fraction of accesses done by a particular task, or
 * task group, on a particular numa node.  The group weight is given a
 * larger multiplier, in order to group tasks together that are almost
 * evenly spread out between numa nodes.
 */
static inline unsigned long task_weight(struct task_struct *p, int nid,
					int dist)
{
	unsigned long faults, total_faults;

	if (!p->numa_faults)
		return 0;

	total_faults = p->total_numa_faults;

	if (!total_faults)
		return 0;

	faults = task_faults(p, nid);
	faults += score_nearby_nodes(p, nid, dist, true);

	return 1000 * faults / total_faults;
}

static inline unsigned long group_weight(struct task_struct *p, int nid,
					 int dist)
{
	struct numa_group *ng = deref_task_numa_group(p);
	unsigned long faults, total_faults;

	if (!ng)
		return 0;

	total_faults = ng->total_faults;

	if (!total_faults)
		return 0;

	faults = group_faults(p, nid);
	faults += score_nearby_nodes(p, nid, dist, false);

	return 1000 * faults / total_faults;
}

bool should_numa_migrate_memory(struct task_struct *p, struct page * page,
				int src_nid, int dst_cpu)
{
	struct numa_group *ng = deref_curr_numa_group(p);
	int dst_nid = cpu_to_node(dst_cpu);
	int last_cpupid, this_cpupid;

	this_cpupid = cpu_pid_to_cpupid(dst_cpu, current->pid);
	last_cpupid = page_cpupid_xchg_last(page, this_cpupid);

	/*
	 * Allow first faults or private faults to migrate immediately early in
	 * the lifetime of a task. The magic number 4 is based on waiting for
	 * two full passes of the "multi-stage node selection" test that is
	 * executed below.
	 */
	if ((p->numa_preferred_nid == NUMA_NO_NODE || p->numa_scan_seq <= 4) &&
	    (cpupid_pid_unset(last_cpupid) || cpupid_match_pid(p, last_cpupid)))
		return true;

	/*
	 * Multi-stage node selection is used in conjunction with a periodic
	 * migration fault to build a temporal task<->page relation. By using
	 * a two-stage filter we remove short/unlikely relations.
	 *
	 * Using P(p) ~ n_p / n_t as per frequentist probability, we can equate
	 * a task's usage of a particular page (n_p) per total usage of this
	 * page (n_t) (in a given time-span) to a probability.
	 *
	 * Our periodic faults will sample this probability and getting the
	 * same result twice in a row, given these samples are fully
	 * independent, is then given by P(n)^2, provided our sample period
	 * is sufficiently short compared to the usage pattern.
	 *
	 * This quadric squishes small probabilities, making it less likely we
	 * act on an unlikely task<->page relation.
	 */
	if (!cpupid_pid_unset(last_cpupid) &&
				cpupid_to_nid(last_cpupid) != dst_nid)
		return false;

	/* Always allow migrate on private faults */
	if (cpupid_match_pid(p, last_cpupid))
		return true;

	/* A shared fault, but p->numa_group has not been set up yet. */
	if (!ng)
		return true;

	/*
	 * Destination node is much more heavily used than the source
	 * node? Allow migration.
	 */
	if (group_faults_cpu(ng, dst_nid) > group_faults_cpu(ng, src_nid) *
					ACTIVE_NODE_FRACTION)
		return true;

	/*
	 * Distribute memory according to CPU & memory use on each node,
	 * with 3/4 hysteresis to avoid unnecessary memory migrations:
	 *
	 * faults_cpu(dst)   3   faults_cpu(src)
	 * --------------- * - > ---------------
	 * faults_mem(dst)   4   faults_mem(src)
	 */
	return group_faults_cpu(ng, dst_nid) * group_faults(p, src_nid) * 3 >
	       group_faults_cpu(ng, src_nid) * group_faults(p, dst_nid) * 4;
}

/*
 * 'numa_type' describes the node at the moment of load balancing.
 */
enum numa_type {
	/* The node has spare capacity that can be used to run more tasks.  */
	node_has_spare = 0,
	/*
	 * The node is fully used and the tasks don't compete for more CPU
	 * cycles. Nevertheless, some tasks might wait before running.
	 */
	node_fully_busy,
	/*
	 * The node is overloaded and can't provide expected CPU cycles to all
	 * tasks.
	 */
	node_overloaded
};

/* Cached statistics for all CPUs within a node */
struct numa_stats {
	unsigned long load;
	unsigned long runnable;
	unsigned long util;
	/* Total compute capacity of CPUs on a node */
	unsigned long compute_capacity;
	unsigned int nr_running;
	unsigned int weight;
	enum numa_type node_type;
	int idle_cpu;
};

static inline bool is_core_idle(int cpu)
{
#ifdef CONFIG_SCHED_SMT
	int sibling;

	for_each_cpu(sibling, cpu_smt_mask(cpu)) {
		if (cpu == sibling)
			continue;

		if (!idle_cpu(sibling))
			return false;
	}
#endif

	return true;
}

struct task_numa_env {
	struct task_struct *p;

	int src_cpu, src_nid;
	int dst_cpu, dst_nid;

	struct numa_stats src_stats, dst_stats;

	int imbalance_pct;
	int dist;

	struct task_struct *best_task;
	long best_imp;
	int best_cpu;
};

static unsigned long cpu_load(struct rq *rq);
static unsigned long cpu_runnable(struct rq *rq);
static unsigned long cpu_util(int cpu);
static inline long adjust_numa_imbalance(int imbalance,
					int dst_running, int dst_weight);

static inline enum
numa_type numa_classify(unsigned int imbalance_pct,
			 struct numa_stats *ns)
{
	if ((ns->nr_running > ns->weight) &&
	    (((ns->compute_capacity * 100) < (ns->util * imbalance_pct)) ||
	     ((ns->compute_capacity * imbalance_pct) < (ns->runnable * 100))))
		return node_overloaded;

	if ((ns->nr_running < ns->weight) ||
	    (((ns->compute_capacity * 100) > (ns->util * imbalance_pct)) &&
	     ((ns->compute_capacity * imbalance_pct) > (ns->runnable * 100))))
		return node_has_spare;

	return node_fully_busy;
}

#ifdef CONFIG_SCHED_SMT
/* Forward declarations of select_idle_sibling helpers */
static inline bool test_idle_cores(int cpu, bool def);
static inline int numa_idle_core(int idle_core, int cpu)
{
	if (!static_branch_likely(&sched_smt_present) ||
	    idle_core >= 0 || !test_idle_cores(cpu, false))
		return idle_core;

	/*
	 * Prefer cores instead of packing HT siblings
	 * and triggering future load balancing.
	 */
	if (is_core_idle(cpu))
		idle_core = cpu;

	return idle_core;
}
#else
static inline int numa_idle_core(int idle_core, int cpu)
{
	return idle_core;
}
#endif

/*
 * Gather all necessary information to make NUMA balancing placement
 * decisions that are compatible with standard load balancer. This
 * borrows code and logic from update_sg_lb_stats but sharing a
 * common implementation is impractical.
 */
static void update_numa_stats(struct task_numa_env *env,
			      struct numa_stats *ns, int nid,
			      bool find_idle)
{
	int cpu, idle_core = -1;

	memset(ns, 0, sizeof(*ns));
	ns->idle_cpu = -1;

	rcu_read_lock();
	for_each_cpu(cpu, cpumask_of_node(nid)) {
		struct rq *rq = cpu_rq(cpu);

		ns->load += cpu_load(rq);
		ns->runnable += cpu_runnable(rq);
		ns->util += cpu_util(cpu);
		ns->nr_running += rq->cfs.h_nr_running;
		ns->compute_capacity += capacity_of(cpu);

		if (find_idle && !rq->nr_running && idle_cpu(cpu)) {
			if (READ_ONCE(rq->numa_migrate_on) ||
			    !cpumask_test_cpu(cpu, env->p->cpus_ptr))
				continue;

			if (ns->idle_cpu == -1)
				ns->idle_cpu = cpu;

			idle_core = numa_idle_core(idle_core, cpu);
		}
	}
	rcu_read_unlock();

	ns->weight = cpumask_weight(cpumask_of_node(nid));

	ns->node_type = numa_classify(env->imbalance_pct, ns);

	if (idle_core >= 0)
		ns->idle_cpu = idle_core;
}

static void task_numa_assign(struct task_numa_env *env,
			     struct task_struct *p, long imp)
{
	struct rq *rq = cpu_rq(env->dst_cpu);

	/* Check if run-queue part of active NUMA balance. */
	if (env->best_cpu != env->dst_cpu && xchg(&rq->numa_migrate_on, 1)) {
		int cpu;
		int start = env->dst_cpu;

		/* Find alternative idle CPU. */
		for_each_cpu_wrap(cpu, cpumask_of_node(env->dst_nid), start) {
			if (cpu == env->best_cpu || !idle_cpu(cpu) ||
			    !cpumask_test_cpu(cpu, env->p->cpus_ptr)) {
				continue;
			}

			env->dst_cpu = cpu;
			rq = cpu_rq(env->dst_cpu);
			if (!xchg(&rq->numa_migrate_on, 1))
				goto assign;
		}

		/* Failed to find an alternative idle CPU */
		return;
	}

assign:
	/*
	 * Clear previous best_cpu/rq numa-migrate flag, since task now
	 * found a better CPU to move/swap.
	 */
	if (env->best_cpu != -1 && env->best_cpu != env->dst_cpu) {
		rq = cpu_rq(env->best_cpu);
		WRITE_ONCE(rq->numa_migrate_on, 0);
	}

	if (env->best_task)
		put_task_struct(env->best_task);
	if (p)
		get_task_struct(p);

	env->best_task = p;
	env->best_imp = imp;
	env->best_cpu = env->dst_cpu;
}

static bool load_too_imbalanced(long src_load, long dst_load,
				struct task_numa_env *env)
{
	long imb, old_imb;
	long orig_src_load, orig_dst_load;
	long src_capacity, dst_capacity;

	/*
	 * The load is corrected for the CPU capacity available on each node.
	 *
	 * src_load        dst_load
	 * ------------ vs ---------
	 * src_capacity    dst_capacity
	 */
	src_capacity = env->src_stats.compute_capacity;
	dst_capacity = env->dst_stats.compute_capacity;

	imb = abs(dst_load * src_capacity - src_load * dst_capacity);

	orig_src_load = env->src_stats.load;
	orig_dst_load = env->dst_stats.load;

	old_imb = abs(orig_dst_load * src_capacity - orig_src_load * dst_capacity);

	/* Would this change make things worse? */
	return (imb > old_imb);
}

/*
 * Maximum NUMA importance can be 1998 (2*999);
 * SMALLIMP @ 30 would be close to 1998/64.
 * Used to deter task migration.
 */
#define SMALLIMP	30

/*
 * This checks if the overall compute and NUMA accesses of the system would
 * be improved if the source tasks was migrated to the target dst_cpu taking
 * into account that it might be best if task running on the dst_cpu should
 * be exchanged with the source task
 */
static bool task_numa_compare(struct task_numa_env *env,
			      long taskimp, long groupimp, bool maymove)
{
	struct numa_group *cur_ng, *p_ng = deref_curr_numa_group(env->p);
	struct rq *dst_rq = cpu_rq(env->dst_cpu);
	long imp = p_ng ? groupimp : taskimp;
	struct task_struct *cur;
	long src_load, dst_load;
	int dist = env->dist;
	long moveimp = imp;
	long load;
	bool stopsearch = false;

	if (READ_ONCE(dst_rq->numa_migrate_on))
		return false;

	rcu_read_lock();
	cur = rcu_dereference(dst_rq->curr);
	if (cur && ((cur->flags & PF_EXITING) || is_idle_task(cur)))
		cur = NULL;

	/*
	 * Because we have preemption enabled we can get migrated around and
	 * end try selecting ourselves (current == env->p) as a swap candidate.
	 */
	if (cur == env->p) {
		stopsearch = true;
		goto unlock;
	}

	if (!cur) {
		if (maymove && moveimp >= env->best_imp)
			goto assign;
		else
			goto unlock;
	}

	/* Skip this swap candidate if cannot move to the source cpu. */
	if (!cpumask_test_cpu(env->src_cpu, cur->cpus_ptr))
		goto unlock;

	/*
	 * Skip this swap candidate if it is not moving to its preferred
	 * node and the best task is.
	 */
	if (env->best_task &&
	    env->best_task->numa_preferred_nid == env->src_nid &&
	    cur->numa_preferred_nid != env->src_nid) {
		goto unlock;
	}

	/*
	 * "imp" is the fault differential for the source task between the
	 * source and destination node. Calculate the total differential for
	 * the source task and potential destination task. The more negative
	 * the value is, the more remote accesses that would be expected to
	 * be incurred if the tasks were swapped.
	 *
	 * If dst and source tasks are in the same NUMA group, or not
	 * in any group then look only at task weights.
	 */
	cur_ng = rcu_dereference(cur->numa_group);
	if (cur_ng == p_ng) {
		imp = taskimp + task_weight(cur, env->src_nid, dist) -
		      task_weight(cur, env->dst_nid, dist);
		/*
		 * Add some hysteresis to prevent swapping the
		 * tasks within a group over tiny differences.
		 */
		if (cur_ng)
			imp -= imp / 16;
	} else {
		/*
		 * Compare the group weights. If a task is all by itself
		 * (not part of a group), use the task weight instead.
		 */
		if (cur_ng && p_ng)
			imp += group_weight(cur, env->src_nid, dist) -
			       group_weight(cur, env->dst_nid, dist);
		else
			imp += task_weight(cur, env->src_nid, dist) -
			       task_weight(cur, env->dst_nid, dist);
	}

	/* Discourage picking a task already on its preferred node */
	if (cur->numa_preferred_nid == env->dst_nid)
		imp -= imp / 16;

	/*
	 * Encourage picking a task that moves to its preferred node.
	 * This potentially makes imp larger than it's maximum of
	 * 1998 (see SMALLIMP and task_weight for why) but in this
	 * case, it does not matter.
	 */
	if (cur->numa_preferred_nid == env->src_nid)
		imp += imp / 8;

	if (maymove && moveimp > imp && moveimp > env->best_imp) {
		imp = moveimp;
		cur = NULL;
		goto assign;
	}

	/*
	 * Prefer swapping with a task moving to its preferred node over a
	 * task that is not.
	 */
	if (env->best_task && cur->numa_preferred_nid == env->src_nid &&
	    env->best_task->numa_preferred_nid != env->src_nid) {
		goto assign;
	}

	/*
	 * If the NUMA importance is less than SMALLIMP,
	 * task migration might only result in ping pong
	 * of tasks and also hurt performance due to cache
	 * misses.
	 */
	if (imp < SMALLIMP || imp <= env->best_imp + SMALLIMP / 2)
		goto unlock;

	/*
	 * In the overloaded case, try and keep the load balanced.
	 */
	load = task_h_load(env->p) - task_h_load(cur);
	if (!load)
		goto assign;

	dst_load = env->dst_stats.load + load;
	src_load = env->src_stats.load - load;

	if (load_too_imbalanced(src_load, dst_load, env))
		goto unlock;

assign:
	/* Evaluate an idle CPU for a task numa move. */
	if (!cur) {
		int cpu = env->dst_stats.idle_cpu;

		/* Nothing cached so current CPU went idle since the search. */
		if (cpu < 0)
			cpu = env->dst_cpu;

		/*
		 * If the CPU is no longer truly idle and the previous best CPU
		 * is, keep using it.
		 */
		if (!idle_cpu(cpu) && env->best_cpu >= 0 &&
		    idle_cpu(env->best_cpu)) {
			cpu = env->best_cpu;
		}

		env->dst_cpu = cpu;
	}

	task_numa_assign(env, cur, imp);

	/*
	 * If a move to idle is allowed because there is capacity or load
	 * balance improves then stop the search. While a better swap
	 * candidate may exist, a search is not free.
	 */
	if (maymove && !cur && env->best_cpu >= 0 && idle_cpu(env->best_cpu))
		stopsearch = true;

	/*
	 * If a swap candidate must be identified and the current best task
	 * moves its preferred node then stop the search.
	 */
	if (!maymove && env->best_task &&
	    env->best_task->numa_preferred_nid == env->src_nid) {
		stopsearch = true;
	}
unlock:
	rcu_read_unlock();

	return stopsearch;
}

static void task_numa_find_cpu(struct task_numa_env *env,
				long taskimp, long groupimp)
{
	bool maymove = false;
	int cpu;

	/*
	 * If dst node has spare capacity, then check if there is an
	 * imbalance that would be overruled by the load balancer.
	 */
	if (env->dst_stats.node_type == node_has_spare) {
		unsigned int imbalance;
		int src_running, dst_running;

		/*
		 * Would movement cause an imbalance? Note that if src has
		 * more running tasks that the imbalance is ignored as the
		 * move improves the imbalance from the perspective of the
		 * CPU load balancer.
		 * */
		src_running = env->src_stats.nr_running - 1;
		dst_running = env->dst_stats.nr_running + 1;
		imbalance = max(0, dst_running - src_running);
		imbalance = adjust_numa_imbalance(imbalance, dst_running,
							env->dst_stats.weight);

		/* Use idle CPU if there is no imbalance */
		if (!imbalance) {
			maymove = true;
			if (env->dst_stats.idle_cpu >= 0) {
				env->dst_cpu = env->dst_stats.idle_cpu;
				task_numa_assign(env, NULL, 0);
				return;
			}
		}
	} else {
		long src_load, dst_load, load;
		/*
		 * If the improvement from just moving env->p direction is better
		 * than swapping tasks around, check if a move is possible.
		 */
		load = task_h_load(env->p);
		dst_load = env->dst_stats.load + load;
		src_load = env->src_stats.load - load;
		maymove = !load_too_imbalanced(src_load, dst_load, env);
	}

	for_each_cpu(cpu, cpumask_of_node(env->dst_nid)) {
		/* Skip this CPU if the source task cannot migrate */
		if (!cpumask_test_cpu(cpu, env->p->cpus_ptr))
			continue;

		env->dst_cpu = cpu;
		if (task_numa_compare(env, taskimp, groupimp, maymove))
			break;
	}
}

static int task_numa_migrate(struct task_struct *p)
{
	struct task_numa_env env = {
		.p = p,

		.src_cpu = task_cpu(p),
		.src_nid = task_node(p),

		.imbalance_pct = 112,

		.best_task = NULL,
		.best_imp = 0,
		.best_cpu = -1,
	};
	unsigned long taskweight, groupweight;
	struct sched_domain *sd;
	long taskimp, groupimp;
	struct numa_group *ng;
	struct rq *best_rq;
	int nid, ret, dist;

	/*
	 * Pick the lowest SD_NUMA domain, as that would have the smallest
	 * imbalance and would be the first to start moving tasks about.
	 *
	 * And we want to avoid any moving of tasks about, as that would create
	 * random movement of tasks -- counter the numa conditions we're trying
	 * to satisfy here.
	 */
	rcu_read_lock();
	sd = rcu_dereference(per_cpu(sd_numa, env.src_cpu));
	if (sd)
		env.imbalance_pct = 100 + (sd->imbalance_pct - 100) / 2;
	rcu_read_unlock();

	/*
	 * Cpusets can break the scheduler domain tree into smaller
	 * balance domains, some of which do not cross NUMA boundaries.
	 * Tasks that are "trapped" in such domains cannot be migrated
	 * elsewhere, so there is no point in (re)trying.
	 */
	if (unlikely(!sd)) {
		sched_setnuma(p, task_node(p));
		return -EINVAL;
	}

	env.dst_nid = p->numa_preferred_nid;
	dist = env.dist = node_distance(env.src_nid, env.dst_nid);
	taskweight = task_weight(p, env.src_nid, dist);
	groupweight = group_weight(p, env.src_nid, dist);
	update_numa_stats(&env, &env.src_stats, env.src_nid, false);
	taskimp = task_weight(p, env.dst_nid, dist) - taskweight;
	groupimp = group_weight(p, env.dst_nid, dist) - groupweight;
	update_numa_stats(&env, &env.dst_stats, env.dst_nid, true);

	/* Try to find a spot on the preferred nid. */
	task_numa_find_cpu(&env, taskimp, groupimp);

	/*
	 * Look at other nodes in these cases:
	 * - there is no space available on the preferred_nid
	 * - the task is part of a numa_group that is interleaved across
	 *   multiple NUMA nodes; in order to better consolidate the group,
	 *   we need to check other locations.
	 */
	ng = deref_curr_numa_group(p);
	if (env.best_cpu == -1 || (ng && ng->active_nodes > 1)) {
		for_each_online_node(nid) {
			if (nid == env.src_nid || nid == p->numa_preferred_nid)
				continue;

			dist = node_distance(env.src_nid, env.dst_nid);
			if (sched_numa_topology_type == NUMA_BACKPLANE &&
						dist != env.dist) {
				taskweight = task_weight(p, env.src_nid, dist);
				groupweight = group_weight(p, env.src_nid, dist);
			}

			/* Only consider nodes where both task and groups benefit */
			taskimp = task_weight(p, nid, dist) - taskweight;
			groupimp = group_weight(p, nid, dist) - groupweight;
			if (taskimp < 0 && groupimp < 0)
				continue;

			env.dist = dist;
			env.dst_nid = nid;
			update_numa_stats(&env, &env.dst_stats, env.dst_nid, true);
			task_numa_find_cpu(&env, taskimp, groupimp);
		}
	}

	/*
	 * If the task is part of a workload that spans multiple NUMA nodes,
	 * and is migrating into one of the workload's active nodes, remember
	 * this node as the task's preferred numa node, so the workload can
	 * settle down.
	 * A task that migrated to a second choice node will be better off
	 * trying for a better one later. Do not set the preferred node here.
	 */
	if (ng) {
		if (env.best_cpu == -1)
			nid = env.src_nid;
		else
			nid = cpu_to_node(env.best_cpu);

		if (nid != p->numa_preferred_nid)
			sched_setnuma(p, nid);
	}

	/* No better CPU than the current one was found. */
	if (env.best_cpu == -1) {
		trace_sched_stick_numa(p, env.src_cpu, NULL, -1);
		return -EAGAIN;
	}

	best_rq = cpu_rq(env.best_cpu);
	if (env.best_task == NULL) {
		ret = migrate_task_to(p, env.best_cpu);
		WRITE_ONCE(best_rq->numa_migrate_on, 0);
		if (ret != 0)
			trace_sched_stick_numa(p, env.src_cpu, NULL, env.best_cpu);
		return ret;
	}

	ret = migrate_swap(p, env.best_task, env.best_cpu, env.src_cpu);
	WRITE_ONCE(best_rq->numa_migrate_on, 0);

	if (ret != 0)
		trace_sched_stick_numa(p, env.src_cpu, env.best_task, env.best_cpu);
	put_task_struct(env.best_task);
	return ret;
}

/* Attempt to migrate a task to a CPU on the preferred node. */
static void numa_migrate_preferred(struct task_struct *p)
{
	unsigned long interval = HZ;

	/* This task has no NUMA fault statistics yet */
	if (unlikely(p->numa_preferred_nid == NUMA_NO_NODE || !p->numa_faults))
		return;

	/* Periodically retry migrating the task to the preferred node */
	interval = min(interval, msecs_to_jiffies(p->numa_scan_period) / 16);
	p->numa_migrate_retry = jiffies + interval;

	/* Success if task is already running on preferred CPU */
	if (task_node(p) == p->numa_preferred_nid)
		return;

	/* Otherwise, try migrate to a CPU on the preferred node */
	task_numa_migrate(p);
}

/*
 * Find out how many nodes on the workload is actively running on. Do this by
 * tracking the nodes from which NUMA hinting faults are triggered. This can
 * be different from the set of nodes where the workload's memory is currently
 * located.
 */
static void numa_group_count_active_nodes(struct numa_group *numa_group)
{
	unsigned long faults, max_faults = 0;
	int nid, active_nodes = 0;

	for_each_online_node(nid) {
		faults = group_faults_cpu(numa_group, nid);
		if (faults > max_faults)
			max_faults = faults;
	}

	for_each_online_node(nid) {
		faults = group_faults_cpu(numa_group, nid);
		if (faults * ACTIVE_NODE_FRACTION > max_faults)
			active_nodes++;
	}

	numa_group->max_faults_cpu = max_faults;
	numa_group->active_nodes = active_nodes;
}

/*
 * When adapting the scan rate, the period is divided into NUMA_PERIOD_SLOTS
 * increments. The more local the fault statistics are, the higher the scan
 * period will be for the next scan window. If local/(local+remote) ratio is
 * below NUMA_PERIOD_THRESHOLD (where range of ratio is 1..NUMA_PERIOD_SLOTS)
 * the scan period will decrease. Aim for 70% local accesses.
 */
#define NUMA_PERIOD_SLOTS 10
#define NUMA_PERIOD_THRESHOLD 7

/*
 * Increase the scan period (slow down scanning) if the majority of
 * our memory is already on our local node, or if the majority of
 * the page accesses are shared with other processes.
 * Otherwise, decrease the scan period.
 */
static void update_task_scan_period(struct task_struct *p,
			unsigned long shared, unsigned long private)
{
	unsigned int period_slot;
	int lr_ratio, ps_ratio;
	int diff;

	unsigned long remote = p->numa_faults_locality[0];
	unsigned long local = p->numa_faults_locality[1];

	/*
	 * If there were no record hinting faults then either the task is
	 * completely idle or all activity is areas that are not of interest
	 * to automatic numa balancing. Related to that, if there were failed
	 * migration then it implies we are migrating too quickly or the local
	 * node is overloaded. In either case, scan slower
	 */
	if (local + shared == 0 || p->numa_faults_locality[2]) {
		p->numa_scan_period = min(p->numa_scan_period_max,
			p->numa_scan_period << 1);

		p->mm->numa_next_scan = jiffies +
			msecs_to_jiffies(p->numa_scan_period);

		return;
	}

	/*
	 * Prepare to scale scan period relative to the current period.
	 *	 == NUMA_PERIOD_THRESHOLD scan period stays the same
	 *       <  NUMA_PERIOD_THRESHOLD scan period decreases (scan faster)
	 *	 >= NUMA_PERIOD_THRESHOLD scan period increases (scan slower)
	 */
	period_slot = DIV_ROUND_UP(p->numa_scan_period, NUMA_PERIOD_SLOTS);
	lr_ratio = (local * NUMA_PERIOD_SLOTS) / (local + remote);
	ps_ratio = (private * NUMA_PERIOD_SLOTS) / (private + shared);

	if (ps_ratio >= NUMA_PERIOD_THRESHOLD) {
		/*
		 * Most memory accesses are local. There is no need to
		 * do fast NUMA scanning, since memory is already local.
		 */
		int slot = ps_ratio - NUMA_PERIOD_THRESHOLD;
		if (!slot)
			slot = 1;
		diff = slot * period_slot;
	} else if (lr_ratio >= NUMA_PERIOD_THRESHOLD) {
		/*
		 * Most memory accesses are shared with other tasks.
		 * There is no point in continuing fast NUMA scanning,
		 * since other tasks may just move the memory elsewhere.
		 */
		int slot = lr_ratio - NUMA_PERIOD_THRESHOLD;
		if (!slot)
			slot = 1;
		diff = slot * period_slot;
	} else {
		/*
		 * Private memory faults exceed (SLOTS-THRESHOLD)/SLOTS,
		 * yet they are not on the local NUMA node. Speed up
		 * NUMA scanning to get the memory moved over.
		 */
		int ratio = max(lr_ratio, ps_ratio);
		diff = -(NUMA_PERIOD_THRESHOLD - ratio) * period_slot;
	}

	p->numa_scan_period = clamp(p->numa_scan_period + diff,
			task_scan_min(p), task_scan_max(p));
	memset(p->numa_faults_locality, 0, sizeof(p->numa_faults_locality));
}

/*
 * Get the fraction of time the task has been running since the last
 * NUMA placement cycle. The scheduler keeps similar statistics, but
 * decays those on a 32ms period, which is orders of magnitude off
 * from the dozens-of-seconds NUMA balancing period. Use the scheduler
 * stats only if the task is so new there are no NUMA statistics yet.
 */
static u64 numa_get_avg_runtime(struct task_struct *p, u64 *period)
{
	u64 runtime, delta, now;
	/* Use the start of this time slice to avoid calculations. */
	now = p->se.exec_start;
	runtime = p->se.sum_exec_runtime;

	if (p->last_task_numa_placement) {
		delta = runtime - p->last_sum_exec_runtime;
		*period = now - p->last_task_numa_placement;

		/* Avoid time going backwards, prevent potential divide error: */
		if (unlikely((s64)*period < 0))
			*period = 0;
	} else {
		delta = p->se.avg.load_sum;
		*period = LOAD_AVG_MAX;
	}

	p->last_sum_exec_runtime = runtime;
	p->last_task_numa_placement = now;

	return delta;
}

/*
 * Determine the preferred nid for a task in a numa_group. This needs to
 * be done in a way that produces consistent results with group_weight,
 * otherwise workloads might not converge.
 */
static int preferred_group_nid(struct task_struct *p, int nid)
{
	nodemask_t nodes;
	int dist;

	/* Direct connections between all NUMA nodes. */
	if (sched_numa_topology_type == NUMA_DIRECT)
		return nid;

	/*
	 * On a system with glueless mesh NUMA topology, group_weight
	 * scores nodes according to the number of NUMA hinting faults on
	 * both the node itself, and on nearby nodes.
	 */
	if (sched_numa_topology_type == NUMA_GLUELESS_MESH) {
		unsigned long score, max_score = 0;
		int node, max_node = nid;

		dist = sched_max_numa_distance;

		for_each_online_node(node) {
			score = group_weight(p, node, dist);
			if (score > max_score) {
				max_score = score;
				max_node = node;
			}
		}
		return max_node;
	}

	/*
	 * Finding the preferred nid in a system with NUMA backplane
	 * interconnect topology is more involved. The goal is to locate
	 * tasks from numa_groups near each other in the system, and
	 * untangle workloads from different sides of the system. This requires
	 * searching down the hierarchy of node groups, recursively searching
	 * inside the highest scoring group of nodes. The nodemask tricks
	 * keep the complexity of the search down.
	 */
	nodes = node_online_map;
	for (dist = sched_max_numa_distance; dist > LOCAL_DISTANCE; dist--) {
		unsigned long max_faults = 0;
		nodemask_t max_group = NODE_MASK_NONE;
		int a, b;

		/* Are there nodes at this distance from each other? */
		if (!find_numa_distance(dist))
			continue;

		for_each_node_mask(a, nodes) {
			unsigned long faults = 0;
			nodemask_t this_group;
			nodes_clear(this_group);

			/* Sum group's NUMA faults; includes a==b case. */
			for_each_node_mask(b, nodes) {
				if (node_distance(a, b) < dist) {
					faults += group_faults(p, b);
					node_set(b, this_group);
					node_clear(b, nodes);
				}
			}

			/* Remember the top group. */
			if (faults > max_faults) {
				max_faults = faults;
				max_group = this_group;
				/*
				 * subtle: at the smallest distance there is
				 * just one node left in each "group", the
				 * winner is the preferred nid.
				 */
				nid = a;
			}
		}
		/* Next round, evaluate the nodes within max_group. */
		if (!max_faults)
			break;
		nodes = max_group;
	}
	return nid;
}

static void task_numa_placement(struct task_struct *p)
{
	int seq, nid, max_nid = NUMA_NO_NODE;
	unsigned long max_faults = 0;
	unsigned long fault_types[2] = { 0, 0 };
	unsigned long total_faults;
	u64 runtime, period;
	spinlock_t *group_lock = NULL;
	struct numa_group *ng;

	/*
	 * The p->mm->numa_scan_seq field gets updated without
	 * exclusive access. Use READ_ONCE() here to ensure
	 * that the field is read in a single access:
	 */
	seq = READ_ONCE(p->mm->numa_scan_seq);
	if (p->numa_scan_seq == seq)
		return;
	p->numa_scan_seq = seq;
	p->numa_scan_period_max = task_scan_max(p);

	total_faults = p->numa_faults_locality[0] +
		       p->numa_faults_locality[1];
	runtime = numa_get_avg_runtime(p, &period);

	/* If the task is part of a group prevent parallel updates to group stats */
	ng = deref_curr_numa_group(p);
	if (ng) {
		group_lock = &ng->lock;
		spin_lock_irq(group_lock);
	}

	/* Find the node with the highest number of faults */
	for_each_online_node(nid) {
		/* Keep track of the offsets in numa_faults array */
		int mem_idx, membuf_idx, cpu_idx, cpubuf_idx;
		unsigned long faults = 0, group_faults = 0;
		int priv;

		for (priv = 0; priv < NR_NUMA_HINT_FAULT_TYPES; priv++) {
			long diff, f_diff, f_weight;

			mem_idx = task_faults_idx(NUMA_MEM, nid, priv);
			membuf_idx = task_faults_idx(NUMA_MEMBUF, nid, priv);
			cpu_idx = task_faults_idx(NUMA_CPU, nid, priv);
			cpubuf_idx = task_faults_idx(NUMA_CPUBUF, nid, priv);

			/* Decay existing window, copy faults since last scan */
			diff = p->numa_faults[membuf_idx] - p->numa_faults[mem_idx] / 2;
			fault_types[priv] += p->numa_faults[membuf_idx];
			p->numa_faults[membuf_idx] = 0;

			/*
			 * Normalize the faults_from, so all tasks in a group
			 * count according to CPU use, instead of by the raw
			 * number of faults. Tasks with little runtime have
			 * little over-all impact on throughput, and thus their
			 * faults are less important.
			 */
			f_weight = div64_u64(runtime << 16, period + 1);
			f_weight = (f_weight * p->numa_faults[cpubuf_idx]) /
				   (total_faults + 1);
			f_diff = f_weight - p->numa_faults[cpu_idx] / 2;
			p->numa_faults[cpubuf_idx] = 0;

			p->numa_faults[mem_idx] += diff;
			p->numa_faults[cpu_idx] += f_diff;
			faults += p->numa_faults[mem_idx];
			p->total_numa_faults += diff;
			if (ng) {
				/*
				 * safe because we can only change our own group
				 *
				 * mem_idx represents the offset for a given
				 * nid and priv in a specific region because it
				 * is at the beginning of the numa_faults array.
				 */
				ng->faults[mem_idx] += diff;
				ng->faults_cpu[mem_idx] += f_diff;
				ng->total_faults += diff;
				group_faults += ng->faults[mem_idx];
			}
		}

		if (!ng) {
			if (faults > max_faults) {
				max_faults = faults;
				max_nid = nid;
			}
		} else if (group_faults > max_faults) {
			max_faults = group_faults;
			max_nid = nid;
		}
	}

	if (ng) {
		numa_group_count_active_nodes(ng);
		spin_unlock_irq(group_lock);
		max_nid = preferred_group_nid(p, max_nid);
	}

	if (max_faults) {
		/* Set the new preferred node */
		if (max_nid != p->numa_preferred_nid)
			sched_setnuma(p, max_nid);
	}

	update_task_scan_period(p, fault_types[0], fault_types[1]);
}

static inline int get_numa_group(struct numa_group *grp)
{
	return refcount_inc_not_zero(&grp->refcount);
}

static inline void put_numa_group(struct numa_group *grp)
{
	if (refcount_dec_and_test(&grp->refcount))
		kfree_rcu(grp, rcu);
}

static void task_numa_group(struct task_struct *p, int cpupid, int flags,
			int *priv)
{
	struct numa_group *grp, *my_grp;
	struct task_struct *tsk;
	bool join = false;
	int cpu = cpupid_to_cpu(cpupid);
	int i;

	if (unlikely(!deref_curr_numa_group(p))) {
		unsigned int size = sizeof(struct numa_group) +
				    4*nr_node_ids*sizeof(unsigned long);

		grp = kzalloc(size, GFP_KERNEL | __GFP_NOWARN);
		if (!grp)
			return;

		refcount_set(&grp->refcount, 1);
		grp->active_nodes = 1;
		grp->max_faults_cpu = 0;
		spin_lock_init(&grp->lock);
		grp->gid = p->pid;
		/* Second half of the array tracks nids where faults happen */
		grp->faults_cpu = grp->faults + NR_NUMA_HINT_FAULT_TYPES *
						nr_node_ids;

		for (i = 0; i < NR_NUMA_HINT_FAULT_STATS * nr_node_ids; i++)
			grp->faults[i] = p->numa_faults[i];

		grp->total_faults = p->total_numa_faults;

		grp->nr_tasks++;
		rcu_assign_pointer(p->numa_group, grp);
	}

	rcu_read_lock();
	tsk = READ_ONCE(cpu_rq(cpu)->curr);

	if (!cpupid_match_pid(tsk, cpupid))
		goto no_join;

	grp = rcu_dereference(tsk->numa_group);
	if (!grp)
		goto no_join;

	my_grp = deref_curr_numa_group(p);
	if (grp == my_grp)
		goto no_join;

	/*
	 * Only join the other group if its bigger; if we're the bigger group,
	 * the other task will join us.
	 */
	if (my_grp->nr_tasks > grp->nr_tasks)
		goto no_join;

	/*
	 * Tie-break on the grp address.
	 */
	if (my_grp->nr_tasks == grp->nr_tasks && my_grp > grp)
		goto no_join;

	/* Always join threads in the same process. */
	if (tsk->mm == current->mm)
		join = true;

	/* Simple filter to avoid false positives due to PID collisions */
	if (flags & TNF_SHARED)
		join = true;

	/* Update priv based on whether false sharing was detected */
	*priv = !join;

	if (join && !get_numa_group(grp))
		goto no_join;

	rcu_read_unlock();

	if (!join)
		return;

	BUG_ON(irqs_disabled());
	double_lock_irq(&my_grp->lock, &grp->lock);

	for (i = 0; i < NR_NUMA_HINT_FAULT_STATS * nr_node_ids; i++) {
		my_grp->faults[i] -= p->numa_faults[i];
		grp->faults[i] += p->numa_faults[i];
	}
	my_grp->total_faults -= p->total_numa_faults;
	grp->total_faults += p->total_numa_faults;

	my_grp->nr_tasks--;
	grp->nr_tasks++;

	spin_unlock(&my_grp->lock);
	spin_unlock_irq(&grp->lock);

	rcu_assign_pointer(p->numa_group, grp);

	put_numa_group(my_grp);
	return;

no_join:
	rcu_read_unlock();
	return;
}

/*
 * Get rid of NUMA statistics associated with a task (either current or dead).
 * If @final is set, the task is dead and has reached refcount zero, so we can
 * safely free all relevant data structures. Otherwise, there might be
 * concurrent reads from places like load balancing and procfs, and we should
 * reset the data back to default state without freeing ->numa_faults.
 */
void task_numa_free(struct task_struct *p, bool final)
{
	/* safe: p either is current or is being freed by current */
	struct numa_group *grp = rcu_dereference_raw(p->numa_group);
	unsigned long *numa_faults = p->numa_faults;
	unsigned long flags;
	int i;

	if (!numa_faults)
		return;

	if (grp) {
		spin_lock_irqsave(&grp->lock, flags);
		for (i = 0; i < NR_NUMA_HINT_FAULT_STATS * nr_node_ids; i++)
			grp->faults[i] -= p->numa_faults[i];
		grp->total_faults -= p->total_numa_faults;

		grp->nr_tasks--;
		spin_unlock_irqrestore(&grp->lock, flags);
		RCU_INIT_POINTER(p->numa_group, NULL);
		put_numa_group(grp);
	}

	if (final) {
		p->numa_faults = NULL;
		kfree(numa_faults);
	} else {
		p->total_numa_faults = 0;
		for (i = 0; i < NR_NUMA_HINT_FAULT_STATS * nr_node_ids; i++)
			numa_faults[i] = 0;
	}
}

/*
 * Got a PROT_NONE fault for a page on @node.
 */
void task_numa_fault(int last_cpupid, int mem_node, int pages, int flags)
{
	struct task_struct *p = current;
	bool migrated = flags & TNF_MIGRATED;
	int cpu_node = task_node(current);
	int local = !!(flags & TNF_FAULT_LOCAL);
	struct numa_group *ng;
	int priv;

	if (!static_branch_likely(&sched_numa_balancing))
		return;

	/* for example, ksmd faulting in a user's mm */
	if (!p->mm)
		return;

	/* Allocate buffer to track faults on a per-node basis */
	if (unlikely(!p->numa_faults)) {
		int size = sizeof(*p->numa_faults) *
			   NR_NUMA_HINT_FAULT_BUCKETS * nr_node_ids;

		p->numa_faults = kzalloc(size, GFP_KERNEL|__GFP_NOWARN);
		if (!p->numa_faults)
			return;

		p->total_numa_faults = 0;
		memset(p->numa_faults_locality, 0, sizeof(p->numa_faults_locality));
	}

	/*
	 * First accesses are treated as private, otherwise consider accesses
	 * to be private if the accessing pid has not changed
	 */
	if (unlikely(last_cpupid == (-1 & LAST_CPUPID_MASK))) {
		priv = 1;
	} else {
		priv = cpupid_match_pid(p, last_cpupid);
		if (!priv && !(flags & TNF_NO_GROUP))
			task_numa_group(p, last_cpupid, flags, &priv);
	}

	/*
	 * If a workload spans multiple NUMA nodes, a shared fault that
	 * occurs wholly within the set of nodes that the workload is
	 * actively using should be counted as local. This allows the
	 * scan rate to slow down when a workload has settled down.
	 */
	ng = deref_curr_numa_group(p);
	if (!priv && !local && ng && ng->active_nodes > 1 &&
				numa_is_active_node(cpu_node, ng) &&
				numa_is_active_node(mem_node, ng))
		local = 1;

	/*
	 * Retry to migrate task to preferred node periodically, in case it
	 * previously failed, or the scheduler moved us.
	 */
	if (time_after(jiffies, p->numa_migrate_retry)) {
		task_numa_placement(p);
		numa_migrate_preferred(p);
	}

	if (migrated)
		p->numa_pages_migrated += pages;
	if (flags & TNF_MIGRATE_FAIL)
		p->numa_faults_locality[2] += pages;

	p->numa_faults[task_faults_idx(NUMA_MEMBUF, mem_node, priv)] += pages;
	p->numa_faults[task_faults_idx(NUMA_CPUBUF, cpu_node, priv)] += pages;
	p->numa_faults_locality[local] += pages;
}

static void reset_ptenuma_scan(struct task_struct *p)
{
	/*
	 * We only did a read acquisition of the mmap sem, so
	 * p->mm->numa_scan_seq is written to without exclusive access
	 * and the update is not guaranteed to be atomic. That's not
	 * much of an issue though, since this is just used for
	 * statistical sampling. Use READ_ONCE/WRITE_ONCE, which are not
	 * expensive, to avoid any form of compiler optimizations:
	 */
	WRITE_ONCE(p->mm->numa_scan_seq, READ_ONCE(p->mm->numa_scan_seq) + 1);
	p->mm->numa_scan_offset = 0;
}

/*
 * The expensive part of numa migration is done from task_work context.
 * Triggered from task_tick_numa().
 */
static void task_numa_work(struct callback_head *work)
{
	unsigned long migrate, next_scan, now = jiffies;
	struct task_struct *p = current;
	struct mm_struct *mm = p->mm;
	u64 runtime = p->se.sum_exec_runtime;
	struct vm_area_struct *vma;
	unsigned long start, end;
	unsigned long nr_pte_updates = 0;
	long pages, virtpages;

	SCHED_WARN_ON(p != container_of(work, struct task_struct, numa_work));

	work->next = work;
	/*
	 * Who cares about NUMA placement when they're dying.
	 *
	 * NOTE: make sure not to dereference p->mm before this check,
	 * exit_task_work() happens _after_ exit_mm() so we could be called
	 * without p->mm even though we still had it when we enqueued this
	 * work.
	 */
	if (p->flags & PF_EXITING)
		return;

	if (!mm->numa_next_scan) {
		mm->numa_next_scan = now +
			msecs_to_jiffies(sysctl_numa_balancing_scan_delay);
	}

	/*
	 * Enforce maximal scan/migration frequency..
	 */
	migrate = mm->numa_next_scan;
	if (time_before(now, migrate))
		return;

	if (p->numa_scan_period == 0) {
		p->numa_scan_period_max = task_scan_max(p);
		p->numa_scan_period = task_scan_start(p);
	}

	next_scan = now + msecs_to_jiffies(p->numa_scan_period);
	if (cmpxchg(&mm->numa_next_scan, migrate, next_scan) != migrate)
		return;

	/*
	 * Delay this task enough that another task of this mm will likely win
	 * the next time around.
	 */
	p->node_stamp += 2 * TICK_NSEC;

	start = mm->numa_scan_offset;
	pages = sysctl_numa_balancing_scan_size;
	pages <<= 20 - PAGE_SHIFT; /* MB in pages */
	virtpages = pages * 8;	   /* Scan up to this much virtual space */
	if (!pages)
		return;


	if (!mmap_read_trylock(mm))
		return;
	vma = find_vma(mm, start);
	if (!vma) {
		reset_ptenuma_scan(p);
		start = 0;
		vma = mm->mmap;
	}
	for (; vma; vma = vma->vm_next) {
		if (!vma_migratable(vma) || !vma_policy_mof(vma) ||
			is_vm_hugetlb_page(vma) || (vma->vm_flags & VM_MIXEDMAP)) {
			continue;
		}

		/*
		 * Shared library pages mapped by multiple processes are not
		 * migrated as it is expected they are cache replicated. Avoid
		 * hinting faults in read-only file-backed mappings or the vdso
		 * as migrating the pages will be of marginal benefit.
		 */
		if (!vma->vm_mm ||
		    (vma->vm_file && (vma->vm_flags & (VM_READ|VM_WRITE)) == (VM_READ)))
			continue;

		/*
		 * Skip inaccessible VMAs to avoid any confusion between
		 * PROT_NONE and NUMA hinting ptes
		 */
		if (!vma_is_accessible(vma))
			continue;

		do {
			start = max(start, vma->vm_start);
			end = ALIGN(start + (pages << PAGE_SHIFT), HPAGE_SIZE);
			end = min(end, vma->vm_end);
			nr_pte_updates = change_prot_numa(vma, start, end);

			/*
			 * Try to scan sysctl_numa_balancing_size worth of
			 * hpages that have at least one present PTE that
			 * is not already pte-numa. If the VMA contains
			 * areas that are unused or already full of prot_numa
			 * PTEs, scan up to virtpages, to skip through those
			 * areas faster.
			 */
			if (nr_pte_updates)
				pages -= (end - start) >> PAGE_SHIFT;
			virtpages -= (end - start) >> PAGE_SHIFT;

			start = end;
			if (pages <= 0 || virtpages <= 0)
				goto out;

			cond_resched();
		} while (end != vma->vm_end);
	}

out:
	/*
	 * It is possible to reach the end of the VMA list but the last few
	 * VMAs are not guaranteed to the vma_migratable. If they are not, we
	 * would find the !migratable VMA on the next scan but not reset the
	 * scanner to the start so check it now.
	 */
	if (vma)
		mm->numa_scan_offset = start;
	else
		reset_ptenuma_scan(p);
	mmap_read_unlock(mm);

	/*
	 * Make sure tasks use at least 32x as much time to run other code
	 * than they used here, to limit NUMA PTE scanning overhead to 3% max.
	 * Usually update_task_scan_period slows down scanning enough; on an
	 * overloaded system we need to limit overhead on a per task basis.
	 */
	if (unlikely(p->se.sum_exec_runtime != runtime)) {
		u64 diff = p->se.sum_exec_runtime - runtime;
		p->node_stamp += 32 * diff;
	}
}

void init_numa_balancing(unsigned long clone_flags, struct task_struct *p)
{
	int mm_users = 0;
	struct mm_struct *mm = p->mm;

	if (mm) {
		mm_users = atomic_read(&mm->mm_users);
		if (mm_users == 1) {
			mm->numa_next_scan = jiffies + msecs_to_jiffies(sysctl_numa_balancing_scan_delay);
			mm->numa_scan_seq = 0;
		}
	}
	p->node_stamp			= 0;
	p->numa_scan_seq		= mm ? mm->numa_scan_seq : 0;
	p->numa_scan_period		= sysctl_numa_balancing_scan_delay;
	/* Protect against double add, see task_tick_numa and task_numa_work */
	p->numa_work.next		= &p->numa_work;
	p->numa_faults			= NULL;
	RCU_INIT_POINTER(p->numa_group, NULL);
	p->last_task_numa_placement	= 0;
	p->last_sum_exec_runtime	= 0;

	init_task_work(&p->numa_work, task_numa_work);

	/* New address space, reset the preferred nid */
	if (!(clone_flags & CLONE_VM)) {
		p->numa_preferred_nid = NUMA_NO_NODE;
		return;
	}

	/*
	 * New thread, keep existing numa_preferred_nid which should be copied
	 * already by arch_dup_task_struct but stagger when scans start.
	 */
	if (mm) {
		unsigned int delay;

		delay = min_t(unsigned int, task_scan_max(current),
			current->numa_scan_period * mm_users * NSEC_PER_MSEC);
		delay += 2 * TICK_NSEC;
		p->node_stamp = delay;
	}
}

/*
 * Drive the periodic memory faults..
 */
static void task_tick_numa(struct rq *rq, struct task_struct *curr)
{
	struct callback_head *work = &curr->numa_work;
	u64 period, now;

	/*
	 * We don't care about NUMA placement if we don't have memory.
	 */
	if ((curr->flags & (PF_EXITING | PF_KTHREAD)) || work->next != work)
		return;

	/*
	 * Using runtime rather than walltime has the dual advantage that
	 * we (mostly) drive the selection from busy threads and that the
	 * task needs to have done some actual work before we bother with
	 * NUMA placement.
	 */
	now = curr->se.sum_exec_runtime;
	period = (u64)curr->numa_scan_period * NSEC_PER_MSEC;

	if (now > curr->node_stamp + period) {
		if (!curr->node_stamp)
			curr->numa_scan_period = task_scan_start(curr);
		curr->node_stamp += period;

		if (!time_before(jiffies, curr->mm->numa_next_scan))
			task_work_add(curr, work, TWA_RESUME);
	}
}

static void update_scan_period(struct task_struct *p, int new_cpu)
{
	int src_nid = cpu_to_node(task_cpu(p));
	int dst_nid = cpu_to_node(new_cpu);

	if (!static_branch_likely(&sched_numa_balancing))
		return;

	if (!p->mm || !p->numa_faults || (p->flags & PF_EXITING))
		return;

	if (src_nid == dst_nid)
		return;

	/*
	 * Allow resets if faults have been trapped before one scan
	 * has completed. This is most likely due to a new task that
	 * is pulled cross-node due to wakeups or load balancing.
	 */
	if (p->numa_scan_seq) {
		/*
		 * Avoid scan adjustments if moving to the preferred
		 * node or if the task was not previously running on
		 * the preferred node.
		 */
		if (dst_nid == p->numa_preferred_nid ||
		    (p->numa_preferred_nid != NUMA_NO_NODE &&
			src_nid != p->numa_preferred_nid))
			return;
	}

	p->numa_scan_period = task_scan_start(p);
}

#else
static void task_tick_numa(struct rq *rq, struct task_struct *curr)
{
}

static inline void account_numa_enqueue(struct rq *rq, struct task_struct *p)
{
}

static inline void account_numa_dequeue(struct rq *rq, struct task_struct *p)
{
}

static inline void update_scan_period(struct task_struct *p, int new_cpu)
{
}

#endif /* CONFIG_NUMA_BALANCING */

static void
account_entity_enqueue(struct cfs_rq *cfs_rq, struct sched_entity *se)
{
	update_load_add(&cfs_rq->load, se->load.weight);
#ifdef CONFIG_SMP
	if (entity_is_task(se)) {
		struct rq *rq = rq_of(cfs_rq);

		account_numa_enqueue(rq, task_of(se));
		list_add(&se->group_node, &rq->cfs_tasks);
	}
#endif
	cfs_rq->nr_running++;
}

static void
account_entity_dequeue(struct cfs_rq *cfs_rq, struct sched_entity *se)
{
	update_load_sub(&cfs_rq->load, se->load.weight);
#ifdef CONFIG_SMP
	if (entity_is_task(se)) {
		account_numa_dequeue(rq_of(cfs_rq), task_of(se));
		list_del_init(&se->group_node);
	}
#endif
	cfs_rq->nr_running--;
}

/*
 * Signed add and clamp on underflow.
 *
 * Explicitly do a load-store to ensure the intermediate value never hits
 * memory. This allows lockless observations without ever seeing the negative
 * values.
 */
#define add_positive(_ptr, _val) do {                           \
	typeof(_ptr) ptr = (_ptr);                              \
	typeof(_val) val = (_val);                              \
	typeof(*ptr) res, var = READ_ONCE(*ptr);                \
								\
	res = var + val;                                        \
								\
	if (val < 0 && res > var)                               \
		res = 0;                                        \
								\
	WRITE_ONCE(*ptr, res);                                  \
} while (0)

/*
 * Unsigned subtract and clamp on underflow.
 *
 * Explicitly do a load-store to ensure the intermediate value never hits
 * memory. This allows lockless observations without ever seeing the negative
 * values.
 */
#define sub_positive(_ptr, _val) do {				\
	typeof(_ptr) ptr = (_ptr);				\
	typeof(*ptr) val = (_val);				\
	typeof(*ptr) res, var = READ_ONCE(*ptr);		\
	res = var - val;					\
	if (res > var)						\
		res = 0;					\
	WRITE_ONCE(*ptr, res);					\
} while (0)

/*
 * Remove and clamp on negative, from a local variable.
 *
 * A variant of sub_positive(), which does not use explicit load-store
 * and is thus optimized for local variable updates.
 */
#define lsub_positive(_ptr, _val) do {				\
	typeof(_ptr) ptr = (_ptr);				\
	*ptr -= min_t(typeof(*ptr), *ptr, _val);		\
} while (0)

#ifdef CONFIG_SMP
static inline void
enqueue_load_avg(struct cfs_rq *cfs_rq, struct sched_entity *se)
{
	cfs_rq->avg.load_avg += se->avg.load_avg;
	cfs_rq->avg.load_sum += se_weight(se) * se->avg.load_sum;
}

static inline void
dequeue_load_avg(struct cfs_rq *cfs_rq, struct sched_entity *se)
{
	u32 divider = get_pelt_divider(&se->avg);
	sub_positive(&cfs_rq->avg.load_avg, se->avg.load_avg);
	cfs_rq->avg.load_sum = cfs_rq->avg.load_avg * divider;
}
#else
static inline void
enqueue_load_avg(struct cfs_rq *cfs_rq, struct sched_entity *se) { }
static inline void
dequeue_load_avg(struct cfs_rq *cfs_rq, struct sched_entity *se) { }
#endif

static void reweight_entity(struct cfs_rq *cfs_rq, struct sched_entity *se,
			    unsigned long weight)
{
	if (se->on_rq) {
		/* commit outstanding execution time */
		if (cfs_rq->curr == se)
			update_curr(cfs_rq);
		update_load_sub(&cfs_rq->load, se->load.weight);
	}
	dequeue_load_avg(cfs_rq, se);

	update_load_set(&se->load, weight);

#ifdef CONFIG_SMP
	do {
		u32 divider = get_pelt_divider(&se->avg);

		se->avg.load_avg = div_u64(se_weight(se) * se->avg.load_sum, divider);
	} while (0);
#endif

	enqueue_load_avg(cfs_rq, se);
	if (se->on_rq)
		update_load_add(&cfs_rq->load, se->load.weight);

}

void reweight_task(struct task_struct *p, int prio)
{
	struct sched_entity *se = &p->se;
	struct cfs_rq *cfs_rq = cfs_rq_of(se);
	struct load_weight *load = &se->load;
	unsigned long weight = scale_load(sched_prio_to_weight[prio]);

	reweight_entity(cfs_rq, se, weight);
	load->inv_weight = sched_prio_to_wmult[prio];
}

#ifdef CONFIG_FAIR_GROUP_SCHED
#ifdef CONFIG_SMP
/*
 * All this does is approximate the hierarchical proportion which includes that
 * global sum we all love to hate.
 *
 * That is, the weight of a group entity, is the proportional share of the
 * group weight based on the group runqueue weights. That is:
 *
 *                     tg->weight * grq->load.weight
 *   ge->load.weight = -----------------------------               (1)
 *                       \Sum grq->load.weight
 *
 * Now, because computing that sum is prohibitively expensive to compute (been
 * there, done that) we approximate it with this average stuff. The average
 * moves slower and therefore the approximation is cheaper and more stable.
 *
 * So instead of the above, we substitute:
 *
 *   grq->load.weight -> grq->avg.load_avg                         (2)
 *
 * which yields the following:
 *
 *                     tg->weight * grq->avg.load_avg
 *   ge->load.weight = ------------------------------              (3)
 *                             tg->load_avg
 *
 * Where: tg->load_avg ~= \Sum grq->avg.load_avg
 *
 * That is shares_avg, and it is right (given the approximation (2)).
 *
 * The problem with it is that because the average is slow -- it was designed
 * to be exactly that of course -- this leads to transients in boundary
 * conditions. In specific, the case where the group was idle and we start the
 * one task. It takes time for our CPU's grq->avg.load_avg to build up,
 * yielding bad latency etc..
 *
 * Now, in that special case (1) reduces to:
 *
 *                     tg->weight * grq->load.weight
 *   ge->load.weight = ----------------------------- = tg->weight   (4)
 *                         grp->load.weight
 *
 * That is, the sum collapses because all other CPUs are idle; the UP scenario.
 *
 * So what we do is modify our approximation (3) to approach (4) in the (near)
 * UP case, like:
 *
 *   ge->load.weight =
 *
 *              tg->weight * grq->load.weight
 *     ---------------------------------------------------         (5)
 *     tg->load_avg - grq->avg.load_avg + grq->load.weight
 *
 * But because grq->load.weight can drop to 0, resulting in a divide by zero,
 * we need to use grq->avg.load_avg as its lower bound, which then gives:
 *
 *
 *                     tg->weight * grq->load.weight
 *   ge->load.weight = -----------------------------		   (6)
 *                             tg_load_avg'
 *
 * Where:
 *
 *   tg_load_avg' = tg->load_avg - grq->avg.load_avg +
 *                  max(grq->load.weight, grq->avg.load_avg)
 *
 * And that is shares_weight and is icky. In the (near) UP case it approaches
 * (4) while in the normal case it approaches (3). It consistently
 * overestimates the ge->load.weight and therefore:
 *
 *   \Sum ge->load.weight >= tg->weight
 *
 * hence icky!
 */
static long calc_group_shares(struct cfs_rq *cfs_rq)
{
	long tg_weight, tg_shares, load, shares;
	struct task_group *tg = cfs_rq->tg;

	tg_shares = READ_ONCE(tg->shares);

	load = max(scale_load_down(cfs_rq->load.weight), cfs_rq->avg.load_avg);

	tg_weight = atomic_long_read(&tg->load_avg);

	/* Ensure tg_weight >= load */
	tg_weight -= cfs_rq->tg_load_avg_contrib;
	tg_weight += load;

	shares = (tg_shares * load);
	if (tg_weight)
		shares /= tg_weight;

	/*
	 * MIN_SHARES has to be unscaled here to support per-CPU partitioning
	 * of a group with small tg->shares value. It is a floor value which is
	 * assigned as a minimum load.weight to the sched_entity representing
	 * the group on a CPU.
	 *
	 * E.g. on 64-bit for a group with tg->shares of scale_load(15)=15*1024
	 * on an 8-core system with 8 tasks each runnable on one CPU shares has
	 * to be 15*1024*1/8=1920 instead of scale_load(MIN_SHARES)=2*1024. In
	 * case no task is runnable on a CPU MIN_SHARES=2 should be returned
	 * instead of 0.
	 */
	return clamp_t(long, shares, MIN_SHARES, tg_shares);
}
#endif /* CONFIG_SMP */

static inline int throttled_hierarchy(struct cfs_rq *cfs_rq);

/*
 * Recomputes the group entity based on the current state of its group
 * runqueue.
 */
static void update_cfs_group(struct sched_entity *se)
{
	struct cfs_rq *gcfs_rq = group_cfs_rq(se);
	long shares;

	if (!gcfs_rq)
		return;

	if (throttled_hierarchy(gcfs_rq))
		return;

#ifndef CONFIG_SMP
	shares = READ_ONCE(gcfs_rq->tg->shares);

	if (likely(se->load.weight == shares))
		return;
#else
	shares   = calc_group_shares(gcfs_rq);
#endif

	reweight_entity(cfs_rq_of(se), se, shares);
}

#else /* CONFIG_FAIR_GROUP_SCHED */
static inline void update_cfs_group(struct sched_entity *se)
{
}
#endif /* CONFIG_FAIR_GROUP_SCHED */

static inline void cfs_rq_util_change(struct cfs_rq *cfs_rq, int flags)
{
	struct rq *rq = rq_of(cfs_rq);

	if (&rq->cfs == cfs_rq) {
		/*
		 * There are a few boundary cases this might miss but it should
		 * get called often enough that that should (hopefully) not be
		 * a real problem.
		 *
		 * It will not get called when we go idle, because the idle
		 * thread is a different class (!fair), nor will the utilization
		 * number include things like RT tasks.
		 *
		 * As is, the util number is not freq-invariant (we'd have to
		 * implement arch_scale_freq_capacity() for that).
		 *
		 * See cpu_util().
		 */
		cpufreq_update_util(rq, flags);
	}
}

#ifdef CONFIG_SMP
#ifdef CONFIG_FAIR_GROUP_SCHED
/*
 * Because list_add_leaf_cfs_rq always places a child cfs_rq on the list
 * immediately before a parent cfs_rq, and cfs_rqs are removed from the list
 * bottom-up, we only have to test whether the cfs_rq before us on the list
 * is our child.
 * If cfs_rq is not on the list, test whether a child needs its to be added to
 * connect a branch to the tree  * (see list_add_leaf_cfs_rq() for details).
 */
static inline bool child_cfs_rq_on_list(struct cfs_rq *cfs_rq)
{
	struct cfs_rq *prev_cfs_rq;
	struct list_head *prev;

	if (cfs_rq->on_list) {
		prev = cfs_rq->leaf_cfs_rq_list.prev;
	} else {
		struct rq *rq = rq_of(cfs_rq);

		prev = rq->tmp_alone_branch;
	}

	prev_cfs_rq = container_of(prev, struct cfs_rq, leaf_cfs_rq_list);

	return (prev_cfs_rq->tg->parent == cfs_rq->tg);
}

static inline bool cfs_rq_is_decayed(struct cfs_rq *cfs_rq)
{
	if (cfs_rq->load.weight)
		return false;

	if (cfs_rq->avg.load_sum)
		return false;

	if (cfs_rq->avg.util_sum)
		return false;

	if (cfs_rq->avg.runnable_sum)
		return false;

	if (child_cfs_rq_on_list(cfs_rq))
		return false;

	/*
	 * _avg must be null when _sum are null because _avg = _sum / divider
	 * Make sure that rounding and/or propagation of PELT values never
	 * break this.
	 */
	SCHED_WARN_ON(cfs_rq->avg.load_avg ||
		      cfs_rq->avg.util_avg ||
		      cfs_rq->avg.runnable_avg);

	return true;
}

/**
 * update_tg_load_avg - update the tg's load avg
 * @cfs_rq: the cfs_rq whose avg changed
 *
 * This function 'ensures': tg->load_avg := \Sum tg->cfs_rq[]->avg.load.
 * However, because tg->load_avg is a global value there are performance
 * considerations.
 *
 * In order to avoid having to look at the other cfs_rq's, we use a
 * differential update where we store the last value we propagated. This in
 * turn allows skipping updates if the differential is 'small'.
 *
 * Updating tg's load_avg is necessary before update_cfs_share().
 */
static inline void update_tg_load_avg(struct cfs_rq *cfs_rq)
{
	long delta = cfs_rq->avg.load_avg - cfs_rq->tg_load_avg_contrib;

	/*
	 * No need to update load_avg for root_task_group as it is not used.
	 */
	if (cfs_rq->tg == &root_task_group)
		return;

	if (abs(delta) > cfs_rq->tg_load_avg_contrib / 64) {
		atomic_long_add(delta, &cfs_rq->tg->load_avg);
		cfs_rq->tg_load_avg_contrib = cfs_rq->avg.load_avg;
	}
}

/*
 * Called within set_task_rq() right before setting a task's CPU. The
 * caller only guarantees p->pi_lock is held; no other assumptions,
 * including the state of rq->lock, should be made.
 */
void set_task_rq_fair(struct sched_entity *se,
		      struct cfs_rq *prev, struct cfs_rq *next)
{
	u64 p_last_update_time;
	u64 n_last_update_time;

	if (!sched_feat(ATTACH_AGE_LOAD))
		return;

	/*
	 * We are supposed to update the task to "current" time, then its up to
	 * date and ready to go to new CPU/cfs_rq. But we have difficulty in
	 * getting what current time is, so simply throw away the out-of-date
	 * time. This will result in the wakee task is less decayed, but giving
	 * the wakee more load sounds not bad.
	 */
	if (!(se->avg.last_update_time && prev))
		return;

#ifndef CONFIG_64BIT
	{
		u64 p_last_update_time_copy;
		u64 n_last_update_time_copy;

		do {
			p_last_update_time_copy = prev->load_last_update_time_copy;
			n_last_update_time_copy = next->load_last_update_time_copy;

			smp_rmb();

			p_last_update_time = prev->avg.last_update_time;
			n_last_update_time = next->avg.last_update_time;

		} while (p_last_update_time != p_last_update_time_copy ||
			 n_last_update_time != n_last_update_time_copy);
	}
#else
	p_last_update_time = prev->avg.last_update_time;
	n_last_update_time = next->avg.last_update_time;
#endif
	__update_load_avg_blocked_se(p_last_update_time, se);
	se->avg.last_update_time = n_last_update_time;
}

/*
 * When on migration a sched_entity joins/leaves the PELT hierarchy, we need to
 * propagate its contribution. The key to this propagation is the invariant
 * that for each group:
 *
 *   ge->avg == grq->avg						(1)
 *
 * _IFF_ we look at the pure running and runnable sums. Because they
 * represent the very same entity, just at different points in the hierarchy.
 *
 * Per the above update_tg_cfs_util() and update_tg_cfs_runnable() are trivial
 * and simply copies the running/runnable sum over (but still wrong, because
 * the group entity and group rq do not have their PELT windows aligned).
 *
 * However, update_tg_cfs_load() is more complex. So we have:
 *
 *   ge->avg.load_avg = ge->load.weight * ge->avg.runnable_avg		(2)
 *
 * And since, like util, the runnable part should be directly transferable,
 * the following would _appear_ to be the straight forward approach:
 *
 *   grq->avg.load_avg = grq->load.weight * grq->avg.runnable_avg	(3)
 *
 * And per (1) we have:
 *
 *   ge->avg.runnable_avg == grq->avg.runnable_avg
 *
 * Which gives:
 *
 *                      ge->load.weight * grq->avg.load_avg
 *   ge->avg.load_avg = -----------------------------------		(4)
 *                               grq->load.weight
 *
 * Except that is wrong!
 *
 * Because while for entities historical weight is not important and we
 * really only care about our future and therefore can consider a pure
 * runnable sum, runqueues can NOT do this.
 *
 * We specifically want runqueues to have a load_avg that includes
 * historical weights. Those represent the blocked load, the load we expect
 * to (shortly) return to us. This only works by keeping the weights as
 * integral part of the sum. We therefore cannot decompose as per (3).
 *
 * Another reason this doesn't work is that runnable isn't a 0-sum entity.
 * Imagine a rq with 2 tasks that each are runnable 2/3 of the time. Then the
 * rq itself is runnable anywhere between 2/3 and 1 depending on how the
 * runnable section of these tasks overlap (or not). If they were to perfectly
 * align the rq as a whole would be runnable 2/3 of the time. If however we
 * always have at least 1 runnable task, the rq as a whole is always runnable.
 *
 * So we'll have to approximate.. :/
 *
 * Given the constraint:
 *
 *   ge->avg.running_sum <= ge->avg.runnable_sum <= LOAD_AVG_MAX
 *
 * We can construct a rule that adds runnable to a rq by assuming minimal
 * overlap.
 *
 * On removal, we'll assume each task is equally runnable; which yields:
 *
 *   grq->avg.runnable_sum = grq->avg.load_sum / grq->load.weight
 *
 * XXX: only do this for the part of runnable > running ?
 *
 */
static inline void
update_tg_cfs_util(struct cfs_rq *cfs_rq, struct sched_entity *se, struct cfs_rq *gcfs_rq)
{
	long delta = gcfs_rq->avg.util_avg - se->avg.util_avg;
	u32 divider;

	/* Nothing to update */
	if (!delta)
		return;

	/*
	 * cfs_rq->avg.period_contrib can be used for both cfs_rq and se.
	 * See ___update_load_avg() for details.
	 */
	divider = get_pelt_divider(&cfs_rq->avg);

	/* Set new sched_entity's utilization */
	se->avg.util_avg = gcfs_rq->avg.util_avg;
	se->avg.util_sum = se->avg.util_avg * divider;

	/* Update parent cfs_rq utilization */
	add_positive(&cfs_rq->avg.util_avg, delta);
	cfs_rq->avg.util_sum = cfs_rq->avg.util_avg * divider;
}

static inline void
update_tg_cfs_runnable(struct cfs_rq *cfs_rq, struct sched_entity *se, struct cfs_rq *gcfs_rq)
{
	long delta = gcfs_rq->avg.runnable_avg - se->avg.runnable_avg;
	u32 divider;

	/* Nothing to update */
	if (!delta)
		return;

	/*
	 * cfs_rq->avg.period_contrib can be used for both cfs_rq and se.
	 * See ___update_load_avg() for details.
	 */
	divider = get_pelt_divider(&cfs_rq->avg);

	/* Set new sched_entity's runnable */
	se->avg.runnable_avg = gcfs_rq->avg.runnable_avg;
	se->avg.runnable_sum = se->avg.runnable_avg * divider;

	/* Update parent cfs_rq runnable */
	add_positive(&cfs_rq->avg.runnable_avg, delta);
	cfs_rq->avg.runnable_sum = cfs_rq->avg.runnable_avg * divider;
}

static inline void
update_tg_cfs_load(struct cfs_rq *cfs_rq, struct sched_entity *se, struct cfs_rq *gcfs_rq)
{
	long delta, running_sum, runnable_sum = gcfs_rq->prop_runnable_sum;
	unsigned long load_avg;
	u64 load_sum = 0;
	u32 divider;

	if (!runnable_sum)
		return;

	gcfs_rq->prop_runnable_sum = 0;

	/*
	 * cfs_rq->avg.period_contrib can be used for both cfs_rq and se.
	 * See ___update_load_avg() for details.
	 */
	divider = get_pelt_divider(&cfs_rq->avg);

	if (runnable_sum >= 0) {
		/*
		 * Add runnable; clip at LOAD_AVG_MAX. Reflects that until
		 * the CPU is saturated running == runnable.
		 */
		runnable_sum += se->avg.load_sum;
		runnable_sum = min_t(long, runnable_sum, divider);
	} else {
		/*
		 * Estimate the new unweighted runnable_sum of the gcfs_rq by
		 * assuming all tasks are equally runnable.
		 */
		if (scale_load_down(gcfs_rq->load.weight)) {
			load_sum = div_s64(gcfs_rq->avg.load_sum,
				scale_load_down(gcfs_rq->load.weight));
		}

		/* But make sure to not inflate se's runnable */
		runnable_sum = min(se->avg.load_sum, load_sum);
	}

	/*
	 * runnable_sum can't be lower than running_sum
	 * Rescale running sum to be in the same range as runnable sum
	 * running_sum is in [0 : LOAD_AVG_MAX <<  SCHED_CAPACITY_SHIFT]
	 * runnable_sum is in [0 : LOAD_AVG_MAX]
	 */
	running_sum = se->avg.util_sum >> SCHED_CAPACITY_SHIFT;
	runnable_sum = max(runnable_sum, running_sum);

	load_sum = (s64)se_weight(se) * runnable_sum;
	load_avg = div_s64(load_sum, divider);

	se->avg.load_sum = runnable_sum;

	delta = load_avg - se->avg.load_avg;
	if (!delta)
		return;

	se->avg.load_avg = load_avg;

	add_positive(&cfs_rq->avg.load_avg, delta);
	cfs_rq->avg.load_sum = cfs_rq->avg.load_avg * divider;
}

static inline void add_tg_cfs_propagate(struct cfs_rq *cfs_rq, long runnable_sum)
{
	cfs_rq->propagate = 1;
	cfs_rq->prop_runnable_sum += runnable_sum;
}

/* Update task and its cfs_rq load average */
static inline int propagate_entity_load_avg(struct sched_entity *se)
{
	struct cfs_rq *cfs_rq, *gcfs_rq;

	if (entity_is_task(se))
		return 0;

	gcfs_rq = group_cfs_rq(se);
	if (!gcfs_rq->propagate)
		return 0;

	gcfs_rq->propagate = 0;

	cfs_rq = cfs_rq_of(se);

	add_tg_cfs_propagate(cfs_rq, gcfs_rq->prop_runnable_sum);

	update_tg_cfs_util(cfs_rq, se, gcfs_rq);
	update_tg_cfs_runnable(cfs_rq, se, gcfs_rq);
	update_tg_cfs_load(cfs_rq, se, gcfs_rq);

	trace_pelt_cfs_tp(cfs_rq);
	trace_pelt_se_tp(se);

	return 1;
}

/*
 * Check if we need to update the load and the utilization of a blocked
 * group_entity:
 */
static inline bool skip_blocked_update(struct sched_entity *se)
{
	struct cfs_rq *gcfs_rq = group_cfs_rq(se);

	/*
	 * If sched_entity still have not zero load or utilization, we have to
	 * decay it:
	 */
	if (se->avg.load_avg || se->avg.util_avg)
		return false;

	/*
	 * If there is a pending propagation, we have to update the load and
	 * the utilization of the sched_entity:
	 */
	if (gcfs_rq->propagate)
		return false;

	/*
	 * Otherwise, the load and the utilization of the sched_entity is
	 * already zero and there is no pending propagation, so it will be a
	 * waste of time to try to decay it:
	 */
	return true;
}

#else /* CONFIG_FAIR_GROUP_SCHED */

static inline void update_tg_load_avg(struct cfs_rq *cfs_rq) {}

static inline int propagate_entity_load_avg(struct sched_entity *se)
{
	return 0;
}

static inline void add_tg_cfs_propagate(struct cfs_rq *cfs_rq, long runnable_sum) {}

#endif /* CONFIG_FAIR_GROUP_SCHED */

/**
 * update_cfs_rq_load_avg - update the cfs_rq's load/util averages
 * @now: current time, as per cfs_rq_clock_pelt()
 * @cfs_rq: cfs_rq to update
 *
 * The cfs_rq avg is the direct sum of all its entities (blocked and runnable)
 * avg. The immediate corollary is that all (fair) tasks must be attached, see
 * post_init_entity_util_avg().
 *
 * cfs_rq->avg is used for task_h_load() and update_cfs_share() for example.
 *
 * Returns true if the load decayed or we removed load.
 *
 * Since both these conditions indicate a changed cfs_rq->avg.load we should
 * call update_tg_load_avg() when this function returns true.
 */
static inline int
update_cfs_rq_load_avg(u64 now, struct cfs_rq *cfs_rq)
{
	unsigned long removed_load = 0, removed_util = 0, removed_runnable = 0;
	struct sched_avg *sa = &cfs_rq->avg;
	int decayed = 0;

	if (cfs_rq->removed.nr) {
		unsigned long r;
		u32 divider = get_pelt_divider(&cfs_rq->avg);

		raw_spin_lock(&cfs_rq->removed.lock);
		swap(cfs_rq->removed.util_avg, removed_util);
		swap(cfs_rq->removed.load_avg, removed_load);
		swap(cfs_rq->removed.runnable_avg, removed_runnable);
		cfs_rq->removed.nr = 0;
		raw_spin_unlock(&cfs_rq->removed.lock);

		r = removed_load;
		sub_positive(&sa->load_avg, r);
		sa->load_sum = sa->load_avg * divider;

		r = removed_util;
		sub_positive(&sa->util_avg, r);
		sub_positive(&sa->util_sum, r * divider);
		/*
		 * Because of rounding, se->util_sum might ends up being +1 more than
		 * cfs->util_sum. Although this is not a problem by itself, detaching
		 * a lot of tasks with the rounding problem between 2 updates of
		 * util_avg (~1ms) can make cfs->util_sum becoming null whereas
		 * cfs_util_avg is not.
		 * Check that util_sum is still above its lower bound for the new
		 * util_avg. Given that period_contrib might have moved since the last
		 * sync, we are only sure that util_sum must be above or equal to
		 *    util_avg * minimum possible divider
		 */
		sa->util_sum = max_t(u32, sa->util_sum, sa->util_avg * PELT_MIN_DIVIDER);

		r = removed_runnable;
		sub_positive(&sa->runnable_avg, r);
		sa->runnable_sum = sa->runnable_avg * divider;

		/*
		 * removed_runnable is the unweighted version of removed_load so we
		 * can use it to estimate removed_load_sum.
		 */
		add_tg_cfs_propagate(cfs_rq,
			-(long)(removed_runnable * divider) >> SCHED_CAPACITY_SHIFT);

		decayed = 1;
	}

	decayed |= __update_load_avg_cfs_rq(now, cfs_rq);

#ifndef CONFIG_64BIT
	smp_wmb();
	cfs_rq->load_last_update_time_copy = sa->last_update_time;
#endif

	return decayed;
}

/**
 * attach_entity_load_avg - attach this entity to its cfs_rq load avg
 * @cfs_rq: cfs_rq to attach to
 * @se: sched_entity to attach
 *
 * Must call update_cfs_rq_load_avg() before this, since we rely on
 * cfs_rq->avg.last_update_time being current.
 */
static void attach_entity_load_avg(struct cfs_rq *cfs_rq, struct sched_entity *se)
{
	/*
	 * cfs_rq->avg.period_contrib can be used for both cfs_rq and se.
	 * See ___update_load_avg() for details.
	 */
	u32 divider = get_pelt_divider(&cfs_rq->avg);

	/*
	 * When we attach the @se to the @cfs_rq, we must align the decay
	 * window because without that, really weird and wonderful things can
	 * happen.
	 *
	 * XXX illustrate
	 */
	se->avg.last_update_time = cfs_rq->avg.last_update_time;
	se->avg.period_contrib = cfs_rq->avg.period_contrib;

	/*
	 * Hell(o) Nasty stuff.. we need to recompute _sum based on the new
	 * period_contrib. This isn't strictly correct, but since we're
	 * entirely outside of the PELT hierarchy, nobody cares if we truncate
	 * _sum a little.
	 */
	se->avg.util_sum = se->avg.util_avg * divider;

	se->avg.runnable_sum = se->avg.runnable_avg * divider;

	se->avg.load_sum = se->avg.load_avg * divider;
	if (se_weight(se) < se->avg.load_sum)
		se->avg.load_sum = div_u64(se->avg.load_sum, se_weight(se));
	else
		se->avg.load_sum = 1;

	enqueue_load_avg(cfs_rq, se);
	cfs_rq->avg.util_avg += se->avg.util_avg;
	cfs_rq->avg.util_sum += se->avg.util_sum;
	cfs_rq->avg.runnable_avg += se->avg.runnable_avg;
	cfs_rq->avg.runnable_sum += se->avg.runnable_sum;

	add_tg_cfs_propagate(cfs_rq, se->avg.load_sum);

	cfs_rq_util_change(cfs_rq, 0);

	trace_pelt_cfs_tp(cfs_rq);
}

/**
 * detach_entity_load_avg - detach this entity from its cfs_rq load avg
 * @cfs_rq: cfs_rq to detach from
 * @se: sched_entity to detach
 *
 * Must call update_cfs_rq_load_avg() before this, since we rely on
 * cfs_rq->avg.last_update_time being current.
 */
static void detach_entity_load_avg(struct cfs_rq *cfs_rq, struct sched_entity *se)
{
	/*
	 * cfs_rq->avg.period_contrib can be used for both cfs_rq and se.
	 * See ___update_load_avg() for details.
	 */
	u32 divider = get_pelt_divider(&cfs_rq->avg);

	dequeue_load_avg(cfs_rq, se);
	sub_positive(&cfs_rq->avg.util_avg, se->avg.util_avg);
	cfs_rq->avg.util_sum = cfs_rq->avg.util_avg * divider;
	sub_positive(&cfs_rq->avg.runnable_avg, se->avg.runnable_avg);
	cfs_rq->avg.runnable_sum = cfs_rq->avg.runnable_avg * divider;

	add_tg_cfs_propagate(cfs_rq, -se->avg.load_sum);

	cfs_rq_util_change(cfs_rq, 0);

	trace_pelt_cfs_tp(cfs_rq);
}

/*
 * Optional action to be done while updating the load average
 */
#define UPDATE_TG	0x1
#define SKIP_AGE_LOAD	0x2
#define DO_ATTACH	0x4

/* Update task and its cfs_rq load average */
static inline void update_load_avg(struct cfs_rq *cfs_rq, struct sched_entity *se, int flags)
{
	u64 now = cfs_rq_clock_pelt(cfs_rq);
	int decayed;

	/*
	 * Track task load average for carrying it to new CPU after migrated, and
	 * track group sched_entity load average for task_h_load calc in migration
	 */
	if (se->avg.last_update_time && !(flags & SKIP_AGE_LOAD))
		__update_load_avg_se(now, cfs_rq, se);

	decayed  = update_cfs_rq_load_avg(now, cfs_rq);
	decayed |= propagate_entity_load_avg(se);

	if (!se->avg.last_update_time && (flags & DO_ATTACH)) {

		/*
		 * DO_ATTACH means we're here from enqueue_entity().
		 * !last_update_time means we've passed through
		 * migrate_task_rq_fair() indicating we migrated.
		 *
		 * IOW we're enqueueing a task on a new CPU.
		 */
		attach_entity_load_avg(cfs_rq, se);
		update_tg_load_avg(cfs_rq);

	} else if (decayed) {
		cfs_rq_util_change(cfs_rq, 0);

		if (flags & UPDATE_TG)
			update_tg_load_avg(cfs_rq);
	}
}

#ifndef CONFIG_64BIT
static inline u64 cfs_rq_last_update_time(struct cfs_rq *cfs_rq)
{
	u64 last_update_time_copy;
	u64 last_update_time;

	do {
		last_update_time_copy = cfs_rq->load_last_update_time_copy;
		smp_rmb();
		last_update_time = cfs_rq->avg.last_update_time;
	} while (last_update_time != last_update_time_copy);

	return last_update_time;
}
#else
static inline u64 cfs_rq_last_update_time(struct cfs_rq *cfs_rq)
{
	return cfs_rq->avg.last_update_time;
}
#endif

/*
 * Synchronize entity load avg of dequeued entity without locking
 * the previous rq.
 */
static void sync_entity_load_avg(struct sched_entity *se)
{
	struct cfs_rq *cfs_rq = cfs_rq_of(se);
	u64 last_update_time;

	last_update_time = cfs_rq_last_update_time(cfs_rq);
	__update_load_avg_blocked_se(last_update_time, se);
}

/*
 * Task first catches up with cfs_rq, and then subtract
 * itself from the cfs_rq (task must be off the queue now).
 */
static void remove_entity_load_avg(struct sched_entity *se)
{
	struct cfs_rq *cfs_rq = cfs_rq_of(se);
	unsigned long flags;

	/*
	 * tasks cannot exit without having gone through wake_up_new_task() ->
	 * post_init_entity_util_avg() which will have added things to the
	 * cfs_rq, so we can remove unconditionally.
	 */

	sync_entity_load_avg(se);

	raw_spin_lock_irqsave(&cfs_rq->removed.lock, flags);
	++cfs_rq->removed.nr;
	cfs_rq->removed.util_avg	+= se->avg.util_avg;
	cfs_rq->removed.load_avg	+= se->avg.load_avg;
	cfs_rq->removed.runnable_avg	+= se->avg.runnable_avg;
	raw_spin_unlock_irqrestore(&cfs_rq->removed.lock, flags);
}

static inline unsigned long cfs_rq_runnable_avg(struct cfs_rq *cfs_rq)
{
	return cfs_rq->avg.runnable_avg;
}

static inline unsigned long cfs_rq_load_avg(struct cfs_rq *cfs_rq)
{
	return cfs_rq->avg.load_avg;
}

static int newidle_balance(struct rq *this_rq, struct rq_flags *rf);

static inline unsigned long task_util(struct task_struct *p)
{
	return READ_ONCE(p->se.avg.util_avg);
}

static inline unsigned long _task_util_est(struct task_struct *p)
{
	struct util_est ue = READ_ONCE(p->se.avg.util_est);

	return max(ue.ewma, (ue.enqueued & ~UTIL_AVG_UNCHANGED));
}

static inline unsigned long task_util_est(struct task_struct *p)
{
	return max(task_util(p), _task_util_est(p));
}

#ifdef CONFIG_UCLAMP_TASK
static inline unsigned long uclamp_task_util(struct task_struct *p,
					     unsigned long uclamp_min,
					     unsigned long uclamp_max)
{
	return clamp(task_util_est(p), uclamp_min, uclamp_max);
}
#else
static inline unsigned long uclamp_task_util(struct task_struct *p,
					     unsigned long uclamp_min,
					     unsigned long uclamp_max)
{
	return task_util_est(p);
}
#endif

static inline void util_est_enqueue(struct cfs_rq *cfs_rq,
				    struct task_struct *p)
{
	unsigned int enqueued;

	if (!sched_feat(UTIL_EST))
		return;

	/* Update root cfs_rq's estimated utilization */
	enqueued  = cfs_rq->avg.util_est.enqueued;
	enqueued += _task_util_est(p);
	WRITE_ONCE(cfs_rq->avg.util_est.enqueued, enqueued);

	trace_sched_util_est_cfs_tp(cfs_rq);
}

static inline void util_est_dequeue(struct cfs_rq *cfs_rq,
				    struct task_struct *p)
{
	unsigned int enqueued;

	if (!sched_feat(UTIL_EST))
		return;

	/* Update root cfs_rq's estimated utilization */
	enqueued  = cfs_rq->avg.util_est.enqueued;
	enqueued -= min_t(unsigned int, enqueued, _task_util_est(p));
	WRITE_ONCE(cfs_rq->avg.util_est.enqueued, enqueued);

	trace_sched_util_est_cfs_tp(cfs_rq);
}

#define UTIL_EST_MARGIN (SCHED_CAPACITY_SCALE / 100)

/*
 * Check if a (signed) value is within a specified (unsigned) margin,
 * based on the observation that:
 *
 *     abs(x) < y := (unsigned)(x + y - 1) < (2 * y - 1)
 *
 * NOTE: this only works when value + margin < INT_MAX.
 */
static inline bool within_margin(int value, int margin)
{
	return ((unsigned int)(value + margin - 1) < (2 * margin - 1));
}

static inline void util_est_update(struct cfs_rq *cfs_rq,
				   struct task_struct *p,
				   bool task_sleep)
{
	long last_ewma_diff, last_enqueued_diff;
	struct util_est ue;
	int ret = 0;

	trace_android_rvh_util_est_update(cfs_rq, p, task_sleep, &ret);
	if (ret)
		return;

	if (!sched_feat(UTIL_EST))
		return;

	/*
	 * Skip update of task's estimated utilization when the task has not
	 * yet completed an activation, e.g. being migrated.
	 */
	if (!task_sleep)
		return;

	/*
	 * If the PELT values haven't changed since enqueue time,
	 * skip the util_est update.
	 */
	ue = p->se.avg.util_est;
	if (ue.enqueued & UTIL_AVG_UNCHANGED)
		return;

	last_enqueued_diff = ue.enqueued;

	/*
	 * Reset EWMA on utilization increases, the moving average is used only
	 * to smooth utilization decreases.
	 */
	ue.enqueued = task_util(p);
	if (sched_feat(UTIL_EST_FASTUP)) {
		if (ue.ewma < ue.enqueued) {
			ue.ewma = ue.enqueued;
			goto done;
		}
	}

	/*
	 * Skip update of task's estimated utilization when its members are
	 * already ~1% close to its last activation value.
	 */
	last_ewma_diff = ue.enqueued - ue.ewma;
	last_enqueued_diff -= ue.enqueued;
	if (within_margin(last_ewma_diff, UTIL_EST_MARGIN)) {
		if (!within_margin(last_enqueued_diff, UTIL_EST_MARGIN))
			goto done;

		return;
	}

	/*
	 * To avoid overestimation of actual task utilization, skip updates if
	 * we cannot grant there is idle time in this CPU.
	 */
	if (task_util(p) > capacity_orig_of(cpu_of(rq_of(cfs_rq))))
		return;

	/*
	 * Update Task's estimated utilization
	 *
	 * When *p completes an activation we can consolidate another sample
	 * of the task size. This is done by storing the current PELT value
	 * as ue.enqueued and by using this value to update the Exponential
	 * Weighted Moving Average (EWMA):
	 *
	 *  ewma(t) = w *  task_util(p) + (1-w) * ewma(t-1)
	 *          = w *  task_util(p) +         ewma(t-1)  - w * ewma(t-1)
	 *          = w * (task_util(p) -         ewma(t-1)) +     ewma(t-1)
	 *          = w * (      last_ewma_diff            ) +     ewma(t-1)
	 *          = w * (last_ewma_diff  +  ewma(t-1) / w)
	 *
	 * Where 'w' is the weight of new samples, which is configured to be
	 * 0.25, thus making w=1/4 ( >>= UTIL_EST_WEIGHT_SHIFT)
	 */
	ue.ewma <<= UTIL_EST_WEIGHT_SHIFT;
	ue.ewma  += last_ewma_diff;
	ue.ewma >>= UTIL_EST_WEIGHT_SHIFT;
done:
	ue.enqueued |= UTIL_AVG_UNCHANGED;
	WRITE_ONCE(p->se.avg.util_est, ue);

	trace_sched_util_est_se_tp(&p->se);
}

static inline int util_fits_cpu(unsigned long util,
				unsigned long uclamp_min,
				unsigned long uclamp_max,
				int cpu)
{
	unsigned long capacity_orig, capacity_orig_thermal;
	unsigned long capacity = capacity_of(cpu);
	bool fits, uclamp_max_fits;

	/*
	 * Check if the real util fits without any uclamp boost/cap applied.
	 */
	fits = fits_capacity(util, capacity);

	if (!uclamp_is_used())
		return fits;

	/*
	 * We must use capacity_orig_of() for comparing against uclamp_min and
	 * uclamp_max. We only care about capacity pressure (by using
	 * capacity_of()) for comparing against the real util.
	 *
	 * If a task is boosted to 1024 for example, we don't want a tiny
	 * pressure to skew the check whether it fits a CPU or not.
	 *
	 * Similarly if a task is capped to capacity_orig_of(little_cpu), it
	 * should fit a little cpu even if there's some pressure.
	 *
	 * Only exception is for thermal pressure since it has a direct impact
	 * on available OPP of the system.
	 *
	 * We honour it for uclamp_min only as a drop in performance level
	 * could result in not getting the requested minimum performance level.
	 *
	 * For uclamp_max, we can tolerate a drop in performance level as the
	 * goal is to cap the task. So it's okay if it's getting less.
	 *
	 * In case of capacity inversion we should honour the inverted capacity
	 * for both uclamp_min and uclamp_max all the time.
	 */
	capacity_orig = cpu_in_capacity_inversion(cpu);
	if (capacity_orig) {
		capacity_orig_thermal = capacity_orig;
	} else {
		capacity_orig = capacity_orig_of(cpu);
		capacity_orig_thermal = capacity_orig - arch_scale_thermal_pressure(cpu);
	}

	/*
	 * We want to force a task to fit a cpu as implied by uclamp_max.
	 * But we do have some corner cases to cater for..
	 *
	 *
	 *                                 C=z
	 *   |                             ___
	 *   |                  C=y       |   |
	 *   |_ _ _ _ _ _ _ _ _ ___ _ _ _ | _ | _ _ _ _ _  uclamp_max
	 *   |      C=x        |   |      |   |
	 *   |      ___        |   |      |   |
	 *   |     |   |       |   |      |   |    (util somewhere in this region)
	 *   |     |   |       |   |      |   |
	 *   |     |   |       |   |      |   |
	 *   +----------------------------------------
	 *         cpu0        cpu1       cpu2
	 *
	 *   In the above example if a task is capped to a specific performance
	 *   point, y, then when:
	 *
	 *   * util = 80% of x then it does not fit on cpu0 and should migrate
	 *     to cpu1
	 *   * util = 80% of y then it is forced to fit on cpu1 to honour
	 *     uclamp_max request.
	 *
	 *   which is what we're enforcing here. A task always fits if
	 *   uclamp_max <= capacity_orig. But when uclamp_max > capacity_orig,
	 *   the normal upmigration rules should withhold still.
	 *
	 *   Only exception is when we are on max capacity, then we need to be
	 *   careful not to block overutilized state. This is so because:
	 *
	 *     1. There's no concept of capping at max_capacity! We can't go
	 *        beyond this performance level anyway.
	 *     2. The system is being saturated when we're operating near
	 *        max capacity, it doesn't make sense to block overutilized.
	 */
	uclamp_max_fits = (capacity_orig == SCHED_CAPACITY_SCALE) && (uclamp_max == SCHED_CAPACITY_SCALE);
	uclamp_max_fits = !uclamp_max_fits && (uclamp_max <= capacity_orig);
	fits = fits || uclamp_max_fits;

	/*
	 *
	 *                                 C=z
	 *   |                             ___       (region a, capped, util >= uclamp_max)
	 *   |                  C=y       |   |
	 *   |_ _ _ _ _ _ _ _ _ ___ _ _ _ | _ | _ _ _ _ _ uclamp_max
	 *   |      C=x        |   |      |   |
	 *   |      ___        |   |      |   |      (region b, uclamp_min <= util <= uclamp_max)
	 *   |_ _ _|_ _|_ _ _ _| _ | _ _ _| _ | _ _ _ _ _ uclamp_min
	 *   |     |   |       |   |      |   |
	 *   |     |   |       |   |      |   |      (region c, boosted, util < uclamp_min)
	 *   +----------------------------------------
	 *         cpu0        cpu1       cpu2
	 *
	 * a) If util > uclamp_max, then we're capped, we don't care about
	 *    actual fitness value here. We only care if uclamp_max fits
	 *    capacity without taking margin/pressure into account.
	 *    See comment above.
	 *
	 * b) If uclamp_min <= util <= uclamp_max, then the normal
	 *    fits_capacity() rules apply. Except we need to ensure that we
	 *    enforce we remain within uclamp_max, see comment above.
	 *
	 * c) If util < uclamp_min, then we are boosted. Same as (b) but we
	 *    need to take into account the boosted value fits the CPU without
	 *    taking margin/pressure into account.
	 *
	 * Cases (a) and (b) are handled in the 'fits' variable already. We
	 * just need to consider an extra check for case (c) after ensuring we
	 * handle the case uclamp_min > uclamp_max.
	 */
	uclamp_min = min(uclamp_min, uclamp_max);
	if (util < uclamp_min && capacity_orig != SCHED_CAPACITY_SCALE)
		fits = fits && (uclamp_min <= capacity_orig_thermal);

	return fits;
}

static inline int task_fits_cpu(struct task_struct *p, int cpu)
{
	unsigned long uclamp_min = uclamp_eff_value(p, UCLAMP_MIN);
	unsigned long uclamp_max = uclamp_eff_value(p, UCLAMP_MAX);
	unsigned long util = task_util_est(p);
	return util_fits_cpu(util, uclamp_min, uclamp_max, cpu);
}

static inline void update_misfit_status(struct task_struct *p, struct rq *rq)
{
	bool need_update = true;

	trace_android_rvh_update_misfit_status(p, rq, &need_update);
	if (!sched_asym_cpucap_active() || !need_update)
		return;

	if (!p || p->nr_cpus_allowed == 1) {
		rq->misfit_task_load = 0;
		return;
	}

	if (task_fits_cpu(p, cpu_of(rq))) {
		rq->misfit_task_load = 0;
		return;
	}

	/*
	 * Make sure that misfit_task_load will not be null even if
	 * task_h_load() returns 0.
	 */
	rq->misfit_task_load = max_t(unsigned long, task_h_load(p), 1);
}

#else /* CONFIG_SMP */

static inline bool cfs_rq_is_decayed(struct cfs_rq *cfs_rq)
{
	return true;
}

#define UPDATE_TG	0x0
#define SKIP_AGE_LOAD	0x0
#define DO_ATTACH	0x0

static inline void update_load_avg(struct cfs_rq *cfs_rq, struct sched_entity *se, int not_used1)
{
	cfs_rq_util_change(cfs_rq, 0);
}

static inline void remove_entity_load_avg(struct sched_entity *se) {}

static inline void
attach_entity_load_avg(struct cfs_rq *cfs_rq, struct sched_entity *se) {}
static inline void
detach_entity_load_avg(struct cfs_rq *cfs_rq, struct sched_entity *se) {}

static inline int newidle_balance(struct rq *rq, struct rq_flags *rf)
{
	return 0;
}

static inline void
util_est_enqueue(struct cfs_rq *cfs_rq, struct task_struct *p) {}

static inline void
util_est_dequeue(struct cfs_rq *cfs_rq, struct task_struct *p) {}

static inline void
util_est_update(struct cfs_rq *cfs_rq, struct task_struct *p,
		bool task_sleep) {}
static inline void update_misfit_status(struct task_struct *p, struct rq *rq) {}

#endif /* CONFIG_SMP */

static void check_spread(struct cfs_rq *cfs_rq, struct sched_entity *se)
{
#ifdef CONFIG_SCHED_DEBUG
	s64 d = se->vruntime - cfs_rq->min_vruntime;

	if (d < 0)
		d = -d;

	if (d > 3*sysctl_sched_latency)
		schedstat_inc(cfs_rq->nr_spread_over);
#endif
}

static inline bool entity_is_long_sleeper(struct sched_entity *se)
{
	struct cfs_rq *cfs_rq;
	u64 sleep_time;

	if (se->exec_start == 0)
		return false;

	cfs_rq = cfs_rq_of(se);

	sleep_time = rq_clock_task(rq_of(cfs_rq));

	/* Happen while migrating because of clock task divergence */
	if (sleep_time <= se->exec_start)
		return false;

	sleep_time -= se->exec_start;
	if (sleep_time > ((1ULL << 63) / scale_load_down(NICE_0_LOAD)))
		return true;

	return false;
}

static void
place_entity(struct cfs_rq *cfs_rq, struct sched_entity *se, int initial)
{
	u64 vruntime = cfs_rq->min_vruntime;

	/*
	 * The 'current' period is already promised to the current tasks,
	 * however the extra weight of the new task will slow them down a
	 * little, place the new task so that it fits in the slot that
	 * stays open at the end.
	 */
	if (initial && sched_feat(START_DEBIT))
		vruntime += sched_vslice(cfs_rq, se);

	/* sleeps up to a single latency don't count. */
	if (!initial) {
		unsigned long thresh = sysctl_sched_latency;

		/*
		 * Halve their sleep time's effect, to allow
		 * for a gentler effect of sleepers:
		 */
		if (sched_feat(GENTLE_FAIR_SLEEPERS))
			thresh >>= 1;

		vruntime -= thresh;
	}

	/*
	 * Pull vruntime of the entity being placed to the base level of
	 * cfs_rq, to prevent boosting it if placed backwards.
	 * However, min_vruntime can advance much faster than real time, with
	 * the extreme being when an entity with the minimal weight always runs
	 * on the cfs_rq. If the waking entity slept for a long time, its
	 * vruntime difference from min_vruntime may overflow s64 and their
	 * comparison may get inversed, so ignore the entity's original
	 * vruntime in that case.
	 * The maximal vruntime speedup is given by the ratio of normal to
	 * minimal weight: scale_load_down(NICE_0_LOAD) / MIN_SHARES.
	 * When placing a migrated waking entity, its exec_start has been set
	 * from a different rq. In order to take into account a possible
	 * divergence between new and prev rq's clocks task because of irq and
	 * stolen time, we take an additional margin.
	 * So, cutting off on the sleep time of
	 *     2^63 / scale_load_down(NICE_0_LOAD) ~ 104 days
	 * should be safe.
	 */
	if (entity_is_long_sleeper(se))
		se->vruntime = vruntime;
	else
		se->vruntime = max_vruntime(se->vruntime, vruntime);
	trace_android_rvh_place_entity(cfs_rq, se, initial, &vruntime);
}

static void check_enqueue_throttle(struct cfs_rq *cfs_rq);

static inline void check_schedstat_required(void)
{
#ifdef CONFIG_SCHEDSTATS
	if (schedstat_enabled())
		return;

	/* Force schedstat enabled if a dependent tracepoint is active */
	if (trace_sched_stat_wait_enabled()    ||
			trace_sched_stat_sleep_enabled()   ||
			trace_sched_stat_iowait_enabled()  ||
			trace_sched_stat_blocked_enabled() ||
			trace_sched_stat_runtime_enabled())  {
		printk_deferred_once("Scheduler tracepoints stat_sleep, stat_iowait, "
			     "stat_blocked and stat_runtime require the "
			     "kernel parameter schedstats=enable or "
			     "kernel.sched_schedstats=1\n");
	}
#endif
}

static inline bool cfs_bandwidth_used(void);

/*
 * MIGRATION
 *
 *	dequeue
 *	  update_curr()
 *	    update_min_vruntime()
 *	  vruntime -= min_vruntime
 *
 *	enqueue
 *	  update_curr()
 *	    update_min_vruntime()
 *	  vruntime += min_vruntime
 *
 * this way the vruntime transition between RQs is done when both
 * min_vruntime are up-to-date.
 *
 * WAKEUP (remote)
 *
 *	->migrate_task_rq_fair() (p->state == TASK_WAKING)
 *	  vruntime -= min_vruntime
 *
 *	enqueue
 *	  update_curr()
 *	    update_min_vruntime()
 *	  vruntime += min_vruntime
 *
 * this way we don't have the most up-to-date min_vruntime on the originating
 * CPU and an up-to-date min_vruntime on the destination CPU.
 */

static void
enqueue_entity(struct cfs_rq *cfs_rq, struct sched_entity *se, int flags)
{
	bool renorm = !(flags & ENQUEUE_WAKEUP) || (flags & ENQUEUE_MIGRATED);
	bool curr = cfs_rq->curr == se;

	/*
	 * If we're the current task, we must renormalise before calling
	 * update_curr().
	 */
	if (renorm && curr)
		se->vruntime += cfs_rq->min_vruntime;

	update_curr(cfs_rq);

	/*
	 * Otherwise, renormalise after, such that we're placed at the current
	 * moment in time, instead of some random moment in the past. Being
	 * placed in the past could significantly boost this task to the
	 * fairness detriment of existing tasks.
	 */
	if (renorm && !curr)
		se->vruntime += cfs_rq->min_vruntime;

	/*
	 * When enqueuing a sched_entity, we must:
	 *   - Update loads to have both entity and cfs_rq synced with now.
	 *   - Add its load to cfs_rq->runnable_avg
	 *   - For group_entity, update its weight to reflect the new share of
	 *     its group cfs_rq
	 *   - Add its new weight to cfs_rq->load.weight
	 */
	update_load_avg(cfs_rq, se, UPDATE_TG | DO_ATTACH);
	se_update_runnable(se);
	update_cfs_group(se);
	account_entity_enqueue(cfs_rq, se);

	if (flags & ENQUEUE_WAKEUP)
		place_entity(cfs_rq, se, 0);
	/* Entity has migrated, no longer consider this task hot */
	if (flags & ENQUEUE_MIGRATED)
		se->exec_start = 0;

	check_schedstat_required();
	update_stats_enqueue(cfs_rq, se, flags);
	check_spread(cfs_rq, se);
	if (!curr)
		__enqueue_entity(cfs_rq, se);
	se->on_rq = 1;

	/*
	 * When bandwidth control is enabled, cfs might have been removed
	 * because of a parent been throttled but cfs->nr_running > 1. Try to
	 * add it unconditionally.
	 */
	if (cfs_rq->nr_running == 1 || cfs_bandwidth_used())
		list_add_leaf_cfs_rq(cfs_rq);

	if (cfs_rq->nr_running == 1)
		check_enqueue_throttle(cfs_rq);
}

static void __clear_buddies_last(struct sched_entity *se)
{
	for_each_sched_entity(se) {
		struct cfs_rq *cfs_rq = cfs_rq_of(se);
		if (cfs_rq->last != se)
			break;

		cfs_rq->last = NULL;
	}
}

static void __clear_buddies_next(struct sched_entity *se)
{
	for_each_sched_entity(se) {
		struct cfs_rq *cfs_rq = cfs_rq_of(se);
		if (cfs_rq->next != se)
			break;

		cfs_rq->next = NULL;
	}
}

static void __clear_buddies_skip(struct sched_entity *se)
{
	for_each_sched_entity(se) {
		struct cfs_rq *cfs_rq = cfs_rq_of(se);
		if (cfs_rq->skip != se)
			break;

		cfs_rq->skip = NULL;
	}
}

static void clear_buddies(struct cfs_rq *cfs_rq, struct sched_entity *se)
{
	if (cfs_rq->last == se)
		__clear_buddies_last(se);

	if (cfs_rq->next == se)
		__clear_buddies_next(se);

	if (cfs_rq->skip == se)
		__clear_buddies_skip(se);
}

static __always_inline void return_cfs_rq_runtime(struct cfs_rq *cfs_rq);

static void
dequeue_entity(struct cfs_rq *cfs_rq, struct sched_entity *se, int flags)
{
	/*
	 * Update run-time statistics of the 'current'.
	 */
	update_curr(cfs_rq);

	/*
	 * When dequeuing a sched_entity, we must:
	 *   - Update loads to have both entity and cfs_rq synced with now.
	 *   - Subtract its load from the cfs_rq->runnable_avg.
	 *   - Subtract its previous weight from cfs_rq->load.weight.
	 *   - For group entity, update its weight to reflect the new share
	 *     of its group cfs_rq.
	 */
	update_load_avg(cfs_rq, se, UPDATE_TG);
	se_update_runnable(se);

	update_stats_dequeue(cfs_rq, se, flags);

	clear_buddies(cfs_rq, se);

	if (se != cfs_rq->curr)
		__dequeue_entity(cfs_rq, se);
	se->on_rq = 0;
	account_entity_dequeue(cfs_rq, se);

	/*
	 * Normalize after update_curr(); which will also have moved
	 * min_vruntime if @se is the one holding it back. But before doing
	 * update_min_vruntime() again, which will discount @se's position and
	 * can move min_vruntime forward still more.
	 */
	if (!(flags & DEQUEUE_SLEEP))
		se->vruntime -= cfs_rq->min_vruntime;

	/* return excess runtime on last dequeue */
	return_cfs_rq_runtime(cfs_rq);

	update_cfs_group(se);

	/*
	 * Now advance min_vruntime if @se was the entity holding it back,
	 * except when: DEQUEUE_SAVE && !DEQUEUE_MOVE, in this case we'll be
	 * put back on, and if we advance min_vruntime, we'll be placed back
	 * further than we started -- ie. we'll be penalized.
	 */
	if ((flags & (DEQUEUE_SAVE | DEQUEUE_MOVE)) != DEQUEUE_SAVE)
		update_min_vruntime(cfs_rq);
}

/*
 * Preempt the current task with a newly woken task if needed:
 */
static void
check_preempt_tick(struct cfs_rq *cfs_rq, struct sched_entity *curr)
{
	unsigned long ideal_runtime, delta_exec;
	struct sched_entity *se;
	s64 delta;
	bool skip_preempt = false;

	ideal_runtime = sched_slice(cfs_rq, curr);
	delta_exec = curr->sum_exec_runtime - curr->prev_sum_exec_runtime;
	trace_android_rvh_check_preempt_tick(current, &ideal_runtime, &skip_preempt,
			delta_exec, cfs_rq, curr, sysctl_sched_min_granularity);
	if (skip_preempt)
		return;
	if (delta_exec > ideal_runtime) {
		resched_curr(rq_of(cfs_rq));
		/*
		 * The current task ran long enough, ensure it doesn't get
		 * re-elected due to buddy favours.
		 */
		clear_buddies(cfs_rq, curr);
		return;
	}

	/*
	 * Ensure that a task that missed wakeup preemption by a
	 * narrow margin doesn't have to wait for a full slice.
	 * This also mitigates buddy induced latencies under load.
	 */
	if (delta_exec < sysctl_sched_min_granularity)
		return;

	se = __pick_first_entity(cfs_rq);
	delta = curr->vruntime - se->vruntime;

	if (delta < 0)
		return;

	if (delta > ideal_runtime)
		resched_curr(rq_of(cfs_rq));
}

void set_next_entity(struct cfs_rq *cfs_rq, struct sched_entity *se)
{
	clear_buddies(cfs_rq, se);

	/* 'current' is not kept within the tree. */
	if (se->on_rq) {
		/*
		 * Any task has to be enqueued before it get to execute on
		 * a CPU. So account for the time it spent waiting on the
		 * runqueue.
		 */
		update_stats_wait_end(cfs_rq, se);
		__dequeue_entity(cfs_rq, se);
		update_load_avg(cfs_rq, se, UPDATE_TG);
	}

	update_stats_curr_start(cfs_rq, se);
	cfs_rq->curr = se;

	/*
	 * Track our maximum slice length, if the CPU's load is at
	 * least twice that of our own weight (i.e. dont track it
	 * when there are only lesser-weight tasks around):
	 */
	if (schedstat_enabled() &&
	    rq_of(cfs_rq)->cfs.load.weight >= 2*se->load.weight) {
		schedstat_set(se->statistics.slice_max,
			max((u64)schedstat_val(se->statistics.slice_max),
			    se->sum_exec_runtime - se->prev_sum_exec_runtime));
	}

	se->prev_sum_exec_runtime = se->sum_exec_runtime;
}
EXPORT_SYMBOL_GPL(set_next_entity);

static int
wakeup_preempt_entity(struct sched_entity *curr, struct sched_entity *se);

/*
 * Pick the next process, keeping these things in mind, in this order:
 * 1) keep things fair between processes/task groups
 * 2) pick the "next" process, since someone really wants that to run
 * 3) pick the "last" process, for cache locality
 * 4) do not run the "skip" process, if something else is available
 */
static struct sched_entity *
pick_next_entity(struct cfs_rq *cfs_rq, struct sched_entity *curr)
{
	struct sched_entity *left = __pick_first_entity(cfs_rq);
	struct sched_entity *se = NULL;

	trace_android_rvh_pick_next_entity(cfs_rq, curr, &se);
	if (se)
		goto done;

	/*
	 * If curr is set we have to see if its left of the leftmost entity
	 * still in the tree, provided there was anything in the tree at all.
	 */
	if (!left || (curr && entity_before(curr, left)))
		left = curr;

	se = left; /* ideally we run the leftmost entity */

	/*
	 * Avoid running the skip buddy, if running something else can
	 * be done without getting too unfair.
	 */
	if (cfs_rq->skip && cfs_rq->skip == se) {
		struct sched_entity *second;

		if (se == curr) {
			second = __pick_first_entity(cfs_rq);
		} else {
			second = __pick_next_entity(se);
			if (!second || (curr && entity_before(curr, second)))
				second = curr;
		}

		if (second && wakeup_preempt_entity(second, left) < 1)
			se = second;
	}

	if (cfs_rq->next && wakeup_preempt_entity(cfs_rq->next, left) < 1) {
		/*
		 * Someone really wants this to run. If it's not unfair, run it.
		 */
		se = cfs_rq->next;
	} else if (cfs_rq->last && wakeup_preempt_entity(cfs_rq->last, left) < 1) {
		/*
		 * Prefer last buddy, try to return the CPU to a preempted task.
		 */
		se = cfs_rq->last;
	}

done:
	return se;
}

static bool check_cfs_rq_runtime(struct cfs_rq *cfs_rq);

static void put_prev_entity(struct cfs_rq *cfs_rq, struct sched_entity *prev)
{
	/*
	 * If still on the runqueue then deactivate_task()
	 * was not called and update_curr() has to be done:
	 */
	if (prev->on_rq)
		update_curr(cfs_rq);

	/* throttle cfs_rqs exceeding runtime */
	check_cfs_rq_runtime(cfs_rq);

	check_spread(cfs_rq, prev);

	if (prev->on_rq) {
		update_stats_wait_start(cfs_rq, prev);
		/* Put 'current' back into the tree. */
		__enqueue_entity(cfs_rq, prev);
		/* in !on_rq case, update occurred at dequeue */
		update_load_avg(cfs_rq, prev, 0);
	}
	cfs_rq->curr = NULL;
}

static void
entity_tick(struct cfs_rq *cfs_rq, struct sched_entity *curr, int queued)
{
	/*
	 * Update run-time statistics of the 'current'.
	 */
	update_curr(cfs_rq);

	/*
	 * Ensure that runnable average is periodically updated.
	 */
	update_load_avg(cfs_rq, curr, UPDATE_TG);
	update_cfs_group(curr);

#ifdef CONFIG_SCHED_HRTICK
	/*
	 * queued ticks are scheduled to match the slice, so don't bother
	 * validating it and just reschedule.
	 */
	if (queued) {
		resched_curr(rq_of(cfs_rq));
		return;
	}
	/*
	 * don't let the period tick interfere with the hrtick preemption
	 */
	if (!sched_feat(DOUBLE_TICK) &&
			hrtimer_active(&rq_of(cfs_rq)->hrtick_timer))
		return;
#endif

	if (cfs_rq->nr_running > 1)
		check_preempt_tick(cfs_rq, curr);
	trace_android_rvh_entity_tick(cfs_rq, curr);
}


/**************************************************
 * CFS bandwidth control machinery
 */

#ifdef CONFIG_CFS_BANDWIDTH

#ifdef CONFIG_JUMP_LABEL
static struct static_key __cfs_bandwidth_used;

static inline bool cfs_bandwidth_used(void)
{
	return static_key_false(&__cfs_bandwidth_used);
}

void cfs_bandwidth_usage_inc(void)
{
	static_key_slow_inc_cpuslocked(&__cfs_bandwidth_used);
}

void cfs_bandwidth_usage_dec(void)
{
	static_key_slow_dec_cpuslocked(&__cfs_bandwidth_used);
}
#else /* CONFIG_JUMP_LABEL */
static bool cfs_bandwidth_used(void)
{
	return true;
}

void cfs_bandwidth_usage_inc(void) {}
void cfs_bandwidth_usage_dec(void) {}
#endif /* CONFIG_JUMP_LABEL */

/*
 * default period for cfs group bandwidth.
 * default: 0.1s, units: nanoseconds
 */
static inline u64 default_cfs_period(void)
{
	return 100000000ULL;
}

static inline u64 sched_cfs_bandwidth_slice(void)
{
	return (u64)sysctl_sched_cfs_bandwidth_slice * NSEC_PER_USEC;
}

/*
 * Replenish runtime according to assigned quota. We use sched_clock_cpu
 * directly instead of rq->clock to avoid adding additional synchronization
 * around rq->lock.
 *
 * requires cfs_b->lock
 */
void __refill_cfs_bandwidth_runtime(struct cfs_bandwidth *cfs_b)
{
	if (unlikely(cfs_b->quota == RUNTIME_INF))
		return;

	cfs_b->runtime += cfs_b->quota;
	cfs_b->runtime = min(cfs_b->runtime, cfs_b->quota + cfs_b->burst);
}

static inline struct cfs_bandwidth *tg_cfs_bandwidth(struct task_group *tg)
{
	return &tg->cfs_bandwidth;
}

/* returns 0 on failure to allocate runtime */
static int __assign_cfs_rq_runtime(struct cfs_bandwidth *cfs_b,
				   struct cfs_rq *cfs_rq, u64 target_runtime)
{
	u64 min_amount, amount = 0;

	lockdep_assert_held(&cfs_b->lock);

	/* note: this is a positive sum as runtime_remaining <= 0 */
	min_amount = target_runtime - cfs_rq->runtime_remaining;

	if (cfs_b->quota == RUNTIME_INF)
		amount = min_amount;
	else {
		start_cfs_bandwidth(cfs_b);

		if (cfs_b->runtime > 0) {
			amount = min(cfs_b->runtime, min_amount);
			cfs_b->runtime -= amount;
			cfs_b->idle = 0;
		}
	}

	cfs_rq->runtime_remaining += amount;

	return cfs_rq->runtime_remaining > 0;
}

/* returns 0 on failure to allocate runtime */
static int assign_cfs_rq_runtime(struct cfs_rq *cfs_rq)
{
	struct cfs_bandwidth *cfs_b = tg_cfs_bandwidth(cfs_rq->tg);
	int ret;

	raw_spin_lock(&cfs_b->lock);
	ret = __assign_cfs_rq_runtime(cfs_b, cfs_rq, sched_cfs_bandwidth_slice());
	raw_spin_unlock(&cfs_b->lock);

	return ret;
}

static void __account_cfs_rq_runtime(struct cfs_rq *cfs_rq, u64 delta_exec)
{
	/* dock delta_exec before expiring quota (as it could span periods) */
	cfs_rq->runtime_remaining -= delta_exec;

	if (likely(cfs_rq->runtime_remaining > 0))
		return;

	if (cfs_rq->throttled)
		return;
	/*
	 * if we're unable to extend our runtime we resched so that the active
	 * hierarchy can be throttled
	 */
	if (!assign_cfs_rq_runtime(cfs_rq) && likely(cfs_rq->curr))
		resched_curr(rq_of(cfs_rq));
}

static __always_inline
void account_cfs_rq_runtime(struct cfs_rq *cfs_rq, u64 delta_exec)
{
	if (!cfs_bandwidth_used() || !cfs_rq->runtime_enabled)
		return;

	__account_cfs_rq_runtime(cfs_rq, delta_exec);
}

static inline int cfs_rq_throttled(struct cfs_rq *cfs_rq)
{
	return cfs_bandwidth_used() && cfs_rq->throttled;
}

/* check whether cfs_rq, or any parent, is throttled */
static inline int throttled_hierarchy(struct cfs_rq *cfs_rq)
{
	return cfs_bandwidth_used() && cfs_rq->throttle_count;
}

/*
 * Ensure that neither of the group entities corresponding to src_cpu or
 * dest_cpu are members of a throttled hierarchy when performing group
 * load-balance operations.
 */
static inline int throttled_lb_pair(struct task_group *tg,
				    int src_cpu, int dest_cpu)
{
	struct cfs_rq *src_cfs_rq, *dest_cfs_rq;

	src_cfs_rq = tg->cfs_rq[src_cpu];
	dest_cfs_rq = tg->cfs_rq[dest_cpu];

	return throttled_hierarchy(src_cfs_rq) ||
	       throttled_hierarchy(dest_cfs_rq);
}

static int tg_unthrottle_up(struct task_group *tg, void *data)
{
	struct rq *rq = data;
	struct cfs_rq *cfs_rq = tg->cfs_rq[cpu_of(rq)];

	cfs_rq->throttle_count--;
	if (!cfs_rq->throttle_count) {
		cfs_rq->throttled_clock_pelt_time += rq_clock_task_mult(rq) -
					     cfs_rq->throttled_clock_pelt;

		/* Add cfs_rq with load or one or more already running entities to the list */
		if (!cfs_rq_is_decayed(cfs_rq) || cfs_rq->nr_running)
			list_add_leaf_cfs_rq(cfs_rq);
	}

	return 0;
}

static int tg_throttle_down(struct task_group *tg, void *data)
{
	struct rq *rq = data;
	struct cfs_rq *cfs_rq = tg->cfs_rq[cpu_of(rq)];

	/* group is entering throttled state, stop time */
	if (!cfs_rq->throttle_count) {
		cfs_rq->throttled_clock_pelt = rq_clock_task_mult(rq);
		list_del_leaf_cfs_rq(cfs_rq);
	}
	cfs_rq->throttle_count++;

	return 0;
}

static bool throttle_cfs_rq(struct cfs_rq *cfs_rq)
{
	struct rq *rq = rq_of(cfs_rq);
	struct cfs_bandwidth *cfs_b = tg_cfs_bandwidth(cfs_rq->tg);
	struct sched_entity *se;
	long task_delta, idle_task_delta, dequeue = 1;

	raw_spin_lock(&cfs_b->lock);
	/* This will start the period timer if necessary */
	if (__assign_cfs_rq_runtime(cfs_b, cfs_rq, 1)) {
		/*
		 * We have raced with bandwidth becoming available, and if we
		 * actually throttled the timer might not unthrottle us for an
		 * entire period. We additionally needed to make sure that any
		 * subsequent check_cfs_rq_runtime calls agree not to throttle
		 * us, as we may commit to do cfs put_prev+pick_next, so we ask
		 * for 1ns of runtime rather than just check cfs_b.
		 */
		dequeue = 0;
	} else {
		list_add_tail_rcu(&cfs_rq->throttled_list,
				  &cfs_b->throttled_cfs_rq);
	}
	raw_spin_unlock(&cfs_b->lock);

	if (!dequeue)
		return false;  /* Throttle no longer required. */

	se = cfs_rq->tg->se[cpu_of(rq_of(cfs_rq))];

	/* freeze hierarchy runnable averages while throttled */
	rcu_read_lock();
	walk_tg_tree_from(cfs_rq->tg, tg_throttle_down, tg_nop, (void *)rq);
	rcu_read_unlock();

	task_delta = cfs_rq->h_nr_running;
	idle_task_delta = cfs_rq->idle_h_nr_running;
	for_each_sched_entity(se) {
		struct cfs_rq *qcfs_rq = cfs_rq_of(se);
		/* throttled entity or throttle-on-deactivate */
		if (!se->on_rq)
			goto done;

		dequeue_entity(qcfs_rq, se, DEQUEUE_SLEEP);

		if (cfs_rq_is_idle(group_cfs_rq(se)))
			idle_task_delta = cfs_rq->h_nr_running;

		qcfs_rq->h_nr_running -= task_delta;
		qcfs_rq->idle_h_nr_running -= idle_task_delta;

		if (qcfs_rq->load.weight) {
			/* Avoid re-evaluating load for this entity: */
			se = parent_entity(se);
			break;
		}
	}

	for_each_sched_entity(se) {
		struct cfs_rq *qcfs_rq = cfs_rq_of(se);
		/* throttled entity or throttle-on-deactivate */
		if (!se->on_rq)
			goto done;

		update_load_avg(qcfs_rq, se, 0);
		se_update_runnable(se);

		if (cfs_rq_is_idle(group_cfs_rq(se)))
			idle_task_delta = cfs_rq->h_nr_running;

		qcfs_rq->h_nr_running -= task_delta;
		qcfs_rq->idle_h_nr_running -= idle_task_delta;
	}

	/* At this point se is NULL and we are at root level*/
	sub_nr_running(rq, task_delta);

done:
	/*
	 * Note: distribution will already see us throttled via the
	 * throttled-list.  rq->lock protects completion.
	 */
	cfs_rq->throttled = 1;
	cfs_rq->throttled_clock = rq_clock(rq);
	return true;
}

void unthrottle_cfs_rq(struct cfs_rq *cfs_rq)
{
	struct rq *rq = rq_of(cfs_rq);
	struct cfs_bandwidth *cfs_b = tg_cfs_bandwidth(cfs_rq->tg);
	struct sched_entity *se;
	long task_delta, idle_task_delta;

	se = cfs_rq->tg->se[cpu_of(rq)];

	cfs_rq->throttled = 0;

	update_rq_clock(rq);

	raw_spin_lock(&cfs_b->lock);
	cfs_b->throttled_time += rq_clock(rq) - cfs_rq->throttled_clock;
	list_del_rcu(&cfs_rq->throttled_list);
	raw_spin_unlock(&cfs_b->lock);

	/* update hierarchical throttle state */
	walk_tg_tree_from(cfs_rq->tg, tg_nop, tg_unthrottle_up, (void *)rq);

	/* Nothing to run but something to decay (on_list)? Complete the branch */
	if (!cfs_rq->load.weight) {
		if (cfs_rq->on_list)
			goto unthrottle_throttle;
		return;
	}

	task_delta = cfs_rq->h_nr_running;
	idle_task_delta = cfs_rq->idle_h_nr_running;
	for_each_sched_entity(se) {
		struct cfs_rq *qcfs_rq = cfs_rq_of(se);

		if (se->on_rq)
			break;
		enqueue_entity(qcfs_rq, se, ENQUEUE_WAKEUP);

		if (cfs_rq_is_idle(group_cfs_rq(se)))
			idle_task_delta = cfs_rq->h_nr_running;

		qcfs_rq->h_nr_running += task_delta;
		qcfs_rq->idle_h_nr_running += idle_task_delta;

		/* end evaluation on encountering a throttled cfs_rq */
		if (cfs_rq_throttled(qcfs_rq))
			goto unthrottle_throttle;
	}

	for_each_sched_entity(se) {
		struct cfs_rq *qcfs_rq = cfs_rq_of(se);

		update_load_avg(qcfs_rq, se, UPDATE_TG);
		se_update_runnable(se);

		if (cfs_rq_is_idle(group_cfs_rq(se)))
			idle_task_delta = cfs_rq->h_nr_running;

		qcfs_rq->h_nr_running += task_delta;
		qcfs_rq->idle_h_nr_running += idle_task_delta;

		/* end evaluation on encountering a throttled cfs_rq */
		if (cfs_rq_throttled(qcfs_rq))
			goto unthrottle_throttle;

		/*
		 * One parent has been throttled and cfs_rq removed from the
		 * list. Add it back to not break the leaf list.
		 */
		if (throttled_hierarchy(qcfs_rq))
			list_add_leaf_cfs_rq(qcfs_rq);
	}

	/* At this point se is NULL and we are at root level*/
	add_nr_running(rq, task_delta);

unthrottle_throttle:
	/*
	 * The cfs_rq_throttled() breaks in the above iteration can result in
	 * incomplete leaf list maintenance, resulting in triggering the
	 * assertion below.
	 */
	for_each_sched_entity(se) {
		struct cfs_rq *qcfs_rq = cfs_rq_of(se);

		if (list_add_leaf_cfs_rq(qcfs_rq))
			break;
	}

	assert_list_leaf_cfs_rq(rq);

	/* Determine whether we need to wake up potentially idle CPU: */
	if (rq->curr == rq->idle && rq->cfs.nr_running)
		resched_curr(rq);
}

static void distribute_cfs_runtime(struct cfs_bandwidth *cfs_b)
{
	struct cfs_rq *cfs_rq;
	u64 runtime, remaining = 1;

	rcu_read_lock();
	list_for_each_entry_rcu(cfs_rq, &cfs_b->throttled_cfs_rq,
				throttled_list) {
		struct rq *rq = rq_of(cfs_rq);
		struct rq_flags rf;

		rq_lock_irqsave(rq, &rf);
		if (!cfs_rq_throttled(cfs_rq))
			goto next;

		/* By the above check, this should never be true */
		SCHED_WARN_ON(cfs_rq->runtime_remaining > 0);

		raw_spin_lock(&cfs_b->lock);
		runtime = -cfs_rq->runtime_remaining + 1;
		if (runtime > cfs_b->runtime)
			runtime = cfs_b->runtime;
		cfs_b->runtime -= runtime;
		remaining = cfs_b->runtime;
		raw_spin_unlock(&cfs_b->lock);

		cfs_rq->runtime_remaining += runtime;

		/* we check whether we're throttled above */
		if (cfs_rq->runtime_remaining > 0)
			unthrottle_cfs_rq(cfs_rq);

next:
		rq_unlock_irqrestore(rq, &rf);

		if (!remaining)
			break;
	}
	rcu_read_unlock();
}

/*
 * Responsible for refilling a task_group's bandwidth and unthrottling its
 * cfs_rqs as appropriate. If there has been no activity within the last
 * period the timer is deactivated until scheduling resumes; cfs_b->idle is
 * used to track this state.
 */
static int do_sched_cfs_period_timer(struct cfs_bandwidth *cfs_b, int overrun, unsigned long flags)
{
	int throttled;

	/* no need to continue the timer with no bandwidth constraint */
	if (cfs_b->quota == RUNTIME_INF)
		goto out_deactivate;

	throttled = !list_empty(&cfs_b->throttled_cfs_rq);
	cfs_b->nr_periods += overrun;

	/* Refill extra burst quota even if cfs_b->idle */
	__refill_cfs_bandwidth_runtime(cfs_b);

	/*
	 * idle depends on !throttled (for the case of a large deficit), and if
	 * we're going inactive then everything else can be deferred
	 */
	if (cfs_b->idle && !throttled)
		goto out_deactivate;

	if (!throttled) {
		/* mark as potentially idle for the upcoming period */
		cfs_b->idle = 1;
		return 0;
	}

	/* account preceding periods in which throttling occurred */
	cfs_b->nr_throttled += overrun;

	/*
	 * This check is repeated as we release cfs_b->lock while we unthrottle.
	 */
	while (throttled && cfs_b->runtime > 0) {
		raw_spin_unlock_irqrestore(&cfs_b->lock, flags);
		/* we can't nest cfs_b->lock while distributing bandwidth */
		distribute_cfs_runtime(cfs_b);
		raw_spin_lock_irqsave(&cfs_b->lock, flags);

		throttled = !list_empty(&cfs_b->throttled_cfs_rq);
	}

	/*
	 * While we are ensured activity in the period following an
	 * unthrottle, this also covers the case in which the new bandwidth is
	 * insufficient to cover the existing bandwidth deficit.  (Forcing the
	 * timer to remain active while there are any throttled entities.)
	 */
	cfs_b->idle = 0;

	return 0;

out_deactivate:
	return 1;
}

/* a cfs_rq won't donate quota below this amount */
static const u64 min_cfs_rq_runtime = 1 * NSEC_PER_MSEC;
/* minimum remaining period time to redistribute slack quota */
static const u64 min_bandwidth_expiration = 2 * NSEC_PER_MSEC;
/* how long we wait to gather additional slack before distributing */
static const u64 cfs_bandwidth_slack_period = 5 * NSEC_PER_MSEC;

/*
 * Are we near the end of the current quota period?
 *
 * Requires cfs_b->lock for hrtimer_expires_remaining to be safe against the
 * hrtimer base being cleared by hrtimer_start. In the case of
 * migrate_hrtimers, base is never cleared, so we are fine.
 */
static int runtime_refresh_within(struct cfs_bandwidth *cfs_b, u64 min_expire)
{
	struct hrtimer *refresh_timer = &cfs_b->period_timer;
	s64 remaining;

	/* if the call-back is running a quota refresh is already occurring */
	if (hrtimer_callback_running(refresh_timer))
		return 1;

	/* is a quota refresh about to occur? */
	remaining = ktime_to_ns(hrtimer_expires_remaining(refresh_timer));
	if (remaining < (s64)min_expire)
		return 1;

	return 0;
}

static void start_cfs_slack_bandwidth(struct cfs_bandwidth *cfs_b)
{
	u64 min_left = cfs_bandwidth_slack_period + min_bandwidth_expiration;

	/* if there's a quota refresh soon don't bother with slack */
	if (runtime_refresh_within(cfs_b, min_left))
		return;

	/* don't push forwards an existing deferred unthrottle */
	if (cfs_b->slack_started)
		return;
	cfs_b->slack_started = true;

	hrtimer_start(&cfs_b->slack_timer,
			ns_to_ktime(cfs_bandwidth_slack_period),
			HRTIMER_MODE_REL);
}

/* we know any runtime found here is valid as update_curr() precedes return */
static void __return_cfs_rq_runtime(struct cfs_rq *cfs_rq)
{
	struct cfs_bandwidth *cfs_b = tg_cfs_bandwidth(cfs_rq->tg);
	s64 slack_runtime = cfs_rq->runtime_remaining - min_cfs_rq_runtime;

	if (slack_runtime <= 0)
		return;

	raw_spin_lock(&cfs_b->lock);
	if (cfs_b->quota != RUNTIME_INF) {
		cfs_b->runtime += slack_runtime;

		/* we are under rq->lock, defer unthrottling using a timer */
		if (cfs_b->runtime > sched_cfs_bandwidth_slice() &&
		    !list_empty(&cfs_b->throttled_cfs_rq))
			start_cfs_slack_bandwidth(cfs_b);
	}
	raw_spin_unlock(&cfs_b->lock);

	/* even if it's not valid for return we don't want to try again */
	cfs_rq->runtime_remaining -= slack_runtime;
}

static __always_inline void return_cfs_rq_runtime(struct cfs_rq *cfs_rq)
{
	if (!cfs_bandwidth_used())
		return;

	if (!cfs_rq->runtime_enabled || cfs_rq->nr_running)
		return;

	__return_cfs_rq_runtime(cfs_rq);
}

/*
 * This is done with a timer (instead of inline with bandwidth return) since
 * it's necessary to juggle rq->locks to unthrottle their respective cfs_rqs.
 */
static void do_sched_cfs_slack_timer(struct cfs_bandwidth *cfs_b)
{
	u64 runtime = 0, slice = sched_cfs_bandwidth_slice();
	unsigned long flags;

	/* confirm we're still not at a refresh boundary */
	raw_spin_lock_irqsave(&cfs_b->lock, flags);
	cfs_b->slack_started = false;

	if (runtime_refresh_within(cfs_b, min_bandwidth_expiration)) {
		raw_spin_unlock_irqrestore(&cfs_b->lock, flags);
		return;
	}

	if (cfs_b->quota != RUNTIME_INF && cfs_b->runtime > slice)
		runtime = cfs_b->runtime;

	raw_spin_unlock_irqrestore(&cfs_b->lock, flags);

	if (!runtime)
		return;

	distribute_cfs_runtime(cfs_b);
}

/*
 * When a group wakes up we want to make sure that its quota is not already
 * expired/exceeded, otherwise it may be allowed to steal additional ticks of
 * runtime as update_curr() throttling can not trigger until it's on-rq.
 */
static void check_enqueue_throttle(struct cfs_rq *cfs_rq)
{
	if (!cfs_bandwidth_used())
		return;

	/* an active group must be handled by the update_curr()->put() path */
	if (!cfs_rq->runtime_enabled || cfs_rq->curr)
		return;

	/* ensure the group is not already throttled */
	if (cfs_rq_throttled(cfs_rq))
		return;

	/* update runtime allocation */
	account_cfs_rq_runtime(cfs_rq, 0);
	if (cfs_rq->runtime_remaining <= 0)
		throttle_cfs_rq(cfs_rq);
}

static void sync_throttle(struct task_group *tg, int cpu)
{
	struct cfs_rq *pcfs_rq, *cfs_rq;

	if (!cfs_bandwidth_used())
		return;

	if (!tg->parent)
		return;

	cfs_rq = tg->cfs_rq[cpu];
	pcfs_rq = tg->parent->cfs_rq[cpu];

	cfs_rq->throttle_count = pcfs_rq->throttle_count;
	cfs_rq->throttled_clock_pelt = rq_clock_task_mult(cpu_rq(cpu));
}

/* conditionally throttle active cfs_rq's from put_prev_entity() */
static bool check_cfs_rq_runtime(struct cfs_rq *cfs_rq)
{
	if (!cfs_bandwidth_used())
		return false;

	if (likely(!cfs_rq->runtime_enabled || cfs_rq->runtime_remaining > 0))
		return false;

	/*
	 * it's possible for a throttled entity to be forced into a running
	 * state (e.g. set_curr_task), in this case we're finished.
	 */
	if (cfs_rq_throttled(cfs_rq))
		return true;

	return throttle_cfs_rq(cfs_rq);
}

static enum hrtimer_restart sched_cfs_slack_timer(struct hrtimer *timer)
{
	struct cfs_bandwidth *cfs_b =
		container_of(timer, struct cfs_bandwidth, slack_timer);

	do_sched_cfs_slack_timer(cfs_b);

	return HRTIMER_NORESTART;
}

extern const u64 max_cfs_quota_period;

static enum hrtimer_restart sched_cfs_period_timer(struct hrtimer *timer)
{
	struct cfs_bandwidth *cfs_b =
		container_of(timer, struct cfs_bandwidth, period_timer);
	unsigned long flags;
	int overrun;
	int idle = 0;
	int count = 0;

	raw_spin_lock_irqsave(&cfs_b->lock, flags);
	for (;;) {
		overrun = hrtimer_forward_now(timer, cfs_b->period);
		if (!overrun)
			break;

		idle = do_sched_cfs_period_timer(cfs_b, overrun, flags);

		if (++count > 3) {
			u64 new, old = ktime_to_ns(cfs_b->period);

			/*
			 * Grow period by a factor of 2 to avoid losing precision.
			 * Precision loss in the quota/period ratio can cause __cfs_schedulable
			 * to fail.
			 */
			new = old * 2;
			if (new < max_cfs_quota_period) {
				cfs_b->period = ns_to_ktime(new);
				cfs_b->quota *= 2;
				cfs_b->burst *= 2;

				pr_warn_ratelimited(
	"cfs_period_timer[cpu%d]: period too short, scaling up (new cfs_period_us = %lld, cfs_quota_us = %lld)\n",
					smp_processor_id(),
					div_u64(new, NSEC_PER_USEC),
					div_u64(cfs_b->quota, NSEC_PER_USEC));
			} else {
				pr_warn_ratelimited(
	"cfs_period_timer[cpu%d]: period too short, but cannot scale up without losing precision (cfs_period_us = %lld, cfs_quota_us = %lld)\n",
					smp_processor_id(),
					div_u64(old, NSEC_PER_USEC),
					div_u64(cfs_b->quota, NSEC_PER_USEC));
			}

			/* reset count so we don't come right back in here */
			count = 0;
		}
	}
	if (idle)
		cfs_b->period_active = 0;
	raw_spin_unlock_irqrestore(&cfs_b->lock, flags);

	return idle ? HRTIMER_NORESTART : HRTIMER_RESTART;
}

void init_cfs_bandwidth(struct cfs_bandwidth *cfs_b)
{
	raw_spin_lock_init(&cfs_b->lock);
	cfs_b->runtime = 0;
	cfs_b->quota = RUNTIME_INF;
	cfs_b->period = ns_to_ktime(default_cfs_period());
	cfs_b->burst = 0;

	INIT_LIST_HEAD(&cfs_b->throttled_cfs_rq);
	hrtimer_init(&cfs_b->period_timer, CLOCK_MONOTONIC, HRTIMER_MODE_ABS_PINNED);
	cfs_b->period_timer.function = sched_cfs_period_timer;
	hrtimer_init(&cfs_b->slack_timer, CLOCK_MONOTONIC, HRTIMER_MODE_REL);
	cfs_b->slack_timer.function = sched_cfs_slack_timer;
	cfs_b->slack_started = false;
}

static void init_cfs_rq_runtime(struct cfs_rq *cfs_rq)
{
	cfs_rq->runtime_enabled = 0;
	INIT_LIST_HEAD(&cfs_rq->throttled_list);
}

void start_cfs_bandwidth(struct cfs_bandwidth *cfs_b)
{
	lockdep_assert_held(&cfs_b->lock);

	if (cfs_b->period_active)
		return;

	cfs_b->period_active = 1;
	hrtimer_forward_now(&cfs_b->period_timer, cfs_b->period);
	hrtimer_start_expires(&cfs_b->period_timer, HRTIMER_MODE_ABS_PINNED);
}

static void destroy_cfs_bandwidth(struct cfs_bandwidth *cfs_b)
{
	/* init_cfs_bandwidth() was not called */
	if (!cfs_b->throttled_cfs_rq.next)
		return;

	hrtimer_cancel(&cfs_b->period_timer);
	hrtimer_cancel(&cfs_b->slack_timer);
}

/*
 * Both these CPU hotplug callbacks race against unregister_fair_sched_group()
 *
 * The race is harmless, since modifying bandwidth settings of unhooked group
 * bits doesn't do much.
 */

/* cpu online callback */
static void __maybe_unused update_runtime_enabled(struct rq *rq)
{
	struct task_group *tg;

	lockdep_assert_rq_held(rq);

	rcu_read_lock();
	list_for_each_entry_rcu(tg, &task_groups, list) {
		struct cfs_bandwidth *cfs_b = &tg->cfs_bandwidth;
		struct cfs_rq *cfs_rq = tg->cfs_rq[cpu_of(rq)];

		raw_spin_lock(&cfs_b->lock);
		cfs_rq->runtime_enabled = cfs_b->quota != RUNTIME_INF;
		raw_spin_unlock(&cfs_b->lock);
	}
	rcu_read_unlock();
}

/* cpu offline callback */
static void __maybe_unused unthrottle_offline_cfs_rqs(struct rq *rq)
{
	struct task_group *tg;

	lockdep_assert_rq_held(rq);

	rcu_read_lock();
	list_for_each_entry_rcu(tg, &task_groups, list) {
		struct cfs_rq *cfs_rq = tg->cfs_rq[cpu_of(rq)];

		if (!cfs_rq->runtime_enabled)
			continue;

		/*
		 * clock_task is not advancing so we just need to make sure
		 * there's some valid quota amount
		 */
		cfs_rq->runtime_remaining = 1;
		/*
		 * Offline rq is schedulable till CPU is completely disabled
		 * in take_cpu_down(), so we prevent new cfs throttling here.
		 */
		cfs_rq->runtime_enabled = 0;

		if (cfs_rq_throttled(cfs_rq))
			unthrottle_cfs_rq(cfs_rq);
	}
	rcu_read_unlock();
}

#else /* CONFIG_CFS_BANDWIDTH */

static inline bool cfs_bandwidth_used(void)
{
	return false;
}

static void account_cfs_rq_runtime(struct cfs_rq *cfs_rq, u64 delta_exec) {}
static bool check_cfs_rq_runtime(struct cfs_rq *cfs_rq) { return false; }
static void check_enqueue_throttle(struct cfs_rq *cfs_rq) {}
static inline void sync_throttle(struct task_group *tg, int cpu) {}
static __always_inline void return_cfs_rq_runtime(struct cfs_rq *cfs_rq) {}

static inline int cfs_rq_throttled(struct cfs_rq *cfs_rq)
{
	return 0;
}

static inline int throttled_hierarchy(struct cfs_rq *cfs_rq)
{
	return 0;
}

static inline int throttled_lb_pair(struct task_group *tg,
				    int src_cpu, int dest_cpu)
{
	return 0;
}

void init_cfs_bandwidth(struct cfs_bandwidth *cfs_b) {}

#ifdef CONFIG_FAIR_GROUP_SCHED
static void init_cfs_rq_runtime(struct cfs_rq *cfs_rq) {}
#endif

static inline struct cfs_bandwidth *tg_cfs_bandwidth(struct task_group *tg)
{
	return NULL;
}
static inline void destroy_cfs_bandwidth(struct cfs_bandwidth *cfs_b) {}
static inline void update_runtime_enabled(struct rq *rq) {}
static inline void unthrottle_offline_cfs_rqs(struct rq *rq) {}

#endif /* CONFIG_CFS_BANDWIDTH */

/**************************************************
 * CFS operations on tasks:
 */

#ifdef CONFIG_SCHED_HRTICK
static void hrtick_start_fair(struct rq *rq, struct task_struct *p)
{
	struct sched_entity *se = &p->se;
	struct cfs_rq *cfs_rq = cfs_rq_of(se);

	SCHED_WARN_ON(task_rq(p) != rq);

	if (rq->cfs.h_nr_running > 1) {
		u64 slice = sched_slice(cfs_rq, se);
		u64 ran = se->sum_exec_runtime - se->prev_sum_exec_runtime;
		s64 delta = slice - ran;

		if (delta < 0) {
			if (task_current(rq, p))
				resched_curr(rq);
			return;
		}
		hrtick_start(rq, delta);
	}
}

/*
 * called from enqueue/dequeue and updates the hrtick when the
 * current task is from our class and nr_running is low enough
 * to matter.
 */
static void hrtick_update(struct rq *rq)
{
	struct task_struct *curr = rq->curr;

	if (!hrtick_enabled_fair(rq) || curr->sched_class != &fair_sched_class)
		return;

	if (cfs_rq_of(&curr->se)->nr_running < sched_nr_latency)
		hrtick_start_fair(rq, curr);
}
#else /* !CONFIG_SCHED_HRTICK */
static inline void
hrtick_start_fair(struct rq *rq, struct task_struct *p)
{
}

static inline void hrtick_update(struct rq *rq)
{
}
#endif

#ifdef CONFIG_SMP
static inline unsigned long cpu_util(int cpu);

static inline bool cpu_overutilized(int cpu)
{
<<<<<<< HEAD
	int overutilized = -1;

	trace_android_rvh_cpu_overutilized(cpu, &overutilized);
	if (overutilized != -1)
		return overutilized;

	return !fits_capacity(cpu_util(cpu), capacity_of(cpu));
=======
	unsigned long rq_util_min = uclamp_rq_get(cpu_rq(cpu), UCLAMP_MIN);
	unsigned long rq_util_max = uclamp_rq_get(cpu_rq(cpu), UCLAMP_MAX);

	return !util_fits_cpu(cpu_util(cpu), rq_util_min, rq_util_max, cpu);
>>>>>>> f48aeeaa
}

static inline void update_overutilized_status(struct rq *rq)
{
	if (!READ_ONCE(rq->rd->overutilized) && cpu_overutilized(rq->cpu)) {
		WRITE_ONCE(rq->rd->overutilized, SG_OVERUTILIZED);
		trace_sched_overutilized_tp(rq->rd, SG_OVERUTILIZED);
	}
}
#else
static inline void update_overutilized_status(struct rq *rq) { }
#endif

/* Runqueue only has SCHED_IDLE tasks enqueued */
static int sched_idle_rq(struct rq *rq)
{
	return unlikely(rq->nr_running == rq->cfs.idle_h_nr_running &&
			rq->nr_running);
}

#ifdef CONFIG_SMP
static int sched_idle_cpu(int cpu)
{
	return sched_idle_rq(cpu_rq(cpu));
}
#endif

/*
 * The enqueue_task method is called before nr_running is
 * increased. Here we update the fair scheduling stats and
 * then put the task into the rbtree:
 */
static void
enqueue_task_fair(struct rq *rq, struct task_struct *p, int flags)
{
	struct cfs_rq *cfs_rq;
	struct sched_entity *se = &p->se;
	int idle_h_nr_running = task_has_idle_policy(p);
	int task_new = !(flags & ENQUEUE_WAKEUP);
	int should_iowait_boost;

	/*
	 * The code below (indirectly) updates schedutil which looks at
	 * the cfs_rq utilization to select a frequency.
	 * Let's add the task's estimated utilization to the cfs_rq's
	 * estimated utilization, before we update schedutil.
	 */
	util_est_enqueue(&rq->cfs, p);

	/*
	 * If in_iowait is set, the code below may not trigger any cpufreq
	 * utilization updates, so do it here explicitly with the IOWAIT flag
	 * passed.
	 */
	should_iowait_boost = p->in_iowait;
	trace_android_rvh_set_iowait(p, rq, &should_iowait_boost);
	if (should_iowait_boost)
		cpufreq_update_util(rq, SCHED_CPUFREQ_IOWAIT);

	for_each_sched_entity(se) {
		if (se->on_rq)
			break;
		cfs_rq = cfs_rq_of(se);
		enqueue_entity(cfs_rq, se, flags);

		cfs_rq->h_nr_running++;
		cfs_rq->idle_h_nr_running += idle_h_nr_running;

		if (cfs_rq_is_idle(cfs_rq))
			idle_h_nr_running = 1;

		/* end evaluation on encountering a throttled cfs_rq */
		if (cfs_rq_throttled(cfs_rq))
			goto enqueue_throttle;

		flags = ENQUEUE_WAKEUP;
	}

	trace_android_rvh_enqueue_task_fair(rq, p, flags);
	for_each_sched_entity(se) {
		cfs_rq = cfs_rq_of(se);

		update_load_avg(cfs_rq, se, UPDATE_TG);
		se_update_runnable(se);
		update_cfs_group(se);

		cfs_rq->h_nr_running++;
		cfs_rq->idle_h_nr_running += idle_h_nr_running;

		if (cfs_rq_is_idle(cfs_rq))
			idle_h_nr_running = 1;

		/* end evaluation on encountering a throttled cfs_rq */
		if (cfs_rq_throttled(cfs_rq))
			goto enqueue_throttle;

               /*
                * One parent has been throttled and cfs_rq removed from the
                * list. Add it back to not break the leaf list.
                */
               if (throttled_hierarchy(cfs_rq))
                       list_add_leaf_cfs_rq(cfs_rq);
	}

	/* At this point se is NULL and we are at root level*/
	add_nr_running(rq, 1);

	/*
	 * Since new tasks are assigned an initial util_avg equal to
	 * half of the spare capacity of their CPU, tiny tasks have the
	 * ability to cross the overutilized threshold, which will
	 * result in the load balancer ruining all the task placement
	 * done by EAS. As a way to mitigate that effect, do not account
	 * for the first enqueue operation of new tasks during the
	 * overutilized flag detection.
	 *
	 * A better way of solving this problem would be to wait for
	 * the PELT signals of tasks to converge before taking them
	 * into account, but that is not straightforward to implement,
	 * and the following generally works well enough in practice.
	 */
	if (!task_new)
		update_overutilized_status(rq);

enqueue_throttle:
	if (cfs_bandwidth_used()) {
		/*
		 * When bandwidth control is enabled; the cfs_rq_throttled()
		 * breaks in the above iteration can result in incomplete
		 * leaf list maintenance, resulting in triggering the assertion
		 * below.
		 */
		for_each_sched_entity(se) {
			cfs_rq = cfs_rq_of(se);

			if (list_add_leaf_cfs_rq(cfs_rq))
				break;
		}
	}

	assert_list_leaf_cfs_rq(rq);

	hrtick_update(rq);
}

static void set_next_buddy(struct sched_entity *se);

/*
 * The dequeue_task method is called before nr_running is
 * decreased. We remove the task from the rbtree and
 * update the fair scheduling stats:
 */
static void dequeue_task_fair(struct rq *rq, struct task_struct *p, int flags)
{
	struct cfs_rq *cfs_rq;
	struct sched_entity *se = &p->se;
	int task_sleep = flags & DEQUEUE_SLEEP;
	int idle_h_nr_running = task_has_idle_policy(p);
	bool was_sched_idle = sched_idle_rq(rq);

	util_est_dequeue(&rq->cfs, p);

	for_each_sched_entity(se) {
		cfs_rq = cfs_rq_of(se);
		dequeue_entity(cfs_rq, se, flags);

		cfs_rq->h_nr_running--;
		cfs_rq->idle_h_nr_running -= idle_h_nr_running;

		if (cfs_rq_is_idle(cfs_rq))
			idle_h_nr_running = 1;

		/* end evaluation on encountering a throttled cfs_rq */
		if (cfs_rq_throttled(cfs_rq))
			goto dequeue_throttle;

		/* Don't dequeue parent if it has other entities besides us */
		if (cfs_rq->load.weight) {
			/* Avoid re-evaluating load for this entity: */
			se = parent_entity(se);
			/*
			 * Bias pick_next to pick a task from this cfs_rq, as
			 * p is sleeping when it is within its sched_slice.
			 */
			if (task_sleep && se && !throttled_hierarchy(cfs_rq))
				set_next_buddy(se);
			break;
		}
		flags |= DEQUEUE_SLEEP;
	}

	trace_android_rvh_dequeue_task_fair(rq, p, flags);
	for_each_sched_entity(se) {
		cfs_rq = cfs_rq_of(se);

		update_load_avg(cfs_rq, se, UPDATE_TG);
		se_update_runnable(se);
		update_cfs_group(se);

		cfs_rq->h_nr_running--;
		cfs_rq->idle_h_nr_running -= idle_h_nr_running;

		if (cfs_rq_is_idle(cfs_rq))
			idle_h_nr_running = 1;

		/* end evaluation on encountering a throttled cfs_rq */
		if (cfs_rq_throttled(cfs_rq))
			goto dequeue_throttle;

	}

	/* At this point se is NULL and we are at root level*/
	sub_nr_running(rq, 1);

	/* balance early to pull high priority tasks */
	if (unlikely(!was_sched_idle && sched_idle_rq(rq)))
		rq->next_balance = jiffies;

dequeue_throttle:
	util_est_update(&rq->cfs, p, task_sleep);
	hrtick_update(rq);
}

#ifdef CONFIG_SMP

/* Working cpumask for: load_balance, load_balance_newidle. */
DEFINE_PER_CPU(cpumask_var_t, load_balance_mask);
DEFINE_PER_CPU(cpumask_var_t, select_idle_mask);

#ifdef CONFIG_NO_HZ_COMMON

static struct {
	cpumask_var_t idle_cpus_mask;
	atomic_t nr_cpus;
	int has_blocked;		/* Idle CPUS has blocked load */
	unsigned long next_balance;     /* in jiffy units */
	unsigned long next_blocked;	/* Next update of blocked load in jiffies */
} nohz ____cacheline_aligned;

#endif /* CONFIG_NO_HZ_COMMON */

static unsigned long cpu_load(struct rq *rq)
{
	return cfs_rq_load_avg(&rq->cfs);
}

/*
 * cpu_load_without - compute CPU load without any contributions from *p
 * @cpu: the CPU which load is requested
 * @p: the task which load should be discounted
 *
 * The load of a CPU is defined by the load of tasks currently enqueued on that
 * CPU as well as tasks which are currently sleeping after an execution on that
 * CPU.
 *
 * This method returns the load of the specified CPU by discounting the load of
 * the specified task, whenever the task is currently contributing to the CPU
 * load.
 */
static unsigned long cpu_load_without(struct rq *rq, struct task_struct *p)
{
	struct cfs_rq *cfs_rq;
	unsigned int load;

	/* Task has no contribution or is new */
	if (cpu_of(rq) != task_cpu(p) || !READ_ONCE(p->se.avg.last_update_time))
		return cpu_load(rq);

	cfs_rq = &rq->cfs;
	load = READ_ONCE(cfs_rq->avg.load_avg);

	/* Discount task's util from CPU's util */
	lsub_positive(&load, task_h_load(p));

	return load;
}

static unsigned long cpu_runnable(struct rq *rq)
{
	return cfs_rq_runnable_avg(&rq->cfs);
}

static unsigned long cpu_runnable_without(struct rq *rq, struct task_struct *p)
{
	struct cfs_rq *cfs_rq;
	unsigned int runnable;

	/* Task has no contribution or is new */
	if (cpu_of(rq) != task_cpu(p) || !READ_ONCE(p->se.avg.last_update_time))
		return cpu_runnable(rq);

	cfs_rq = &rq->cfs;
	runnable = READ_ONCE(cfs_rq->avg.runnable_avg);

	/* Discount task's runnable from CPU's runnable */
	lsub_positive(&runnable, p->se.avg.runnable_avg);

	return runnable;
}

static unsigned long capacity_of(int cpu)
{
	return cpu_rq(cpu)->cpu_capacity;
}

static void record_wakee(struct task_struct *p)
{
	/*
	 * Only decay a single time; tasks that have less then 1 wakeup per
	 * jiffy will not have built up many flips.
	 */
	if (time_after(jiffies, current->wakee_flip_decay_ts + HZ)) {
		current->wakee_flips >>= 1;
		current->wakee_flip_decay_ts = jiffies;
	}

	if (current->last_wakee != p) {
		current->last_wakee = p;
		current->wakee_flips++;
	}
}

/*
 * Detect M:N waker/wakee relationships via a switching-frequency heuristic.
 *
 * A waker of many should wake a different task than the one last awakened
 * at a frequency roughly N times higher than one of its wakees.
 *
 * In order to determine whether we should let the load spread vs consolidating
 * to shared cache, we look for a minimum 'flip' frequency of llc_size in one
 * partner, and a factor of lls_size higher frequency in the other.
 *
 * With both conditions met, we can be relatively sure that the relationship is
 * non-monogamous, with partner count exceeding socket size.
 *
 * Waker/wakee being client/server, worker/dispatcher, interrupt source or
 * whatever is irrelevant, spread criteria is apparent partner count exceeds
 * socket size.
 */
static int wake_wide(struct task_struct *p)
{
	unsigned int master = current->wakee_flips;
	unsigned int slave = p->wakee_flips;
	int factor = __this_cpu_read(sd_llc_size);

	if (master < slave)
		swap(master, slave);
	if (slave < factor || master < slave * factor)
		return 0;
	return 1;
}

/*
 * The purpose of wake_affine() is to quickly determine on which CPU we can run
 * soonest. For the purpose of speed we only consider the waking and previous
 * CPU.
 *
 * wake_affine_idle() - only considers 'now', it check if the waking CPU is
 *			cache-affine and is (or	will be) idle.
 *
 * wake_affine_weight() - considers the weight to reflect the average
 *			  scheduling latency of the CPUs. This seems to work
 *			  for the overloaded case.
 */
static int
wake_affine_idle(int this_cpu, int prev_cpu, int sync)
{
	/*
	 * If this_cpu is idle, it implies the wakeup is from interrupt
	 * context. Only allow the move if cache is shared. Otherwise an
	 * interrupt intensive workload could force all tasks onto one
	 * node depending on the IO topology or IRQ affinity settings.
	 *
	 * If the prev_cpu is idle and cache affine then avoid a migration.
	 * There is no guarantee that the cache hot data from an interrupt
	 * is more important than cache hot data on the prev_cpu and from
	 * a cpufreq perspective, it's better to have higher utilisation
	 * on one CPU.
	 */
	if (available_idle_cpu(this_cpu) && cpus_share_cache(this_cpu, prev_cpu))
		return available_idle_cpu(prev_cpu) ? prev_cpu : this_cpu;

	if (sync && cpu_rq(this_cpu)->nr_running == 1)
		return this_cpu;

	if (available_idle_cpu(prev_cpu))
		return prev_cpu;

	return nr_cpumask_bits;
}

static int
wake_affine_weight(struct sched_domain *sd, struct task_struct *p,
		   int this_cpu, int prev_cpu, int sync)
{
	s64 this_eff_load, prev_eff_load;
	unsigned long task_load;

	this_eff_load = cpu_load(cpu_rq(this_cpu));

	if (sync) {
		unsigned long current_load = task_h_load(current);

		if (current_load > this_eff_load)
			return this_cpu;

		this_eff_load -= current_load;
	}

	task_load = task_h_load(p);

	this_eff_load += task_load;
	if (sched_feat(WA_BIAS))
		this_eff_load *= 100;
	this_eff_load *= capacity_of(prev_cpu);

	prev_eff_load = cpu_load(cpu_rq(prev_cpu));
	prev_eff_load -= task_load;
	if (sched_feat(WA_BIAS))
		prev_eff_load *= 100 + (sd->imbalance_pct - 100) / 2;
	prev_eff_load *= capacity_of(this_cpu);

	/*
	 * If sync, adjust the weight of prev_eff_load such that if
	 * prev_eff == this_eff that select_idle_sibling() will consider
	 * stacking the wakee on top of the waker if no other CPU is
	 * idle.
	 */
	if (sync)
		prev_eff_load += 1;

	return this_eff_load < prev_eff_load ? this_cpu : nr_cpumask_bits;
}

static int wake_affine(struct sched_domain *sd, struct task_struct *p,
		       int this_cpu, int prev_cpu, int sync)
{
	int target = nr_cpumask_bits;

	if (sched_feat(WA_IDLE))
		target = wake_affine_idle(this_cpu, prev_cpu, sync);

	if (sched_feat(WA_WEIGHT) && target == nr_cpumask_bits)
		target = wake_affine_weight(sd, p, this_cpu, prev_cpu, sync);

	schedstat_inc(p->se.statistics.nr_wakeups_affine_attempts);
	if (target == nr_cpumask_bits)
		return prev_cpu;

	schedstat_inc(sd->ttwu_move_affine);
	schedstat_inc(p->se.statistics.nr_wakeups_affine);
	return target;
}

static struct sched_group *
find_idlest_group(struct sched_domain *sd, struct task_struct *p, int this_cpu);

/*
 * find_idlest_group_cpu - find the idlest CPU among the CPUs in the group.
 */
static int
find_idlest_group_cpu(struct sched_group *group, struct task_struct *p, int this_cpu)
{
	unsigned long load, min_load = ULONG_MAX;
	unsigned int min_exit_latency = UINT_MAX;
	u64 latest_idle_timestamp = 0;
	int least_loaded_cpu = this_cpu;
	int shallowest_idle_cpu = -1;
	int i;

	/* Check if we have any choice: */
	if (group->group_weight == 1)
		return cpumask_first(sched_group_span(group));

	/* Traverse only the allowed CPUs */
	for_each_cpu_and(i, sched_group_span(group), p->cpus_ptr) {
		struct rq *rq = cpu_rq(i);

		if (!sched_core_cookie_match(rq, p))
			continue;

		if (sched_idle_cpu(i))
			return i;

		if (available_idle_cpu(i)) {
			struct cpuidle_state *idle = idle_get_state(rq);
			if (idle && idle->exit_latency < min_exit_latency) {
				/*
				 * We give priority to a CPU whose idle state
				 * has the smallest exit latency irrespective
				 * of any idle timestamp.
				 */
				min_exit_latency = idle->exit_latency;
				latest_idle_timestamp = rq->idle_stamp;
				shallowest_idle_cpu = i;
			} else if ((!idle || idle->exit_latency == min_exit_latency) &&
				   rq->idle_stamp > latest_idle_timestamp) {
				/*
				 * If equal or no active idle state, then
				 * the most recently idled CPU might have
				 * a warmer cache.
				 */
				latest_idle_timestamp = rq->idle_stamp;
				shallowest_idle_cpu = i;
			}
		} else if (shallowest_idle_cpu == -1) {
			load = cpu_load(cpu_rq(i));
			if (load < min_load) {
				min_load = load;
				least_loaded_cpu = i;
			}
		}
	}

	return shallowest_idle_cpu != -1 ? shallowest_idle_cpu : least_loaded_cpu;
}

static inline int find_idlest_cpu(struct sched_domain *sd, struct task_struct *p,
				  int cpu, int prev_cpu, int sd_flag)
{
	int new_cpu = cpu;

	if (!cpumask_intersects(sched_domain_span(sd), p->cpus_ptr))
		return prev_cpu;

	/*
	 * We need task's util for cpu_util_without, sync it up to
	 * prev_cpu's last_update_time.
	 */
	if (!(sd_flag & SD_BALANCE_FORK))
		sync_entity_load_avg(&p->se);

	while (sd) {
		struct sched_group *group;
		struct sched_domain *tmp;
		int weight;

		if (!(sd->flags & sd_flag)) {
			sd = sd->child;
			continue;
		}

		group = find_idlest_group(sd, p, cpu);
		if (!group) {
			sd = sd->child;
			continue;
		}

		new_cpu = find_idlest_group_cpu(group, p, cpu);
		if (new_cpu == cpu) {
			/* Now try balancing at a lower domain level of 'cpu': */
			sd = sd->child;
			continue;
		}

		/* Now try balancing at a lower domain level of 'new_cpu': */
		cpu = new_cpu;
		weight = sd->span_weight;
		sd = NULL;
		for_each_domain(cpu, tmp) {
			if (weight <= tmp->span_weight)
				break;
			if (tmp->flags & sd_flag)
				sd = tmp;
		}
	}

	return new_cpu;
}

static inline int __select_idle_cpu(int cpu, struct task_struct *p)
{
	if ((available_idle_cpu(cpu) || sched_idle_cpu(cpu)) &&
	    sched_cpu_cookie_match(cpu_rq(cpu), p))
		return cpu;

	return -1;
}

#ifdef CONFIG_SCHED_SMT
DEFINE_STATIC_KEY_FALSE(sched_smt_present);
EXPORT_SYMBOL_GPL(sched_smt_present);

static inline void set_idle_cores(int cpu, int val)
{
	struct sched_domain_shared *sds;

	sds = rcu_dereference(per_cpu(sd_llc_shared, cpu));
	if (sds)
		WRITE_ONCE(sds->has_idle_cores, val);
}

static inline bool test_idle_cores(int cpu, bool def)
{
	struct sched_domain_shared *sds;

	sds = rcu_dereference(per_cpu(sd_llc_shared, cpu));
	if (sds)
		return READ_ONCE(sds->has_idle_cores);

	return def;
}

/*
 * Scans the local SMT mask to see if the entire core is idle, and records this
 * information in sd_llc_shared->has_idle_cores.
 *
 * Since SMT siblings share all cache levels, inspecting this limited remote
 * state should be fairly cheap.
 */
void __update_idle_core(struct rq *rq)
{
	int core = cpu_of(rq);
	int cpu;

	rcu_read_lock();
	if (test_idle_cores(core, true))
		goto unlock;

	for_each_cpu(cpu, cpu_smt_mask(core)) {
		if (cpu == core)
			continue;

		if (!available_idle_cpu(cpu))
			goto unlock;
	}

	set_idle_cores(core, 1);
unlock:
	rcu_read_unlock();
}

/*
 * Scan the entire LLC domain for idle cores; this dynamically switches off if
 * there are no idle cores left in the system; tracked through
 * sd_llc->shared->has_idle_cores and enabled through update_idle_core() above.
 */
static int select_idle_core(struct task_struct *p, int core, struct cpumask *cpus, int *idle_cpu)
{
	bool idle = true;
	int cpu;

	if (!static_branch_likely(&sched_smt_present))
		return __select_idle_cpu(core, p);

	for_each_cpu(cpu, cpu_smt_mask(core)) {
		if (!available_idle_cpu(cpu)) {
			idle = false;
			if (*idle_cpu == -1) {
				if (sched_idle_cpu(cpu) && cpumask_test_cpu(cpu, p->cpus_ptr)) {
					*idle_cpu = cpu;
					break;
				}
				continue;
			}
			break;
		}
		if (*idle_cpu == -1 && cpumask_test_cpu(cpu, p->cpus_ptr))
			*idle_cpu = cpu;
	}

	if (idle)
		return core;

	cpumask_andnot(cpus, cpus, cpu_smt_mask(core));
	return -1;
}

/*
 * Scan the local SMT mask for idle CPUs.
 */
static int select_idle_smt(struct task_struct *p, struct sched_domain *sd, int target)
{
	int cpu;

	for_each_cpu(cpu, cpu_smt_mask(target)) {
		if (!cpumask_test_cpu(cpu, p->cpus_ptr) ||
		    !cpumask_test_cpu(cpu, sched_domain_span(sd)))
			continue;
		if (available_idle_cpu(cpu) || sched_idle_cpu(cpu))
			return cpu;
	}

	return -1;
}

#else /* CONFIG_SCHED_SMT */

static inline void set_idle_cores(int cpu, int val)
{
}

static inline bool test_idle_cores(int cpu, bool def)
{
	return def;
}

static inline int select_idle_core(struct task_struct *p, int core, struct cpumask *cpus, int *idle_cpu)
{
	return __select_idle_cpu(core, p);
}

static inline int select_idle_smt(struct task_struct *p, struct sched_domain *sd, int target)
{
	return -1;
}

#endif /* CONFIG_SCHED_SMT */

/*
 * Scan the LLC domain for idle CPUs; this is dynamically regulated by
 * comparing the average scan cost (tracked in sd->avg_scan_cost) against the
 * average idle time for this rq (as found in rq->avg_idle).
 */
static int select_idle_cpu(struct task_struct *p, struct sched_domain *sd, bool has_idle_core, int target)
{
	struct cpumask *cpus = this_cpu_cpumask_var_ptr(select_idle_mask);
	int i, cpu, idle_cpu = -1, nr = INT_MAX;
	struct rq *this_rq = this_rq();
	int this = smp_processor_id();
	struct sched_domain *this_sd;
	u64 time = 0;

	this_sd = rcu_dereference(*this_cpu_ptr(&sd_llc));
	if (!this_sd)
		return -1;

	cpumask_and(cpus, sched_domain_span(sd), p->cpus_ptr);

	if (sched_feat(SIS_PROP) && !has_idle_core) {
		u64 avg_cost, avg_idle, span_avg;
		unsigned long now = jiffies;

		/*
		 * If we're busy, the assumption that the last idle period
		 * predicts the future is flawed; age away the remaining
		 * predicted idle time.
		 */
		if (unlikely(this_rq->wake_stamp < now)) {
			while (this_rq->wake_stamp < now && this_rq->wake_avg_idle) {
				this_rq->wake_stamp++;
				this_rq->wake_avg_idle >>= 1;
			}
		}

		avg_idle = this_rq->wake_avg_idle;
		avg_cost = this_sd->avg_scan_cost + 1;

		span_avg = sd->span_weight * avg_idle;
		if (span_avg > 4*avg_cost)
			nr = div_u64(span_avg, avg_cost);
		else
			nr = 4;

		time = cpu_clock(this);
	}

	for_each_cpu_wrap(cpu, cpus, target + 1) {
		if (has_idle_core) {
			i = select_idle_core(p, cpu, cpus, &idle_cpu);
			if ((unsigned int)i < nr_cpumask_bits)
				return i;

		} else {
			if (!--nr)
				return -1;
			idle_cpu = __select_idle_cpu(cpu, p);
			if ((unsigned int)idle_cpu < nr_cpumask_bits)
				break;
		}
	}

	if (has_idle_core)
		set_idle_cores(target, false);

	if (sched_feat(SIS_PROP) && !has_idle_core) {
		time = cpu_clock(this) - time;

		/*
		 * Account for the scan cost of wakeups against the average
		 * idle time.
		 */
		this_rq->wake_avg_idle -= min(this_rq->wake_avg_idle, time);

		update_avg(&this_sd->avg_scan_cost, time);
	}

	return idle_cpu;
}

/*
 * Scan the asym_capacity domain for idle CPUs; pick the first idle one on which
 * the task fits. If no CPU is big enough, but there are idle ones, try to
 * maximize capacity.
 */
static int
select_idle_capacity(struct task_struct *p, struct sched_domain *sd, int target)
{
	unsigned long task_util, util_min, util_max, best_cap = 0;
	int cpu, best_cpu = -1;
	struct cpumask *cpus;

	cpus = this_cpu_cpumask_var_ptr(select_idle_mask);
	cpumask_and(cpus, sched_domain_span(sd), p->cpus_ptr);

	task_util = task_util_est(p);
	util_min = uclamp_eff_value(p, UCLAMP_MIN);
	util_max = uclamp_eff_value(p, UCLAMP_MAX);

	for_each_cpu_wrap(cpu, cpus, target) {
		unsigned long cpu_cap = capacity_of(cpu);

		if (!available_idle_cpu(cpu) && !sched_idle_cpu(cpu))
			continue;
		if (util_fits_cpu(task_util, util_min, util_max, cpu))
			return cpu;

		if (cpu_cap > best_cap) {
			best_cap = cpu_cap;
			best_cpu = cpu;
		}
	}

	return best_cpu;
}

static inline bool asym_fits_cpu(unsigned long util,
				 unsigned long util_min,
				 unsigned long util_max,
				 int cpu)
{
	if (sched_asym_cpucap_active())
		return util_fits_cpu(util, util_min, util_max, cpu);

	return true;
}

/*
 * Try and locate an idle core/thread in the LLC cache domain.
 */
static int select_idle_sibling(struct task_struct *p, int prev, int target)
{
	bool has_idle_core = false;
	struct sched_domain *sd;
	unsigned long task_util, util_min, util_max;
	int i, recent_used_cpu;

	/*
	 * On asymmetric system, update task utilization because we will check
	 * that the task fits with cpu's capacity.
	 */
	if (sched_asym_cpucap_active()) {
		sync_entity_load_avg(&p->se);
		task_util = task_util_est(p);
		util_min = uclamp_eff_value(p, UCLAMP_MIN);
		util_max = uclamp_eff_value(p, UCLAMP_MAX);
	}

	/*
	 * per-cpu select_idle_mask usage
	 */
	lockdep_assert_irqs_disabled();

	if ((available_idle_cpu(target) || sched_idle_cpu(target)) &&
	    asym_fits_cpu(task_util, util_min, util_max, target))
		return target;

	/*
	 * If the previous CPU is cache affine and idle, don't be stupid:
	 */
	if (prev != target && cpus_share_cache(prev, target) &&
	    (available_idle_cpu(prev) || sched_idle_cpu(prev)) &&
	    asym_fits_cpu(task_util, util_min, util_max, prev))
		return prev;

	/*
	 * Allow a per-cpu kthread to stack with the wakee if the
	 * kworker thread and the tasks previous CPUs are the same.
	 * The assumption is that the wakee queued work for the
	 * per-cpu kthread that is now complete and the wakeup is
	 * essentially a sync wakeup. An obvious example of this
	 * pattern is IO completions.
	 */
	if (is_per_cpu_kthread(current) &&
	    in_task() &&
	    prev == smp_processor_id() &&
	    this_rq()->nr_running <= 1 &&
	    asym_fits_cpu(task_util, util_min, util_max, prev)) {
		return prev;
	}

	/* Check a recently used CPU as a potential idle candidate: */
	recent_used_cpu = p->recent_used_cpu;
	p->recent_used_cpu = prev;
	if (recent_used_cpu != prev &&
	    recent_used_cpu != target &&
	    cpus_share_cache(recent_used_cpu, target) &&
	    (available_idle_cpu(recent_used_cpu) || sched_idle_cpu(recent_used_cpu)) &&
	    cpumask_test_cpu(p->recent_used_cpu, p->cpus_ptr) &&
	    asym_fits_cpu(task_util, util_min, util_max, recent_used_cpu)) {
		return recent_used_cpu;
	}

	/*
	 * For asymmetric CPU capacity systems, our domain of interest is
	 * sd_asym_cpucapacity rather than sd_llc.
	 */
	if (sched_asym_cpucap_active()) {
		sd = rcu_dereference(per_cpu(sd_asym_cpucapacity, target));
		/*
		 * On an asymmetric CPU capacity system where an exclusive
		 * cpuset defines a symmetric island (i.e. one unique
		 * capacity_orig value through the cpuset), the key will be set
		 * but the CPUs within that cpuset will not have a domain with
		 * SD_ASYM_CPUCAPACITY. These should follow the usual symmetric
		 * capacity path.
		 */
		if (sd) {
			i = select_idle_capacity(p, sd, target);
			return ((unsigned)i < nr_cpumask_bits) ? i : target;
		}
	}

	sd = rcu_dereference(per_cpu(sd_llc, target));
	if (!sd)
		return target;

	if (sched_smt_active()) {
		has_idle_core = test_idle_cores(target, false);

		if (!has_idle_core && cpus_share_cache(prev, target)) {
			i = select_idle_smt(p, sd, prev);
			if ((unsigned int)i < nr_cpumask_bits)
				return i;
		}
	}

	i = select_idle_cpu(p, sd, has_idle_core, target);
	if ((unsigned)i < nr_cpumask_bits)
		return i;

	return target;
}

/**
 * cpu_util - Estimates the amount of capacity of a CPU used by CFS tasks.
 * @cpu: the CPU to get the utilization of
 *
 * The unit of the return value must be the one of capacity so we can compare
 * the utilization with the capacity of the CPU that is available for CFS task
 * (ie cpu_capacity).
 *
 * cfs_rq.avg.util_avg is the sum of running time of runnable tasks plus the
 * recent utilization of currently non-runnable tasks on a CPU. It represents
 * the amount of utilization of a CPU in the range [0..capacity_orig] where
 * capacity_orig is the cpu_capacity available at the highest frequency
 * (arch_scale_freq_capacity()).
 * The utilization of a CPU converges towards a sum equal to or less than the
 * current capacity (capacity_curr <= capacity_orig) of the CPU because it is
 * the running time on this CPU scaled by capacity_curr.
 *
 * The estimated utilization of a CPU is defined to be the maximum between its
 * cfs_rq.avg.util_avg and the sum of the estimated utilization of the tasks
 * currently RUNNABLE on that CPU.
 * This allows to properly represent the expected utilization of a CPU which
 * has just got a big task running since a long sleep period. At the same time
 * however it preserves the benefits of the "blocked utilization" in
 * describing the potential for other tasks waking up on the same CPU.
 *
 * Nevertheless, cfs_rq.avg.util_avg can be higher than capacity_curr or even
 * higher than capacity_orig because of unfortunate rounding in
 * cfs.avg.util_avg or just after migrating tasks and new task wakeups until
 * the average stabilizes with the new running time. We need to check that the
 * utilization stays within the range of [0..capacity_orig] and cap it if
 * necessary. Without utilization capping, a group could be seen as overloaded
 * (CPU0 utilization at 121% + CPU1 utilization at 80%) whereas CPU1 has 20% of
 * available capacity. We allow utilization to overshoot capacity_curr (but not
 * capacity_orig) as it useful for predicting the capacity required after task
 * migrations (scheduler-driven DVFS).
 *
 * Return: the (estimated) utilization for the specified CPU
 */
static inline unsigned long cpu_util(int cpu)
{
	struct cfs_rq *cfs_rq;
	unsigned int util;

	cfs_rq = &cpu_rq(cpu)->cfs;
	util = READ_ONCE(cfs_rq->avg.util_avg);

	if (sched_feat(UTIL_EST))
		util = max(util, READ_ONCE(cfs_rq->avg.util_est.enqueued));

	return min_t(unsigned long, util, capacity_orig_of(cpu));
}

/*
 * cpu_util_without: compute cpu utilization without any contributions from *p
 * @cpu: the CPU which utilization is requested
 * @p: the task which utilization should be discounted
 *
 * The utilization of a CPU is defined by the utilization of tasks currently
 * enqueued on that CPU as well as tasks which are currently sleeping after an
 * execution on that CPU.
 *
 * This method returns the utilization of the specified CPU by discounting the
 * utilization of the specified task, whenever the task is currently
 * contributing to the CPU utilization.
 */
static unsigned long cpu_util_without(int cpu, struct task_struct *p)
{
	struct cfs_rq *cfs_rq;
	unsigned int util;

	/* Task has no contribution or is new */
	if (cpu != task_cpu(p) || !READ_ONCE(p->se.avg.last_update_time))
		return cpu_util(cpu);

	cfs_rq = &cpu_rq(cpu)->cfs;
	util = READ_ONCE(cfs_rq->avg.util_avg);

	/* Discount task's util from CPU's util */
	lsub_positive(&util, task_util(p));

	/*
	 * Covered cases:
	 *
	 * a) if *p is the only task sleeping on this CPU, then:
	 *      cpu_util (== task_util) > util_est (== 0)
	 *    and thus we return:
	 *      cpu_util_without = (cpu_util - task_util) = 0
	 *
	 * b) if other tasks are SLEEPING on this CPU, which is now exiting
	 *    IDLE, then:
	 *      cpu_util >= task_util
	 *      cpu_util > util_est (== 0)
	 *    and thus we discount *p's blocked utilization to return:
	 *      cpu_util_without = (cpu_util - task_util) >= 0
	 *
	 * c) if other tasks are RUNNABLE on that CPU and
	 *      util_est > cpu_util
	 *    then we use util_est since it returns a more restrictive
	 *    estimation of the spare capacity on that CPU, by just
	 *    considering the expected utilization of tasks already
	 *    runnable on that CPU.
	 *
	 * Cases a) and b) are covered by the above code, while case c) is
	 * covered by the following code when estimated utilization is
	 * enabled.
	 */
	if (sched_feat(UTIL_EST)) {
		unsigned int estimated =
			READ_ONCE(cfs_rq->avg.util_est.enqueued);

		/*
		 * Despite the following checks we still have a small window
		 * for a possible race, when an execl's select_task_rq_fair()
		 * races with LB's detach_task():
		 *
		 *   detach_task()
		 *     p->on_rq = TASK_ON_RQ_MIGRATING;
		 *     ---------------------------------- A
		 *     deactivate_task()                   \
		 *       dequeue_task()                     + RaceTime
		 *         util_est_dequeue()              /
		 *     ---------------------------------- B
		 *
		 * The additional check on "current == p" it's required to
		 * properly fix the execl regression and it helps in further
		 * reducing the chances for the above race.
		 */
		if (unlikely(task_on_rq_queued(p) || current == p))
			lsub_positive(&estimated, _task_util_est(p));

		util = max(util, estimated);
	}

	/*
	 * Utilization (estimated) can exceed the CPU capacity, thus let's
	 * clamp to the maximum CPU capacity to ensure consistency with
	 * the cpu_util call.
	 */
	return min_t(unsigned long, util, capacity_orig_of(cpu));
}

/*
 * Predicts what cpu_util(@cpu) would return if @p was migrated (and enqueued)
 * to @dst_cpu.
 */
static unsigned long cpu_util_next(int cpu, struct task_struct *p, int dst_cpu)
{
	struct cfs_rq *cfs_rq = &cpu_rq(cpu)->cfs;
	unsigned long util_est, util = READ_ONCE(cfs_rq->avg.util_avg);

	/*
	 * If @p migrates from @cpu to another, remove its contribution. Or,
	 * if @p migrates from another CPU to @cpu, add its contribution. In
	 * the other cases, @cpu is not impacted by the migration, so the
	 * util_avg should already be correct.
	 */
	if (task_cpu(p) == cpu && dst_cpu != cpu)
		lsub_positive(&util, task_util(p));
	else if (task_cpu(p) != cpu && dst_cpu == cpu)
		util += task_util(p);

	if (sched_feat(UTIL_EST)) {
		util_est = READ_ONCE(cfs_rq->avg.util_est.enqueued);

		/*
		 * During wake-up, the task isn't enqueued yet and doesn't
		 * appear in the cfs_rq->avg.util_est.enqueued of any rq,
		 * so just add it (if needed) to "simulate" what will be
		 * cpu_util() after the task has been enqueued.
		 */
		if (dst_cpu == cpu)
			util_est += _task_util_est(p);

		util = max(util, util_est);
	}

	return min(util, capacity_orig_of(cpu));
}

/*
 * compute_energy(): Estimates the energy that @pd would consume if @p was
 * migrated to @dst_cpu. compute_energy() predicts what will be the utilization
 * landscape of @pd's CPUs after the task migration, and uses the Energy Model
 * to compute what would be the energy if we decided to actually migrate that
 * task.
 */
static long
compute_energy(struct task_struct *p, int dst_cpu, struct perf_domain *pd)
{
	struct cpumask *pd_mask = perf_domain_span(pd);
	unsigned long cpu_cap = arch_scale_cpu_capacity(cpumask_first(pd_mask));
	unsigned long max_util = 0, sum_util = 0;
	unsigned long _cpu_cap = cpu_cap;
	unsigned long energy = 0;
	int cpu;

	_cpu_cap -= arch_scale_thermal_pressure(cpumask_first(pd_mask));

	/*
	 * The capacity state of CPUs of the current rd can be driven by CPUs
	 * of another rd if they belong to the same pd. So, account for the
	 * utilization of these CPUs too by masking pd with cpu_online_mask
	 * instead of the rd span.
	 *
	 * If an entire pd is outside of the current rd, it will not appear in
	 * its pd list and will not be accounted by compute_energy().
	 */
	for_each_cpu_and(cpu, pd_mask, cpu_online_mask) {
		unsigned long util_freq = cpu_util_next(cpu, p, dst_cpu);
		unsigned long cpu_util, util_running = util_freq;
		struct task_struct *tsk = NULL;

		/*
		 * When @p is placed on @cpu:
		 *
		 * util_running = max(cpu_util, cpu_util_est) +
		 *		  max(task_util, _task_util_est)
		 *
		 * while cpu_util_next is: max(cpu_util + task_util,
		 *			       cpu_util_est + _task_util_est)
		 */
		if (cpu == dst_cpu) {
			tsk = p;
			util_running =
				cpu_util_next(cpu, p, -1) + task_util_est(p);
		}

		/*
		 * Busy time computation: utilization clamping is not
		 * required since the ratio (sum_util / cpu_capacity)
		 * is already enough to scale the EM reported power
		 * consumption at the (eventually clamped) cpu_capacity.
		 */
		cpu_util = effective_cpu_util(cpu, util_running, cpu_cap,
					      ENERGY_UTIL, NULL);

		sum_util += min(cpu_util, _cpu_cap);

		/*
		 * Performance domain frequency: utilization clamping
		 * must be considered since it affects the selection
		 * of the performance domain frequency.
		 * NOTE: in case RT tasks are running, by default the
		 * FREQUENCY_UTIL's utilization can be max OPP.
		 */
		cpu_util = effective_cpu_util(cpu, util_freq, cpu_cap,
					      FREQUENCY_UTIL, tsk);
		max_util = max(max_util, min(cpu_util, _cpu_cap));
	}

	trace_android_vh_em_cpu_energy(pd->em_pd, max_util, sum_util, &energy);
	if (!energy)
		energy = em_cpu_energy(pd->em_pd, max_util, sum_util, _cpu_cap);

	return energy;
}

/*
 * find_energy_efficient_cpu(): Find most energy-efficient target CPU for the
 * waking task. find_energy_efficient_cpu() looks for the CPU with maximum
 * spare capacity in each performance domain and uses it as a potential
 * candidate to execute the task. Then, it uses the Energy Model to figure
 * out which of the CPU candidates is the most energy-efficient.
 *
 * The rationale for this heuristic is as follows. In a performance domain,
 * all the most energy efficient CPU candidates (according to the Energy
 * Model) are those for which we'll request a low frequency. When there are
 * several CPUs for which the frequency request will be the same, we don't
 * have enough data to break the tie between them, because the Energy Model
 * only includes active power costs. With this model, if we assume that
 * frequency requests follow utilization (e.g. using schedutil), the CPU with
 * the maximum spare capacity in a performance domain is guaranteed to be among
 * the best candidates of the performance domain.
 *
 * In practice, it could be preferable from an energy standpoint to pack
 * small tasks on a CPU in order to let other CPUs go in deeper idle states,
 * but that could also hurt our chances to go cluster idle, and we have no
 * ways to tell with the current Energy Model if this is actually a good
 * idea or not. So, find_energy_efficient_cpu() basically favors
 * cluster-packing, and spreading inside a cluster. That should at least be
 * a good thing for latency, and this is consistent with the idea that most
 * of the energy savings of EAS come from the asymmetry of the system, and
 * not so much from breaking the tie between identical CPUs. That's also the
 * reason why EAS is enabled in the topology code only for systems where
 * SD_ASYM_CPUCAPACITY is set.
 *
 * NOTE: Forkees are not accepted in the energy-aware wake-up path because
 * they don't have any useful utilization data yet and it's not possible to
 * forecast their impact on energy consumption. Consequently, they will be
 * placed by find_idlest_cpu() on the least loaded CPU, which might turn out
 * to be energy-inefficient in some use-cases. The alternative would be to
 * bias new tasks towards specific types of CPUs first, or to try to infer
 * their util_avg from the parent task, but those heuristics could hurt
 * other use-cases too. So, until someone finds a better way to solve this,
 * let's keep things simple by re-using the existing slow path.
 */
static int find_energy_efficient_cpu(struct task_struct *p, int prev_cpu, int sync)
{
	unsigned long prev_delta = ULONG_MAX, best_delta = ULONG_MAX;
	unsigned long p_util_min = uclamp_is_used() ? uclamp_eff_value(p, UCLAMP_MIN) : 0;
	unsigned long p_util_max = uclamp_is_used() ? uclamp_eff_value(p, UCLAMP_MAX) : 1024;
	struct root_domain *rd = cpu_rq(smp_processor_id())->rd;
	int max_spare_cap_cpu_ls = prev_cpu, best_idle_cpu = -1;
	int cpu, best_energy_cpu = prev_cpu, target = -1;
	unsigned long max_spare_cap_ls = 0, target_cap;
	unsigned long cpu_cap, util, base_energy = 0;
	bool boosted, latency_sensitive = false;
	unsigned int min_exit_lat = UINT_MAX;
	struct cpuidle_state *idle;
	struct sched_domain *sd;
	struct perf_domain *pd;
	int new_cpu = INT_MAX;

	sync_entity_load_avg(&p->se);
	trace_android_rvh_find_energy_efficient_cpu(p, prev_cpu, sync, &new_cpu);
	if (new_cpu != INT_MAX)
		return new_cpu;

	rcu_read_lock();
	pd = rcu_dereference(rd->pd);
	if (!pd || READ_ONCE(rd->overutilized))
		goto unlock;

	cpu = smp_processor_id();
	if (sync && cpu_rq(cpu)->nr_running == 1 &&
	    cpumask_test_cpu(cpu, p->cpus_ptr) &&
	    task_fits_cpu(p, cpu)) {
		rcu_read_unlock();
		return cpu;
	}

	/*
	 * Energy-aware wake-up happens on the lowest sched_domain starting
	 * from sd_asym_cpucapacity spanning over this_cpu and prev_cpu.
	 */
	sd = rcu_dereference(*this_cpu_ptr(&sd_asym_cpucapacity));
	while (sd && !cpumask_test_cpu(prev_cpu, sched_domain_span(sd)))
		sd = sd->parent;
	if (!sd)
		goto unlock;

	target = prev_cpu;

<<<<<<< HEAD
	if (!task_util_est(p))
=======
	sync_entity_load_avg(&p->se);
	if (!uclamp_task_util(p, p_util_min, p_util_max))
>>>>>>> f48aeeaa
		goto unlock;

	latency_sensitive = uclamp_latency_sensitive(p);
	boosted = uclamp_boosted(p);
	target_cap = boosted ? 0 : ULONG_MAX;

	for (; pd; pd = pd->next) {
		unsigned long util_min = p_util_min, util_max = p_util_max;
		unsigned long cur_delta, spare_cap, max_spare_cap = 0;
		unsigned long rq_util_min, rq_util_max;
		bool compute_prev_delta = false;
		unsigned long base_energy_pd;
		int max_spare_cap_cpu = -1;

		for_each_cpu_and(cpu, perf_domain_span(pd), sched_domain_span(sd)) {
			struct rq *rq = cpu_rq(cpu);

			if (!cpumask_test_cpu(cpu, p->cpus_ptr))
				continue;

			util = cpu_util_next(cpu, p, cpu);
			cpu_cap = capacity_of(cpu);
			spare_cap = cpu_cap;
			lsub_positive(&spare_cap, util);

			/*
			 * Skip CPUs that cannot satisfy the capacity request.
			 * IOW, placing the task there would make the CPU
			 * overutilized. Take uclamp into account to see how
			 * much capacity we can get out of the CPU; this is
			 * aligned with sched_cpu_util().
			 */
			if (uclamp_is_used() && !uclamp_rq_is_idle(rq)) {
				/*
				 * Open code uclamp_rq_util_with() except for
				 * the clamp() part. Ie: apply max aggregation
				 * only. util_fits_cpu() logic requires to
				 * operate on non clamped util but must use the
				 * max-aggregated uclamp_{min, max}.
				 */
				rq_util_min = uclamp_rq_get(rq, UCLAMP_MIN);
				rq_util_max = uclamp_rq_get(rq, UCLAMP_MAX);

				util_min = max(rq_util_min, p_util_min);
				util_max = max(rq_util_max, p_util_max);
			}
			if (!util_fits_cpu(util, util_min, util_max, cpu))
				continue;

			if (!latency_sensitive && cpu == prev_cpu) {
				/* Always use prev_cpu as a candidate. */
				compute_prev_delta = true;
			} else if (spare_cap > max_spare_cap) {
				/*
				 * Find the CPU with the maximum spare capacity
				 * in the performance domain.
				 */
				max_spare_cap = spare_cap;
				max_spare_cap_cpu = cpu;
			}

			if (!latency_sensitive)
				continue;

			if (idle_cpu(cpu)) {
				cpu_cap = capacity_orig_of(cpu);
				if (boosted && cpu_cap < target_cap)
					continue;
				if (!boosted && cpu_cap > target_cap)
					continue;
				idle = idle_get_state(cpu_rq(cpu));
				if (idle && idle->exit_latency > min_exit_lat &&
						cpu_cap == target_cap)
					continue;

				if (idle)
					min_exit_lat = idle->exit_latency;
				target_cap = cpu_cap;
				best_idle_cpu = cpu;
			} else if (spare_cap > max_spare_cap_ls) {
				max_spare_cap_ls = spare_cap;
				max_spare_cap_cpu_ls = cpu;
			}
		}

		if (!latency_sensitive && max_spare_cap_cpu < 0 && !compute_prev_delta)
			continue;

		/* Compute the 'base' energy of the pd, without @p */
		base_energy_pd = compute_energy(p, -1, pd);
		base_energy += base_energy_pd;

		/* Evaluate the energy impact of using prev_cpu. */
		if (compute_prev_delta) {
			prev_delta = compute_energy(p, prev_cpu, pd);
			if (prev_delta < base_energy_pd)
				goto unlock;
			prev_delta -= base_energy_pd;
			best_delta = min(best_delta, prev_delta);
		}

		/* Evaluate the energy impact of using max_spare_cap_cpu. */
		if (max_spare_cap_cpu >= 0) {
			cur_delta = compute_energy(p, max_spare_cap_cpu, pd);
			if (cur_delta < base_energy_pd)
				goto unlock;
			cur_delta -= base_energy_pd;
			if (cur_delta < best_delta) {
				best_delta = cur_delta;
				best_energy_cpu = max_spare_cap_cpu;
			}
		}
	}
	rcu_read_unlock();

	if (latency_sensitive)
		return best_idle_cpu >= 0 ? best_idle_cpu : max_spare_cap_cpu_ls;

	/*
	 * Pick the best CPU if prev_cpu cannot be used, or if it saves at
	 * least 6% of the energy used by prev_cpu.
	 */
	if ((prev_delta == ULONG_MAX) ||
	    (prev_delta - best_delta) > ((prev_delta + base_energy) >> 4))
		target = best_energy_cpu;

	return target;

unlock:
	rcu_read_unlock();

	return target;
}

/*
 * select_task_rq_fair: Select target runqueue for the waking task in domains
 * that have the relevant SD flag set. In practice, this is SD_BALANCE_WAKE,
 * SD_BALANCE_FORK, or SD_BALANCE_EXEC.
 *
 * Balances load by selecting the idlest CPU in the idlest group, or under
 * certain conditions an idle sibling CPU if the domain has SD_WAKE_AFFINE set.
 *
 * Returns the target CPU number.
 */
static int
select_task_rq_fair(struct task_struct *p, int prev_cpu, int wake_flags)
{
	int sync = (wake_flags & WF_SYNC) && !(current->flags & PF_EXITING);
	struct sched_domain *tmp, *sd = NULL;
	int cpu = smp_processor_id();
	int new_cpu = prev_cpu;
	int want_affine = 0;
	int target_cpu = -1;
	/* SD_flags and WF_flags share the first nibble */
	int sd_flag = wake_flags & 0xF;

	if (trace_android_rvh_select_task_rq_fair_enabled() &&
	    !(sd_flag & SD_BALANCE_FORK))
		sync_entity_load_avg(&p->se);
	trace_android_rvh_select_task_rq_fair(p, prev_cpu, sd_flag,
			wake_flags, &target_cpu);
	if (target_cpu >= 0)
		return target_cpu;

	/*
	 * required for stable ->cpus_allowed
	 */
	lockdep_assert_held(&p->pi_lock);
	if (wake_flags & WF_TTWU) {
		record_wakee(p);

		if (sched_energy_enabled()) {
			new_cpu = find_energy_efficient_cpu(p, prev_cpu, sync);
			if (new_cpu >= 0)
				return new_cpu;
			new_cpu = prev_cpu;
		}

		want_affine = !wake_wide(p) && cpumask_test_cpu(cpu, p->cpus_ptr);
	}

	rcu_read_lock();
	for_each_domain(cpu, tmp) {
		/*
		 * If both 'cpu' and 'prev_cpu' are part of this domain,
		 * cpu is a valid SD_WAKE_AFFINE target.
		 */
		if (want_affine && (tmp->flags & SD_WAKE_AFFINE) &&
		    cpumask_test_cpu(prev_cpu, sched_domain_span(tmp))) {
			if (cpu != prev_cpu)
				new_cpu = wake_affine(tmp, p, cpu, prev_cpu, sync);

			sd = NULL; /* Prefer wake_affine over balance flags */
			break;
		}

		if (tmp->flags & sd_flag)
			sd = tmp;
		else if (!want_affine)
			break;
	}

	if (unlikely(sd)) {
		/* Slow path */
		new_cpu = find_idlest_cpu(sd, p, cpu, prev_cpu, sd_flag);
	} else if (wake_flags & WF_TTWU) { /* XXX always ? */
		/* Fast path */
		new_cpu = select_idle_sibling(p, prev_cpu, new_cpu);
	}
	rcu_read_unlock();

	return new_cpu;
}

static void detach_entity_cfs_rq(struct sched_entity *se);

/*
 * Called immediately before a task is migrated to a new CPU; task_cpu(p) and
 * cfs_rq_of(p) references at time of call are still valid and identify the
 * previous CPU. The caller guarantees p->pi_lock or task_rq(p)->lock is held.
 */
static void migrate_task_rq_fair(struct task_struct *p, int new_cpu)
{
	/*
	 * As blocked tasks retain absolute vruntime the migration needs to
	 * deal with this by subtracting the old and adding the new
	 * min_vruntime -- the latter is done by enqueue_entity() when placing
	 * the task on the new runqueue.
	 */
	if (READ_ONCE(p->__state) == TASK_WAKING) {
		struct sched_entity *se = &p->se;
		struct cfs_rq *cfs_rq = cfs_rq_of(se);
		u64 min_vruntime;

#ifndef CONFIG_64BIT
		u64 min_vruntime_copy;

		do {
			min_vruntime_copy = cfs_rq->min_vruntime_copy;
			smp_rmb();
			min_vruntime = cfs_rq->min_vruntime;
		} while (min_vruntime != min_vruntime_copy);
#else
		min_vruntime = cfs_rq->min_vruntime;
#endif

		se->vruntime -= min_vruntime;
	}

	if (p->on_rq == TASK_ON_RQ_MIGRATING) {
		/*
		 * In case of TASK_ON_RQ_MIGRATING we in fact hold the 'old'
		 * rq->lock and can modify state directly.
		 */
		lockdep_assert_rq_held(task_rq(p));
		detach_entity_cfs_rq(&p->se);

	} else {
		/*
		 * We are supposed to update the task to "current" time, then
		 * its up to date and ready to go to new CPU/cfs_rq. But we
		 * have difficulty in getting what current time is, so simply
		 * throw away the out-of-date time. This will result in the
		 * wakee task is less decayed, but giving the wakee more load
		 * sounds not bad.
		 */
		remove_entity_load_avg(&p->se);
	}

	/* Tell new CPU we are migrated */
	p->se.avg.last_update_time = 0;

	update_scan_period(p, new_cpu);
}

static void task_dead_fair(struct task_struct *p)
{
	remove_entity_load_avg(&p->se);
}

static int
balance_fair(struct rq *rq, struct task_struct *prev, struct rq_flags *rf)
{
	if (rq->nr_running)
		return 1;

	return newidle_balance(rq, rf) != 0;
}
#endif /* CONFIG_SMP */

static unsigned long wakeup_gran(struct sched_entity *se)
{
	unsigned long gran = sysctl_sched_wakeup_granularity;

	/*
	 * Since its curr running now, convert the gran from real-time
	 * to virtual-time in his units.
	 *
	 * By using 'se' instead of 'curr' we penalize light tasks, so
	 * they get preempted easier. That is, if 'se' < 'curr' then
	 * the resulting gran will be larger, therefore penalizing the
	 * lighter, if otoh 'se' > 'curr' then the resulting gran will
	 * be smaller, again penalizing the lighter task.
	 *
	 * This is especially important for buddies when the leftmost
	 * task is higher priority than the buddy.
	 */
	return calc_delta_fair(gran, se);
}

/*
 * Should 'se' preempt 'curr'.
 *
 *             |s1
 *        |s2
 *   |s3
 *         g
 *      |<--->|c
 *
 *  w(c, s1) = -1
 *  w(c, s2) =  0
 *  w(c, s3) =  1
 *
 */
static int
wakeup_preempt_entity(struct sched_entity *curr, struct sched_entity *se)
{
	s64 gran, vdiff = curr->vruntime - se->vruntime;

	if (vdiff <= 0)
		return -1;

	gran = wakeup_gran(se);
	if (vdiff > gran)
		return 1;

	return 0;
}

static void set_last_buddy(struct sched_entity *se)
{
	for_each_sched_entity(se) {
		if (SCHED_WARN_ON(!se->on_rq))
			return;
		if (se_is_idle(se))
			return;
		cfs_rq_of(se)->last = se;
	}
}

static void set_next_buddy(struct sched_entity *se)
{
	for_each_sched_entity(se) {
		if (SCHED_WARN_ON(!se->on_rq))
			return;
		if (se_is_idle(se))
			return;
		cfs_rq_of(se)->next = se;
	}
}

static void set_skip_buddy(struct sched_entity *se)
{
	for_each_sched_entity(se)
		cfs_rq_of(se)->skip = se;
}

/*
 * Preempt the current task with a newly woken task if needed:
 */
static void check_preempt_wakeup(struct rq *rq, struct task_struct *p, int wake_flags)
{
	struct task_struct *curr = rq->curr;
	struct sched_entity *se = &curr->se, *pse = &p->se;
	struct cfs_rq *cfs_rq = task_cfs_rq(curr);
	int scale = cfs_rq->nr_running >= sched_nr_latency;
	int next_buddy_marked = 0;
	int cse_is_idle, pse_is_idle;
	bool ignore = false;
	bool preempt = false;

	if (unlikely(se == pse))
		return;
	trace_android_rvh_check_preempt_wakeup_ignore(curr, &ignore);
	if (ignore)
		return;

	/*
	 * This is possible from callers such as attach_tasks(), in which we
	 * unconditionally check_preempt_curr() after an enqueue (which may have
	 * lead to a throttle).  This both saves work and prevents false
	 * next-buddy nomination below.
	 */
	if (unlikely(throttled_hierarchy(cfs_rq_of(pse))))
		return;

	if (sched_feat(NEXT_BUDDY) && scale && !(wake_flags & WF_FORK)) {
		set_next_buddy(pse);
		next_buddy_marked = 1;
	}

	/*
	 * We can come here with TIF_NEED_RESCHED already set from new task
	 * wake up path.
	 *
	 * Note: this also catches the edge-case of curr being in a throttled
	 * group (e.g. via set_curr_task), since update_curr() (in the
	 * enqueue of curr) will have resulted in resched being set.  This
	 * prevents us from potentially nominating it as a false LAST_BUDDY
	 * below.
	 */
	if (test_tsk_need_resched(curr))
		return;

	/* Idle tasks are by definition preempted by non-idle tasks. */
	if (unlikely(task_has_idle_policy(curr)) &&
	    likely(!task_has_idle_policy(p)))
		goto preempt;

	/*
	 * Batch and idle tasks do not preempt non-idle tasks (their preemption
	 * is driven by the tick):
	 */
	if (unlikely(p->policy != SCHED_NORMAL) || !sched_feat(WAKEUP_PREEMPTION))
		return;

	find_matching_se(&se, &pse);
	BUG_ON(!pse);

	cse_is_idle = se_is_idle(se);
	pse_is_idle = se_is_idle(pse);

	/*
	 * Preempt an idle group in favor of a non-idle group (and don't preempt
	 * in the inverse case).
	 */
	if (cse_is_idle && !pse_is_idle)
		goto preempt;
	if (cse_is_idle != pse_is_idle)
		return;

	update_curr(cfs_rq_of(se));
	trace_android_rvh_check_preempt_wakeup(rq, p, &preempt, &ignore,
			wake_flags, se, pse, next_buddy_marked, sysctl_sched_wakeup_granularity);
	if (preempt)
		goto preempt;
	if (ignore)
		return;

	if (wakeup_preempt_entity(se, pse) == 1) {
		/*
		 * Bias pick_next to pick the sched entity that is
		 * triggering this preemption.
		 */
		if (!next_buddy_marked)
			set_next_buddy(pse);
		goto preempt;
	}

	return;

preempt:
	resched_curr(rq);
	/*
	 * Only set the backward buddy when the current task is still
	 * on the rq. This can happen when a wakeup gets interleaved
	 * with schedule on the ->pre_schedule() or idle_balance()
	 * point, either of which can * drop the rq lock.
	 *
	 * Also, during early boot the idle thread is in the fair class,
	 * for obvious reasons its a bad idea to schedule back to it.
	 */
	if (unlikely(!se->on_rq || curr == rq->idle))
		return;

	if (sched_feat(LAST_BUDDY) && scale && entity_is_task(se))
		set_last_buddy(se);
}

#ifdef CONFIG_SMP
static struct task_struct *pick_task_fair(struct rq *rq)
{
	struct sched_entity *se;
	struct cfs_rq *cfs_rq;

again:
	cfs_rq = &rq->cfs;
	if (!cfs_rq->nr_running)
		return NULL;

	do {
		struct sched_entity *curr = cfs_rq->curr;

		/* When we pick for a remote RQ, we'll not have done put_prev_entity() */
		if (curr) {
			if (curr->on_rq)
				update_curr(cfs_rq);
			else
				curr = NULL;

			if (unlikely(check_cfs_rq_runtime(cfs_rq)))
				goto again;
		}

		se = pick_next_entity(cfs_rq, curr);
		cfs_rq = group_cfs_rq(se);
	} while (cfs_rq);

	return task_of(se);
}
#endif

struct task_struct *
pick_next_task_fair(struct rq *rq, struct task_struct *prev, struct rq_flags *rf)
{
	struct cfs_rq *cfs_rq = &rq->cfs;
	struct sched_entity *se = NULL;
	struct task_struct *p = NULL;
	int new_tasks;
	bool repick = false;

again:
	if (!sched_fair_runnable(rq))
		goto idle;

#ifdef CONFIG_FAIR_GROUP_SCHED
	if (!prev || prev->sched_class != &fair_sched_class)
		goto simple;

	/*
	 * Because of the set_next_buddy() in dequeue_task_fair() it is rather
	 * likely that a next task is from the same cgroup as the current.
	 *
	 * Therefore attempt to avoid putting and setting the entire cgroup
	 * hierarchy, only change the part that actually changes.
	 */

	do {
		struct sched_entity *curr = cfs_rq->curr;

		/*
		 * Since we got here without doing put_prev_entity() we also
		 * have to consider cfs_rq->curr. If it is still a runnable
		 * entity, update_curr() will update its vruntime, otherwise
		 * forget we've ever seen it.
		 */
		if (curr) {
			if (curr->on_rq)
				update_curr(cfs_rq);
			else
				curr = NULL;

			/*
			 * This call to check_cfs_rq_runtime() will do the
			 * throttle and dequeue its entity in the parent(s).
			 * Therefore the nr_running test will indeed
			 * be correct.
			 */
			if (unlikely(check_cfs_rq_runtime(cfs_rq))) {
				cfs_rq = &rq->cfs;

				if (!cfs_rq->nr_running)
					goto idle;

				goto simple;
			}
		}

		se = pick_next_entity(cfs_rq, curr);
		cfs_rq = group_cfs_rq(se);
	} while (cfs_rq);

	p = task_of(se);
	trace_android_rvh_replace_next_task_fair(rq, &p, &se, &repick, false, prev);
	/*
	 * Since we haven't yet done put_prev_entity and if the selected task
	 * is a different task than we started out with, try and touch the
	 * least amount of cfs_rqs.
	 */
	if (prev != p) {
		struct sched_entity *pse = &prev->se;

		while (!(cfs_rq = is_same_group(se, pse))) {
			int se_depth = se->depth;
			int pse_depth = pse->depth;

			if (se_depth <= pse_depth) {
				put_prev_entity(cfs_rq_of(pse), pse);
				pse = parent_entity(pse);
			}
			if (se_depth >= pse_depth) {
				set_next_entity(cfs_rq_of(se), se);
				se = parent_entity(se);
			}
		}

		put_prev_entity(cfs_rq, pse);
		set_next_entity(cfs_rq, se);
	}

	goto done;
simple:
#endif
	if (prev)
		put_prev_task(rq, prev);

	trace_android_rvh_replace_next_task_fair(rq, &p, &se, &repick, true, prev);
	if (repick)
		goto done;

	do {
		se = pick_next_entity(cfs_rq, NULL);
		set_next_entity(cfs_rq, se);
		cfs_rq = group_cfs_rq(se);
	} while (cfs_rq);

	p = task_of(se);

done: __maybe_unused;
#ifdef CONFIG_SMP
	/*
	 * Move the next running task to the front of
	 * the list, so our cfs_tasks list becomes MRU
	 * one.
	 */
	list_move(&p->se.group_node, &rq->cfs_tasks);
#endif

	if (hrtick_enabled_fair(rq))
		hrtick_start_fair(rq, p);

	update_misfit_status(p, rq);

	return p;

idle:
	if (!rf)
		return NULL;

	new_tasks = newidle_balance(rq, rf);

	/*
	 * Because newidle_balance() releases (and re-acquires) rq->lock, it is
	 * possible for any higher priority task to appear. In that case we
	 * must re-start the pick_next_entity() loop.
	 */
	if (new_tasks < 0)
		return RETRY_TASK;

	if (new_tasks > 0)
		goto again;

	/*
	 * rq is about to be idle, check if we need to update the
	 * lost_idle_time of clock_pelt
	 */
	update_idle_rq_clock_pelt(rq);

	return NULL;
}

static struct task_struct *__pick_next_task_fair(struct rq *rq)
{
	return pick_next_task_fair(rq, NULL, NULL);
}

/*
 * Account for a descheduled task:
 */
static void put_prev_task_fair(struct rq *rq, struct task_struct *prev)
{
	struct sched_entity *se = &prev->se;
	struct cfs_rq *cfs_rq;

	for_each_sched_entity(se) {
		cfs_rq = cfs_rq_of(se);
		put_prev_entity(cfs_rq, se);
	}
}

/*
 * sched_yield() is very simple
 *
 * The magic of dealing with the ->skip buddy is in pick_next_entity.
 */
static void yield_task_fair(struct rq *rq)
{
	struct task_struct *curr = rq->curr;
	struct cfs_rq *cfs_rq = task_cfs_rq(curr);
	struct sched_entity *se = &curr->se;

	/*
	 * Are we the only task in the tree?
	 */
	if (unlikely(rq->nr_running == 1))
		return;

	clear_buddies(cfs_rq, se);

	if (curr->policy != SCHED_BATCH) {
		update_rq_clock(rq);
		/*
		 * Update run-time statistics of the 'current'.
		 */
		update_curr(cfs_rq);
		/*
		 * Tell update_rq_clock() that we've just updated,
		 * so we don't do microscopic update in schedule()
		 * and double the fastpath cost.
		 */
		rq_clock_skip_update(rq);
	}

	set_skip_buddy(se);
}

static bool yield_to_task_fair(struct rq *rq, struct task_struct *p)
{
	struct sched_entity *se = &p->se;

	/* throttled hierarchies are not runnable */
	if (!se->on_rq || throttled_hierarchy(cfs_rq_of(se)))
		return false;

	/* Tell the scheduler that we'd really like pse to run next. */
	set_next_buddy(se);

	yield_task_fair(rq);

	return true;
}

#ifdef CONFIG_SMP
/**************************************************
 * Fair scheduling class load-balancing methods.
 *
 * BASICS
 *
 * The purpose of load-balancing is to achieve the same basic fairness the
 * per-CPU scheduler provides, namely provide a proportional amount of compute
 * time to each task. This is expressed in the following equation:
 *
 *   W_i,n/P_i == W_j,n/P_j for all i,j                               (1)
 *
 * Where W_i,n is the n-th weight average for CPU i. The instantaneous weight
 * W_i,0 is defined as:
 *
 *   W_i,0 = \Sum_j w_i,j                                             (2)
 *
 * Where w_i,j is the weight of the j-th runnable task on CPU i. This weight
 * is derived from the nice value as per sched_prio_to_weight[].
 *
 * The weight average is an exponential decay average of the instantaneous
 * weight:
 *
 *   W'_i,n = (2^n - 1) / 2^n * W_i,n + 1 / 2^n * W_i,0               (3)
 *
 * C_i is the compute capacity of CPU i, typically it is the
 * fraction of 'recent' time available for SCHED_OTHER task execution. But it
 * can also include other factors [XXX].
 *
 * To achieve this balance we define a measure of imbalance which follows
 * directly from (1):
 *
 *   imb_i,j = max{ avg(W/C), W_i/C_i } - min{ avg(W/C), W_j/C_j }    (4)
 *
 * We them move tasks around to minimize the imbalance. In the continuous
 * function space it is obvious this converges, in the discrete case we get
 * a few fun cases generally called infeasible weight scenarios.
 *
 * [XXX expand on:
 *     - infeasible weights;
 *     - local vs global optima in the discrete case. ]
 *
 *
 * SCHED DOMAINS
 *
 * In order to solve the imbalance equation (4), and avoid the obvious O(n^2)
 * for all i,j solution, we create a tree of CPUs that follows the hardware
 * topology where each level pairs two lower groups (or better). This results
 * in O(log n) layers. Furthermore we reduce the number of CPUs going up the
 * tree to only the first of the previous level and we decrease the frequency
 * of load-balance at each level inv. proportional to the number of CPUs in
 * the groups.
 *
 * This yields:
 *
 *     log_2 n     1     n
 *   \Sum       { --- * --- * 2^i } = O(n)                            (5)
 *     i = 0      2^i   2^i
 *                               `- size of each group
 *         |         |     `- number of CPUs doing load-balance
 *         |         `- freq
 *         `- sum over all levels
 *
 * Coupled with a limit on how many tasks we can migrate every balance pass,
 * this makes (5) the runtime complexity of the balancer.
 *
 * An important property here is that each CPU is still (indirectly) connected
 * to every other CPU in at most O(log n) steps:
 *
 * The adjacency matrix of the resulting graph is given by:
 *
 *             log_2 n
 *   A_i,j = \Union     (i % 2^k == 0) && i / 2^(k+1) == j / 2^(k+1)  (6)
 *             k = 0
 *
 * And you'll find that:
 *
 *   A^(log_2 n)_i,j != 0  for all i,j                                (7)
 *
 * Showing there's indeed a path between every CPU in at most O(log n) steps.
 * The task movement gives a factor of O(m), giving a convergence complexity
 * of:
 *
 *   O(nm log n),  n := nr_cpus, m := nr_tasks                        (8)
 *
 *
 * WORK CONSERVING
 *
 * In order to avoid CPUs going idle while there's still work to do, new idle
 * balancing is more aggressive and has the newly idle CPU iterate up the domain
 * tree itself instead of relying on other CPUs to bring it work.
 *
 * This adds some complexity to both (5) and (8) but it reduces the total idle
 * time.
 *
 * [XXX more?]
 *
 *
 * CGROUPS
 *
 * Cgroups make a horror show out of (2), instead of a simple sum we get:
 *
 *                                s_k,i
 *   W_i,0 = \Sum_j \Prod_k w_k * -----                               (9)
 *                                 S_k
 *
 * Where
 *
 *   s_k,i = \Sum_j w_i,j,k  and  S_k = \Sum_i s_k,i                 (10)
 *
 * w_i,j,k is the weight of the j-th runnable task in the k-th cgroup on CPU i.
 *
 * The big problem is S_k, its a global sum needed to compute a local (W_i)
 * property.
 *
 * [XXX write more on how we solve this.. _after_ merging pjt's patches that
 *      rewrite all of this once again.]
 */

unsigned long __read_mostly max_load_balance_interval = HZ/10;
EXPORT_SYMBOL_GPL(max_load_balance_interval);

enum fbq_type { regular, remote, all };

/*
 * 'group_type' describes the group of CPUs at the moment of load balancing.
 *
 * The enum is ordered by pulling priority, with the group with lowest priority
 * first so the group_type can simply be compared when selecting the busiest
 * group. See update_sd_pick_busiest().
 */
enum group_type {
	/* The group has spare capacity that can be used to run more tasks.  */
	group_has_spare = 0,
	/*
	 * The group is fully used and the tasks don't compete for more CPU
	 * cycles. Nevertheless, some tasks might wait before running.
	 */
	group_fully_busy,
	/*
	 * SD_ASYM_CPUCAPACITY only: One task doesn't fit with CPU's capacity
	 * and must be migrated to a more powerful CPU.
	 */
	group_misfit_task,
	/*
	 * SD_ASYM_PACKING only: One local CPU with higher capacity is available,
	 * and the task should be migrated to it instead of running on the
	 * current CPU.
	 */
	group_asym_packing,
	/*
	 * The tasks' affinity constraints previously prevented the scheduler
	 * from balancing the load across the system.
	 */
	group_imbalanced,
	/*
	 * The CPU is overloaded and can't provide expected CPU cycles to all
	 * tasks.
	 */
	group_overloaded
};

enum migration_type {
	migrate_load = 0,
	migrate_util,
	migrate_task,
	migrate_misfit
};

#define LBF_ALL_PINNED	0x01
#define LBF_NEED_BREAK	0x02
#define LBF_DST_PINNED  0x04
#define LBF_SOME_PINNED	0x08
#define LBF_ACTIVE_LB	0x10

struct lb_env {
	struct sched_domain	*sd;

	struct rq		*src_rq;
	int			src_cpu;

	int			dst_cpu;
	struct rq		*dst_rq;

	struct cpumask		*dst_grpmask;
	int			new_dst_cpu;
	enum cpu_idle_type	idle;
	long			imbalance;
	/* The set of CPUs under consideration for load-balancing */
	struct cpumask		*cpus;

	unsigned int		flags;

	unsigned int		loop;
	unsigned int		loop_break;
	unsigned int		loop_max;

	enum fbq_type		fbq_type;
	enum migration_type	migration_type;
	struct list_head	tasks;
	struct rq_flags		*src_rq_rf;
};

/*
 * Is this task likely cache-hot:
 */
static int task_hot(struct task_struct *p, struct lb_env *env)
{
	s64 delta;

	lockdep_assert_rq_held(env->src_rq);

	if (p->sched_class != &fair_sched_class)
		return 0;

	if (unlikely(task_has_idle_policy(p)))
		return 0;

	/* SMT siblings share cache */
	if (env->sd->flags & SD_SHARE_CPUCAPACITY)
		return 0;

	/*
	 * Buddy candidates are cache hot:
	 */
	if (sched_feat(CACHE_HOT_BUDDY) && env->dst_rq->nr_running &&
			(&p->se == cfs_rq_of(&p->se)->next ||
			 &p->se == cfs_rq_of(&p->se)->last))
		return 1;

	if (sysctl_sched_migration_cost == -1)
		return 1;

	/*
	 * Don't migrate task if the task's cookie does not match
	 * with the destination CPU's core cookie.
	 */
	if (!sched_core_cookie_match(cpu_rq(env->dst_cpu), p))
		return 1;

	if (sysctl_sched_migration_cost == 0)
		return 0;

	delta = rq_clock_task(env->src_rq) - p->se.exec_start;

	return delta < (s64)sysctl_sched_migration_cost;
}

#ifdef CONFIG_NUMA_BALANCING
/*
 * Returns 1, if task migration degrades locality
 * Returns 0, if task migration improves locality i.e migration preferred.
 * Returns -1, if task migration is not affected by locality.
 */
static int migrate_degrades_locality(struct task_struct *p, struct lb_env *env)
{
	struct numa_group *numa_group = rcu_dereference(p->numa_group);
	unsigned long src_weight, dst_weight;
	int src_nid, dst_nid, dist;

	if (!static_branch_likely(&sched_numa_balancing))
		return -1;

	if (!p->numa_faults || !(env->sd->flags & SD_NUMA))
		return -1;

	src_nid = cpu_to_node(env->src_cpu);
	dst_nid = cpu_to_node(env->dst_cpu);

	if (src_nid == dst_nid)
		return -1;

	/* Migrating away from the preferred node is always bad. */
	if (src_nid == p->numa_preferred_nid) {
		if (env->src_rq->nr_running > env->src_rq->nr_preferred_running)
			return 1;
		else
			return -1;
	}

	/* Encourage migration to the preferred node. */
	if (dst_nid == p->numa_preferred_nid)
		return 0;

	/* Leaving a core idle is often worse than degrading locality. */
	if (env->idle == CPU_IDLE)
		return -1;

	dist = node_distance(src_nid, dst_nid);
	if (numa_group) {
		src_weight = group_weight(p, src_nid, dist);
		dst_weight = group_weight(p, dst_nid, dist);
	} else {
		src_weight = task_weight(p, src_nid, dist);
		dst_weight = task_weight(p, dst_nid, dist);
	}

	return dst_weight < src_weight;
}

#else
static inline int migrate_degrades_locality(struct task_struct *p,
					     struct lb_env *env)
{
	return -1;
}
#endif

/*
 * can_migrate_task - may task p from runqueue rq be migrated to this_cpu?
 */
static
int can_migrate_task(struct task_struct *p, struct lb_env *env)
{
	int tsk_cache_hot;
	int can_migrate = 1;

	lockdep_assert_rq_held(env->src_rq);

	trace_android_rvh_can_migrate_task(p, env->dst_cpu, &can_migrate);
	if (!can_migrate)
		return 0;

	/*
	 * We do not migrate tasks that are:
	 * 1) throttled_lb_pair, or
	 * 2) cannot be migrated to this CPU due to cpus_ptr, or
	 * 3) running (obviously), or
	 * 4) are cache-hot on their current CPU.
	 */
	if (throttled_lb_pair(task_group(p), env->src_cpu, env->dst_cpu))
		return 0;

	/* Disregard pcpu kthreads; they are where they need to be. */
	if (kthread_is_per_cpu(p))
		return 0;

	if (!cpumask_test_cpu(env->dst_cpu, p->cpus_ptr)) {
		int cpu;

		schedstat_inc(p->se.statistics.nr_failed_migrations_affine);

		env->flags |= LBF_SOME_PINNED;

		/*
		 * Remember if this task can be migrated to any other CPU in
		 * our sched_group. We may want to revisit it if we couldn't
		 * meet load balance goals by pulling other tasks on src_cpu.
		 *
		 * Avoid computing new_dst_cpu
		 * - for NEWLY_IDLE
		 * - if we have already computed one in current iteration
		 * - if it's an active balance
		 */
		if (env->idle == CPU_NEWLY_IDLE ||
		    env->flags & (LBF_DST_PINNED | LBF_ACTIVE_LB))
			return 0;

		/* Prevent to re-select dst_cpu via env's CPUs: */
		for_each_cpu_and(cpu, env->dst_grpmask, env->cpus) {
			if (cpumask_test_cpu(cpu, p->cpus_ptr)) {
				env->flags |= LBF_DST_PINNED;
				env->new_dst_cpu = cpu;
				break;
			}
		}

		return 0;
	}

	/* Record that we found at least one task that could run on dst_cpu */
	env->flags &= ~LBF_ALL_PINNED;

	if (task_running(env->src_rq, p)) {
		schedstat_inc(p->se.statistics.nr_failed_migrations_running);
		return 0;
	}

	/*
	 * Aggressive migration if:
	 * 1) active balance
	 * 2) destination numa is preferred
	 * 3) task is cache cold, or
	 * 4) too many balance attempts have failed.
	 */
	if (env->flags & LBF_ACTIVE_LB)
		return 1;

	tsk_cache_hot = migrate_degrades_locality(p, env);
	if (tsk_cache_hot == -1)
		tsk_cache_hot = task_hot(p, env);

	if (tsk_cache_hot <= 0 ||
	    env->sd->nr_balance_failed > env->sd->cache_nice_tries) {
		if (tsk_cache_hot == 1) {
			schedstat_inc(env->sd->lb_hot_gained[env->idle]);
			schedstat_inc(p->se.statistics.nr_forced_migrations);
		}
		return 1;
	}

	schedstat_inc(p->se.statistics.nr_failed_migrations_hot);
	return 0;
}

/*
 * detach_task() -- detach the task for the migration specified in env
 */
static void detach_task(struct task_struct *p, struct lb_env *env)
{
	int detached = 0;

	lockdep_assert_rq_held(env->src_rq);

	/*
	 * The vendor hook may drop the lock temporarily, so
	 * pass the rq flags to unpin lock. We expect the
	 * rq lock to be held after return.
	 */
	trace_android_rvh_migrate_queued_task(env->src_rq, env->src_rq_rf, p,
					      env->dst_cpu, &detached);
	if (detached)
		return;

	deactivate_task(env->src_rq, p, DEQUEUE_NOCLOCK);
	set_task_cpu(p, env->dst_cpu);
}

/*
 * detach_one_task() -- tries to dequeue exactly one task from env->src_rq, as
 * part of active balancing operations within "domain".
 *
 * Returns a task if successful and NULL otherwise.
 */
static struct task_struct *detach_one_task(struct lb_env *env)
{
	struct task_struct *p;

	lockdep_assert_rq_held(env->src_rq);

	list_for_each_entry_reverse(p,
			&env->src_rq->cfs_tasks, se.group_node) {
		if (!can_migrate_task(p, env))
			continue;

		detach_task(p, env);

		/*
		 * Right now, this is only the second place where
		 * lb_gained[env->idle] is updated (other is detach_tasks)
		 * so we can safely collect stats here rather than
		 * inside detach_tasks().
		 */
		schedstat_inc(env->sd->lb_gained[env->idle]);
		return p;
	}
	return NULL;
}

static const unsigned int sched_nr_migrate_break = 32;

/*
 * detach_tasks() -- tries to detach up to imbalance load/util/tasks from
 * busiest_rq, as part of a balancing operation within domain "sd".
 *
 * Returns number of detached tasks if successful and 0 otherwise.
 */
static int detach_tasks(struct lb_env *env)
{
	struct list_head *tasks = &env->src_rq->cfs_tasks;
	unsigned long util, load;
	struct task_struct *p;
	int detached = 0;

	lockdep_assert_rq_held(env->src_rq);

	/*
	 * Source run queue has been emptied by another CPU, clear
	 * LBF_ALL_PINNED flag as we will not test any task.
	 */
	if (env->src_rq->nr_running <= 1) {
		env->flags &= ~LBF_ALL_PINNED;
		return 0;
	}

	if (env->imbalance <= 0)
		return 0;

	while (!list_empty(tasks)) {
		/*
		 * We don't want to steal all, otherwise we may be treated likewise,
		 * which could at worst lead to a livelock crash.
		 */
		if (env->idle != CPU_NOT_IDLE && env->src_rq->nr_running <= 1)
			break;

		p = list_last_entry(tasks, struct task_struct, se.group_node);

		env->loop++;
		/* We've more or less seen every task there is, call it quits */
		if (env->loop > env->loop_max)
			break;

		/* take a breather every nr_migrate tasks */
		if (env->loop > env->loop_break) {
			env->loop_break += sched_nr_migrate_break;
			env->flags |= LBF_NEED_BREAK;
			break;
		}

		if (!can_migrate_task(p, env))
			goto next;

		switch (env->migration_type) {
		case migrate_load:
			/*
			 * Depending of the number of CPUs and tasks and the
			 * cgroup hierarchy, task_h_load() can return a null
			 * value. Make sure that env->imbalance decreases
			 * otherwise detach_tasks() will stop only after
			 * detaching up to loop_max tasks.
			 */
			load = max_t(unsigned long, task_h_load(p), 1);

			if (sched_feat(LB_MIN) &&
			    load < 16 && !env->sd->nr_balance_failed)
				goto next;

			/*
			 * Make sure that we don't migrate too much load.
			 * Nevertheless, let relax the constraint if
			 * scheduler fails to find a good waiting task to
			 * migrate.
			 */
			if (shr_bound(load, env->sd->nr_balance_failed) > env->imbalance)
				goto next;

			env->imbalance -= load;
			break;

		case migrate_util:
			util = task_util_est(p);

			if (util > env->imbalance)
				goto next;

			env->imbalance -= util;
			break;

		case migrate_task:
			env->imbalance--;
			break;

		case migrate_misfit:
			/* This is not a misfit task */
			if (task_fits_cpu(p, env->src_cpu))
				goto next;

			env->imbalance = 0;
			break;
		}

		detach_task(p, env);
		list_add(&p->se.group_node, &env->tasks);

		detached++;

#ifdef CONFIG_PREEMPTION
		/*
		 * NEWIDLE balancing is a source of latency, so preemptible
		 * kernels will stop after the first task is detached to minimize
		 * the critical section.
		 */
		if (env->idle == CPU_NEWLY_IDLE)
			break;
#endif

		/*
		 * We only want to steal up to the prescribed amount of
		 * load/util/tasks.
		 */
		if (env->imbalance <= 0)
			break;

		continue;
next:
		list_move(&p->se.group_node, tasks);
	}

	/*
	 * Right now, this is one of only two places we collect this stat
	 * so we can safely collect detach_one_task() stats here rather
	 * than inside detach_one_task().
	 */
	schedstat_add(env->sd->lb_gained[env->idle], detached);

	return detached;
}

/*
 * attach_task() -- attach the task detached by detach_task() to its new rq.
 */
static void attach_task(struct rq *rq, struct task_struct *p)
{
	lockdep_assert_rq_held(rq);

	BUG_ON(task_rq(p) != rq);
	activate_task(rq, p, ENQUEUE_NOCLOCK);
	check_preempt_curr(rq, p, 0);
}

/*
 * attach_one_task() -- attaches the task returned from detach_one_task() to
 * its new rq.
 */
static void attach_one_task(struct rq *rq, struct task_struct *p)
{
	struct rq_flags rf;

	rq_lock(rq, &rf);
	update_rq_clock(rq);
	attach_task(rq, p);
	rq_unlock(rq, &rf);
}

/*
 * attach_tasks() -- attaches all tasks detached by detach_tasks() to their
 * new rq.
 */
static void attach_tasks(struct lb_env *env)
{
	struct list_head *tasks = &env->tasks;
	struct task_struct *p;
	struct rq_flags rf;

	rq_lock(env->dst_rq, &rf);
	update_rq_clock(env->dst_rq);

	while (!list_empty(tasks)) {
		p = list_first_entry(tasks, struct task_struct, se.group_node);
		list_del_init(&p->se.group_node);

		attach_task(env->dst_rq, p);
	}

	rq_unlock(env->dst_rq, &rf);
}

#ifdef CONFIG_NO_HZ_COMMON
static inline bool cfs_rq_has_blocked(struct cfs_rq *cfs_rq)
{
	if (cfs_rq->avg.load_avg)
		return true;

	if (cfs_rq->avg.util_avg)
		return true;

	return false;
}

static inline bool others_have_blocked(struct rq *rq)
{
	if (READ_ONCE(rq->avg_rt.util_avg))
		return true;

	if (READ_ONCE(rq->avg_dl.util_avg))
		return true;

	if (thermal_load_avg(rq))
		return true;

#ifdef CONFIG_HAVE_SCHED_AVG_IRQ
	if (READ_ONCE(rq->avg_irq.util_avg))
		return true;
#endif

	return false;
}

static inline void update_blocked_load_tick(struct rq *rq)
{
	WRITE_ONCE(rq->last_blocked_load_update_tick, jiffies);
}

static inline void update_blocked_load_status(struct rq *rq, bool has_blocked)
{
	if (!has_blocked)
		rq->has_blocked_load = 0;
}
#else
static inline bool cfs_rq_has_blocked(struct cfs_rq *cfs_rq) { return false; }
static inline bool others_have_blocked(struct rq *rq) { return false; }
static inline void update_blocked_load_tick(struct rq *rq) {}
static inline void update_blocked_load_status(struct rq *rq, bool has_blocked) {}
#endif

static bool __update_blocked_others(struct rq *rq, bool *done)
{
	const struct sched_class *curr_class;
	u64 now = rq_clock_pelt(rq);
	unsigned long thermal_pressure;
	bool decayed;

	/*
	 * update_load_avg() can call cpufreq_update_util(). Make sure that RT,
	 * DL and IRQ signals have been updated before updating CFS.
	 */
	curr_class = rq->curr->sched_class;

	thermal_pressure = arch_scale_thermal_pressure(cpu_of(rq));

	decayed = update_rt_rq_load_avg(now, rq, curr_class == &rt_sched_class) |
		  update_dl_rq_load_avg(now, rq, curr_class == &dl_sched_class) |
		  update_thermal_load_avg(rq_clock_thermal(rq), rq, thermal_pressure) |
		  update_irq_load_avg(rq, 0);

	if (others_have_blocked(rq))
		*done = false;

	return decayed;
}

#ifdef CONFIG_FAIR_GROUP_SCHED

static bool __update_blocked_fair(struct rq *rq, bool *done)
{
	struct cfs_rq *cfs_rq, *pos;
	bool decayed = false;
	int cpu = cpu_of(rq);

	/*
	 * Iterates the task_group tree in a bottom up fashion, see
	 * list_add_leaf_cfs_rq() for details.
	 */
	for_each_leaf_cfs_rq_safe(rq, cfs_rq, pos) {
		struct sched_entity *se;

		if (update_cfs_rq_load_avg(cfs_rq_clock_pelt(cfs_rq), cfs_rq)) {
			update_tg_load_avg(cfs_rq);

			if (cfs_rq == &rq->cfs)
				decayed = true;
		}

		/* Propagate pending load changes to the parent, if any: */
		se = cfs_rq->tg->se[cpu];
		if (se && !skip_blocked_update(se))
			update_load_avg(cfs_rq_of(se), se, UPDATE_TG);

		/*
		 * There can be a lot of idle CPU cgroups.  Don't let fully
		 * decayed cfs_rqs linger on the list.
		 */
		if (cfs_rq_is_decayed(cfs_rq))
			list_del_leaf_cfs_rq(cfs_rq);

		/* Don't need periodic decay once load/util_avg are null */
		if (cfs_rq_has_blocked(cfs_rq))
			*done = false;
	}

	return decayed;
}

/*
 * Compute the hierarchical load factor for cfs_rq and all its ascendants.
 * This needs to be done in a top-down fashion because the load of a child
 * group is a fraction of its parents load.
 */
static void update_cfs_rq_h_load(struct cfs_rq *cfs_rq)
{
	struct rq *rq = rq_of(cfs_rq);
	struct sched_entity *se = cfs_rq->tg->se[cpu_of(rq)];
	unsigned long now = jiffies;
	unsigned long load;

	if (cfs_rq->last_h_load_update == now)
		return;

	WRITE_ONCE(cfs_rq->h_load_next, NULL);
	for_each_sched_entity(se) {
		cfs_rq = cfs_rq_of(se);
		WRITE_ONCE(cfs_rq->h_load_next, se);
		if (cfs_rq->last_h_load_update == now)
			break;
	}

	if (!se) {
		cfs_rq->h_load = cfs_rq_load_avg(cfs_rq);
		cfs_rq->last_h_load_update = now;
	}

	while ((se = READ_ONCE(cfs_rq->h_load_next)) != NULL) {
		load = cfs_rq->h_load;
		load = div64_ul(load * se->avg.load_avg,
			cfs_rq_load_avg(cfs_rq) + 1);
		cfs_rq = group_cfs_rq(se);
		cfs_rq->h_load = load;
		cfs_rq->last_h_load_update = now;
	}
}

static unsigned long task_h_load(struct task_struct *p)
{
	struct cfs_rq *cfs_rq = task_cfs_rq(p);

	update_cfs_rq_h_load(cfs_rq);
	return div64_ul(p->se.avg.load_avg * cfs_rq->h_load,
			cfs_rq_load_avg(cfs_rq) + 1);
}
#else
static bool __update_blocked_fair(struct rq *rq, bool *done)
{
	struct cfs_rq *cfs_rq = &rq->cfs;
	bool decayed;

	decayed = update_cfs_rq_load_avg(cfs_rq_clock_pelt(cfs_rq), cfs_rq);
	if (cfs_rq_has_blocked(cfs_rq))
		*done = false;

	return decayed;
}

static unsigned long task_h_load(struct task_struct *p)
{
	return p->se.avg.load_avg;
}
#endif

static void update_blocked_averages(int cpu)
{
	bool decayed = false, done = true;
	struct rq *rq = cpu_rq(cpu);
	struct rq_flags rf;

	rq_lock_irqsave(rq, &rf);
	update_blocked_load_tick(rq);
	update_rq_clock(rq);

	decayed |= __update_blocked_others(rq, &done);
	decayed |= __update_blocked_fair(rq, &done);

	update_blocked_load_status(rq, !done);
	if (decayed)
		cpufreq_update_util(rq, 0);
	rq_unlock_irqrestore(rq, &rf);
}

/********** Helpers for find_busiest_group ************************/

/*
 * sg_lb_stats - stats of a sched_group required for load_balancing
 */
struct sg_lb_stats {
	unsigned long avg_load; /*Avg load across the CPUs of the group */
	unsigned long group_load; /* Total load over the CPUs of the group */
	unsigned long group_capacity;
	unsigned long group_util; /* Total utilization over the CPUs of the group */
	unsigned long group_runnable; /* Total runnable time over the CPUs of the group */
	unsigned int sum_nr_running; /* Nr of tasks running in the group */
	unsigned int sum_h_nr_running; /* Nr of CFS tasks running in the group */
	unsigned int idle_cpus;
	unsigned int group_weight;
	enum group_type group_type;
	unsigned int group_asym_packing; /* Tasks should be moved to preferred CPU */
	unsigned long group_misfit_task_load; /* A CPU has a task too big for its capacity */
#ifdef CONFIG_NUMA_BALANCING
	unsigned int nr_numa_running;
	unsigned int nr_preferred_running;
#endif
};

/*
 * sd_lb_stats - Structure to store the statistics of a sched_domain
 *		 during load balancing.
 */
struct sd_lb_stats {
	struct sched_group *busiest;	/* Busiest group in this sd */
	struct sched_group *local;	/* Local group in this sd */
	unsigned long total_load;	/* Total load of all groups in sd */
	unsigned long total_capacity;	/* Total capacity of all groups in sd */
	unsigned long avg_load;	/* Average load across all groups in sd */
	unsigned int prefer_sibling; /* tasks should go to sibling first */

	struct sg_lb_stats busiest_stat;/* Statistics of the busiest group */
	struct sg_lb_stats local_stat;	/* Statistics of the local group */
};

static inline void init_sd_lb_stats(struct sd_lb_stats *sds)
{
	/*
	 * Skimp on the clearing to avoid duplicate work. We can avoid clearing
	 * local_stat because update_sg_lb_stats() does a full clear/assignment.
	 * We must however set busiest_stat::group_type and
	 * busiest_stat::idle_cpus to the worst busiest group because
	 * update_sd_pick_busiest() reads these before assignment.
	 */
	*sds = (struct sd_lb_stats){
		.busiest = NULL,
		.local = NULL,
		.total_load = 0UL,
		.total_capacity = 0UL,
		.busiest_stat = {
			.idle_cpus = UINT_MAX,
			.group_type = group_has_spare,
		},
	};
}

static unsigned long scale_rt_capacity(int cpu)
{
	struct rq *rq = cpu_rq(cpu);
	unsigned long max = arch_scale_cpu_capacity(cpu);
	unsigned long used, free;
	unsigned long irq;

	irq = cpu_util_irq(rq);

	if (unlikely(irq >= max))
		return 1;

	/*
	 * avg_rt.util_avg and avg_dl.util_avg track binary signals
	 * (running and not running) with weights 0 and 1024 respectively.
	 * avg_thermal.load_avg tracks thermal pressure and the weighted
	 * average uses the actual delta max capacity(load).
	 */
	used = READ_ONCE(rq->avg_rt.util_avg);
	used += READ_ONCE(rq->avg_dl.util_avg);
	used += thermal_load_avg(rq);

	if (unlikely(used >= max))
		return 1;

	free = max - used;

	return scale_irq_capacity(free, irq, max);
}

static void update_cpu_capacity(struct sched_domain *sd, int cpu)
{
	unsigned long capacity_orig = arch_scale_cpu_capacity(cpu);
	unsigned long capacity = scale_rt_capacity(cpu);
	struct sched_group *sdg = sd->groups;
	struct rq *rq = cpu_rq(cpu);

	rq->cpu_capacity_orig = capacity_orig;

	if (!capacity)
		capacity = 1;

<<<<<<< HEAD
	trace_android_rvh_update_cpu_capacity(cpu, &capacity);
	cpu_rq(cpu)->cpu_capacity = capacity;
	trace_sched_cpu_capacity_tp(cpu_rq(cpu));
=======
	rq->cpu_capacity = capacity;

	/*
	 * Detect if the performance domain is in capacity inversion state.
	 *
	 * Capacity inversion happens when another perf domain with equal or
	 * lower capacity_orig_of() ends up having higher capacity than this
	 * domain after subtracting thermal pressure.
	 *
	 * We only take into account thermal pressure in this detection as it's
	 * the only metric that actually results in *real* reduction of
	 * capacity due to performance points (OPPs) being dropped/become
	 * unreachable due to thermal throttling.
	 *
	 * We assume:
	 *   * That all cpus in a perf domain have the same capacity_orig
	 *     (same uArch).
	 *   * Thermal pressure will impact all cpus in this perf domain
	 *     equally.
	 */
	if (sched_energy_enabled()) {
		unsigned long inv_cap = capacity_orig - thermal_load_avg(rq);
		struct perf_domain *pd;

		rcu_read_lock();

		pd = rcu_dereference(rq->rd->pd);
		rq->cpu_capacity_inverted = 0;

		for (; pd; pd = pd->next) {
			struct cpumask *pd_span = perf_domain_span(pd);
			unsigned long pd_cap_orig, pd_cap;

			/* We can't be inverted against our own pd */
			if (cpumask_test_cpu(cpu_of(rq), pd_span))
				continue;

			cpu = cpumask_any(pd_span);
			pd_cap_orig = arch_scale_cpu_capacity(cpu);

			if (capacity_orig < pd_cap_orig)
				continue;

			/*
			 * handle the case of multiple perf domains have the
			 * same capacity_orig but one of them is under higher
			 * thermal pressure. We record it as capacity
			 * inversion.
			 */
			if (capacity_orig == pd_cap_orig) {
				pd_cap = pd_cap_orig - thermal_load_avg(cpu_rq(cpu));

				if (pd_cap > inv_cap) {
					rq->cpu_capacity_inverted = inv_cap;
					break;
				}
			} else if (pd_cap_orig > inv_cap) {
				rq->cpu_capacity_inverted = inv_cap;
				break;
			}
		}

		rcu_read_unlock();
	}

	trace_sched_cpu_capacity_tp(rq);
>>>>>>> f48aeeaa

	sdg->sgc->capacity = capacity;
	sdg->sgc->min_capacity = capacity;
	sdg->sgc->max_capacity = capacity;
}

void update_group_capacity(struct sched_domain *sd, int cpu)
{
	struct sched_domain *child = sd->child;
	struct sched_group *group, *sdg = sd->groups;
	unsigned long capacity, min_capacity, max_capacity;
	unsigned long interval;

	interval = msecs_to_jiffies(sd->balance_interval);
	interval = clamp(interval, 1UL, max_load_balance_interval);
	sdg->sgc->next_update = jiffies + interval;

	if (!child) {
		update_cpu_capacity(sd, cpu);
		return;
	}

	capacity = 0;
	min_capacity = ULONG_MAX;
	max_capacity = 0;

	if (child->flags & SD_OVERLAP) {
		/*
		 * SD_OVERLAP domains cannot assume that child groups
		 * span the current group.
		 */

		for_each_cpu(cpu, sched_group_span(sdg)) {
			unsigned long cpu_cap = capacity_of(cpu);

			capacity += cpu_cap;
			min_capacity = min(cpu_cap, min_capacity);
			max_capacity = max(cpu_cap, max_capacity);
		}
	} else  {
		/*
		 * !SD_OVERLAP domains can assume that child groups
		 * span the current group.
		 */

		group = child->groups;
		do {
			struct sched_group_capacity *sgc = group->sgc;

			capacity += sgc->capacity;
			min_capacity = min(sgc->min_capacity, min_capacity);
			max_capacity = max(sgc->max_capacity, max_capacity);
			group = group->next;
		} while (group != child->groups);
	}

	sdg->sgc->capacity = capacity;
	sdg->sgc->min_capacity = min_capacity;
	sdg->sgc->max_capacity = max_capacity;
}

/*
 * Check whether the capacity of the rq has been noticeably reduced by side
 * activity. The imbalance_pct is used for the threshold.
 * Return true is the capacity is reduced
 */
static inline int
check_cpu_capacity(struct rq *rq, struct sched_domain *sd)
{
	return ((rq->cpu_capacity * sd->imbalance_pct) <
				(rq->cpu_capacity_orig * 100));
}

/*
 * Check whether a rq has a misfit task and if it looks like we can actually
 * help that task: we can migrate the task to a CPU of higher capacity, or
 * the task's current CPU is heavily pressured.
 */
static inline int check_misfit_status(struct rq *rq, struct sched_domain *sd)
{
	return rq->misfit_task_load &&
		(rq->cpu_capacity_orig < rq->rd->max_cpu_capacity ||
		 check_cpu_capacity(rq, sd));
}

/*
 * Group imbalance indicates (and tries to solve) the problem where balancing
 * groups is inadequate due to ->cpus_ptr constraints.
 *
 * Imagine a situation of two groups of 4 CPUs each and 4 tasks each with a
 * cpumask covering 1 CPU of the first group and 3 CPUs of the second group.
 * Something like:
 *
 *	{ 0 1 2 3 } { 4 5 6 7 }
 *	        *     * * *
 *
 * If we were to balance group-wise we'd place two tasks in the first group and
 * two tasks in the second group. Clearly this is undesired as it will overload
 * cpu 3 and leave one of the CPUs in the second group unused.
 *
 * The current solution to this issue is detecting the skew in the first group
 * by noticing the lower domain failed to reach balance and had difficulty
 * moving tasks due to affinity constraints.
 *
 * When this is so detected; this group becomes a candidate for busiest; see
 * update_sd_pick_busiest(). And calculate_imbalance() and
 * find_busiest_group() avoid some of the usual balance conditions to allow it
 * to create an effective group imbalance.
 *
 * This is a somewhat tricky proposition since the next run might not find the
 * group imbalance and decide the groups need to be balanced again. A most
 * subtle and fragile situation.
 */

static inline int sg_imbalanced(struct sched_group *group)
{
	return group->sgc->imbalance;
}

/*
 * group_has_capacity returns true if the group has spare capacity that could
 * be used by some tasks.
 * We consider that a group has spare capacity if the  * number of task is
 * smaller than the number of CPUs or if the utilization is lower than the
 * available capacity for CFS tasks.
 * For the latter, we use a threshold to stabilize the state, to take into
 * account the variance of the tasks' load and to return true if the available
 * capacity in meaningful for the load balancer.
 * As an example, an available capacity of 1% can appear but it doesn't make
 * any benefit for the load balance.
 */
static inline bool
group_has_capacity(unsigned int imbalance_pct, struct sg_lb_stats *sgs)
{
	if (sgs->sum_nr_running < sgs->group_weight)
		return true;

	if ((sgs->group_capacity * imbalance_pct) <
			(sgs->group_runnable * 100))
		return false;

	if ((sgs->group_capacity * 100) >
			(sgs->group_util * imbalance_pct))
		return true;

	return false;
}

/*
 *  group_is_overloaded returns true if the group has more tasks than it can
 *  handle.
 *  group_is_overloaded is not equals to !group_has_capacity because a group
 *  with the exact right number of tasks, has no more spare capacity but is not
 *  overloaded so both group_has_capacity and group_is_overloaded return
 *  false.
 */
static inline bool
group_is_overloaded(unsigned int imbalance_pct, struct sg_lb_stats *sgs)
{
	if (sgs->sum_nr_running <= sgs->group_weight)
		return false;

	if ((sgs->group_capacity * 100) <
			(sgs->group_util * imbalance_pct))
		return true;

	if ((sgs->group_capacity * imbalance_pct) <
			(sgs->group_runnable * 100))
		return true;

	return false;
}

static inline enum
group_type group_classify(unsigned int imbalance_pct,
			  struct sched_group *group,
			  struct sg_lb_stats *sgs)
{
	if (group_is_overloaded(imbalance_pct, sgs))
		return group_overloaded;

	if (sg_imbalanced(group))
		return group_imbalanced;

	if (sgs->group_asym_packing)
		return group_asym_packing;

	if (sgs->group_misfit_task_load)
		return group_misfit_task;

	if (!group_has_capacity(imbalance_pct, sgs))
		return group_fully_busy;

	return group_has_spare;
}

/**
 * update_sg_lb_stats - Update sched_group's statistics for load balancing.
 * @env: The load balancing environment.
 * @group: sched_group whose statistics are to be updated.
 * @sgs: variable to hold the statistics for this group.
 * @sg_status: Holds flag indicating the status of the sched_group
 */
static inline void update_sg_lb_stats(struct lb_env *env,
				      struct sched_group *group,
				      struct sg_lb_stats *sgs,
				      int *sg_status)
{
	int i, nr_running, local_group;

	memset(sgs, 0, sizeof(*sgs));

	local_group = cpumask_test_cpu(env->dst_cpu, sched_group_span(group));

	for_each_cpu_and(i, sched_group_span(group), env->cpus) {
		struct rq *rq = cpu_rq(i);

		sgs->group_load += cpu_load(rq);
		sgs->group_util += cpu_util(i);
		sgs->group_runnable += cpu_runnable(rq);
		sgs->sum_h_nr_running += rq->cfs.h_nr_running;

		nr_running = rq->nr_running;
		sgs->sum_nr_running += nr_running;

		if (nr_running > 1)
			*sg_status |= SG_OVERLOAD;

		if (cpu_overutilized(i))
			*sg_status |= SG_OVERUTILIZED;

#ifdef CONFIG_NUMA_BALANCING
		sgs->nr_numa_running += rq->nr_numa_running;
		sgs->nr_preferred_running += rq->nr_preferred_running;
#endif
		/*
		 * No need to call idle_cpu() if nr_running is not 0
		 */
		if (!nr_running && idle_cpu(i)) {
			sgs->idle_cpus++;
			/* Idle cpu can't have misfit task */
			continue;
		}

		if (local_group)
			continue;

		/* Check for a misfit task on the cpu */
		if (env->sd->flags & SD_ASYM_CPUCAPACITY &&
		    sgs->group_misfit_task_load < rq->misfit_task_load) {
			sgs->group_misfit_task_load = rq->misfit_task_load;
			*sg_status |= SG_OVERLOAD;
		}
	}

	/* Check if dst CPU is idle and preferred to this group */
	if (env->sd->flags & SD_ASYM_PACKING &&
	    env->idle != CPU_NOT_IDLE &&
	    sgs->sum_h_nr_running &&
	    sched_asym_prefer(env->dst_cpu, group->asym_prefer_cpu)) {
		sgs->group_asym_packing = 1;
	}

	sgs->group_capacity = group->sgc->capacity;

	sgs->group_weight = group->group_weight;

	sgs->group_type = group_classify(env->sd->imbalance_pct, group, sgs);

	/* Computing avg_load makes sense only when group is overloaded */
	if (sgs->group_type == group_overloaded)
		sgs->avg_load = (sgs->group_load * SCHED_CAPACITY_SCALE) /
				sgs->group_capacity;
}

/**
 * update_sd_pick_busiest - return 1 on busiest group
 * @env: The load balancing environment.
 * @sds: sched_domain statistics
 * @sg: sched_group candidate to be checked for being the busiest
 * @sgs: sched_group statistics
 *
 * Determine if @sg is a busier group than the previously selected
 * busiest group.
 *
 * Return: %true if @sg is a busier group than the previously selected
 * busiest group. %false otherwise.
 */
static bool update_sd_pick_busiest(struct lb_env *env,
				   struct sd_lb_stats *sds,
				   struct sched_group *sg,
				   struct sg_lb_stats *sgs)
{
	struct sg_lb_stats *busiest = &sds->busiest_stat;

	/* Make sure that there is at least one task to pull */
	if (!sgs->sum_h_nr_running)
		return false;

	/*
	 * Don't try to pull misfit tasks we can't help.
	 * We can use max_capacity here as reduction in capacity on some
	 * CPUs in the group should either be possible to resolve
	 * internally or be covered by avg_load imbalance (eventually).
	 */
	if (sgs->group_type == group_misfit_task &&
	    (!capacity_greater(capacity_of(env->dst_cpu), sg->sgc->max_capacity) ||
	     sds->local_stat.group_type != group_has_spare))
		return false;

	if (sgs->group_type > busiest->group_type)
		return true;

	if (sgs->group_type < busiest->group_type)
		return false;

	/*
	 * The candidate and the current busiest group are the same type of
	 * group. Let check which one is the busiest according to the type.
	 */

	switch (sgs->group_type) {
	case group_overloaded:
		/* Select the overloaded group with highest avg_load. */
		if (sgs->avg_load <= busiest->avg_load)
			return false;
		break;

	case group_imbalanced:
		/*
		 * Select the 1st imbalanced group as we don't have any way to
		 * choose one more than another.
		 */
		return false;

	case group_asym_packing:
		/* Prefer to move from lowest priority CPU's work */
		if (sched_asym_prefer(sg->asym_prefer_cpu, sds->busiest->asym_prefer_cpu))
			return false;
		break;

	case group_misfit_task:
		/*
		 * If we have more than one misfit sg go with the biggest
		 * misfit.
		 */
		if (sgs->group_misfit_task_load < busiest->group_misfit_task_load)
			return false;
		break;

	case group_fully_busy:
		/*
		 * Select the fully busy group with highest avg_load. In
		 * theory, there is no need to pull task from such kind of
		 * group because tasks have all compute capacity that they need
		 * but we can still improve the overall throughput by reducing
		 * contention when accessing shared HW resources.
		 *
		 * XXX for now avg_load is not computed and always 0 so we
		 * select the 1st one.
		 */
		if (sgs->avg_load <= busiest->avg_load)
			return false;
		break;

	case group_has_spare:
		/*
		 * Select not overloaded group with lowest number of idle cpus
		 * and highest number of running tasks. We could also compare
		 * the spare capacity which is more stable but it can end up
		 * that the group has less spare capacity but finally more idle
		 * CPUs which means less opportunity to pull tasks.
		 */
		if (sgs->idle_cpus > busiest->idle_cpus)
			return false;
		else if ((sgs->idle_cpus == busiest->idle_cpus) &&
			 (sgs->sum_nr_running <= busiest->sum_nr_running))
			return false;

		break;
	}

	/*
	 * Candidate sg has no more than one task per CPU and has higher
	 * per-CPU capacity. Migrating tasks to less capable CPUs may harm
	 * throughput. Maximize throughput, power/energy consequences are not
	 * considered.
	 */
	if ((env->sd->flags & SD_ASYM_CPUCAPACITY) &&
	    (sgs->group_type <= group_fully_busy) &&
	    (capacity_greater(sg->sgc->min_capacity, capacity_of(env->dst_cpu))))
		return false;

	return true;
}

#ifdef CONFIG_NUMA_BALANCING
static inline enum fbq_type fbq_classify_group(struct sg_lb_stats *sgs)
{
	if (sgs->sum_h_nr_running > sgs->nr_numa_running)
		return regular;
	if (sgs->sum_h_nr_running > sgs->nr_preferred_running)
		return remote;
	return all;
}

static inline enum fbq_type fbq_classify_rq(struct rq *rq)
{
	if (rq->nr_running > rq->nr_numa_running)
		return regular;
	if (rq->nr_running > rq->nr_preferred_running)
		return remote;
	return all;
}
#else
static inline enum fbq_type fbq_classify_group(struct sg_lb_stats *sgs)
{
	return all;
}

static inline enum fbq_type fbq_classify_rq(struct rq *rq)
{
	return regular;
}
#endif /* CONFIG_NUMA_BALANCING */


struct sg_lb_stats;

/*
 * task_running_on_cpu - return 1 if @p is running on @cpu.
 */

static unsigned int task_running_on_cpu(int cpu, struct task_struct *p)
{
	/* Task has no contribution or is new */
	if (cpu != task_cpu(p) || !READ_ONCE(p->se.avg.last_update_time))
		return 0;

	if (task_on_rq_queued(p))
		return 1;

	return 0;
}

/**
 * idle_cpu_without - would a given CPU be idle without p ?
 * @cpu: the processor on which idleness is tested.
 * @p: task which should be ignored.
 *
 * Return: 1 if the CPU would be idle. 0 otherwise.
 */
static int idle_cpu_without(int cpu, struct task_struct *p)
{
	struct rq *rq = cpu_rq(cpu);

	if (rq->curr != rq->idle && rq->curr != p)
		return 0;

	/*
	 * rq->nr_running can't be used but an updated version without the
	 * impact of p on cpu must be used instead. The updated nr_running
	 * be computed and tested before calling idle_cpu_without().
	 */

#ifdef CONFIG_SMP
	if (rq->ttwu_pending)
		return 0;
#endif

	return 1;
}

/*
 * update_sg_wakeup_stats - Update sched_group's statistics for wakeup.
 * @sd: The sched_domain level to look for idlest group.
 * @group: sched_group whose statistics are to be updated.
 * @sgs: variable to hold the statistics for this group.
 * @p: The task for which we look for the idlest group/CPU.
 */
static inline void update_sg_wakeup_stats(struct sched_domain *sd,
					  struct sched_group *group,
					  struct sg_lb_stats *sgs,
					  struct task_struct *p)
{
	int i, nr_running;

	memset(sgs, 0, sizeof(*sgs));

	/* Assume that task can't fit any CPU of the group */
	if (sd->flags & SD_ASYM_CPUCAPACITY)
		sgs->group_misfit_task_load = 1;

	for_each_cpu(i, sched_group_span(group)) {
		struct rq *rq = cpu_rq(i);
		unsigned int local;

		sgs->group_load += cpu_load_without(rq, p);
		sgs->group_util += cpu_util_without(i, p);
		sgs->group_runnable += cpu_runnable_without(rq, p);
		local = task_running_on_cpu(i, p);
		sgs->sum_h_nr_running += rq->cfs.h_nr_running - local;

		nr_running = rq->nr_running - local;
		sgs->sum_nr_running += nr_running;

		/*
		 * No need to call idle_cpu_without() if nr_running is not 0
		 */
		if (!nr_running && idle_cpu_without(i, p))
			sgs->idle_cpus++;

		/* Check if task fits in the CPU */
		if (sd->flags & SD_ASYM_CPUCAPACITY &&
		    sgs->group_misfit_task_load &&
		    task_fits_cpu(p, i))
			sgs->group_misfit_task_load = 0;

	}

	sgs->group_capacity = group->sgc->capacity;

	sgs->group_weight = group->group_weight;

	sgs->group_type = group_classify(sd->imbalance_pct, group, sgs);

	/*
	 * Computing avg_load makes sense only when group is fully busy or
	 * overloaded
	 */
	if (sgs->group_type == group_fully_busy ||
		sgs->group_type == group_overloaded)
		sgs->avg_load = (sgs->group_load * SCHED_CAPACITY_SCALE) /
				sgs->group_capacity;
}

static bool update_pick_idlest(struct sched_group *idlest,
			       struct sg_lb_stats *idlest_sgs,
			       struct sched_group *group,
			       struct sg_lb_stats *sgs)
{
	if (sgs->group_type < idlest_sgs->group_type)
		return true;

	if (sgs->group_type > idlest_sgs->group_type)
		return false;

	/*
	 * The candidate and the current idlest group are the same type of
	 * group. Let check which one is the idlest according to the type.
	 */

	switch (sgs->group_type) {
	case group_overloaded:
	case group_fully_busy:
		/* Select the group with lowest avg_load. */
		if (idlest_sgs->avg_load <= sgs->avg_load)
			return false;
		break;

	case group_imbalanced:
	case group_asym_packing:
		/* Those types are not used in the slow wakeup path */
		return false;

	case group_misfit_task:
		/* Select group with the highest max capacity */
		if (idlest->sgc->max_capacity >= group->sgc->max_capacity)
			return false;
		break;

	case group_has_spare:
		/* Select group with most idle CPUs */
		if (idlest_sgs->idle_cpus > sgs->idle_cpus)
			return false;

		/* Select group with lowest group_util */
		if (idlest_sgs->idle_cpus == sgs->idle_cpus &&
			idlest_sgs->group_util <= sgs->group_util)
			return false;

		break;
	}

	return true;
}

/*
 * Allow a NUMA imbalance if busy CPUs is less than 25% of the domain.
 * This is an approximation as the number of running tasks may not be
 * related to the number of busy CPUs due to sched_setaffinity.
 */
static inline bool
allow_numa_imbalance(unsigned int running, unsigned int weight)
{
	return (running < (weight >> 2));
}

/*
 * find_idlest_group() finds and returns the least busy CPU group within the
 * domain.
 *
 * Assumes p is allowed on at least one CPU in sd.
 */
static struct sched_group *
find_idlest_group(struct sched_domain *sd, struct task_struct *p, int this_cpu)
{
	struct sched_group *idlest = NULL, *local = NULL, *group = sd->groups;
	struct sg_lb_stats local_sgs, tmp_sgs;
	struct sg_lb_stats *sgs;
	unsigned long imbalance;
	struct sg_lb_stats idlest_sgs = {
			.avg_load = UINT_MAX,
			.group_type = group_overloaded,
	};

	do {
		int local_group;

		/* Skip over this group if it has no CPUs allowed */
		if (!cpumask_intersects(sched_group_span(group),
					p->cpus_ptr))
			continue;

		/* Skip over this group if no cookie matched */
		if (!sched_group_cookie_match(cpu_rq(this_cpu), p, group))
			continue;

		local_group = cpumask_test_cpu(this_cpu,
					       sched_group_span(group));

		if (local_group) {
			sgs = &local_sgs;
			local = group;
		} else {
			sgs = &tmp_sgs;
		}

		update_sg_wakeup_stats(sd, group, sgs, p);

		if (!local_group && update_pick_idlest(idlest, &idlest_sgs, group, sgs)) {
			idlest = group;
			idlest_sgs = *sgs;
		}

	} while (group = group->next, group != sd->groups);


	/* There is no idlest group to push tasks to */
	if (!idlest)
		return NULL;

	/* The local group has been skipped because of CPU affinity */
	if (!local)
		return idlest;

	/*
	 * If the local group is idler than the selected idlest group
	 * don't try and push the task.
	 */
	if (local_sgs.group_type < idlest_sgs.group_type)
		return NULL;

	/*
	 * If the local group is busier than the selected idlest group
	 * try and push the task.
	 */
	if (local_sgs.group_type > idlest_sgs.group_type)
		return idlest;

	switch (local_sgs.group_type) {
	case group_overloaded:
	case group_fully_busy:

		/* Calculate allowed imbalance based on load */
		imbalance = scale_load_down(NICE_0_LOAD) *
				(sd->imbalance_pct-100) / 100;

		/*
		 * When comparing groups across NUMA domains, it's possible for
		 * the local domain to be very lightly loaded relative to the
		 * remote domains but "imbalance" skews the comparison making
		 * remote CPUs look much more favourable. When considering
		 * cross-domain, add imbalance to the load on the remote node
		 * and consider staying local.
		 */

		if ((sd->flags & SD_NUMA) &&
		    ((idlest_sgs.avg_load + imbalance) >= local_sgs.avg_load))
			return NULL;

		/*
		 * If the local group is less loaded than the selected
		 * idlest group don't try and push any tasks.
		 */
		if (idlest_sgs.avg_load >= (local_sgs.avg_load + imbalance))
			return NULL;

		if (100 * local_sgs.avg_load <= sd->imbalance_pct * idlest_sgs.avg_load)
			return NULL;
		break;

	case group_imbalanced:
	case group_asym_packing:
		/* Those type are not used in the slow wakeup path */
		return NULL;

	case group_misfit_task:
		/* Select group with the highest max capacity */
		if (local->sgc->max_capacity >= idlest->sgc->max_capacity)
			return NULL;
		break;

	case group_has_spare:
		if (sd->flags & SD_NUMA) {
#ifdef CONFIG_NUMA_BALANCING
			int idlest_cpu;
			/*
			 * If there is spare capacity at NUMA, try to select
			 * the preferred node
			 */
			if (cpu_to_node(this_cpu) == p->numa_preferred_nid)
				return NULL;

			idlest_cpu = cpumask_first(sched_group_span(idlest));
			if (cpu_to_node(idlest_cpu) == p->numa_preferred_nid)
				return idlest;
#endif
			/*
			 * Otherwise, keep the task close to the wakeup source
			 * and improve locality if the number of running tasks
			 * would remain below threshold where an imbalance is
			 * allowed. If there is a real need of migration,
			 * periodic load balance will take care of it.
			 */
			if (allow_numa_imbalance(local_sgs.sum_nr_running + 1, local_sgs.group_weight))
				return NULL;
		}

		/*
		 * Select group with highest number of idle CPUs. We could also
		 * compare the utilization which is more stable but it can end
		 * up that the group has less spare capacity but finally more
		 * idle CPUs which means more opportunity to run task.
		 */
		if (local_sgs.idle_cpus >= idlest_sgs.idle_cpus)
			return NULL;
		break;
	}

	return idlest;
}

/**
 * update_sd_lb_stats - Update sched_domain's statistics for load balancing.
 * @env: The load balancing environment.
 * @sds: variable to hold the statistics for this sched_domain.
 */

static inline void update_sd_lb_stats(struct lb_env *env, struct sd_lb_stats *sds)
{
	struct sched_domain *child = env->sd->child;
	struct sched_group *sg = env->sd->groups;
	struct sg_lb_stats *local = &sds->local_stat;
	struct sg_lb_stats tmp_sgs;
	int sg_status = 0;

	do {
		struct sg_lb_stats *sgs = &tmp_sgs;
		int local_group;

		local_group = cpumask_test_cpu(env->dst_cpu, sched_group_span(sg));
		if (local_group) {
			sds->local = sg;
			sgs = local;

			if (env->idle != CPU_NEWLY_IDLE ||
			    time_after_eq(jiffies, sg->sgc->next_update))
				update_group_capacity(env->sd, env->dst_cpu);
		}

		update_sg_lb_stats(env, sg, sgs, &sg_status);

		if (local_group)
			goto next_group;


		if (update_sd_pick_busiest(env, sds, sg, sgs)) {
			sds->busiest = sg;
			sds->busiest_stat = *sgs;
		}

next_group:
		/* Now, start updating sd_lb_stats */
		sds->total_load += sgs->group_load;
		sds->total_capacity += sgs->group_capacity;

		sg = sg->next;
	} while (sg != env->sd->groups);

	/* Tag domain that child domain prefers tasks go to siblings first */
	sds->prefer_sibling = child && child->flags & SD_PREFER_SIBLING;


	if (env->sd->flags & SD_NUMA)
		env->fbq_type = fbq_classify_group(&sds->busiest_stat);

	if (!env->sd->parent) {
		struct root_domain *rd = env->dst_rq->rd;

		/* update overload indicator if we are at root domain */
		WRITE_ONCE(rd->overload, sg_status & SG_OVERLOAD);

		/* Update over-utilization (tipping point, U >= 0) indicator */
		WRITE_ONCE(rd->overutilized, sg_status & SG_OVERUTILIZED);
		trace_sched_overutilized_tp(rd, sg_status & SG_OVERUTILIZED);
	} else if (sg_status & SG_OVERUTILIZED) {
		struct root_domain *rd = env->dst_rq->rd;

		WRITE_ONCE(rd->overutilized, SG_OVERUTILIZED);
		trace_sched_overutilized_tp(rd, SG_OVERUTILIZED);
	}
}

#define NUMA_IMBALANCE_MIN 2

static inline long adjust_numa_imbalance(int imbalance,
				int dst_running, int dst_weight)
{
	if (!allow_numa_imbalance(dst_running, dst_weight))
		return imbalance;

	/*
	 * Allow a small imbalance based on a simple pair of communicating
	 * tasks that remain local when the destination is lightly loaded.
	 */
	if (imbalance <= NUMA_IMBALANCE_MIN)
		return 0;

	return imbalance;
}

/**
 * calculate_imbalance - Calculate the amount of imbalance present within the
 *			 groups of a given sched_domain during load balance.
 * @env: load balance environment
 * @sds: statistics of the sched_domain whose imbalance is to be calculated.
 */
static inline void calculate_imbalance(struct lb_env *env, struct sd_lb_stats *sds)
{
	struct sg_lb_stats *local, *busiest;

	local = &sds->local_stat;
	busiest = &sds->busiest_stat;

	if (busiest->group_type == group_misfit_task) {
		/* Set imbalance to allow misfit tasks to be balanced. */
		env->migration_type = migrate_misfit;
		env->imbalance = 1;
		return;
	}

	if (busiest->group_type == group_asym_packing) {
		/*
		 * In case of asym capacity, we will try to migrate all load to
		 * the preferred CPU.
		 */
		env->migration_type = migrate_task;
		env->imbalance = busiest->sum_h_nr_running;
		return;
	}

	if (busiest->group_type == group_imbalanced) {
		/*
		 * In the group_imb case we cannot rely on group-wide averages
		 * to ensure CPU-load equilibrium, try to move any task to fix
		 * the imbalance. The next load balance will take care of
		 * balancing back the system.
		 */
		env->migration_type = migrate_task;
		env->imbalance = 1;
		return;
	}

	/*
	 * Try to use spare capacity of local group without overloading it or
	 * emptying busiest.
	 */
	if (local->group_type == group_has_spare) {
		if ((busiest->group_type > group_fully_busy) &&
		    !(env->sd->flags & SD_SHARE_PKG_RESOURCES)) {
			/*
			 * If busiest is overloaded, try to fill spare
			 * capacity. This might end up creating spare capacity
			 * in busiest or busiest still being overloaded but
			 * there is no simple way to directly compute the
			 * amount of load to migrate in order to balance the
			 * system.
			 */
			env->migration_type = migrate_util;
			env->imbalance = max(local->group_capacity, local->group_util) -
					 local->group_util;

			/*
			 * In some cases, the group's utilization is max or even
			 * higher than capacity because of migrations but the
			 * local CPU is (newly) idle. There is at least one
			 * waiting task in this overloaded busiest group. Let's
			 * try to pull it.
			 */
			if (env->idle != CPU_NOT_IDLE && env->imbalance == 0) {
				env->migration_type = migrate_task;
				env->imbalance = 1;
			}

			return;
		}

		if (busiest->group_weight == 1 || sds->prefer_sibling) {
			unsigned int nr_diff = busiest->sum_nr_running;
			/*
			 * When prefer sibling, evenly spread running tasks on
			 * groups.
			 */
			env->migration_type = migrate_task;
			lsub_positive(&nr_diff, local->sum_nr_running);
			env->imbalance = nr_diff >> 1;
		} else {

			/*
			 * If there is no overload, we just want to even the number of
			 * idle cpus.
			 */
			env->migration_type = migrate_task;
			env->imbalance = max_t(long, 0, (local->idle_cpus -
						 busiest->idle_cpus) >> 1);
		}

		/* Consider allowing a small imbalance between NUMA groups */
		if (env->sd->flags & SD_NUMA) {
			env->imbalance = adjust_numa_imbalance(env->imbalance,
				local->sum_nr_running + 1, local->group_weight);
		}

		return;
	}

	/*
	 * Local is fully busy but has to take more load to relieve the
	 * busiest group
	 */
	if (local->group_type < group_overloaded) {
		/*
		 * Local will become overloaded so the avg_load metrics are
		 * finally needed.
		 */

		local->avg_load = (local->group_load * SCHED_CAPACITY_SCALE) /
				  local->group_capacity;

		/*
		 * If the local group is more loaded than the selected
		 * busiest group don't try to pull any tasks.
		 */
		if (local->avg_load >= busiest->avg_load) {
			env->imbalance = 0;
			return;
		}

		sds->avg_load = (sds->total_load * SCHED_CAPACITY_SCALE) /
				sds->total_capacity;

		/*
		 * If the local group is more loaded than the average system
		 * load, don't try to pull any tasks.
		 */
		if (local->avg_load >= sds->avg_load) {
			env->imbalance = 0;
			return;
		}

	}

	/*
	 * Both group are or will become overloaded and we're trying to get all
	 * the CPUs to the average_load, so we don't want to push ourselves
	 * above the average load, nor do we wish to reduce the max loaded CPU
	 * below the average load. At the same time, we also don't want to
	 * reduce the group load below the group capacity. Thus we look for
	 * the minimum possible imbalance.
	 */
	env->migration_type = migrate_load;
	env->imbalance = min(
		(busiest->avg_load - sds->avg_load) * busiest->group_capacity,
		(sds->avg_load - local->avg_load) * local->group_capacity
	) / SCHED_CAPACITY_SCALE;
}

/******* find_busiest_group() helpers end here *********************/

/*
 * Decision matrix according to the local and busiest group type:
 *
 * busiest \ local has_spare fully_busy misfit asym imbalanced overloaded
 * has_spare        nr_idle   balanced   N/A    N/A  balanced   balanced
 * fully_busy       nr_idle   nr_idle    N/A    N/A  balanced   balanced
 * misfit_task      force     N/A        N/A    N/A  force      force
 * asym_packing     force     force      N/A    N/A  force      force
 * imbalanced       force     force      N/A    N/A  force      force
 * overloaded       force     force      N/A    N/A  force      avg_load
 *
 * N/A :      Not Applicable because already filtered while updating
 *            statistics.
 * balanced : The system is balanced for these 2 groups.
 * force :    Calculate the imbalance as load migration is probably needed.
 * avg_load : Only if imbalance is significant enough.
 * nr_idle :  dst_cpu is not busy and the number of idle CPUs is quite
 *            different in groups.
 */

/**
 * find_busiest_group - Returns the busiest group within the sched_domain
 * if there is an imbalance.
 *
 * Also calculates the amount of runnable load which should be moved
 * to restore balance.
 *
 * @env: The load balancing environment.
 *
 * Return:	- The busiest group if imbalance exists.
 */
static struct sched_group *find_busiest_group(struct lb_env *env)
{
	struct sg_lb_stats *local, *busiest;
	struct sd_lb_stats sds;

	init_sd_lb_stats(&sds);

	/*
	 * Compute the various statistics relevant for load balancing at
	 * this level.
	 */
	update_sd_lb_stats(env, &sds);

	if (sched_energy_enabled()) {
		struct root_domain *rd = env->dst_rq->rd;
		int out_balance = 1;

		trace_android_rvh_find_busiest_group(sds.busiest, env->dst_rq,
					&out_balance);
		if (rcu_dereference(rd->pd) && !READ_ONCE(rd->overutilized)
					&& out_balance)
			goto out_balanced;
	}

	local = &sds.local_stat;
	busiest = &sds.busiest_stat;

	/* There is no busy sibling group to pull tasks from */
	if (!sds.busiest)
		goto out_balanced;

	/* Misfit tasks should be dealt with regardless of the avg load */
	if (busiest->group_type == group_misfit_task)
		goto force_balance;

	/* ASYM feature bypasses nice load balance check */
	if (busiest->group_type == group_asym_packing)
		goto force_balance;

	/*
	 * If the busiest group is imbalanced the below checks don't
	 * work because they assume all things are equal, which typically
	 * isn't true due to cpus_ptr constraints and the like.
	 */
	if (busiest->group_type == group_imbalanced)
		goto force_balance;

	/*
	 * If the local group is busier than the selected busiest group
	 * don't try and pull any tasks.
	 */
	if (local->group_type > busiest->group_type)
		goto out_balanced;

	/*
	 * When groups are overloaded, use the avg_load to ensure fairness
	 * between tasks.
	 */
	if (local->group_type == group_overloaded) {
		/*
		 * If the local group is more loaded than the selected
		 * busiest group don't try to pull any tasks.
		 */
		if (local->avg_load >= busiest->avg_load)
			goto out_balanced;

		/* XXX broken for overlapping NUMA groups */
		sds.avg_load = (sds.total_load * SCHED_CAPACITY_SCALE) /
				sds.total_capacity;

		/*
		 * Don't pull any tasks if this group is already above the
		 * domain average load.
		 */
		if (local->avg_load >= sds.avg_load)
			goto out_balanced;

		/*
		 * If the busiest group is more loaded, use imbalance_pct to be
		 * conservative.
		 */
		if (100 * busiest->avg_load <=
				env->sd->imbalance_pct * local->avg_load)
			goto out_balanced;
	}

	/* Try to move all excess tasks to child's sibling domain */
	if (sds.prefer_sibling && local->group_type == group_has_spare &&
	    busiest->sum_nr_running > local->sum_nr_running + 1)
		goto force_balance;

	if (busiest->group_type != group_overloaded) {
		if (env->idle == CPU_NOT_IDLE)
			/*
			 * If the busiest group is not overloaded (and as a
			 * result the local one too) but this CPU is already
			 * busy, let another idle CPU try to pull task.
			 */
			goto out_balanced;

		if (busiest->group_weight > 1 &&
		    local->idle_cpus <= (busiest->idle_cpus + 1))
			/*
			 * If the busiest group is not overloaded
			 * and there is no imbalance between this and busiest
			 * group wrt idle CPUs, it is balanced. The imbalance
			 * becomes significant if the diff is greater than 1
			 * otherwise we might end up to just move the imbalance
			 * on another group. Of course this applies only if
			 * there is more than 1 CPU per group.
			 */
			goto out_balanced;

		if (busiest->sum_h_nr_running == 1)
			/*
			 * busiest doesn't have any tasks waiting to run
			 */
			goto out_balanced;
	}

force_balance:
	/* Looks like there is an imbalance. Compute it */
	calculate_imbalance(env, &sds);
	return env->imbalance ? sds.busiest : NULL;

out_balanced:
	env->imbalance = 0;
	return NULL;
}

/*
 * find_busiest_queue - find the busiest runqueue among the CPUs in the group.
 */
static struct rq *find_busiest_queue(struct lb_env *env,
				     struct sched_group *group)
{
	struct rq *busiest = NULL, *rq;
	unsigned long busiest_util = 0, busiest_load = 0, busiest_capacity = 1;
	unsigned int busiest_nr = 0;
	int i, done = 0;

	trace_android_rvh_find_busiest_queue(env->dst_cpu, group, env->cpus,
					     &busiest, &done);
	if (done)
		return busiest;

	for_each_cpu_and(i, sched_group_span(group), env->cpus) {
		unsigned long capacity, load, util;
		unsigned int nr_running;
		enum fbq_type rt;

		rq = cpu_rq(i);
		rt = fbq_classify_rq(rq);

		/*
		 * We classify groups/runqueues into three groups:
		 *  - regular: there are !numa tasks
		 *  - remote:  there are numa tasks that run on the 'wrong' node
		 *  - all:     there is no distinction
		 *
		 * In order to avoid migrating ideally placed numa tasks,
		 * ignore those when there's better options.
		 *
		 * If we ignore the actual busiest queue to migrate another
		 * task, the next balance pass can still reduce the busiest
		 * queue by moving tasks around inside the node.
		 *
		 * If we cannot move enough load due to this classification
		 * the next pass will adjust the group classification and
		 * allow migration of more tasks.
		 *
		 * Both cases only affect the total convergence complexity.
		 */
		if (rt > env->fbq_type)
			continue;

		nr_running = rq->cfs.h_nr_running;
		if (!nr_running)
			continue;

		capacity = capacity_of(i);

		/*
		 * For ASYM_CPUCAPACITY domains, don't pick a CPU that could
		 * eventually lead to active_balancing high->low capacity.
		 * Higher per-CPU capacity is considered better than balancing
		 * average load.
		 */
		if (env->sd->flags & SD_ASYM_CPUCAPACITY &&
		    !capacity_greater(capacity_of(env->dst_cpu), capacity) &&
		    nr_running == 1)
			continue;

		switch (env->migration_type) {
		case migrate_load:
			/*
			 * When comparing with load imbalance, use cpu_load()
			 * which is not scaled with the CPU capacity.
			 */
			load = cpu_load(rq);

			if (nr_running == 1 && load > env->imbalance &&
			    !check_cpu_capacity(rq, env->sd))
				break;

			/*
			 * For the load comparisons with the other CPUs,
			 * consider the cpu_load() scaled with the CPU
			 * capacity, so that the load can be moved away
			 * from the CPU that is potentially running at a
			 * lower capacity.
			 *
			 * Thus we're looking for max(load_i / capacity_i),
			 * crosswise multiplication to rid ourselves of the
			 * division works out to:
			 * load_i * capacity_j > load_j * capacity_i;
			 * where j is our previous maximum.
			 */
			if (load * busiest_capacity > busiest_load * capacity) {
				busiest_load = load;
				busiest_capacity = capacity;
				busiest = rq;
			}
			break;

		case migrate_util:
			util = cpu_util(cpu_of(rq));

			/*
			 * Don't try to pull utilization from a CPU with one
			 * running task. Whatever its utilization, we will fail
			 * detach the task.
			 */
			if (nr_running <= 1)
				continue;

			if (busiest_util < util) {
				busiest_util = util;
				busiest = rq;
			}
			break;

		case migrate_task:
			if (busiest_nr < nr_running) {
				busiest_nr = nr_running;
				busiest = rq;
			}
			break;

		case migrate_misfit:
			/*
			 * For ASYM_CPUCAPACITY domains with misfit tasks we
			 * simply seek the "biggest" misfit task.
			 */
			if (rq->misfit_task_load > busiest_load) {
				busiest_load = rq->misfit_task_load;
				busiest = rq;
			}

			break;

		}
	}

	return busiest;
}

/*
 * Max backoff if we encounter pinned tasks. Pretty arbitrary value, but
 * so long as it is large enough.
 */
#define MAX_PINNED_INTERVAL	512

static inline bool
asym_active_balance(struct lb_env *env)
{
	/*
	 * ASYM_PACKING needs to force migrate tasks from busy but
	 * lower priority CPUs in order to pack all tasks in the
	 * highest priority CPUs.
	 */
	return env->idle != CPU_NOT_IDLE && (env->sd->flags & SD_ASYM_PACKING) &&
	       sched_asym_prefer(env->dst_cpu, env->src_cpu);
}

static inline bool
imbalanced_active_balance(struct lb_env *env)
{
	struct sched_domain *sd = env->sd;

	/*
	 * The imbalanced case includes the case of pinned tasks preventing a fair
	 * distribution of the load on the system but also the even distribution of the
	 * threads on a system with spare capacity
	 */
	if ((env->migration_type == migrate_task) &&
	    (sd->nr_balance_failed > sd->cache_nice_tries+2))
		return 1;

	return 0;
}

static int need_active_balance(struct lb_env *env)
{
	struct sched_domain *sd = env->sd;

	if (asym_active_balance(env))
		return 1;

	if (imbalanced_active_balance(env))
		return 1;

	/*
	 * The dst_cpu is idle and the src_cpu CPU has only 1 CFS task.
	 * It's worth migrating the task if the src_cpu's capacity is reduced
	 * because of other sched_class or IRQs if more capacity stays
	 * available on dst_cpu.
	 */
	if ((env->idle != CPU_NOT_IDLE) &&
	    (env->src_rq->cfs.h_nr_running == 1)) {
		if ((check_cpu_capacity(env->src_rq, sd)) &&
		    (capacity_of(env->src_cpu)*sd->imbalance_pct < capacity_of(env->dst_cpu)*100))
			return 1;
	}

	if (env->migration_type == migrate_misfit)
		return 1;

	return 0;
}

static int active_load_balance_cpu_stop(void *data);

static int should_we_balance(struct lb_env *env)
{
	struct sched_group *sg = env->sd->groups;
	int cpu;

	/*
	 * Ensure the balancing environment is consistent; can happen
	 * when the softirq triggers 'during' hotplug.
	 */
	if (!cpumask_test_cpu(env->dst_cpu, env->cpus))
		return 0;

	/*
	 * In the newly idle case, we will allow all the CPUs
	 * to do the newly idle load balance.
	 */
	if (env->idle == CPU_NEWLY_IDLE)
		return 1;

	/* Try to find first idle CPU */
	for_each_cpu_and(cpu, group_balance_mask(sg), env->cpus) {
		if (!idle_cpu(cpu))
			continue;

		/* Are we the first idle CPU? */
		return cpu == env->dst_cpu;
	}

	/* Are we the first CPU of this group ? */
	return group_balance_cpu(sg) == env->dst_cpu;
}

/*
 * Check this_cpu to ensure it is balanced within domain. Attempt to move
 * tasks if there is an imbalance.
 */
static int load_balance(int this_cpu, struct rq *this_rq,
			struct sched_domain *sd, enum cpu_idle_type idle,
			int *continue_balancing)
{
	int ld_moved, cur_ld_moved, active_balance = 0;
	struct sched_domain *sd_parent = sd->parent;
	struct sched_group *group;
	struct rq *busiest;
	struct rq_flags rf;
	struct cpumask *cpus = this_cpu_cpumask_var_ptr(load_balance_mask);

	struct lb_env env = {
		.sd		= sd,
		.dst_cpu	= this_cpu,
		.dst_rq		= this_rq,
		.dst_grpmask    = sched_group_span(sd->groups),
		.idle		= idle,
		.loop_break	= sched_nr_migrate_break,
		.cpus		= cpus,
		.fbq_type	= all,
		.tasks		= LIST_HEAD_INIT(env.tasks),
	};

	cpumask_and(cpus, sched_domain_span(sd), cpu_active_mask);

	schedstat_inc(sd->lb_count[idle]);

redo:
	if (!should_we_balance(&env)) {
		*continue_balancing = 0;
		goto out_balanced;
	}

	group = find_busiest_group(&env);
	if (!group) {
		schedstat_inc(sd->lb_nobusyg[idle]);
		goto out_balanced;
	}

	busiest = find_busiest_queue(&env, group);
	if (!busiest) {
		schedstat_inc(sd->lb_nobusyq[idle]);
		goto out_balanced;
	}

	BUG_ON(busiest == env.dst_rq);

	schedstat_add(sd->lb_imbalance[idle], env.imbalance);

	env.src_cpu = busiest->cpu;
	env.src_rq = busiest;

	ld_moved = 0;
	/* Clear this flag as soon as we find a pullable task */
	env.flags |= LBF_ALL_PINNED;
	if (busiest->nr_running > 1) {
		/*
		 * Attempt to move tasks. If find_busiest_group has found
		 * an imbalance but busiest->nr_running <= 1, the group is
		 * still unbalanced. ld_moved simply stays zero, so it is
		 * correctly treated as an imbalance.
		 */
		env.loop_max  = min(sysctl_sched_nr_migrate, busiest->nr_running);

more_balance:
		rq_lock_irqsave(busiest, &rf);
		env.src_rq_rf = &rf;
		update_rq_clock(busiest);

		/*
		 * cur_ld_moved - load moved in current iteration
		 * ld_moved     - cumulative load moved across iterations
		 */
		cur_ld_moved = detach_tasks(&env);

		/*
		 * We've detached some tasks from busiest_rq. Every
		 * task is masked "TASK_ON_RQ_MIGRATING", so we can safely
		 * unlock busiest->lock, and we are able to be sure
		 * that nobody can manipulate the tasks in parallel.
		 * See task_rq_lock() family for the details.
		 */

		rq_unlock(busiest, &rf);

		if (cur_ld_moved) {
			attach_tasks(&env);
			ld_moved += cur_ld_moved;
		}

		local_irq_restore(rf.flags);

		if (env.flags & LBF_NEED_BREAK) {
			env.flags &= ~LBF_NEED_BREAK;
			goto more_balance;
		}

		/*
		 * Revisit (affine) tasks on src_cpu that couldn't be moved to
		 * us and move them to an alternate dst_cpu in our sched_group
		 * where they can run. The upper limit on how many times we
		 * iterate on same src_cpu is dependent on number of CPUs in our
		 * sched_group.
		 *
		 * This changes load balance semantics a bit on who can move
		 * load to a given_cpu. In addition to the given_cpu itself
		 * (or a ilb_cpu acting on its behalf where given_cpu is
		 * nohz-idle), we now have balance_cpu in a position to move
		 * load to given_cpu. In rare situations, this may cause
		 * conflicts (balance_cpu and given_cpu/ilb_cpu deciding
		 * _independently_ and at _same_ time to move some load to
		 * given_cpu) causing excess load to be moved to given_cpu.
		 * This however should not happen so much in practice and
		 * moreover subsequent load balance cycles should correct the
		 * excess load moved.
		 */
		if ((env.flags & LBF_DST_PINNED) && env.imbalance > 0) {

			/* Prevent to re-select dst_cpu via env's CPUs */
			__cpumask_clear_cpu(env.dst_cpu, env.cpus);

			env.dst_rq	 = cpu_rq(env.new_dst_cpu);
			env.dst_cpu	 = env.new_dst_cpu;
			env.flags	&= ~LBF_DST_PINNED;
			env.loop	 = 0;
			env.loop_break	 = sched_nr_migrate_break;

			/*
			 * Go back to "more_balance" rather than "redo" since we
			 * need to continue with same src_cpu.
			 */
			goto more_balance;
		}

		/*
		 * We failed to reach balance because of affinity.
		 */
		if (sd_parent) {
			int *group_imbalance = &sd_parent->groups->sgc->imbalance;

			if ((env.flags & LBF_SOME_PINNED) && env.imbalance > 0)
				*group_imbalance = 1;
		}

		/* All tasks on this runqueue were pinned by CPU affinity */
		if (unlikely(env.flags & LBF_ALL_PINNED)) {
			__cpumask_clear_cpu(cpu_of(busiest), cpus);
			/*
			 * Attempting to continue load balancing at the current
			 * sched_domain level only makes sense if there are
			 * active CPUs remaining as possible busiest CPUs to
			 * pull load from which are not contained within the
			 * destination group that is receiving any migrated
			 * load.
			 */
			if (!cpumask_subset(cpus, env.dst_grpmask)) {
				env.loop = 0;
				env.loop_break = sched_nr_migrate_break;
				goto redo;
			}
			goto out_all_pinned;
		}
	}

	if (!ld_moved) {
		schedstat_inc(sd->lb_failed[idle]);
		/*
		 * Increment the failure counter only on periodic balance.
		 * We do not want newidle balance, which can be very
		 * frequent, pollute the failure counter causing
		 * excessive cache_hot migrations and active balances.
		 */
		if (idle != CPU_NEWLY_IDLE)
			sd->nr_balance_failed++;

		if (need_active_balance(&env)) {
			unsigned long flags;

			raw_spin_rq_lock_irqsave(busiest, flags);

			/*
			 * Don't kick the active_load_balance_cpu_stop,
			 * if the curr task on busiest CPU can't be
			 * moved to this_cpu:
			 */
			if (!cpumask_test_cpu(this_cpu, busiest->curr->cpus_ptr)) {
				raw_spin_rq_unlock_irqrestore(busiest, flags);
				goto out_one_pinned;
			}

			/* Record that we found at least one task that could run on this_cpu */
			env.flags &= ~LBF_ALL_PINNED;

			/*
			 * ->active_balance synchronizes accesses to
			 * ->active_balance_work.  Once set, it's cleared
			 * only after active load balance is finished.
			 */
			if (!busiest->active_balance) {
				busiest->active_balance = 1;
				busiest->push_cpu = this_cpu;
				active_balance = 1;
			}
			raw_spin_rq_unlock_irqrestore(busiest, flags);

			if (active_balance) {
				stop_one_cpu_nowait(cpu_of(busiest),
					active_load_balance_cpu_stop, busiest,
					&busiest->active_balance_work);
			}
		}
	} else {
		sd->nr_balance_failed = 0;
	}

	if (likely(!active_balance) || need_active_balance(&env)) {
		/* We were unbalanced, so reset the balancing interval */
		sd->balance_interval = sd->min_interval;
	}

	goto out;

out_balanced:
	/*
	 * We reach balance although we may have faced some affinity
	 * constraints. Clear the imbalance flag only if other tasks got
	 * a chance to move and fix the imbalance.
	 */
	if (sd_parent && !(env.flags & LBF_ALL_PINNED)) {
		int *group_imbalance = &sd_parent->groups->sgc->imbalance;

		if (*group_imbalance)
			*group_imbalance = 0;
	}

out_all_pinned:
	/*
	 * We reach balance because all tasks are pinned at this level so
	 * we can't migrate them. Let the imbalance flag set so parent level
	 * can try to migrate them.
	 */
	schedstat_inc(sd->lb_balanced[idle]);

	sd->nr_balance_failed = 0;

out_one_pinned:
	ld_moved = 0;

	/*
	 * newidle_balance() disregards balance intervals, so we could
	 * repeatedly reach this code, which would lead to balance_interval
	 * skyrocketing in a short amount of time. Skip the balance_interval
	 * increase logic to avoid that.
	 */
	if (env.idle == CPU_NEWLY_IDLE)
		goto out;

	/* tune up the balancing interval */
	if ((env.flags & LBF_ALL_PINNED &&
	     sd->balance_interval < MAX_PINNED_INTERVAL) ||
	    sd->balance_interval < sd->max_interval)
		sd->balance_interval *= 2;
out:
	return ld_moved;
}

static inline unsigned long
get_sd_balance_interval(struct sched_domain *sd, int cpu_busy)
{
	unsigned long interval = sd->balance_interval;

	if (cpu_busy)
		interval *= sd->busy_factor;

	/* scale ms to jiffies */
	interval = msecs_to_jiffies(interval);

	/*
	 * Reduce likelihood of busy balancing at higher domains racing with
	 * balancing at lower domains by preventing their balancing periods
	 * from being multiples of each other.
	 */
	if (cpu_busy)
		interval -= 1;

	interval = clamp(interval, 1UL, max_load_balance_interval);

	return interval;
}

static inline void
update_next_balance(struct sched_domain *sd, unsigned long *next_balance)
{
	unsigned long interval, next;

	/* used by idle balance, so cpu_busy = 0 */
	interval = get_sd_balance_interval(sd, 0);
	next = sd->last_balance + interval;

	if (time_after(*next_balance, next))
		*next_balance = next;
}

/*
 * active_load_balance_cpu_stop is run by the CPU stopper. It pushes
 * running tasks off the busiest CPU onto idle CPUs. It requires at
 * least 1 task to be running on each physical CPU where possible, and
 * avoids physical / logical imbalances.
 */
static int active_load_balance_cpu_stop(void *data)
{
	struct rq *busiest_rq = data;
	int busiest_cpu = cpu_of(busiest_rq);
	int target_cpu = busiest_rq->push_cpu;
	struct rq *target_rq = cpu_rq(target_cpu);
	struct sched_domain *sd;
	struct task_struct *p = NULL;
	struct rq_flags rf;

	rq_lock_irq(busiest_rq, &rf);
	/*
	 * Between queueing the stop-work and running it is a hole in which
	 * CPUs can become inactive. We should not move tasks from or to
	 * inactive CPUs.
	 */
	if (!cpu_active(busiest_cpu) || !cpu_active(target_cpu))
		goto out_unlock;

	/* Make sure the requested CPU hasn't gone down in the meantime: */
	if (unlikely(busiest_cpu != smp_processor_id() ||
		     !busiest_rq->active_balance))
		goto out_unlock;

	/* Is there any task to move? */
	if (busiest_rq->nr_running <= 1)
		goto out_unlock;

	/*
	 * This condition is "impossible", if it occurs
	 * we need to fix it. Originally reported by
	 * Bjorn Helgaas on a 128-CPU setup.
	 */
	BUG_ON(busiest_rq == target_rq);

	/* Search for an sd spanning us and the target CPU. */
	rcu_read_lock();
	for_each_domain(target_cpu, sd) {
		if (cpumask_test_cpu(busiest_cpu, sched_domain_span(sd)))
			break;
	}

	if (likely(sd)) {
		struct lb_env env = {
			.sd		= sd,
			.dst_cpu	= target_cpu,
			.dst_rq		= target_rq,
			.src_cpu	= busiest_rq->cpu,
			.src_rq		= busiest_rq,
			.idle		= CPU_IDLE,
			.flags		= LBF_ACTIVE_LB,
			.src_rq_rf	= &rf,
		};

		schedstat_inc(sd->alb_count);
		update_rq_clock(busiest_rq);

		p = detach_one_task(&env);
		if (p) {
			schedstat_inc(sd->alb_pushed);
			/* Active balancing done, reset the failure counter. */
			sd->nr_balance_failed = 0;
		} else {
			schedstat_inc(sd->alb_failed);
		}
	}
	rcu_read_unlock();
out_unlock:
	busiest_rq->active_balance = 0;
	rq_unlock(busiest_rq, &rf);

	if (p)
		attach_one_task(target_rq, p);

	local_irq_enable();

	return 0;
}

static DEFINE_SPINLOCK(balancing);

/*
 * Scale the max load_balance interval with the number of CPUs in the system.
 * This trades load-balance latency on larger machines for less cross talk.
 */
void update_max_interval(void)
{
	max_load_balance_interval = HZ*num_online_cpus()/10;
}

/*
 * It checks each scheduling domain to see if it is due to be balanced,
 * and initiates a balancing operation if so.
 *
 * Balancing parameters are set up in init_sched_domains.
 */
static void rebalance_domains(struct rq *rq, enum cpu_idle_type idle)
{
	int continue_balancing = 1;
	int cpu = rq->cpu;
	int busy = idle != CPU_IDLE && !sched_idle_cpu(cpu);
	unsigned long interval;
	struct sched_domain *sd;
	/* Earliest time when we have to do rebalance again */
	unsigned long next_balance = jiffies + 60*HZ;
	int update_next_balance = 0;
	int need_serialize, need_decay = 0;
	u64 max_cost = 0;

	trace_android_rvh_sched_rebalance_domains(rq, &continue_balancing);
	if (!continue_balancing)
		return;

	rcu_read_lock();
	for_each_domain(cpu, sd) {
		/*
		 * Decay the newidle max times here because this is a regular
		 * visit to all the domains. Decay ~1% per second.
		 */
		if (time_after(jiffies, sd->next_decay_max_lb_cost)) {
			sd->max_newidle_lb_cost =
				(sd->max_newidle_lb_cost * 253) / 256;
			sd->next_decay_max_lb_cost = jiffies + HZ;
			need_decay = 1;
		}
		max_cost += sd->max_newidle_lb_cost;

		/*
		 * Stop the load balance at this level. There is another
		 * CPU in our sched group which is doing load balancing more
		 * actively.
		 */
		if (!continue_balancing) {
			if (need_decay)
				continue;
			break;
		}

		interval = get_sd_balance_interval(sd, busy);

		need_serialize = sd->flags & SD_SERIALIZE;
		if (need_serialize) {
			if (!spin_trylock(&balancing))
				goto out;
		}

		if (time_after_eq(jiffies, sd->last_balance + interval)) {
			if (load_balance(cpu, rq, sd, idle, &continue_balancing)) {
				/*
				 * The LBF_DST_PINNED logic could have changed
				 * env->dst_cpu, so we can't know our idle
				 * state even if we migrated tasks. Update it.
				 */
				idle = idle_cpu(cpu) ? CPU_IDLE : CPU_NOT_IDLE;
				busy = idle != CPU_IDLE && !sched_idle_cpu(cpu);
			}
			sd->last_balance = jiffies;
			interval = get_sd_balance_interval(sd, busy);
		}
		if (need_serialize)
			spin_unlock(&balancing);
out:
		if (time_after(next_balance, sd->last_balance + interval)) {
			next_balance = sd->last_balance + interval;
			update_next_balance = 1;
		}
	}
	if (need_decay) {
		/*
		 * Ensure the rq-wide value also decays but keep it at a
		 * reasonable floor to avoid funnies with rq->avg_idle.
		 */
		rq->max_idle_balance_cost =
			max((u64)sysctl_sched_migration_cost, max_cost);
	}
	rcu_read_unlock();

	/*
	 * next_balance will be updated only when there is a need.
	 * When the cpu is attached to null domain for ex, it will not be
	 * updated.
	 */
	if (likely(update_next_balance))
		rq->next_balance = next_balance;

}

static inline int on_null_domain(struct rq *rq)
{
	return unlikely(!rcu_dereference_sched(rq->sd));
}

#ifdef CONFIG_NO_HZ_COMMON
/*
 * idle load balancing details
 * - When one of the busy CPUs notice that there may be an idle rebalancing
 *   needed, they will kick the idle load balancer, which then does idle
 *   load balancing for all the idle CPUs.
 * - HK_FLAG_MISC CPUs are used for this task, because HK_FLAG_SCHED not set
 *   anywhere yet.
 */

static inline int find_new_ilb(void)
{
	int ilb = -1;
	const struct cpumask *hk_mask;

	trace_android_rvh_find_new_ilb(nohz.idle_cpus_mask, &ilb);
	if (ilb >= 0)
		return ilb;

	hk_mask = housekeeping_cpumask(HK_FLAG_MISC);

	for_each_cpu_and(ilb, nohz.idle_cpus_mask, hk_mask) {

		if (ilb == smp_processor_id())
			continue;

		if (idle_cpu(ilb))
			return ilb;
	}

	return nr_cpu_ids;
}

/*
 * Kick a CPU to do the nohz balancing, if it is time for it. We pick any
 * idle CPU in the HK_FLAG_MISC housekeeping set (if there is one).
 */
static void kick_ilb(unsigned int flags)
{
	int ilb_cpu;

	/*
	 * Increase nohz.next_balance only when if full ilb is triggered but
	 * not if we only update stats.
	 */
	if (flags & NOHZ_BALANCE_KICK)
		nohz.next_balance = jiffies+1;

	ilb_cpu = find_new_ilb();

	if (ilb_cpu >= nr_cpu_ids)
		return;

	/*
	 * Access to rq::nohz_csd is serialized by NOHZ_KICK_MASK; he who sets
	 * the first flag owns it; cleared by nohz_csd_func().
	 */
	flags = atomic_fetch_or(flags, nohz_flags(ilb_cpu));
	if (flags & NOHZ_KICK_MASK)
		return;

	/*
	 * This way we generate an IPI on the target CPU which
	 * is idle. And the softirq performing nohz idle load balance
	 * will be run before returning from the IPI.
	 */
	smp_call_function_single_async(ilb_cpu, &cpu_rq(ilb_cpu)->nohz_csd);
}

/*
 * Current decision point for kicking the idle load balancer in the presence
 * of idle CPUs in the system.
 */
static void nohz_balancer_kick(struct rq *rq)
{
	unsigned long now = jiffies;
	struct sched_domain_shared *sds;
	struct sched_domain *sd;
	int nr_busy, i, cpu = rq->cpu;
	unsigned int flags = 0;
	int done = 0;

	if (unlikely(rq->idle_balance))
		return;

	/*
	 * We may be recently in ticked or tickless idle mode. At the first
	 * busy tick after returning from idle, we will update the busy stats.
	 */
	nohz_balance_exit_idle(rq);

	/*
	 * None are in tickless mode and hence no need for NOHZ idle load
	 * balancing.
	 */
	if (likely(!atomic_read(&nohz.nr_cpus)))
		return;

	if (READ_ONCE(nohz.has_blocked) &&
	    time_after(now, READ_ONCE(nohz.next_blocked)))
		flags = NOHZ_STATS_KICK;

	if (time_before(now, nohz.next_balance))
		goto out;

	trace_android_rvh_sched_nohz_balancer_kick(rq, &flags, &done);
	if (done)
		goto out;

	if (rq->nr_running >= 2) {
		flags = NOHZ_KICK_MASK;
		goto out;
	}

	rcu_read_lock();

	sd = rcu_dereference(rq->sd);
	if (sd) {
		/*
		 * If there's a CFS task and the current CPU has reduced
		 * capacity; kick the ILB to see if there's a better CPU to run
		 * on.
		 */
		if (rq->cfs.h_nr_running >= 1 && check_cpu_capacity(rq, sd)) {
			flags = NOHZ_KICK_MASK;
			goto unlock;
		}
	}

	sd = rcu_dereference(per_cpu(sd_asym_packing, cpu));
	if (sd) {
		/*
		 * When ASYM_PACKING; see if there's a more preferred CPU
		 * currently idle; in which case, kick the ILB to move tasks
		 * around.
		 */
		for_each_cpu_and(i, sched_domain_span(sd), nohz.idle_cpus_mask) {
			if (sched_asym_prefer(i, cpu)) {
				flags = NOHZ_KICK_MASK;
				goto unlock;
			}
		}
	}

	sd = rcu_dereference(per_cpu(sd_asym_cpucapacity, cpu));
	if (sd) {
		/*
		 * When ASYM_CPUCAPACITY; see if there's a higher capacity CPU
		 * to run the misfit task on.
		 */
		if (check_misfit_status(rq, sd)) {
			flags = NOHZ_KICK_MASK;
			goto unlock;
		}

		/*
		 * For asymmetric systems, we do not want to nicely balance
		 * cache use, instead we want to embrace asymmetry and only
		 * ensure tasks have enough CPU capacity.
		 *
		 * Skip the LLC logic because it's not relevant in that case.
		 */
		goto unlock;
	}

	sds = rcu_dereference(per_cpu(sd_llc_shared, cpu));
	if (sds) {
		/*
		 * If there is an imbalance between LLC domains (IOW we could
		 * increase the overall cache use), we need some less-loaded LLC
		 * domain to pull some load. Likewise, we may need to spread
		 * load within the current LLC domain (e.g. packed SMT cores but
		 * other CPUs are idle). We can't really know from here how busy
		 * the others are - so just get a nohz balance going if it looks
		 * like this LLC domain has tasks we could move.
		 */
		nr_busy = atomic_read(&sds->nr_busy_cpus);
		if (nr_busy > 1) {
			flags = NOHZ_KICK_MASK;
			goto unlock;
		}
	}
unlock:
	rcu_read_unlock();
out:
	if (flags)
		kick_ilb(flags);
}

static void set_cpu_sd_state_busy(int cpu)
{
	struct sched_domain *sd;

	rcu_read_lock();
	sd = rcu_dereference(per_cpu(sd_llc, cpu));

	if (!sd || !sd->nohz_idle)
		goto unlock;
	sd->nohz_idle = 0;

	atomic_inc(&sd->shared->nr_busy_cpus);
unlock:
	rcu_read_unlock();
}

void nohz_balance_exit_idle(struct rq *rq)
{
	SCHED_WARN_ON(rq != this_rq());

	if (likely(!rq->nohz_tick_stopped))
		return;

	rq->nohz_tick_stopped = 0;
	cpumask_clear_cpu(rq->cpu, nohz.idle_cpus_mask);
	atomic_dec(&nohz.nr_cpus);

	set_cpu_sd_state_busy(rq->cpu);
}

static void set_cpu_sd_state_idle(int cpu)
{
	struct sched_domain *sd;

	rcu_read_lock();
	sd = rcu_dereference(per_cpu(sd_llc, cpu));

	if (!sd || sd->nohz_idle)
		goto unlock;
	sd->nohz_idle = 1;

	atomic_dec(&sd->shared->nr_busy_cpus);
unlock:
	rcu_read_unlock();
}

/*
 * This routine will record that the CPU is going idle with tick stopped.
 * This info will be used in performing idle load balancing in the future.
 */
void nohz_balance_enter_idle(int cpu)
{
	struct rq *rq = cpu_rq(cpu);

	SCHED_WARN_ON(cpu != smp_processor_id());

	/* If this CPU is going down, then nothing needs to be done: */
	if (!cpu_active(cpu))
		return;

	/* Spare idle load balancing on CPUs that don't want to be disturbed: */
	if (!housekeeping_cpu(cpu, HK_FLAG_SCHED))
		return;

	/*
	 * Can be set safely without rq->lock held
	 * If a clear happens, it will have evaluated last additions because
	 * rq->lock is held during the check and the clear
	 */
	rq->has_blocked_load = 1;

	/*
	 * The tick is still stopped but load could have been added in the
	 * meantime. We set the nohz.has_blocked flag to trig a check of the
	 * *_avg. The CPU is already part of nohz.idle_cpus_mask so the clear
	 * of nohz.has_blocked can only happen after checking the new load
	 */
	if (rq->nohz_tick_stopped)
		goto out;

	/* If we're a completely isolated CPU, we don't play: */
	if (on_null_domain(rq))
		return;

	rq->nohz_tick_stopped = 1;

	cpumask_set_cpu(cpu, nohz.idle_cpus_mask);
	atomic_inc(&nohz.nr_cpus);

	/*
	 * Ensures that if nohz_idle_balance() fails to observe our
	 * @idle_cpus_mask store, it must observe the @has_blocked
	 * store.
	 */
	smp_mb__after_atomic();

	set_cpu_sd_state_idle(cpu);

out:
	/*
	 * Each time a cpu enter idle, we assume that it has blocked load and
	 * enable the periodic update of the load of idle cpus
	 */
	WRITE_ONCE(nohz.has_blocked, 1);
}

static bool update_nohz_stats(struct rq *rq)
{
	unsigned int cpu = rq->cpu;

	if (!rq->has_blocked_load)
		return false;

	if (!cpumask_test_cpu(cpu, nohz.idle_cpus_mask))
		return false;

	if (!time_after(jiffies, READ_ONCE(rq->last_blocked_load_update_tick)))
		return true;

	update_blocked_averages(cpu);

	return rq->has_blocked_load;
}

/*
 * Internal function that runs load balance for all idle cpus. The load balance
 * can be a simple update of blocked load or a complete load balance with
 * tasks movement depending of flags.
 */
static void _nohz_idle_balance(struct rq *this_rq, unsigned int flags,
			       enum cpu_idle_type idle)
{
	/* Earliest time when we have to do rebalance again */
	unsigned long now = jiffies;
	unsigned long next_balance = now + 60*HZ;
	bool has_blocked_load = false;
	int update_next_balance = 0;
	int this_cpu = this_rq->cpu;
	int balance_cpu;
	struct rq *rq;

	SCHED_WARN_ON((flags & NOHZ_KICK_MASK) == NOHZ_BALANCE_KICK);

	/*
	 * We assume there will be no idle load after this update and clear
	 * the has_blocked flag. If a cpu enters idle in the mean time, it will
	 * set the has_blocked flag and trig another update of idle load.
	 * Because a cpu that becomes idle, is added to idle_cpus_mask before
	 * setting the flag, we are sure to not clear the state and not
	 * check the load of an idle cpu.
	 */
	WRITE_ONCE(nohz.has_blocked, 0);

	/*
	 * Ensures that if we miss the CPU, we must see the has_blocked
	 * store from nohz_balance_enter_idle().
	 */
	smp_mb();

	/*
	 * Start with the next CPU after this_cpu so we will end with this_cpu and let a
	 * chance for other idle cpu to pull load.
	 */
	for_each_cpu_wrap(balance_cpu,  nohz.idle_cpus_mask, this_cpu+1) {
		if (!idle_cpu(balance_cpu))
			continue;

		/*
		 * If this CPU gets work to do, stop the load balancing
		 * work being done for other CPUs. Next load
		 * balancing owner will pick it up.
		 */
		if (need_resched()) {
			has_blocked_load = true;
			goto abort;
		}

		rq = cpu_rq(balance_cpu);

		has_blocked_load |= update_nohz_stats(rq);

		/*
		 * If time for next balance is due,
		 * do the balance.
		 */
		if (time_after_eq(jiffies, rq->next_balance)) {
			struct rq_flags rf;

			rq_lock_irqsave(rq, &rf);
			update_rq_clock(rq);
			rq_unlock_irqrestore(rq, &rf);

			if (flags & NOHZ_BALANCE_KICK)
				rebalance_domains(rq, CPU_IDLE);
		}

		if (time_after(next_balance, rq->next_balance)) {
			next_balance = rq->next_balance;
			update_next_balance = 1;
		}
	}

	/*
	 * next_balance will be updated only when there is a need.
	 * When the CPU is attached to null domain for ex, it will not be
	 * updated.
	 */
	if (likely(update_next_balance))
		nohz.next_balance = next_balance;

	WRITE_ONCE(nohz.next_blocked,
		now + msecs_to_jiffies(LOAD_AVG_PERIOD));

abort:
	/* There is still blocked load, enable periodic update */
	if (has_blocked_load)
		WRITE_ONCE(nohz.has_blocked, 1);
}

/*
 * In CONFIG_NO_HZ_COMMON case, the idle balance kickee will do the
 * rebalancing for all the cpus for whom scheduler ticks are stopped.
 */
static bool nohz_idle_balance(struct rq *this_rq, enum cpu_idle_type idle)
{
	unsigned int flags = this_rq->nohz_idle_balance;

	if (!flags)
		return false;

	this_rq->nohz_idle_balance = 0;

	if (idle != CPU_IDLE)
		return false;

	_nohz_idle_balance(this_rq, flags, idle);

	return true;
}

/*
 * Check if we need to run the ILB for updating blocked load before entering
 * idle state.
 */
void nohz_run_idle_balance(int cpu)
{
	unsigned int flags;

	flags = atomic_fetch_andnot(NOHZ_NEWILB_KICK, nohz_flags(cpu));

	/*
	 * Update the blocked load only if no SCHED_SOFTIRQ is about to happen
	 * (ie NOHZ_STATS_KICK set) and will do the same.
	 */
	if ((flags == NOHZ_NEWILB_KICK) && !need_resched())
		_nohz_idle_balance(cpu_rq(cpu), NOHZ_STATS_KICK, CPU_IDLE);
}

static void nohz_newidle_balance(struct rq *this_rq)
{
	int this_cpu = this_rq->cpu;

	/*
	 * This CPU doesn't want to be disturbed by scheduler
	 * housekeeping
	 */
	if (!housekeeping_cpu(this_cpu, HK_FLAG_SCHED))
		return;

	/* Will wake up very soon. No time for doing anything else*/
	if (this_rq->avg_idle < sysctl_sched_migration_cost)
		return;

	/* Don't need to update blocked load of idle CPUs*/
	if (!READ_ONCE(nohz.has_blocked) ||
	    time_before(jiffies, READ_ONCE(nohz.next_blocked)))
		return;

	/*
	 * Set the need to trigger ILB in order to update blocked load
	 * before entering idle state.
	 */
	atomic_or(NOHZ_NEWILB_KICK, nohz_flags(this_cpu));
}

#else /* !CONFIG_NO_HZ_COMMON */
static inline void nohz_balancer_kick(struct rq *rq) { }

static inline bool nohz_idle_balance(struct rq *this_rq, enum cpu_idle_type idle)
{
	return false;
}

static inline void nohz_newidle_balance(struct rq *this_rq) { }
#endif /* CONFIG_NO_HZ_COMMON */

/*
 * newidle_balance is called by schedule() if this_cpu is about to become
 * idle. Attempts to pull tasks from other CPUs.
 *
 * Returns:
 *   < 0 - we released the lock and there are !fair tasks present
 *     0 - failed, no new tasks
 *   > 0 - success, new (fair) tasks present
 */
static int newidle_balance(struct rq *this_rq, struct rq_flags *rf)
{
	unsigned long next_balance = jiffies + HZ;
	int this_cpu = this_rq->cpu;
	struct sched_domain *sd;
	int pulled_task = 0;
	u64 curr_cost = 0;
	int done = 0;

	trace_android_rvh_sched_newidle_balance(this_rq, rf, &pulled_task, &done);
	if (done)
		return pulled_task;

	update_misfit_status(NULL, this_rq);

	/*
	 * There is a task waiting to run. No need to search for one.
	 * Return 0; the task will be enqueued when switching to idle.
	 */
	if (this_rq->ttwu_pending)
		return 0;

	/*
	 * We must set idle_stamp _before_ calling idle_balance(), such that we
	 * measure the duration of idle_balance() as idle time.
	 */
	this_rq->idle_stamp = rq_clock(this_rq);

	/*
	 * Do not pull tasks towards !active CPUs...
	 */
	if (!cpu_active(this_cpu))
		return 0;

	/*
	 * This is OK, because current is on_cpu, which avoids it being picked
	 * for load-balance and preemption/IRQs are still disabled avoiding
	 * further scheduler activity on it and we're being very careful to
	 * re-start the picking loop.
	 */
	rq_unpin_lock(this_rq, rf);

	if (this_rq->avg_idle < sysctl_sched_migration_cost ||
	    !READ_ONCE(this_rq->rd->overload)) {

		rcu_read_lock();
		sd = rcu_dereference_check_sched_domain(this_rq->sd);
		if (sd)
			update_next_balance(sd, &next_balance);
		rcu_read_unlock();

		goto out;
	}

	raw_spin_rq_unlock(this_rq);

	update_blocked_averages(this_cpu);
	rcu_read_lock();
	for_each_domain(this_cpu, sd) {
		int continue_balancing = 1;
		u64 t0, domain_cost;

		if (this_rq->avg_idle < curr_cost + sd->max_newidle_lb_cost) {
			update_next_balance(sd, &next_balance);
			break;
		}

		if (sd->flags & SD_BALANCE_NEWIDLE) {
			t0 = sched_clock_cpu(this_cpu);

			pulled_task = load_balance(this_cpu, this_rq,
						   sd, CPU_NEWLY_IDLE,
						   &continue_balancing);

			domain_cost = sched_clock_cpu(this_cpu) - t0;
			if (domain_cost > sd->max_newidle_lb_cost)
				sd->max_newidle_lb_cost = domain_cost;

			curr_cost += domain_cost;
		}

		update_next_balance(sd, &next_balance);

		/*
		 * Stop searching for tasks to pull if there are
		 * now runnable tasks on this rq.
		 */
		if (pulled_task || this_rq->nr_running > 0 ||
		    this_rq->ttwu_pending)
			break;
	}
	rcu_read_unlock();

	raw_spin_rq_lock(this_rq);

	if (curr_cost > this_rq->max_idle_balance_cost)
		this_rq->max_idle_balance_cost = curr_cost;

	/*
	 * While browsing the domains, we released the rq lock, a task could
	 * have been enqueued in the meantime. Since we're not going idle,
	 * pretend we pulled a task.
	 */
	if (this_rq->cfs.h_nr_running && !pulled_task)
		pulled_task = 1;

	/* Is there a task of a high priority class? */
	if (this_rq->nr_running != this_rq->cfs.h_nr_running)
		pulled_task = -1;

out:
	/* Move the next balance forward */
	if (time_after(this_rq->next_balance, next_balance))
		this_rq->next_balance = next_balance;

	if (pulled_task)
		this_rq->idle_stamp = 0;
	else
		nohz_newidle_balance(this_rq);

	rq_repin_lock(this_rq, rf);

	return pulled_task;
}

/*
 * run_rebalance_domains is triggered when needed from the scheduler tick.
 * Also triggered for nohz idle balancing (with nohz_balancing_kick set).
 */
static __latent_entropy void run_rebalance_domains(struct softirq_action *h)
{
	struct rq *this_rq = this_rq();
	enum cpu_idle_type idle = this_rq->idle_balance ?
						CPU_IDLE : CPU_NOT_IDLE;

	/*
	 * If this CPU has a pending nohz_balance_kick, then do the
	 * balancing on behalf of the other idle CPUs whose ticks are
	 * stopped. Do nohz_idle_balance *before* rebalance_domains to
	 * give the idle CPUs a chance to load balance. Else we may
	 * load balance only within the local sched_domain hierarchy
	 * and abort nohz_idle_balance altogether if we pull some load.
	 */
	if (nohz_idle_balance(this_rq, idle))
		return;

	/* normal load balance */
	update_blocked_averages(this_rq->cpu);
	rebalance_domains(this_rq, idle);
}

/*
 * Trigger the SCHED_SOFTIRQ if it is time to do periodic load balancing.
 */
void trigger_load_balance(struct rq *rq)
{
	/*
	 * Don't need to rebalance while attached to NULL domain or
	 * runqueue CPU is not active
	 */
	if (unlikely(on_null_domain(rq) || !cpu_active(cpu_of(rq))))
		return;

	if (time_after_eq(jiffies, rq->next_balance))
		raise_softirq(SCHED_SOFTIRQ);

	nohz_balancer_kick(rq);
}

static void rq_online_fair(struct rq *rq)
{
	update_sysctl();

	update_runtime_enabled(rq);
}

static void rq_offline_fair(struct rq *rq)
{
	update_sysctl();

	/* Ensure any throttled groups are reachable by pick_next_task */
	unthrottle_offline_cfs_rqs(rq);
}

#endif /* CONFIG_SMP */

#ifdef CONFIG_SCHED_CORE
static inline bool
__entity_slice_used(struct sched_entity *se, int min_nr_tasks)
{
	u64 slice = sched_slice(cfs_rq_of(se), se);
	u64 rtime = se->sum_exec_runtime - se->prev_sum_exec_runtime;

	return (rtime * min_nr_tasks > slice);
}

#define MIN_NR_TASKS_DURING_FORCEIDLE	2
static inline void task_tick_core(struct rq *rq, struct task_struct *curr)
{
	if (!sched_core_enabled(rq))
		return;

	/*
	 * If runqueue has only one task which used up its slice and
	 * if the sibling is forced idle, then trigger schedule to
	 * give forced idle task a chance.
	 *
	 * sched_slice() considers only this active rq and it gets the
	 * whole slice. But during force idle, we have siblings acting
	 * like a single runqueue and hence we need to consider runnable
	 * tasks on this CPU and the forced idle CPU. Ideally, we should
	 * go through the forced idle rq, but that would be a perf hit.
	 * We can assume that the forced idle CPU has at least
	 * MIN_NR_TASKS_DURING_FORCEIDLE - 1 tasks and use that to check
	 * if we need to give up the CPU.
	 */
	if (rq->core->core_forceidle && rq->cfs.nr_running == 1 &&
	    __entity_slice_used(&curr->se, MIN_NR_TASKS_DURING_FORCEIDLE))
		resched_curr(rq);
}

/*
 * se_fi_update - Update the cfs_rq->min_vruntime_fi in a CFS hierarchy if needed.
 */
static void se_fi_update(struct sched_entity *se, unsigned int fi_seq, bool forceidle)
{
	for_each_sched_entity(se) {
		struct cfs_rq *cfs_rq = cfs_rq_of(se);

		if (forceidle) {
			if (cfs_rq->forceidle_seq == fi_seq)
				break;
			cfs_rq->forceidle_seq = fi_seq;
		}

		cfs_rq->min_vruntime_fi = cfs_rq->min_vruntime;
	}
}

void task_vruntime_update(struct rq *rq, struct task_struct *p, bool in_fi)
{
	struct sched_entity *se = &p->se;

	if (p->sched_class != &fair_sched_class)
		return;

	se_fi_update(se, rq->core->core_forceidle_seq, in_fi);
}

bool cfs_prio_less(struct task_struct *a, struct task_struct *b, bool in_fi)
{
	struct rq *rq = task_rq(a);
	struct sched_entity *sea = &a->se;
	struct sched_entity *seb = &b->se;
	struct cfs_rq *cfs_rqa;
	struct cfs_rq *cfs_rqb;
	s64 delta;

	SCHED_WARN_ON(task_rq(b)->core != rq->core);

#ifdef CONFIG_FAIR_GROUP_SCHED
	/*
	 * Find an se in the hierarchy for tasks a and b, such that the se's
	 * are immediate siblings.
	 */
	while (sea->cfs_rq->tg != seb->cfs_rq->tg) {
		int sea_depth = sea->depth;
		int seb_depth = seb->depth;

		if (sea_depth >= seb_depth)
			sea = parent_entity(sea);
		if (sea_depth <= seb_depth)
			seb = parent_entity(seb);
	}

	se_fi_update(sea, rq->core->core_forceidle_seq, in_fi);
	se_fi_update(seb, rq->core->core_forceidle_seq, in_fi);

	cfs_rqa = sea->cfs_rq;
	cfs_rqb = seb->cfs_rq;
#else
	cfs_rqa = &task_rq(a)->cfs;
	cfs_rqb = &task_rq(b)->cfs;
#endif

	/*
	 * Find delta after normalizing se's vruntime with its cfs_rq's
	 * min_vruntime_fi, which would have been updated in prior calls
	 * to se_fi_update().
	 */
	delta = (s64)(sea->vruntime - seb->vruntime) +
		(s64)(cfs_rqb->min_vruntime_fi - cfs_rqa->min_vruntime_fi);

	return delta > 0;
}
#else
static inline void task_tick_core(struct rq *rq, struct task_struct *curr) {}
#endif

/*
 * scheduler tick hitting a task of our scheduling class.
 *
 * NOTE: This function can be called remotely by the tick offload that
 * goes along full dynticks. Therefore no local assumption can be made
 * and everything must be accessed through the @rq and @curr passed in
 * parameters.
 */
static void task_tick_fair(struct rq *rq, struct task_struct *curr, int queued)
{
	struct cfs_rq *cfs_rq;
	struct sched_entity *se = &curr->se;

	for_each_sched_entity(se) {
		cfs_rq = cfs_rq_of(se);
		entity_tick(cfs_rq, se, queued);
	}

	if (static_branch_unlikely(&sched_numa_balancing))
		task_tick_numa(rq, curr);

	update_misfit_status(curr, rq);
	update_overutilized_status(task_rq(curr));

	task_tick_core(rq, curr);
}

/*
 * called on fork with the child task as argument from the parent's context
 *  - child not yet on the tasklist
 *  - preemption disabled
 */
static void task_fork_fair(struct task_struct *p)
{
	struct cfs_rq *cfs_rq;
	struct sched_entity *se = &p->se, *curr;
	struct rq *rq = this_rq();
	struct rq_flags rf;

	rq_lock(rq, &rf);
	update_rq_clock(rq);

	cfs_rq = task_cfs_rq(current);
	curr = cfs_rq->curr;
	if (curr) {
		update_curr(cfs_rq);
		se->vruntime = curr->vruntime;
	}
	place_entity(cfs_rq, se, 1);

	if (sysctl_sched_child_runs_first && curr && entity_before(curr, se)) {
		/*
		 * Upon rescheduling, sched_class::put_prev_task() will place
		 * 'current' within the tree based on its new key value.
		 */
		swap(curr->vruntime, se->vruntime);
		resched_curr(rq);
	}

	se->vruntime -= cfs_rq->min_vruntime;
	rq_unlock(rq, &rf);
}

/*
 * Priority of the task has changed. Check to see if we preempt
 * the current task.
 */
static void
prio_changed_fair(struct rq *rq, struct task_struct *p, int oldprio)
{
	if (!task_on_rq_queued(p))
		return;

	if (rq->cfs.nr_running == 1)
		return;

	/*
	 * Reschedule if we are currently running on this runqueue and
	 * our priority decreased, or if we are not currently running on
	 * this runqueue and our priority is higher than the current's
	 */
	if (task_current(rq, p)) {
		if (p->prio > oldprio)
			resched_curr(rq);
	} else
		check_preempt_curr(rq, p, 0);
}

static inline bool vruntime_normalized(struct task_struct *p)
{
	struct sched_entity *se = &p->se;

	/*
	 * In both the TASK_ON_RQ_QUEUED and TASK_ON_RQ_MIGRATING cases,
	 * the dequeue_entity(.flags=0) will already have normalized the
	 * vruntime.
	 */
	if (p->on_rq)
		return true;

	/*
	 * When !on_rq, vruntime of the task has usually NOT been normalized.
	 * But there are some cases where it has already been normalized:
	 *
	 * - A forked child which is waiting for being woken up by
	 *   wake_up_new_task().
	 * - A task which has been woken up by try_to_wake_up() and
	 *   waiting for actually being woken up by sched_ttwu_pending().
	 */
	if (!se->sum_exec_runtime ||
	    (READ_ONCE(p->__state) == TASK_WAKING && p->sched_remote_wakeup))
		return true;

	return false;
}

#ifdef CONFIG_FAIR_GROUP_SCHED
/*
 * Propagate the changes of the sched_entity across the tg tree to make it
 * visible to the root
 */
static void propagate_entity_cfs_rq(struct sched_entity *se)
{
	struct cfs_rq *cfs_rq;

	list_add_leaf_cfs_rq(cfs_rq_of(se));

	/* Start to propagate at parent */
	se = se->parent;

	for_each_sched_entity(se) {
		cfs_rq = cfs_rq_of(se);

		if (!cfs_rq_throttled(cfs_rq)){
			update_load_avg(cfs_rq, se, UPDATE_TG);
			list_add_leaf_cfs_rq(cfs_rq);
			continue;
		}

		if (list_add_leaf_cfs_rq(cfs_rq))
			break;
	}
}
#else
static void propagate_entity_cfs_rq(struct sched_entity *se) { }
#endif

static void detach_entity_cfs_rq(struct sched_entity *se)
{
	struct cfs_rq *cfs_rq = cfs_rq_of(se);

	/* Catch up with the cfs_rq and remove our load when we leave */
	update_load_avg(cfs_rq, se, 0);
	detach_entity_load_avg(cfs_rq, se);
	update_tg_load_avg(cfs_rq);
	propagate_entity_cfs_rq(se);
}

static void attach_entity_cfs_rq(struct sched_entity *se)
{
	struct cfs_rq *cfs_rq = cfs_rq_of(se);

#ifdef CONFIG_FAIR_GROUP_SCHED
	/*
	 * Since the real-depth could have been changed (only FAIR
	 * class maintain depth value), reset depth properly.
	 */
	se->depth = se->parent ? se->parent->depth + 1 : 0;
#endif

	/* Synchronize entity with its cfs_rq */
	update_load_avg(cfs_rq, se, sched_feat(ATTACH_AGE_LOAD) ? 0 : SKIP_AGE_LOAD);
	attach_entity_load_avg(cfs_rq, se);
	update_tg_load_avg(cfs_rq);
	propagate_entity_cfs_rq(se);
}

static void detach_task_cfs_rq(struct task_struct *p)
{
	struct sched_entity *se = &p->se;
	struct cfs_rq *cfs_rq = cfs_rq_of(se);

	if (!vruntime_normalized(p)) {
		/*
		 * Fix up our vruntime so that the current sleep doesn't
		 * cause 'unlimited' sleep bonus.
		 */
		place_entity(cfs_rq, se, 0);
		se->vruntime -= cfs_rq->min_vruntime;
	}

	detach_entity_cfs_rq(se);
}

static void attach_task_cfs_rq(struct task_struct *p)
{
	struct sched_entity *se = &p->se;
	struct cfs_rq *cfs_rq = cfs_rq_of(se);

	attach_entity_cfs_rq(se);

	if (!vruntime_normalized(p))
		se->vruntime += cfs_rq->min_vruntime;
}

static void switched_from_fair(struct rq *rq, struct task_struct *p)
{
	detach_task_cfs_rq(p);
}

static void switched_to_fair(struct rq *rq, struct task_struct *p)
{
	attach_task_cfs_rq(p);

	if (task_on_rq_queued(p)) {
		/*
		 * We were most likely switched from sched_rt, so
		 * kick off the schedule if running, otherwise just see
		 * if we can still preempt the current task.
		 */
		if (task_current(rq, p))
			resched_curr(rq);
		else
			check_preempt_curr(rq, p, 0);
	}
}

/* Account for a task changing its policy or group.
 *
 * This routine is mostly called to set cfs_rq->curr field when a task
 * migrates between groups/classes.
 */
static void set_next_task_fair(struct rq *rq, struct task_struct *p, bool first)
{
	struct sched_entity *se = &p->se;

#ifdef CONFIG_SMP
	if (task_on_rq_queued(p)) {
		/*
		 * Move the next running task to the front of the list, so our
		 * cfs_tasks list becomes MRU one.
		 */
		list_move(&se->group_node, &rq->cfs_tasks);
	}
#endif

	for_each_sched_entity(se) {
		struct cfs_rq *cfs_rq = cfs_rq_of(se);

		set_next_entity(cfs_rq, se);
		/* ensure bandwidth has been allocated on our new cfs_rq */
		account_cfs_rq_runtime(cfs_rq, 0);
	}
}

void init_cfs_rq(struct cfs_rq *cfs_rq)
{
	cfs_rq->tasks_timeline = RB_ROOT_CACHED;
	cfs_rq->min_vruntime = (u64)(-(1LL << 20));
#ifndef CONFIG_64BIT
	cfs_rq->min_vruntime_copy = cfs_rq->min_vruntime;
#endif
#ifdef CONFIG_SMP
	raw_spin_lock_init(&cfs_rq->removed.lock);
#endif
}

#ifdef CONFIG_FAIR_GROUP_SCHED
static void task_set_group_fair(struct task_struct *p)
{
	struct sched_entity *se = &p->se;

	set_task_rq(p, task_cpu(p));
	se->depth = se->parent ? se->parent->depth + 1 : 0;
}

static void task_move_group_fair(struct task_struct *p)
{
	detach_task_cfs_rq(p);
	set_task_rq(p, task_cpu(p));

#ifdef CONFIG_SMP
	/* Tell se's cfs_rq has been changed -- migrated */
	p->se.avg.last_update_time = 0;
#endif
	attach_task_cfs_rq(p);
}

static void task_change_group_fair(struct task_struct *p, int type)
{
	switch (type) {
	case TASK_SET_GROUP:
		task_set_group_fair(p);
		break;

	case TASK_MOVE_GROUP:
		task_move_group_fair(p);
		break;
	}
}

void free_fair_sched_group(struct task_group *tg)
{
	int i;

	for_each_possible_cpu(i) {
		if (tg->cfs_rq)
			kfree(tg->cfs_rq[i]);
		if (tg->se)
			kfree(tg->se[i]);
	}

	kfree(tg->cfs_rq);
	kfree(tg->se);
}

int alloc_fair_sched_group(struct task_group *tg, struct task_group *parent)
{
	struct sched_entity *se;
	struct cfs_rq *cfs_rq;
	int i;

	tg->cfs_rq = kcalloc(nr_cpu_ids, sizeof(cfs_rq), GFP_KERNEL);
	if (!tg->cfs_rq)
		goto err;
	tg->se = kcalloc(nr_cpu_ids, sizeof(se), GFP_KERNEL);
	if (!tg->se)
		goto err;

	tg->shares = NICE_0_LOAD;

	init_cfs_bandwidth(tg_cfs_bandwidth(tg));

	for_each_possible_cpu(i) {
		cfs_rq = kzalloc_node(sizeof(struct cfs_rq),
				      GFP_KERNEL, cpu_to_node(i));
		if (!cfs_rq)
			goto err;

		se = kzalloc_node(sizeof(struct sched_entity),
				  GFP_KERNEL, cpu_to_node(i));
		if (!se)
			goto err_free_rq;

		init_cfs_rq(cfs_rq);
		init_tg_cfs_entry(tg, cfs_rq, se, i, parent->se[i]);
		init_entity_runnable_average(se);
	}

	return 1;

err_free_rq:
	kfree(cfs_rq);
err:
	return 0;
}

void online_fair_sched_group(struct task_group *tg)
{
	struct sched_entity *se;
	struct rq_flags rf;
	struct rq *rq;
	int i;

	for_each_possible_cpu(i) {
		rq = cpu_rq(i);
		se = tg->se[i];
		rq_lock_irq(rq, &rf);
		update_rq_clock(rq);
		attach_entity_cfs_rq(se);
		sync_throttle(tg, i);
		rq_unlock_irq(rq, &rf);
	}
}

void unregister_fair_sched_group(struct task_group *tg)
{
	unsigned long flags;
	struct rq *rq;
	int cpu;

	destroy_cfs_bandwidth(tg_cfs_bandwidth(tg));

	for_each_possible_cpu(cpu) {
		if (tg->se[cpu])
			remove_entity_load_avg(tg->se[cpu]);

		/*
		 * Only empty task groups can be destroyed; so we can speculatively
		 * check on_list without danger of it being re-added.
		 */
		if (!tg->cfs_rq[cpu]->on_list)
			continue;

		rq = cpu_rq(cpu);

		raw_spin_rq_lock_irqsave(rq, flags);
		list_del_leaf_cfs_rq(tg->cfs_rq[cpu]);
		raw_spin_rq_unlock_irqrestore(rq, flags);
	}
}

void init_tg_cfs_entry(struct task_group *tg, struct cfs_rq *cfs_rq,
			struct sched_entity *se, int cpu,
			struct sched_entity *parent)
{
	struct rq *rq = cpu_rq(cpu);

	cfs_rq->tg = tg;
	cfs_rq->rq = rq;
	init_cfs_rq_runtime(cfs_rq);

	tg->cfs_rq[cpu] = cfs_rq;
	tg->se[cpu] = se;

	/* se could be NULL for root_task_group */
	if (!se)
		return;

	if (!parent) {
		se->cfs_rq = &rq->cfs;
		se->depth = 0;
	} else {
		se->cfs_rq = parent->my_q;
		se->depth = parent->depth + 1;
	}

	se->my_q = cfs_rq;
	/* guarantee group entities always have weight */
	update_load_set(&se->load, NICE_0_LOAD);
	se->parent = parent;
}

static DEFINE_MUTEX(shares_mutex);

static int __sched_group_set_shares(struct task_group *tg, unsigned long shares)
{
	int i;

	lockdep_assert_held(&shares_mutex);

	/*
	 * We can't change the weight of the root cgroup.
	 */
	if (!tg->se[0])
		return -EINVAL;

	shares = clamp(shares, scale_load(MIN_SHARES), scale_load(MAX_SHARES));

	if (tg->shares == shares)
		return 0;

	tg->shares = shares;
	for_each_possible_cpu(i) {
		struct rq *rq = cpu_rq(i);
		struct sched_entity *se = tg->se[i];
		struct rq_flags rf;

		/* Propagate contribution to hierarchy */
		rq_lock_irqsave(rq, &rf);
		update_rq_clock(rq);
		for_each_sched_entity(se) {
			update_load_avg(cfs_rq_of(se), se, UPDATE_TG);
			update_cfs_group(se);
		}
		rq_unlock_irqrestore(rq, &rf);
	}

	return 0;
}

int sched_group_set_shares(struct task_group *tg, unsigned long shares)
{
	int ret;

	mutex_lock(&shares_mutex);
	if (tg_is_idle(tg))
		ret = -EINVAL;
	else
		ret = __sched_group_set_shares(tg, shares);
	mutex_unlock(&shares_mutex);

	return ret;
}

int sched_group_set_idle(struct task_group *tg, long idle)
{
	int i;

	if (tg == &root_task_group)
		return -EINVAL;

	if (idle < 0 || idle > 1)
		return -EINVAL;

	mutex_lock(&shares_mutex);

	if (tg->idle == idle) {
		mutex_unlock(&shares_mutex);
		return 0;
	}

	tg->idle = idle;

	for_each_possible_cpu(i) {
		struct rq *rq = cpu_rq(i);
		struct sched_entity *se = tg->se[i];
		struct cfs_rq *grp_cfs_rq = tg->cfs_rq[i];
		bool was_idle = cfs_rq_is_idle(grp_cfs_rq);
		long idle_task_delta;
		struct rq_flags rf;

		rq_lock_irqsave(rq, &rf);

		grp_cfs_rq->idle = idle;
		if (WARN_ON_ONCE(was_idle == cfs_rq_is_idle(grp_cfs_rq)))
			goto next_cpu;

		idle_task_delta = grp_cfs_rq->h_nr_running -
				  grp_cfs_rq->idle_h_nr_running;
		if (!cfs_rq_is_idle(grp_cfs_rq))
			idle_task_delta *= -1;

		for_each_sched_entity(se) {
			struct cfs_rq *cfs_rq = cfs_rq_of(se);

			if (!se->on_rq)
				break;

			cfs_rq->idle_h_nr_running += idle_task_delta;

			/* Already accounted at parent level and above. */
			if (cfs_rq_is_idle(cfs_rq))
				break;
		}

next_cpu:
		rq_unlock_irqrestore(rq, &rf);
	}

	/* Idle groups have minimum weight. */
	if (tg_is_idle(tg))
		__sched_group_set_shares(tg, scale_load(WEIGHT_IDLEPRIO));
	else
		__sched_group_set_shares(tg, NICE_0_LOAD);

	mutex_unlock(&shares_mutex);
	return 0;
}

#else /* CONFIG_FAIR_GROUP_SCHED */

void free_fair_sched_group(struct task_group *tg) { }

int alloc_fair_sched_group(struct task_group *tg, struct task_group *parent)
{
	return 1;
}

void online_fair_sched_group(struct task_group *tg) { }

void unregister_fair_sched_group(struct task_group *tg) { }

#endif /* CONFIG_FAIR_GROUP_SCHED */


static unsigned int get_rr_interval_fair(struct rq *rq, struct task_struct *task)
{
	struct sched_entity *se = &task->se;
	unsigned int rr_interval = 0;

	/*
	 * Time slice is 0 for SCHED_OTHER tasks that are on an otherwise
	 * idle runqueue:
	 */
	if (rq->cfs.load.weight)
		rr_interval = NS_TO_JIFFIES(sched_slice(cfs_rq_of(se), se));

	return rr_interval;
}

/*
 * All the scheduling class methods:
 */
DEFINE_SCHED_CLASS(fair) = {

	.enqueue_task		= enqueue_task_fair,
	.dequeue_task		= dequeue_task_fair,
	.yield_task		= yield_task_fair,
	.yield_to_task		= yield_to_task_fair,

	.check_preempt_curr	= check_preempt_wakeup,

	.pick_next_task		= __pick_next_task_fair,
	.put_prev_task		= put_prev_task_fair,
	.set_next_task          = set_next_task_fair,

#ifdef CONFIG_SMP
	.balance		= balance_fair,
	.pick_task		= pick_task_fair,
	.select_task_rq		= select_task_rq_fair,
	.migrate_task_rq	= migrate_task_rq_fair,

	.rq_online		= rq_online_fair,
	.rq_offline		= rq_offline_fair,

	.task_dead		= task_dead_fair,
	.set_cpus_allowed	= set_cpus_allowed_common,
#endif

	.task_tick		= task_tick_fair,
	.task_fork		= task_fork_fair,

	.prio_changed		= prio_changed_fair,
	.switched_from		= switched_from_fair,
	.switched_to		= switched_to_fair,

	.get_rr_interval	= get_rr_interval_fair,

	.update_curr		= update_curr_fair,

#ifdef CONFIG_FAIR_GROUP_SCHED
	.task_change_group	= task_change_group_fair,
#endif

#ifdef CONFIG_UCLAMP_TASK
	.uclamp_enabled		= 1,
#endif
};

#ifdef CONFIG_SCHED_DEBUG
void print_cfs_stats(struct seq_file *m, int cpu)
{
	struct cfs_rq *cfs_rq, *pos;

	rcu_read_lock();
	for_each_leaf_cfs_rq_safe(cpu_rq(cpu), cfs_rq, pos)
		print_cfs_rq(m, cpu, cfs_rq);
	rcu_read_unlock();
}

#ifdef CONFIG_NUMA_BALANCING
void show_numa_stats(struct task_struct *p, struct seq_file *m)
{
	int node;
	unsigned long tsf = 0, tpf = 0, gsf = 0, gpf = 0;
	struct numa_group *ng;

	rcu_read_lock();
	ng = rcu_dereference(p->numa_group);
	for_each_online_node(node) {
		if (p->numa_faults) {
			tsf = p->numa_faults[task_faults_idx(NUMA_MEM, node, 0)];
			tpf = p->numa_faults[task_faults_idx(NUMA_MEM, node, 1)];
		}
		if (ng) {
			gsf = ng->faults[task_faults_idx(NUMA_MEM, node, 0)],
			gpf = ng->faults[task_faults_idx(NUMA_MEM, node, 1)];
		}
		print_numa_stats(m, node, tsf, tpf, gsf, gpf);
	}
	rcu_read_unlock();
}
#endif /* CONFIG_NUMA_BALANCING */
#endif /* CONFIG_SCHED_DEBUG */

__init void init_sched_fair_class(void)
{
#ifdef CONFIG_SMP
	open_softirq(SCHED_SOFTIRQ, run_rebalance_domains);

#ifdef CONFIG_NO_HZ_COMMON
	nohz.next_balance = jiffies;
	nohz.next_blocked = jiffies;
	zalloc_cpumask_var(&nohz.idle_cpus_mask, GFP_NOWAIT);
#endif
#endif /* SMP */

}

/*
 * Helper functions to facilitate extracting info from tracepoints.
 */

const struct sched_avg *sched_trace_cfs_rq_avg(struct cfs_rq *cfs_rq)
{
#ifdef CONFIG_SMP
	return cfs_rq ? &cfs_rq->avg : NULL;
#else
	return NULL;
#endif
}
EXPORT_SYMBOL_GPL(sched_trace_cfs_rq_avg);

char *sched_trace_cfs_rq_path(struct cfs_rq *cfs_rq, char *str, int len)
{
	if (!cfs_rq) {
		if (str)
			strlcpy(str, "(null)", len);
		else
			return NULL;
	}

	cfs_rq_tg_path(cfs_rq, str, len);
	return str;
}
EXPORT_SYMBOL_GPL(sched_trace_cfs_rq_path);

int sched_trace_cfs_rq_cpu(struct cfs_rq *cfs_rq)
{
	return cfs_rq ? cpu_of(rq_of(cfs_rq)) : -1;
}
EXPORT_SYMBOL_GPL(sched_trace_cfs_rq_cpu);

const struct sched_avg *sched_trace_rq_avg_rt(struct rq *rq)
{
#ifdef CONFIG_SMP
	return rq ? &rq->avg_rt : NULL;
#else
	return NULL;
#endif
}
EXPORT_SYMBOL_GPL(sched_trace_rq_avg_rt);

const struct sched_avg *sched_trace_rq_avg_dl(struct rq *rq)
{
#ifdef CONFIG_SMP
	return rq ? &rq->avg_dl : NULL;
#else
	return NULL;
#endif
}
EXPORT_SYMBOL_GPL(sched_trace_rq_avg_dl);

const struct sched_avg *sched_trace_rq_avg_irq(struct rq *rq)
{
#if defined(CONFIG_SMP) && defined(CONFIG_HAVE_SCHED_AVG_IRQ)
	return rq ? &rq->avg_irq : NULL;
#else
	return NULL;
#endif
}
EXPORT_SYMBOL_GPL(sched_trace_rq_avg_irq);

int sched_trace_rq_cpu(struct rq *rq)
{
	return rq ? cpu_of(rq) : -1;
}
EXPORT_SYMBOL_GPL(sched_trace_rq_cpu);

int sched_trace_rq_cpu_capacity(struct rq *rq)
{
	return rq ?
#ifdef CONFIG_SMP
		rq->cpu_capacity
#else
		SCHED_CAPACITY_SCALE
#endif
		: -1;
}
EXPORT_SYMBOL_GPL(sched_trace_rq_cpu_capacity);

const struct cpumask *sched_trace_rd_span(struct root_domain *rd)
{
#ifdef CONFIG_SMP
	return rd ? rd->span : NULL;
#else
	return NULL;
#endif
}
EXPORT_SYMBOL_GPL(sched_trace_rd_span);

int sched_trace_rq_nr_running(struct rq *rq)
{
        return rq ? rq->nr_running : -1;
}
EXPORT_SYMBOL_GPL(sched_trace_rq_nr_running);<|MERGE_RESOLUTION|>--- conflicted
+++ resolved
@@ -5774,20 +5774,15 @@
 
 static inline bool cpu_overutilized(int cpu)
 {
-<<<<<<< HEAD
+	unsigned long rq_util_min = uclamp_rq_get(cpu_rq(cpu), UCLAMP_MIN);
+	unsigned long rq_util_max = uclamp_rq_get(cpu_rq(cpu), UCLAMP_MAX);
 	int overutilized = -1;
 
 	trace_android_rvh_cpu_overutilized(cpu, &overutilized);
 	if (overutilized != -1)
 		return overutilized;
 
-	return !fits_capacity(cpu_util(cpu), capacity_of(cpu));
-=======
-	unsigned long rq_util_min = uclamp_rq_get(cpu_rq(cpu), UCLAMP_MIN);
-	unsigned long rq_util_max = uclamp_rq_get(cpu_rq(cpu), UCLAMP_MAX);
-
 	return !util_fits_cpu(cpu_util(cpu), rq_util_min, rq_util_max, cpu);
->>>>>>> f48aeeaa
 }
 
 static inline void update_overutilized_status(struct rq *rq)
@@ -7075,12 +7070,7 @@
 
 	target = prev_cpu;
 
-<<<<<<< HEAD
-	if (!task_util_est(p))
-=======
-	sync_entity_load_avg(&p->se);
 	if (!uclamp_task_util(p, p_util_min, p_util_max))
->>>>>>> f48aeeaa
 		goto unlock;
 
 	latency_sensitive = uclamp_latency_sensitive(p);
@@ -8764,11 +8754,7 @@
 	if (!capacity)
 		capacity = 1;
 
-<<<<<<< HEAD
 	trace_android_rvh_update_cpu_capacity(cpu, &capacity);
-	cpu_rq(cpu)->cpu_capacity = capacity;
-	trace_sched_cpu_capacity_tp(cpu_rq(cpu));
-=======
 	rq->cpu_capacity = capacity;
 
 	/*
@@ -8835,7 +8821,6 @@
 	}
 
 	trace_sched_cpu_capacity_tp(rq);
->>>>>>> f48aeeaa
 
 	sdg->sgc->capacity = capacity;
 	sdg->sgc->min_capacity = capacity;
