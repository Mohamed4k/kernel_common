--- conflicted
+++ resolved
@@ -3,11 +3,8 @@
  * Scheduler topology setup/handling methods
  */
 
-<<<<<<< HEAD
+#include <linux/bsearch.h>
 #include <trace/hooks/sched.h>
-=======
-#include <linux/bsearch.h>
->>>>>>> 5b7c4cab
 
 DEFINE_MUTEX(sched_domains_mutex);
 
