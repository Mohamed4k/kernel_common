/*
 * Based on arch/arm/mm/mmu.c
 *
 * Copyright (C) 1995-2005 Russell King
 * Copyright (C) 2012 ARM Ltd.
 *
 * This program is free software; you can redistribute it and/or modify
 * it under the terms of the GNU General Public License version 2 as
 * published by the Free Software Foundation.
 *
 * This program is distributed in the hope that it will be useful,
 * but WITHOUT ANY WARRANTY; without even the implied warranty of
 * MERCHANTABILITY or FITNESS FOR A PARTICULAR PURPOSE.  See the
 * GNU General Public License for more details.
 *
 * You should have received a copy of the GNU General Public License
 * along with this program.  If not, see <http://www.gnu.org/licenses/>.
 */

#include <linux/export.h>
#include <linux/kernel.h>
#include <linux/errno.h>
#include <linux/init.h>
#include <linux/libfdt.h>
#include <linux/mman.h>
#include <linux/nodemask.h>
#include <linux/memblock.h>
#include <linux/fs.h>
#include <linux/io.h>
#include <linux/slab.h>
#include <linux/stop_machine.h>

#include <asm/barrier.h>
#include <asm/cputype.h>
#include <asm/fixmap.h>
#include <asm/kasan.h>
#include <asm/kernel-pgtable.h>
#include <asm/sections.h>
#include <asm/setup.h>
#include <asm/sizes.h>
#include <asm/tlb.h>
#include <asm/memblock.h>
#include <asm/mmu_context.h>

#include "mm.h"

u64 idmap_t0sz = TCR_T0SZ(VA_BITS);

u64 kimage_voffset __read_mostly;
EXPORT_SYMBOL(kimage_voffset);

/*
 * Empty_zero_page is a special page that is used for zero-initialized data
 * and COW.
 */
unsigned long empty_zero_page[PAGE_SIZE / sizeof(unsigned long)] __page_aligned_bss;
EXPORT_SYMBOL(empty_zero_page);

static pte_t bm_pte[PTRS_PER_PTE] __page_aligned_bss;
static pmd_t bm_pmd[PTRS_PER_PMD] __page_aligned_bss __maybe_unused;
static pud_t bm_pud[PTRS_PER_PUD] __page_aligned_bss __maybe_unused;

pgprot_t phys_mem_access_prot(struct file *file, unsigned long pfn,
			      unsigned long size, pgprot_t vma_prot)
{
	if (!pfn_valid(pfn))
		return pgprot_noncached(vma_prot);
	else if (file->f_flags & O_SYNC)
		return pgprot_writecombine(vma_prot);
	return vma_prot;
}
EXPORT_SYMBOL(phys_mem_access_prot);

static phys_addr_t __init early_pgtable_alloc(void)
{
	phys_addr_t phys;
	void *ptr;

	phys = memblock_alloc(PAGE_SIZE, PAGE_SIZE);
	BUG_ON(!phys);

	/*
	 * The FIX_{PGD,PUD,PMD} slots may be in active use, but the FIX_PTE
	 * slot will be free, so we can (ab)use the FIX_PTE slot to initialise
	 * any level of table.
	 */
	ptr = pte_set_fixmap(phys);

	memset(ptr, 0, PAGE_SIZE);

	/*
	 * Implicit barriers also ensure the zeroed page is visible to the page
	 * table walker
	 */
	pte_clear_fixmap();

	return phys;
}

/*
 * remap a PMD into pages
 */
static void split_pmd(pmd_t *pmd, pte_t *pte)
{
	unsigned long pfn = pmd_pfn(*pmd);
	int i = 0;

	do {
		/*
		 * Need to have the least restrictive permissions available
		 * permissions will be fixed up later
		 */
		set_pte(pte, pfn_pte(pfn, PAGE_KERNEL_EXEC));
		pfn++;
	} while (pte++, i++, i < PTRS_PER_PTE);
}

static void alloc_init_pte(pmd_t *pmd, unsigned long addr,
				  unsigned long end, unsigned long pfn,
				  pgprot_t prot,
				  phys_addr_t (*pgtable_alloc)(void))
{
	pte_t *pte;

	if (pmd_none(*pmd) || pmd_sect(*pmd)) {
		phys_addr_t pte_phys;
		BUG_ON(!pgtable_alloc);
		pte_phys = pgtable_alloc();
		pte = pte_set_fixmap(pte_phys);
		if (pmd_sect(*pmd))
			split_pmd(pmd, pte);
		__pmd_populate(pmd, pte_phys, PMD_TYPE_TABLE);
		flush_tlb_all();
		pte_clear_fixmap();
	}
	BUG_ON(pmd_bad(*pmd));

	pte = pte_set_fixmap_offset(pmd, addr);
	do {
		set_pte(pte, pfn_pte(pfn, prot));
		pfn++;
	} while (pte++, addr += PAGE_SIZE, addr != end);

	pte_clear_fixmap();
}

static void split_pud(pud_t *old_pud, pmd_t *pmd)
{
	unsigned long addr = pud_pfn(*old_pud) << PAGE_SHIFT;
	pgprot_t prot = __pgprot(pud_val(*old_pud) ^ addr);
	int i = 0;

	do {
		set_pmd(pmd, __pmd(addr | pgprot_val(prot)));
		addr += PMD_SIZE;
	} while (pmd++, i++, i < PTRS_PER_PMD);
}

#ifdef CONFIG_DEBUG_PAGEALLOC
static bool block_mappings_allowed(phys_addr_t (*pgtable_alloc)(void))
{

	/*
	 * If debug_page_alloc is enabled we must map the linear map
	 * using pages. However, other mappings created by
	 * create_mapping_noalloc must use sections in some cases. Allow
	 * sections to be used in those cases, where no pgtable_alloc
	 * function is provided.
	 */
	return !pgtable_alloc || !debug_pagealloc_enabled();
}
#else
static bool block_mappings_allowed(phys_addr_t (*pgtable_alloc)(void))
{
	return true;
}
#endif

static void alloc_init_pmd(pud_t *pud, unsigned long addr, unsigned long end,
				  phys_addr_t phys, pgprot_t prot,
				  phys_addr_t (*pgtable_alloc)(void))
{
	pmd_t *pmd;
	unsigned long next;

	/*
	 * Check for initial section mappings in the pgd/pud and remove them.
	 */
	if (pud_none(*pud) || pud_sect(*pud)) {
		phys_addr_t pmd_phys;
		BUG_ON(!pgtable_alloc);
		pmd_phys = pgtable_alloc();
		pmd = pmd_set_fixmap(pmd_phys);
		if (pud_sect(*pud)) {
			/*
			 * need to have the 1G of mappings continue to be
			 * present
			 */
			split_pud(pud, pmd);
		}
		__pud_populate(pud, pmd_phys, PUD_TYPE_TABLE);
		flush_tlb_all();
		pmd_clear_fixmap();
	}
	BUG_ON(pud_bad(*pud));

	pmd = pmd_set_fixmap_offset(pud, addr);
	do {
		next = pmd_addr_end(addr, end);
		/* try section mapping first */
		if (((addr | next | phys) & ~SECTION_MASK) == 0 &&
		      block_mappings_allowed(pgtable_alloc)) {
			pmd_t old_pmd =*pmd;
			pmd_set_huge(pmd, phys, prot);
			/*
			 * Check for previous table entries created during
			 * boot (__create_page_tables) and flush them.
			 */
			if (!pmd_none(old_pmd)) {
				flush_tlb_all();
				if (pmd_table(old_pmd)) {
					phys_addr_t table = pmd_page_paddr(old_pmd);
					if (!WARN_ON_ONCE(slab_is_available()))
						memblock_free(table, PAGE_SIZE);
				}
			}
		} else {
			alloc_init_pte(pmd, addr, next, __phys_to_pfn(phys),
				       prot, pgtable_alloc);
		}
		phys += next - addr;
	} while (pmd++, addr = next, addr != end);

	pmd_clear_fixmap();
}

static inline bool use_1G_block(unsigned long addr, unsigned long next,
			unsigned long phys)
{
	if (PAGE_SHIFT != 12)
		return false;

	if (((addr | next | phys) & ~PUD_MASK) != 0)
		return false;

	return true;
}

static void alloc_init_pud(pgd_t *pgd, unsigned long addr, unsigned long end,
				  phys_addr_t phys, pgprot_t prot,
				  phys_addr_t (*pgtable_alloc)(void))
{
	pud_t *pud;
	unsigned long next;

	if (pgd_none(*pgd)) {
		phys_addr_t pud_phys;
		BUG_ON(!pgtable_alloc);
		pud_phys = pgtable_alloc();
		__pgd_populate(pgd, pud_phys, PUD_TYPE_TABLE);
	}
	BUG_ON(pgd_bad(*pgd));

	pud = pud_set_fixmap_offset(pgd, addr);
	do {
		next = pud_addr_end(addr, end);

		/*
		 * For 4K granule only, attempt to put down a 1GB block
		 */
		if (use_1G_block(addr, next, phys) &&
		    block_mappings_allowed(pgtable_alloc)) {
			pud_t old_pud = *pud;
			pud_set_huge(pud, phys, prot);

			/*
			 * If we have an old value for a pud, it will
			 * be pointing to a pmd table that we no longer
			 * need (from swapper_pg_dir).
			 *
			 * Look up the old pmd table and free it.
			 */
			if (!pud_none(old_pud)) {
				flush_tlb_all();
				if (pud_table(old_pud)) {
					phys_addr_t table = pud_page_paddr(old_pud);
					if (!WARN_ON_ONCE(slab_is_available()))
						memblock_free(table, PAGE_SIZE);
				}
			}
		} else {
			alloc_init_pmd(pud, addr, next, phys, prot,
				       pgtable_alloc);
		}
		phys += next - addr;
	} while (pud++, addr = next, addr != end);

	pud_clear_fixmap();
}

/*
 * Create the page directory entries and any necessary page tables for the
 * mapping specified by 'md'.
 */
static void init_pgd(pgd_t *pgd, phys_addr_t phys, unsigned long virt,
				    phys_addr_t size, pgprot_t prot,
				    phys_addr_t (*pgtable_alloc)(void))
{
	unsigned long addr, length, end, next;

	/*
	 * If the virtual and physical address don't have the same offset
	 * within a page, we cannot map the region as the caller expects.
	 */
	if (WARN_ON((phys ^ virt) & ~PAGE_MASK))
		return;

	phys &= PAGE_MASK;
	addr = virt & PAGE_MASK;
	length = PAGE_ALIGN(size + (virt & ~PAGE_MASK));

	end = addr + length;
	do {
		next = pgd_addr_end(addr, end);
		alloc_init_pud(pgd, addr, next, phys, prot, pgtable_alloc);
		phys += next - addr;
	} while (pgd++, addr = next, addr != end);
}

static phys_addr_t late_pgtable_alloc(void)
{
	void *ptr = (void *)__get_free_page(PGALLOC_GFP);
	BUG_ON(!ptr);

	/* Ensure the zeroed page is visible to the page table walker */
	dsb(ishst);
	return __pa(ptr);
}

static void __create_pgd_mapping(pgd_t *pgdir, phys_addr_t phys,
				 unsigned long virt, phys_addr_t size,
				 pgprot_t prot,
				 phys_addr_t (*alloc)(void))
{
	init_pgd(pgd_offset_raw(pgdir, virt), phys, virt, size, prot, alloc);
}

/*
 * This function can only be used to modify existing table entries,
 * without allocating new levels of table. Note that this permits the
 * creation of new section or page entries.
 */
static void __init create_mapping_noalloc(phys_addr_t phys, unsigned long virt,
				  phys_addr_t size, pgprot_t prot)
{
	if (virt < VMALLOC_START) {
		pr_warn("BUG: not creating mapping for %pa at 0x%016lx - outside kernel range\n",
			&phys, virt);
		return;
	}
	__create_pgd_mapping(init_mm.pgd, phys, virt, size, prot,
			     NULL);
}

void __init create_pgd_mapping(struct mm_struct *mm, phys_addr_t phys,
			       unsigned long virt, phys_addr_t size,
			       pgprot_t prot)
{
	__create_pgd_mapping(mm->pgd, phys, virt, size, prot,
			     late_pgtable_alloc);
}

static void create_mapping_late(phys_addr_t phys, unsigned long virt,
				  phys_addr_t size, pgprot_t prot)
{
	if (virt < VMALLOC_START) {
		pr_warn("BUG: not creating mapping for %pa at 0x%016lx - outside kernel range\n",
			&phys, virt);
		return;
	}

	__create_pgd_mapping(init_mm.pgd, phys, virt, size, prot,
			     late_pgtable_alloc);
}

static void __init __map_memblock(pgd_t *pgd, phys_addr_t start, phys_addr_t end)
{
	unsigned long kernel_start = __pa(_stext);
	unsigned long kernel_end = __pa(__init_begin);

	/*
	 * Take care not to create a writable alias for the
	 * read-only text and rodata sections of the kernel image.
	 */

	/* No overlap with the kernel text/rodata */
	if (end < kernel_start || start >= kernel_end) {
		__create_pgd_mapping(pgd, start, __phys_to_virt(start),
				     end - start, PAGE_KERNEL,
				     early_pgtable_alloc);
		return;
	}

	/*
	 * This block overlaps the kernel text/rodata mapping.
	 * Map the portion(s) which don't overlap.
	 */
	if (start < kernel_start)
		__create_pgd_mapping(pgd, start,
				     __phys_to_virt(start),
				     kernel_start - start, PAGE_KERNEL,
				     early_pgtable_alloc);
	if (kernel_end < end)
		__create_pgd_mapping(pgd, kernel_end,
				     __phys_to_virt(kernel_end),
				     end - kernel_end, PAGE_KERNEL,
				     early_pgtable_alloc);

	/*
	 * Map the linear alias of the [_stext, __init_begin) interval as
	 * read-only/non-executable. This makes the contents of the
	 * region accessible to subsystems such as hibernate, but
	 * protects it from inadvertent modification or execution.
	 */
	__create_pgd_mapping(pgd, kernel_start, __phys_to_virt(kernel_start),
			     kernel_end - kernel_start, PAGE_KERNEL_RO,
			     early_pgtable_alloc);
}

static void __init map_mem(pgd_t *pgd)
{
	struct memblock_region *reg;

	/* map all the memory banks */
	for_each_memblock(memory, reg) {
		phys_addr_t start = reg->base;
		phys_addr_t end = start + reg->size;

		if (start >= end)
			break;
		if (memblock_is_nomap(reg))
			continue;

		__map_memblock(pgd, start, end);
	}
}

void mark_rodata_ro(void)
{
	unsigned long section_size;

	section_size = (unsigned long)_etext - (unsigned long)_stext;
	create_mapping_late(__pa(_stext), (unsigned long)_stext,
			    section_size, PAGE_KERNEL_ROX);
	/*
	 * mark .rodata as read only. Use __init_begin rather than __end_rodata
	 * to cover NOTES and EXCEPTION_TABLE.
	 */
	section_size = (unsigned long)__init_begin - (unsigned long)__start_rodata;
	create_mapping_late(__pa(__start_rodata), (unsigned long)__start_rodata,
			    section_size, PAGE_KERNEL_RO);
}

void fixup_init(void)
{
	/*
	 * Unmap the __init region but leave the VM area in place. This
	 * prevents the region from being reused for kernel modules, which
	 * is not supported by kallsyms.
	 */
	unmap_kernel_range((u64)__init_begin, (u64)(__init_end - __init_begin));
}

static void __init map_kernel_chunk(pgd_t *pgd, void *va_start, void *va_end,
				    pgprot_t prot, struct vm_struct *vma)
{
	phys_addr_t pa_start = __pa(va_start);
	unsigned long size = va_end - va_start;

	BUG_ON(!PAGE_ALIGNED(pa_start));
	BUG_ON(!PAGE_ALIGNED(size));

	__create_pgd_mapping(pgd, pa_start, (unsigned long)va_start, size, prot,
			     early_pgtable_alloc);

	vma->addr	= va_start;
	vma->phys_addr	= pa_start;
	vma->size	= size;
	vma->flags	= VM_MAP;
	vma->caller	= __builtin_return_address(0);

	vm_area_add_early(vma);
}

#ifdef CONFIG_UNMAP_KERNEL_AT_EL0
static int __init map_entry_trampoline(void)
{
	extern char __entry_tramp_text_start[];

	pgprot_t prot = PAGE_KERNEL_EXEC;
	phys_addr_t pa_start = __pa_symbol(__entry_tramp_text_start);

	/* The trampoline is always mapped and can therefore be global */
	pgprot_val(prot) &= ~PTE_NG;

	/* Map only the text into the trampoline page table */
	memset(tramp_pg_dir, 0, PGD_SIZE);
	__create_pgd_mapping(tramp_pg_dir, pa_start, TRAMP_VALIAS, PAGE_SIZE,
			     prot, late_pgtable_alloc);

	/* Map both the text and data into the kernel page table */
	__set_fixmap(FIX_ENTRY_TRAMP_TEXT, pa_start, prot);
	if (IS_ENABLED(CONFIG_RANDOMIZE_BASE)) {
		extern char __entry_tramp_data_start[];

		__set_fixmap(FIX_ENTRY_TRAMP_DATA,
			     __pa_symbol(__entry_tramp_data_start),
			     PAGE_KERNEL_RO);
	}

	return 0;
}
core_initcall(map_entry_trampoline);
#endif

/*
 * Create fine-grained mappings for the kernel.
 */
static void __init map_kernel(pgd_t *pgd)
{
	static struct vm_struct vmlinux_text, vmlinux_rodata, vmlinux_init, vmlinux_data;

	map_kernel_chunk(pgd, _stext, _etext, PAGE_KERNEL_EXEC, &vmlinux_text);
	map_kernel_chunk(pgd, __start_rodata, __init_begin, PAGE_KERNEL, &vmlinux_rodata);
	map_kernel_chunk(pgd, __init_begin, __init_end, PAGE_KERNEL_EXEC,
			 &vmlinux_init);
	map_kernel_chunk(pgd, _data, _end, PAGE_KERNEL, &vmlinux_data);

	if (!pgd_val(*pgd_offset_raw(pgd, FIXADDR_START))) {
		/*
		 * The fixmap falls in a separate pgd to the kernel, and doesn't
		 * live in the carveout for the swapper_pg_dir. We can simply
		 * re-use the existing dir for the fixmap.
		 */
		set_pgd(pgd_offset_raw(pgd, FIXADDR_START),
			*pgd_offset_k(FIXADDR_START));
	} else if (CONFIG_PGTABLE_LEVELS > 3) {
		/*
		 * The fixmap shares its top level pgd entry with the kernel
		 * mapping. This can really only occur when we are running
		 * with 16k/4 levels, so we can simply reuse the pud level
		 * entry instead.
		 */
		BUG_ON(!IS_ENABLED(CONFIG_ARM64_16K_PAGES));
		set_pud(pud_set_fixmap_offset(pgd, FIXADDR_START),
			__pud(__pa(bm_pmd) | PUD_TYPE_TABLE));
		pud_clear_fixmap();
	} else {
		BUG();
	}

	kasan_copy_shadow(pgd);
}

/*
 * paging_init() sets up the page tables, initialises the zone memory
 * maps and sets up the zero page.
 */
void __init paging_init(void)
{
	phys_addr_t pgd_phys = early_pgtable_alloc();
	pgd_t *pgd = pgd_set_fixmap(pgd_phys);

	map_kernel(pgd);
	map_mem(pgd);

	/*
	 * We want to reuse the original swapper_pg_dir so we don't have to
	 * communicate the new address to non-coherent secondaries in
	 * secondary_entry, and so cpu_switch_mm can generate the address with
	 * adrp+add rather than a load from some global variable.
	 *
	 * To do this we need to go via a temporary pgd.
	 */
	cpu_replace_ttbr1(__va(pgd_phys));
	memcpy(swapper_pg_dir, pgd, PAGE_SIZE);
	cpu_replace_ttbr1(swapper_pg_dir);

	pgd_clear_fixmap();
	memblock_free(pgd_phys, PAGE_SIZE);

	/* Ensure the zero page is visible to the page table walker */
	dsb(ishst);

	/*
	 * We only reuse the PGD from the swapper_pg_dir, not the pud + pmd
	 * allocated with it.
	 */
	memblock_free(__pa(swapper_pg_dir) + PAGE_SIZE,
		      SWAPPER_DIR_SIZE - PAGE_SIZE);

	bootmem_init();
}

/*
 * Check whether a kernel address is valid (derived from arch/x86/).
 */
int kern_addr_valid(unsigned long addr)
{
	pgd_t *pgd;
	pud_t *pud;
	pmd_t *pmd;
	pte_t *pte;

	if ((((long)addr) >> VA_BITS) != -1UL)
		return 0;

	pgd = pgd_offset_k(addr);
	if (pgd_none(*pgd))
		return 0;

	pud = pud_offset(pgd, addr);
	if (pud_none(*pud))
		return 0;

	if (pud_sect(*pud))
		return pfn_valid(pud_pfn(*pud));

	pmd = pmd_offset(pud, addr);
	if (pmd_none(*pmd))
		return 0;

	if (pmd_sect(*pmd))
		return pfn_valid(pmd_pfn(*pmd));

	pte = pte_offset_kernel(pmd, addr);
	if (pte_none(*pte))
		return 0;

	return pfn_valid(pte_pfn(*pte));
}
#ifdef CONFIG_SPARSEMEM_VMEMMAP
#if !ARM64_SWAPPER_USES_SECTION_MAPS
int __meminit vmemmap_populate(unsigned long start, unsigned long end, int node)
{
	return vmemmap_populate_basepages(start, end, node);
}
#else	/* !ARM64_SWAPPER_USES_SECTION_MAPS */
int __meminit vmemmap_populate(unsigned long start, unsigned long end, int node)
{
	unsigned long addr = start;
	unsigned long next;
	pgd_t *pgd;
	pud_t *pud;
	pmd_t *pmd;

	do {
		next = pmd_addr_end(addr, end);

		pgd = vmemmap_pgd_populate(addr, node);
		if (!pgd)
			return -ENOMEM;

		pud = vmemmap_pud_populate(pgd, addr, node);
		if (!pud)
			return -ENOMEM;

		pmd = pmd_offset(pud, addr);
		if (pmd_none(*pmd)) {
			void *p = NULL;

			p = vmemmap_alloc_block_buf(PMD_SIZE, node);
			if (!p)
				return -ENOMEM;

			set_pmd(pmd, __pmd(__pa(p) | PROT_SECT_NORMAL));
		} else
			vmemmap_verify((pte_t *)pmd, node, addr, next);
	} while (addr = next, addr != end);

	return 0;
}
#endif	/* CONFIG_ARM64_64K_PAGES */
void vmemmap_free(unsigned long start, unsigned long end)
{
}
#endif	/* CONFIG_SPARSEMEM_VMEMMAP */

static inline pud_t * fixmap_pud(unsigned long addr)
{
	pgd_t *pgd = pgd_offset_k(addr);

	BUG_ON(pgd_none(*pgd) || pgd_bad(*pgd));

	return pud_offset_kimg(pgd, addr);
}

static inline pmd_t * fixmap_pmd(unsigned long addr)
{
	pud_t *pud = fixmap_pud(addr);

	BUG_ON(pud_none(*pud) || pud_bad(*pud));

	return pmd_offset_kimg(pud, addr);
}

static inline pte_t * fixmap_pte(unsigned long addr)
{
	return &bm_pte[pte_index(addr)];
}

void __init early_fixmap_init(void)
{
	pgd_t *pgd;
	pud_t *pud;
	pmd_t *pmd;
	unsigned long addr = FIXADDR_START;

	pgd = pgd_offset_k(addr);
	if (CONFIG_PGTABLE_LEVELS > 3 &&
	    !(pgd_none(*pgd) || pgd_page_paddr(*pgd) == __pa(bm_pud))) {
		/*
		 * We only end up here if the kernel mapping and the fixmap
		 * share the top level pgd entry, which should only happen on
		 * 16k/4 levels configurations.
		 */
		BUG_ON(!IS_ENABLED(CONFIG_ARM64_16K_PAGES));
		pud = pud_offset_kimg(pgd, addr);
	} else {
		pgd_populate(&init_mm, pgd, bm_pud);
		pud = fixmap_pud(addr);
	}
	pud_populate(&init_mm, pud, bm_pmd);
	pmd = fixmap_pmd(addr);
	pmd_populate_kernel(&init_mm, pmd, bm_pte);

	/*
	 * The boot-ioremap range spans multiple pmds, for which
	 * we are not prepared:
	 */
	BUILD_BUG_ON((__fix_to_virt(FIX_BTMAP_BEGIN) >> PMD_SHIFT)
		     != (__fix_to_virt(FIX_BTMAP_END) >> PMD_SHIFT));

	if ((pmd != fixmap_pmd(fix_to_virt(FIX_BTMAP_BEGIN)))
	     || pmd != fixmap_pmd(fix_to_virt(FIX_BTMAP_END))) {
		WARN_ON(1);
		pr_warn("pmd %p != %p, %p\n",
			pmd, fixmap_pmd(fix_to_virt(FIX_BTMAP_BEGIN)),
			fixmap_pmd(fix_to_virt(FIX_BTMAP_END)));
		pr_warn("fix_to_virt(FIX_BTMAP_BEGIN): %08lx\n",
			fix_to_virt(FIX_BTMAP_BEGIN));
		pr_warn("fix_to_virt(FIX_BTMAP_END):   %08lx\n",
			fix_to_virt(FIX_BTMAP_END));

		pr_warn("FIX_BTMAP_END:       %d\n", FIX_BTMAP_END);
		pr_warn("FIX_BTMAP_BEGIN:     %d\n", FIX_BTMAP_BEGIN);
	}
}

void __set_fixmap(enum fixed_addresses idx,
			       phys_addr_t phys, pgprot_t flags)
{
	unsigned long addr = __fix_to_virt(idx);
	pte_t *pte;

	BUG_ON(idx <= FIX_HOLE || idx >= __end_of_fixed_addresses);

	pte = fixmap_pte(addr);

	if (pgprot_val(flags)) {
		set_pte(pte, pfn_pte(phys >> PAGE_SHIFT, flags));
	} else {
		pte_clear(&init_mm, addr, pte);
		flush_tlb_kernel_range(addr, addr+PAGE_SIZE);
	}
}

void *__init __fixmap_remap_fdt(phys_addr_t dt_phys, int *size, pgprot_t prot)
{
	const u64 dt_virt_base = __fix_to_virt(FIX_FDT);
	int offset;
	void *dt_virt;

	/*
	 * Check whether the physical FDT address is set and meets the minimum
	 * alignment requirement. Since we are relying on MIN_FDT_ALIGN to be
	 * at least 8 bytes so that we can always access the magic and size
	 * fields of the FDT header after mapping the first chunk, double check
	 * here if that is indeed the case.
	 */
	BUILD_BUG_ON(MIN_FDT_ALIGN < 8);
	if (!dt_phys || dt_phys % MIN_FDT_ALIGN)
		return NULL;

	/*
	 * Make sure that the FDT region can be mapped without the need to
	 * allocate additional translation table pages, so that it is safe
	 * to call create_mapping_noalloc() this early.
	 *
	 * On 64k pages, the FDT will be mapped using PTEs, so we need to
	 * be in the same PMD as the rest of the fixmap.
	 * On 4k pages, we'll use section mappings for the FDT so we only
	 * have to be in the same PUD.
	 */
	BUILD_BUG_ON(dt_virt_base % SZ_2M);

	BUILD_BUG_ON(__fix_to_virt(FIX_FDT_END) >> SWAPPER_TABLE_SHIFT !=
		     __fix_to_virt(FIX_BTMAP_BEGIN) >> SWAPPER_TABLE_SHIFT);

	offset = dt_phys % SWAPPER_BLOCK_SIZE;
	dt_virt = (void *)dt_virt_base + offset;

	/* map the first chunk so we can read the size from the header */
	create_mapping_noalloc(round_down(dt_phys, SWAPPER_BLOCK_SIZE),
			dt_virt_base, SWAPPER_BLOCK_SIZE, prot);

	if (fdt_magic(dt_virt) != FDT_MAGIC)
		return NULL;

	*size = fdt_totalsize(dt_virt);
	if (*size > MAX_FDT_SIZE)
		return NULL;

	if (offset + *size > SWAPPER_BLOCK_SIZE)
		create_mapping_noalloc(round_down(dt_phys, SWAPPER_BLOCK_SIZE), dt_virt_base,
			       round_up(offset + *size, SWAPPER_BLOCK_SIZE), prot);

	return dt_virt;
}

void *__init fixmap_remap_fdt(phys_addr_t dt_phys)
{
	void *dt_virt;
	int size;

	dt_virt = __fixmap_remap_fdt(dt_phys, &size, PAGE_KERNEL_RO);
	if (!dt_virt)
		return NULL;

	memblock_reserve(dt_phys, size);
	return dt_virt;
}

<<<<<<< HEAD
int __init arch_ioremap_pud_supported(void)
{
	/* only 4k granule supports level 1 block mappings */
	return IS_ENABLED(CONFIG_ARM64_4K_PAGES);
}

int __init arch_ioremap_pmd_supported(void)
{
	return 1;
}

int pud_set_huge(pud_t *pud, phys_addr_t phys, pgprot_t prot)
{
	BUG_ON(phys & ~PUD_MASK);
	set_pud(pud, __pud(phys | PUD_TYPE_SECT | pgprot_val(mk_sect_prot(prot))));
	return 1;
}

int pmd_set_huge(pmd_t *pmd, phys_addr_t phys, pgprot_t prot)
{
	BUG_ON(phys & ~PMD_MASK);
	set_pmd(pmd, __pmd(phys | PMD_TYPE_SECT | pgprot_val(mk_sect_prot(prot))));
	return 1;
}

int pud_clear_huge(pud_t *pud)
{
	if (!pud_sect(*pud))
		return 0;
	pud_clear(pud);
	return 1;
}

int pmd_clear_huge(pmd_t *pmd)
{
	if (!pmd_sect(*pmd))
		return 0;
	pmd_clear(pmd);
	return 1;
}
=======
#ifdef CONFIG_HAVE_ARCH_HUGE_VMAP
int pud_free_pmd_page(pud_t *pud)
{
	return pud_none(*pud);
}

int pmd_free_pte_page(pmd_t *pmd)
{
	return pmd_none(*pmd);
}
#endif
>>>>>>> aec8e72e
<|MERGE_RESOLUTION|>--- conflicted
+++ resolved
@@ -841,7 +841,6 @@
 	return dt_virt;
 }
 
-<<<<<<< HEAD
 int __init arch_ioremap_pud_supported(void)
 {
 	/* only 4k granule supports level 1 block mappings */
@@ -882,7 +881,7 @@
 	pmd_clear(pmd);
 	return 1;
 }
-=======
+
 #ifdef CONFIG_HAVE_ARCH_HUGE_VMAP
 int pud_free_pmd_page(pud_t *pud)
 {
@@ -893,5 +892,4 @@
 {
 	return pmd_none(*pmd);
 }
-#endif
->>>>>>> aec8e72e
+#endif