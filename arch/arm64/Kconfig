--- conflicted
+++ resolved
@@ -1035,8 +1035,6 @@
 	bool "Remove cacheable aliases of non-cacheable DMA buffers at stage-2"
 	default y
 	depends on KVM
-<<<<<<< HEAD
-=======
 	help
 	  Some SoCs integrate non-coherent DMA-capable peripherals beyond
 	  the Point of Coherency (PoC), resulting in loss of coherency
@@ -1049,7 +1047,6 @@
 	  that may be present in the stage-1 mapping.
 
 	  If unsure, say Y.
->>>>>>> aacdf4e7
 
 endmenu
 
