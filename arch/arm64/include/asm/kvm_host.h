--- conflicted
+++ resolved
@@ -537,17 +537,14 @@
 #define KVM_ARM64_GUEST_HAS_SVE		(1 << 5) /* SVE exposed to guest */
 #define KVM_ARM64_VCPU_SVE_FINALIZED	(1 << 6) /* SVE config completed */
 #define KVM_ARM64_GUEST_HAS_PTRAUTH	(1 << 7) /* PTRAUTH exposed to guest */
-<<<<<<< HEAD
 #define KVM_ARM64_PENDING_EXCEPTION	(1 << 8) /* Exception pending */
 /*
  * Overlaps with KVM_ARM64_EXCEPT_MASK on purpose so that it can't be
  * set together with an exception...
  */
 #define KVM_ARM64_INCREMENT_PC		(1 << 9) /* Increment PC */
+#define KVM_ARM64_VCPU_IN_WFI		(1 << 14) /* WFI instruction trapped */
 #define KVM_ARM64_EXCEPT_MASK		(7 << 9) /* Target EL/MODE */
-=======
-#define KVM_ARM64_VCPU_IN_WFI		(1 << 8) /* WFI instruction trapped */
->>>>>>> 6ab8b697
 
 /*
  * When KVM_ARM64_PENDING_EXCEPTION is set, KVM_ARM64_EXCEPT_MASK can
