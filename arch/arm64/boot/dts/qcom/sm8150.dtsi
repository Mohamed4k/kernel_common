// SPDX-License-Identifier: BSD-3-Clause
/*
 * Copyright (c) 2017-2019, The Linux Foundation. All rights reserved.
 * Copyright (c) 2019, Linaro Limited
 */

#include <dt-bindings/dma/qcom-gpi.h>
#include <dt-bindings/interrupt-controller/arm-gic.h>
#include <dt-bindings/power/qcom-rpmpd.h>
#include <dt-bindings/soc/qcom,rpmh-rsc.h>
#include <dt-bindings/clock/qcom,rpmh.h>
#include <dt-bindings/clock/qcom,gcc-sm8150.h>
#include <dt-bindings/clock/qcom,gpucc-sm8150.h>
#include <dt-bindings/interconnect/qcom,osm-l3.h>
#include <dt-bindings/interconnect/qcom,sm8150.h>
#include <dt-bindings/thermal/thermal.h>

/ {
	interrupt-parent = <&intc>;

	#address-cells = <2>;
	#size-cells = <2>;

	chosen { };

	clocks {
		xo_board: xo-board {
			compatible = "fixed-clock";
			#clock-cells = <0>;
			clock-frequency = <38400000>;
			clock-output-names = "xo_board";
		};

		sleep_clk: sleep-clk {
			compatible = "fixed-clock";
			#clock-cells = <0>;
			clock-frequency = <32764>;
			clock-output-names = "sleep_clk";
		};
	};

	cpus {
		#address-cells = <2>;
		#size-cells = <0>;

		CPU0: cpu@0 {
			device_type = "cpu";
			compatible = "qcom,kryo485";
			reg = <0x0 0x0>;
			enable-method = "psci";
			capacity-dmips-mhz = <488>;
			dynamic-power-coefficient = <232>;
			next-level-cache = <&L2_0>;
			qcom,freq-domain = <&cpufreq_hw 0>;
			operating-points-v2 = <&cpu0_opp_table>;
			interconnects = <&gem_noc MASTER_AMPSS_M0 &mc_virt SLAVE_EBI_CH0>,
					<&osm_l3 MASTER_OSM_L3_APPS &osm_l3 SLAVE_OSM_L3>;
			power-domains = <&CPU_PD0>;
			power-domain-names = "psci";
			#cooling-cells = <2>;
			L2_0: l2-cache {
				compatible = "cache";
				next-level-cache = <&L3_0>;
				L3_0: l3-cache {
				      compatible = "cache";
				};
			};
		};

		CPU1: cpu@100 {
			device_type = "cpu";
			compatible = "qcom,kryo485";
			reg = <0x0 0x100>;
			enable-method = "psci";
			capacity-dmips-mhz = <488>;
			dynamic-power-coefficient = <232>;
			next-level-cache = <&L2_100>;
			qcom,freq-domain = <&cpufreq_hw 0>;
			operating-points-v2 = <&cpu0_opp_table>;
			interconnects = <&gem_noc MASTER_AMPSS_M0 &mc_virt SLAVE_EBI_CH0>,
					<&osm_l3 MASTER_OSM_L3_APPS &osm_l3 SLAVE_OSM_L3>;
			power-domains = <&CPU_PD1>;
			power-domain-names = "psci";
			#cooling-cells = <2>;
			L2_100: l2-cache {
				compatible = "cache";
				next-level-cache = <&L3_0>;
			};

		};

		CPU2: cpu@200 {
			device_type = "cpu";
			compatible = "qcom,kryo485";
			reg = <0x0 0x200>;
			enable-method = "psci";
			capacity-dmips-mhz = <488>;
			dynamic-power-coefficient = <232>;
			next-level-cache = <&L2_200>;
			qcom,freq-domain = <&cpufreq_hw 0>;
			operating-points-v2 = <&cpu0_opp_table>;
			interconnects = <&gem_noc MASTER_AMPSS_M0 &mc_virt SLAVE_EBI_CH0>,
					<&osm_l3 MASTER_OSM_L3_APPS &osm_l3 SLAVE_OSM_L3>;
			power-domains = <&CPU_PD2>;
			power-domain-names = "psci";
			#cooling-cells = <2>;
			L2_200: l2-cache {
				compatible = "cache";
				next-level-cache = <&L3_0>;
			};
		};

		CPU3: cpu@300 {
			device_type = "cpu";
			compatible = "qcom,kryo485";
			reg = <0x0 0x300>;
			enable-method = "psci";
			capacity-dmips-mhz = <488>;
			dynamic-power-coefficient = <232>;
			next-level-cache = <&L2_300>;
			qcom,freq-domain = <&cpufreq_hw 0>;
			operating-points-v2 = <&cpu0_opp_table>;
			interconnects = <&gem_noc MASTER_AMPSS_M0 &mc_virt SLAVE_EBI_CH0>,
					<&osm_l3 MASTER_OSM_L3_APPS &osm_l3 SLAVE_OSM_L3>;
			power-domains = <&CPU_PD3>;
			power-domain-names = "psci";
			#cooling-cells = <2>;
			L2_300: l2-cache {
				compatible = "cache";
				next-level-cache = <&L3_0>;
			};
		};

		CPU4: cpu@400 {
			device_type = "cpu";
			compatible = "qcom,kryo485";
			reg = <0x0 0x400>;
			enable-method = "psci";
			capacity-dmips-mhz = <1024>;
			dynamic-power-coefficient = <369>;
			next-level-cache = <&L2_400>;
			qcom,freq-domain = <&cpufreq_hw 1>;
			operating-points-v2 = <&cpu4_opp_table>;
			interconnects = <&gem_noc MASTER_AMPSS_M0 &mc_virt SLAVE_EBI_CH0>,
					<&osm_l3 MASTER_OSM_L3_APPS &osm_l3 SLAVE_OSM_L3>;
			power-domains = <&CPU_PD4>;
			power-domain-names = "psci";
			#cooling-cells = <2>;
			L2_400: l2-cache {
				compatible = "cache";
				next-level-cache = <&L3_0>;
			};
		};

		CPU5: cpu@500 {
			device_type = "cpu";
			compatible = "qcom,kryo485";
			reg = <0x0 0x500>;
			enable-method = "psci";
			capacity-dmips-mhz = <1024>;
			dynamic-power-coefficient = <369>;
			next-level-cache = <&L2_500>;
			qcom,freq-domain = <&cpufreq_hw 1>;
			operating-points-v2 = <&cpu4_opp_table>;
			interconnects = <&gem_noc MASTER_AMPSS_M0 &mc_virt SLAVE_EBI_CH0>,
					<&osm_l3 MASTER_OSM_L3_APPS &osm_l3 SLAVE_OSM_L3>;
			power-domains = <&CPU_PD5>;
			power-domain-names = "psci";
			#cooling-cells = <2>;
			L2_500: l2-cache {
				compatible = "cache";
				next-level-cache = <&L3_0>;
			};
		};

		CPU6: cpu@600 {
			device_type = "cpu";
			compatible = "qcom,kryo485";
			reg = <0x0 0x600>;
			enable-method = "psci";
			capacity-dmips-mhz = <1024>;
			dynamic-power-coefficient = <369>;
			next-level-cache = <&L2_600>;
			qcom,freq-domain = <&cpufreq_hw 1>;
			operating-points-v2 = <&cpu4_opp_table>;
			interconnects = <&gem_noc MASTER_AMPSS_M0 &mc_virt SLAVE_EBI_CH0>,
					<&osm_l3 MASTER_OSM_L3_APPS &osm_l3 SLAVE_OSM_L3>;
			power-domains = <&CPU_PD6>;
			power-domain-names = "psci";
			#cooling-cells = <2>;
			L2_600: l2-cache {
				compatible = "cache";
				next-level-cache = <&L3_0>;
			};
		};

		CPU7: cpu@700 {
			device_type = "cpu";
			compatible = "qcom,kryo485";
			reg = <0x0 0x700>;
			enable-method = "psci";
			capacity-dmips-mhz = <1024>;
			dynamic-power-coefficient = <421>;
			next-level-cache = <&L2_700>;
			qcom,freq-domain = <&cpufreq_hw 2>;
			operating-points-v2 = <&cpu7_opp_table>;
			interconnects = <&gem_noc MASTER_AMPSS_M0 &mc_virt SLAVE_EBI_CH0>,
					<&osm_l3 MASTER_OSM_L3_APPS &osm_l3 SLAVE_OSM_L3>;
			power-domains = <&CPU_PD7>;
			power-domain-names = "psci";
			#cooling-cells = <2>;
			L2_700: l2-cache {
				compatible = "cache";
				next-level-cache = <&L3_0>;
			};
		};

		cpu-map {
			cluster0 {
				core0 {
					cpu = <&CPU0>;
				};

				core1 {
					cpu = <&CPU1>;
				};

				core2 {
					cpu = <&CPU2>;
				};

				core3 {
					cpu = <&CPU3>;
				};

				core4 {
					cpu = <&CPU4>;
				};

				core5 {
					cpu = <&CPU5>;
				};

				core6 {
					cpu = <&CPU6>;
				};

				core7 {
					cpu = <&CPU7>;
				};
			};
		};

		idle-states {
			entry-method = "psci";

			LITTLE_CPU_SLEEP_0: cpu-sleep-0-0 {
				compatible = "arm,idle-state";
				idle-state-name = "little-rail-power-collapse";
				arm,psci-suspend-param = <0x40000004>;
				entry-latency-us = <355>;
				exit-latency-us = <909>;
				min-residency-us = <3934>;
				local-timer-stop;
			};

			BIG_CPU_SLEEP_0: cpu-sleep-1-0 {
				compatible = "arm,idle-state";
				idle-state-name = "big-rail-power-collapse";
				arm,psci-suspend-param = <0x40000004>;
				entry-latency-us = <241>;
				exit-latency-us = <1461>;
				min-residency-us = <4488>;
				local-timer-stop;
			};
		};

		domain-idle-states {
			CLUSTER_SLEEP_0: cluster-sleep-0 {
				compatible = "domain-idle-state";
				idle-state-name = "cluster-power-collapse";
				arm,psci-suspend-param = <0x4100c244>;
				entry-latency-us = <3263>;
				exit-latency-us = <6562>;
				min-residency-us = <9987>;
				local-timer-stop;
			};
		};
	};

	cpu0_opp_table: opp-table-cpu0 {
		compatible = "operating-points-v2";
		opp-shared;

		cpu0_opp1: opp-300000000 {
			opp-hz = /bits/ 64 <300000000>;
			opp-peak-kBps = <800000 9600000>;
		};

		cpu0_opp2: opp-403200000 {
			opp-hz = /bits/ 64 <403200000>;
			opp-peak-kBps = <800000 9600000>;
		};

		cpu0_opp3: opp-499200000 {
			opp-hz = /bits/ 64 <499200000>;
			opp-peak-kBps = <800000 12902400>;
		};

		cpu0_opp4: opp-576000000 {
			opp-hz = /bits/ 64 <576000000>;
			opp-peak-kBps = <800000 12902400>;
		};

		cpu0_opp5: opp-672000000 {
			opp-hz = /bits/ 64 <672000000>;
			opp-peak-kBps = <800000 15974400>;
		};

		cpu0_opp6: opp-768000000 {
			opp-hz = /bits/ 64 <768000000>;
			opp-peak-kBps = <1804000 19660800>;
		};

		cpu0_opp7: opp-844800000 {
			opp-hz = /bits/ 64 <844800000>;
			opp-peak-kBps = <1804000 19660800>;
		};

		cpu0_opp8: opp-940800000 {
			opp-hz = /bits/ 64 <940800000>;
			opp-peak-kBps = <1804000 22732800>;
		};

		cpu0_opp9: opp-1036800000 {
			opp-hz = /bits/ 64 <1036800000>;
			opp-peak-kBps = <1804000 22732800>;
		};

		cpu0_opp10: opp-1113600000 {
			opp-hz = /bits/ 64 <1113600000>;
			opp-peak-kBps = <2188000 25804800>;
		};

		cpu0_opp11: opp-1209600000 {
			opp-hz = /bits/ 64 <1209600000>;
			opp-peak-kBps = <2188000 31948800>;
		};

		cpu0_opp12: opp-1305600000 {
			opp-hz = /bits/ 64 <1305600000>;
			opp-peak-kBps = <3072000 31948800>;
		};

		cpu0_opp13: opp-1382400000 {
			opp-hz = /bits/ 64 <1382400000>;
			opp-peak-kBps = <3072000 31948800>;
		};

		cpu0_opp14: opp-1478400000 {
			opp-hz = /bits/ 64 <1478400000>;
			opp-peak-kBps = <3072000 31948800>;
		};

		cpu0_opp15: opp-1555200000 {
			opp-hz = /bits/ 64 <1555200000>;
			opp-peak-kBps = <3072000 40550400>;
		};

		cpu0_opp16: opp-1632000000 {
			opp-hz = /bits/ 64 <1632000000>;
			opp-peak-kBps = <3072000 40550400>;
		};

		cpu0_opp17: opp-1708800000 {
			opp-hz = /bits/ 64 <1708800000>;
			opp-peak-kBps = <3072000 43008000>;
		};

		cpu0_opp18: opp-1785600000 {
			opp-hz = /bits/ 64 <1785600000>;
			opp-peak-kBps = <3072000 43008000>;
		};
	};

	cpu4_opp_table: opp-table-cpu4 {
		compatible = "operating-points-v2";
		opp-shared;

		cpu4_opp1: opp-710400000 {
			opp-hz = /bits/ 64 <710400000>;
			opp-peak-kBps = <1804000 15974400>;
		};

		cpu4_opp2: opp-825600000 {
			opp-hz = /bits/ 64 <825600000>;
			opp-peak-kBps = <2188000 19660800>;
		};

		cpu4_opp3: opp-940800000 {
			opp-hz = /bits/ 64 <940800000>;
			opp-peak-kBps = <2188000 22732800>;
		};

		cpu4_opp4: opp-1056000000 {
			opp-hz = /bits/ 64 <1056000000>;
			opp-peak-kBps = <3072000 25804800>;
		};

		cpu4_opp5: opp-1171200000 {
			opp-hz = /bits/ 64 <1171200000>;
			opp-peak-kBps = <3072000 31948800>;
		};

		cpu4_opp6: opp-1286400000 {
			opp-hz = /bits/ 64 <1286400000>;
			opp-peak-kBps = <4068000 31948800>;
		};

		cpu4_opp7: opp-1401600000 {
			opp-hz = /bits/ 64 <1401600000>;
			opp-peak-kBps = <4068000 31948800>;
		};

		cpu4_opp8: opp-1497600000 {
			opp-hz = /bits/ 64 <1497600000>;
			opp-peak-kBps = <4068000 40550400>;
		};

		cpu4_opp9: opp-1612800000 {
			opp-hz = /bits/ 64 <1612800000>;
			opp-peak-kBps = <4068000 40550400>;
		};

		cpu4_opp10: opp-1708800000 {
			opp-hz = /bits/ 64 <1708800000>;
			opp-peak-kBps = <4068000 43008000>;
		};

		cpu4_opp11: opp-1804800000 {
			opp-hz = /bits/ 64 <1804800000>;
			opp-peak-kBps = <6220000 43008000>;
		};

		cpu4_opp12: opp-1920000000 {
			opp-hz = /bits/ 64 <1920000000>;
			opp-peak-kBps = <6220000 49152000>;
		};

		cpu4_opp13: opp-2016000000 {
			opp-hz = /bits/ 64 <2016000000>;
			opp-peak-kBps = <7216000 49152000>;
		};

		cpu4_opp14: opp-2131200000 {
			opp-hz = /bits/ 64 <2131200000>;
			opp-peak-kBps = <8368000 49152000>;
		};

		cpu4_opp15: opp-2227200000 {
			opp-hz = /bits/ 64 <2227200000>;
			opp-peak-kBps = <8368000 51609600>;
		};

		cpu4_opp16: opp-2323200000 {
			opp-hz = /bits/ 64 <2323200000>;
			opp-peak-kBps = <8368000 51609600>;
		};

		cpu4_opp17: opp-2419200000 {
			opp-hz = /bits/ 64 <2419200000>;
			opp-peak-kBps = <8368000 51609600>;
		};
	};

	cpu7_opp_table: opp-table-cpu7 {
		compatible = "operating-points-v2";
		opp-shared;

		cpu7_opp1: opp-825600000 {
			opp-hz = /bits/ 64 <825600000>;
			opp-peak-kBps = <2188000 19660800>;
		};

		cpu7_opp2: opp-940800000 {
			opp-hz = /bits/ 64 <940800000>;
			opp-peak-kBps = <2188000 22732800>;
		};

		cpu7_opp3: opp-1056000000 {
			opp-hz = /bits/ 64 <1056000000>;
			opp-peak-kBps = <3072000 25804800>;
		};

		cpu7_opp4: opp-1171200000 {
			opp-hz = /bits/ 64 <1171200000>;
			opp-peak-kBps = <3072000 31948800>;
		};

		cpu7_opp5: opp-1286400000 {
			opp-hz = /bits/ 64 <1286400000>;
			opp-peak-kBps = <4068000 31948800>;
		};

		cpu7_opp6: opp-1401600000 {
			opp-hz = /bits/ 64 <1401600000>;
			opp-peak-kBps = <4068000 31948800>;
		};

		cpu7_opp7: opp-1497600000 {
			opp-hz = /bits/ 64 <1497600000>;
			opp-peak-kBps = <4068000 40550400>;
		};

		cpu7_opp8: opp-1612800000 {
			opp-hz = /bits/ 64 <1612800000>;
			opp-peak-kBps = <4068000 40550400>;
		};

		cpu7_opp9: opp-1708800000 {
			opp-hz = /bits/ 64 <1708800000>;
			opp-peak-kBps = <4068000 43008000>;
		};

		cpu7_opp10: opp-1804800000 {
			opp-hz = /bits/ 64 <1804800000>;
			opp-peak-kBps = <6220000 43008000>;
		};

		cpu7_opp11: opp-1920000000 {
			opp-hz = /bits/ 64 <1920000000>;
			opp-peak-kBps = <6220000 49152000>;
		};

		cpu7_opp12: opp-2016000000 {
			opp-hz = /bits/ 64 <2016000000>;
			opp-peak-kBps = <7216000 49152000>;
		};

		cpu7_opp13: opp-2131200000 {
			opp-hz = /bits/ 64 <2131200000>;
			opp-peak-kBps = <8368000 49152000>;
		};

		cpu7_opp14: opp-2227200000 {
			opp-hz = /bits/ 64 <2227200000>;
			opp-peak-kBps = <8368000 51609600>;
		};

		cpu7_opp15: opp-2323200000 {
			opp-hz = /bits/ 64 <2323200000>;
			opp-peak-kBps = <8368000 51609600>;
		};

		cpu7_opp16: opp-2419200000 {
			opp-hz = /bits/ 64 <2419200000>;
			opp-peak-kBps = <8368000 51609600>;
		};

		cpu7_opp17: opp-2534400000 {
			opp-hz = /bits/ 64 <2534400000>;
			opp-peak-kBps = <8368000 51609600>;
		};

		cpu7_opp18: opp-2649600000 {
			opp-hz = /bits/ 64 <2649600000>;
			opp-peak-kBps = <8368000 51609600>;
		};

		cpu7_opp19: opp-2745600000 {
			opp-hz = /bits/ 64 <2745600000>;
			opp-peak-kBps = <8368000 51609600>;
		};

		cpu7_opp20: opp-2841600000 {
			opp-hz = /bits/ 64 <2841600000>;
			opp-peak-kBps = <8368000 51609600>;
		};
	};

	firmware {
		scm: scm {
			compatible = "qcom,scm-sm8150", "qcom,scm";
			#reset-cells = <1>;
		};
	};

	memory@80000000 {
		device_type = "memory";
		/* We expect the bootloader to fill in the size */
		reg = <0x0 0x80000000 0x0 0x0>;
	};

	pmu {
		compatible = "arm,armv8-pmuv3";
		interrupts = <GIC_PPI 5 IRQ_TYPE_LEVEL_HIGH>;
	};

	psci {
		compatible = "arm,psci-1.0";
		method = "smc";

		CPU_PD0: cpu0 {
			#power-domain-cells = <0>;
			power-domains = <&CLUSTER_PD>;
			domain-idle-states = <&LITTLE_CPU_SLEEP_0>;
		};

		CPU_PD1: cpu1 {
			#power-domain-cells = <0>;
			power-domains = <&CLUSTER_PD>;
			domain-idle-states = <&LITTLE_CPU_SLEEP_0>;
		};

		CPU_PD2: cpu2 {
			#power-domain-cells = <0>;
			power-domains = <&CLUSTER_PD>;
			domain-idle-states = <&LITTLE_CPU_SLEEP_0>;
		};

		CPU_PD3: cpu3 {
			#power-domain-cells = <0>;
			power-domains = <&CLUSTER_PD>;
			domain-idle-states = <&LITTLE_CPU_SLEEP_0>;
		};

		CPU_PD4: cpu4 {
			#power-domain-cells = <0>;
			power-domains = <&CLUSTER_PD>;
			domain-idle-states = <&BIG_CPU_SLEEP_0>;
		};

		CPU_PD5: cpu5 {
			#power-domain-cells = <0>;
			power-domains = <&CLUSTER_PD>;
			domain-idle-states = <&BIG_CPU_SLEEP_0>;
		};

		CPU_PD6: cpu6 {
			#power-domain-cells = <0>;
			power-domains = <&CLUSTER_PD>;
			domain-idle-states = <&BIG_CPU_SLEEP_0>;
		};

		CPU_PD7: cpu7 {
			#power-domain-cells = <0>;
			power-domains = <&CLUSTER_PD>;
			domain-idle-states = <&BIG_CPU_SLEEP_0>;
		};

		CLUSTER_PD: cpu-cluster0 {
			#power-domain-cells = <0>;
			domain-idle-states = <&CLUSTER_SLEEP_0>;
		};
	};

	reserved-memory {
		#address-cells = <2>;
		#size-cells = <2>;
		ranges;

		hyp_mem: memory@85700000 {
			reg = <0x0 0x85700000 0x0 0x600000>;
			no-map;
		};

		xbl_mem: memory@85d00000 {
			reg = <0x0 0x85d00000 0x0 0x140000>;
			no-map;
		};

		aop_mem: memory@85f00000 {
			reg = <0x0 0x85f00000 0x0 0x20000>;
			no-map;
		};

		aop_cmd_db: memory@85f20000 {
			compatible = "qcom,cmd-db";
			reg = <0x0 0x85f20000 0x0 0x20000>;
			no-map;
		};

		smem_mem: memory@86000000 {
			reg = <0x0 0x86000000 0x0 0x200000>;
			no-map;
		};

		tz_mem: memory@86200000 {
			reg = <0x0 0x86200000 0x0 0x3900000>;
			no-map;
		};

		rmtfs_mem: memory@89b00000 {
			compatible = "qcom,rmtfs-mem";
			reg = <0x0 0x89b00000 0x0 0x200000>;
			no-map;

			qcom,client-id = <1>;
			qcom,vmid = <15>;
		};

		camera_mem: memory@8b700000 {
			reg = <0x0 0x8b700000 0x0 0x500000>;
			no-map;
		};

		wlan_mem: memory@8bc00000 {
			reg = <0x0 0x8bc00000 0x0 0x180000>;
			no-map;
		};

		npu_mem: memory@8bd80000 {
			reg = <0x0 0x8bd80000 0x0 0x80000>;
			no-map;
		};

		adsp_mem: memory@8be00000 {
			reg = <0x0 0x8be00000 0x0 0x1a00000>;
			no-map;
		};

		mpss_mem: memory@8d800000 {
			reg = <0x0 0x8d800000 0x0 0x9600000>;
			no-map;
		};

		venus_mem: memory@96e00000 {
			reg = <0x0 0x96e00000 0x0 0x500000>;
			no-map;
		};

		slpi_mem: memory@97300000 {
			reg = <0x0 0x97300000 0x0 0x1400000>;
			no-map;
		};

		ipa_fw_mem: memory@98700000 {
			reg = <0x0 0x98700000 0x0 0x10000>;
			no-map;
		};

		ipa_gsi_mem: memory@98710000 {
			reg = <0x0 0x98710000 0x0 0x5000>;
			no-map;
		};

		gpu_mem: memory@98715000 {
			reg = <0x0 0x98715000 0x0 0x2000>;
			no-map;
		};

		spss_mem: memory@98800000 {
			reg = <0x0 0x98800000 0x0 0x100000>;
			no-map;
		};

		cdsp_mem: memory@98900000 {
			reg = <0x0 0x98900000 0x0 0x1400000>;
			no-map;
		};

		qseecom_mem: memory@9e400000 {
			reg = <0x0 0x9e400000 0x0 0x1400000>;
			no-map;
		};
	};

	smem {
		compatible = "qcom,smem";
		memory-region = <&smem_mem>;
		hwlocks = <&tcsr_mutex 3>;
	};

	smp2p-cdsp {
		compatible = "qcom,smp2p";
		qcom,smem = <94>, <432>;

		interrupts = <GIC_SPI 576 IRQ_TYPE_EDGE_RISING>;

		mboxes = <&apss_shared 6>;

		qcom,local-pid = <0>;
		qcom,remote-pid = <5>;

		cdsp_smp2p_out: master-kernel {
			qcom,entry-name = "master-kernel";
			#qcom,smem-state-cells = <1>;
		};

		cdsp_smp2p_in: slave-kernel {
			qcom,entry-name = "slave-kernel";

			interrupt-controller;
			#interrupt-cells = <2>;
		};
	};

	smp2p-lpass {
		compatible = "qcom,smp2p";
		qcom,smem = <443>, <429>;

		interrupts = <GIC_SPI 158 IRQ_TYPE_EDGE_RISING>;

		mboxes = <&apss_shared 10>;

		qcom,local-pid = <0>;
		qcom,remote-pid = <2>;

		adsp_smp2p_out: master-kernel {
			qcom,entry-name = "master-kernel";
			#qcom,smem-state-cells = <1>;
		};

		adsp_smp2p_in: slave-kernel {
			qcom,entry-name = "slave-kernel";

			interrupt-controller;
			#interrupt-cells = <2>;
		};
	};

	smp2p-mpss {
		compatible = "qcom,smp2p";
		qcom,smem = <435>, <428>;

		interrupts = <GIC_SPI 451 IRQ_TYPE_EDGE_RISING>;

		mboxes = <&apss_shared 14>;

		qcom,local-pid = <0>;
		qcom,remote-pid = <1>;

		modem_smp2p_out: master-kernel {
			qcom,entry-name = "master-kernel";
			#qcom,smem-state-cells = <1>;
		};

		modem_smp2p_in: slave-kernel {
			qcom,entry-name = "slave-kernel";

			interrupt-controller;
			#interrupt-cells = <2>;
		};
	};

	smp2p-slpi {
		compatible = "qcom,smp2p";
		qcom,smem = <481>, <430>;

		interrupts = <GIC_SPI 172 IRQ_TYPE_EDGE_RISING>;

		mboxes = <&apss_shared 26>;

		qcom,local-pid = <0>;
		qcom,remote-pid = <3>;

		slpi_smp2p_out: master-kernel {
			qcom,entry-name = "master-kernel";
			#qcom,smem-state-cells = <1>;
		};

		slpi_smp2p_in: slave-kernel {
			qcom,entry-name = "slave-kernel";

			interrupt-controller;
			#interrupt-cells = <2>;
		};
	};

	soc: soc@0 {
		#address-cells = <2>;
		#size-cells = <2>;
		ranges = <0 0 0 0 0x10 0>;
		dma-ranges = <0 0 0 0 0x10 0>;
		compatible = "simple-bus";

		gcc: clock-controller@100000 {
			compatible = "qcom,gcc-sm8150";
			reg = <0x0 0x00100000 0x0 0x1f0000>;
			#clock-cells = <1>;
			#reset-cells = <1>;
			#power-domain-cells = <1>;
			clock-names = "bi_tcxo",
				      "sleep_clk";
			clocks = <&rpmhcc RPMH_CXO_CLK>,
				 <&sleep_clk>;
		};

		gpi_dma0: dma-controller@800000 {
			compatible = "qcom,sm8150-gpi-dma";
			reg = <0 0x800000 0 0x60000>;
			interrupts = <GIC_SPI 244 IRQ_TYPE_LEVEL_HIGH>,
				     <GIC_SPI 245 IRQ_TYPE_LEVEL_HIGH>,
				     <GIC_SPI 246 IRQ_TYPE_LEVEL_HIGH>,
				     <GIC_SPI 247 IRQ_TYPE_LEVEL_HIGH>,
				     <GIC_SPI 248 IRQ_TYPE_LEVEL_HIGH>,
				     <GIC_SPI 249 IRQ_TYPE_LEVEL_HIGH>,
				     <GIC_SPI 250 IRQ_TYPE_LEVEL_HIGH>,
				     <GIC_SPI 251 IRQ_TYPE_LEVEL_HIGH>,
				     <GIC_SPI 252 IRQ_TYPE_LEVEL_HIGH>,
				     <GIC_SPI 253 IRQ_TYPE_LEVEL_HIGH>,
				     <GIC_SPI 254 IRQ_TYPE_LEVEL_HIGH>,
				     <GIC_SPI 255 IRQ_TYPE_LEVEL_HIGH>,
				     <GIC_SPI 256 IRQ_TYPE_LEVEL_HIGH>;
			dma-channels = <13>;
			dma-channel-mask = <0xfa>;
			iommus = <&apps_smmu 0x00d6 0x0>;
			#dma-cells = <3>;
			status = "disabled";
		};

		ethernet: ethernet@20000 {
			compatible = "qcom,sm8150-ethqos";
			reg = <0x0 0x00020000 0x0 0x10000>,
			      <0x0 0x00036000 0x0 0x100>;
			reg-names = "stmmaceth", "rgmii";
			clock-names = "stmmaceth", "pclk", "ptp_ref", "rgmii";
			clocks = <&gcc GCC_EMAC_AXI_CLK>,
				<&gcc GCC_EMAC_SLV_AHB_CLK>,
				<&gcc GCC_EMAC_PTP_CLK>,
				<&gcc GCC_EMAC_RGMII_CLK>;
			interrupts = <GIC_SPI 689 IRQ_TYPE_LEVEL_HIGH>,
				     <GIC_SPI 699 IRQ_TYPE_LEVEL_HIGH>;
			interrupt-names = "macirq", "eth_lpi";

			power-domains = <&gcc EMAC_GDSC>;
			resets = <&gcc GCC_EMAC_BCR>;

			iommus = <&apps_smmu 0x3C0 0x0>;

			snps,tso;
			rx-fifo-depth = <4096>;
			tx-fifo-depth = <4096>;

			status = "disabled";
		};


		qupv3_id_0: geniqup@8c0000 {
			compatible = "qcom,geni-se-qup";
			reg = <0x0 0x008c0000 0x0 0x6000>;
			clock-names = "m-ahb", "s-ahb";
			clocks = <&gcc GCC_QUPV3_WRAP_0_M_AHB_CLK>,
				 <&gcc GCC_QUPV3_WRAP_0_S_AHB_CLK>;
			iommus = <&apps_smmu 0xc3 0x0>;
			#address-cells = <2>;
			#size-cells = <2>;
			ranges;
			status = "disabled";

			i2c0: i2c@880000 {
				compatible = "qcom,geni-i2c";
				reg = <0 0x00880000 0 0x4000>;
				clock-names = "se";
				clocks = <&gcc GCC_QUPV3_WRAP0_S0_CLK>;
				dmas = <&gpi_dma0 0 0 QCOM_GPI_I2C>,
				       <&gpi_dma0 1 0 QCOM_GPI_I2C>;
				dma-names = "tx", "rx";
				pinctrl-names = "default";
				pinctrl-0 = <&qup_i2c0_default>;
				interrupts = <GIC_SPI 601 IRQ_TYPE_LEVEL_HIGH>;
				#address-cells = <1>;
				#size-cells = <0>;
				status = "disabled";
			};

			spi0: spi@880000 {
				compatible = "qcom,geni-spi";
				reg = <0 0x880000 0 0x4000>;
				reg-names = "se";
				clock-names = "se";
				clocks = <&gcc GCC_QUPV3_WRAP0_S0_CLK>;
				dmas = <&gpi_dma0 0 0 QCOM_GPI_SPI>,
				       <&gpi_dma0 1 0 QCOM_GPI_SPI>;
				dma-names = "tx", "rx";
				pinctrl-names = "default";
				pinctrl-0 = <&qup_spi0_default>;
				interrupts = <GIC_SPI 601 IRQ_TYPE_LEVEL_HIGH>;
				spi-max-frequency = <50000000>;
				#address-cells = <1>;
				#size-cells = <0>;
				status = "disabled";
			};

			i2c1: i2c@884000 {
				compatible = "qcom,geni-i2c";
				reg = <0 0x00884000 0 0x4000>;
				clock-names = "se";
				clocks = <&gcc GCC_QUPV3_WRAP0_S1_CLK>;
				dmas = <&gpi_dma0 0 1 QCOM_GPI_I2C>,
				       <&gpi_dma0 1 1 QCOM_GPI_I2C>;
				dma-names = "tx", "rx";
				pinctrl-names = "default";
				pinctrl-0 = <&qup_i2c1_default>;
				interrupts = <GIC_SPI 602 IRQ_TYPE_LEVEL_HIGH>;
				#address-cells = <1>;
				#size-cells = <0>;
				status = "disabled";
			};

			spi1: spi@884000 {
				compatible = "qcom,geni-spi";
				reg = <0 0x884000 0 0x4000>;
				reg-names = "se";
				clock-names = "se";
				clocks = <&gcc GCC_QUPV3_WRAP0_S1_CLK>;
				dmas = <&gpi_dma0 0 1 QCOM_GPI_SPI>,
				       <&gpi_dma0 1 1 QCOM_GPI_SPI>;
				dma-names = "tx", "rx";
				pinctrl-names = "default";
				pinctrl-0 = <&qup_spi1_default>;
				interrupts = <GIC_SPI 602 IRQ_TYPE_LEVEL_HIGH>;
				spi-max-frequency = <50000000>;
				#address-cells = <1>;
				#size-cells = <0>;
				status = "disabled";
			};

			i2c2: i2c@888000 {
				compatible = "qcom,geni-i2c";
				reg = <0 0x00888000 0 0x4000>;
				clock-names = "se";
				clocks = <&gcc GCC_QUPV3_WRAP0_S2_CLK>;
				dmas = <&gpi_dma0 0 2 QCOM_GPI_I2C>,
				       <&gpi_dma0 1 2 QCOM_GPI_I2C>;
				dma-names = "tx", "rx";
				pinctrl-names = "default";
				pinctrl-0 = <&qup_i2c2_default>;
				interrupts = <GIC_SPI 603 IRQ_TYPE_LEVEL_HIGH>;
				#address-cells = <1>;
				#size-cells = <0>;
				status = "disabled";
			};

			spi2: spi@888000 {
				compatible = "qcom,geni-spi";
				reg = <0 0x888000 0 0x4000>;
				reg-names = "se";
				clock-names = "se";
				clocks = <&gcc GCC_QUPV3_WRAP0_S2_CLK>;
				dmas = <&gpi_dma0 0 2 QCOM_GPI_SPI>,
				       <&gpi_dma0 1 2 QCOM_GPI_SPI>;
				dma-names = "tx", "rx";
				pinctrl-names = "default";
				pinctrl-0 = <&qup_spi2_default>;
				interrupts = <GIC_SPI 603 IRQ_TYPE_LEVEL_HIGH>;
				spi-max-frequency = <50000000>;
				#address-cells = <1>;
				#size-cells = <0>;
				status = "disabled";
			};

			i2c3: i2c@88c000 {
				compatible = "qcom,geni-i2c";
				reg = <0 0x0088c000 0 0x4000>;
				clock-names = "se";
				clocks = <&gcc GCC_QUPV3_WRAP0_S3_CLK>;
				dmas = <&gpi_dma0 0 3 QCOM_GPI_I2C>,
				       <&gpi_dma0 1 3 QCOM_GPI_I2C>;
				dma-names = "tx", "rx";
				pinctrl-names = "default";
				pinctrl-0 = <&qup_i2c3_default>;
				interrupts = <GIC_SPI 604 IRQ_TYPE_LEVEL_HIGH>;
				#address-cells = <1>;
				#size-cells = <0>;
				status = "disabled";
			};

			spi3: spi@88c000 {
				compatible = "qcom,geni-spi";
				reg = <0 0x88c000 0 0x4000>;
				reg-names = "se";
				clock-names = "se";
				clocks = <&gcc GCC_QUPV3_WRAP0_S3_CLK>;
				dmas = <&gpi_dma0 0 3 QCOM_GPI_SPI>,
				       <&gpi_dma0 1 3 QCOM_GPI_SPI>;
				dma-names = "tx", "rx";
				pinctrl-names = "default";
				pinctrl-0 = <&qup_spi3_default>;
				interrupts = <GIC_SPI 604 IRQ_TYPE_LEVEL_HIGH>;
				spi-max-frequency = <50000000>;
				#address-cells = <1>;
				#size-cells = <0>;
				status = "disabled";
			};

			i2c4: i2c@890000 {
				compatible = "qcom,geni-i2c";
				reg = <0 0x00890000 0 0x4000>;
				clock-names = "se";
				clocks = <&gcc GCC_QUPV3_WRAP0_S4_CLK>;
				dmas = <&gpi_dma0 0 4 QCOM_GPI_I2C>,
				       <&gpi_dma0 1 4 QCOM_GPI_I2C>;
				dma-names = "tx", "rx";
				pinctrl-names = "default";
				pinctrl-0 = <&qup_i2c4_default>;
				interrupts = <GIC_SPI 605 IRQ_TYPE_LEVEL_HIGH>;
				#address-cells = <1>;
				#size-cells = <0>;
				status = "disabled";
			};

			spi4: spi@890000 {
				compatible = "qcom,geni-spi";
				reg = <0 0x890000 0 0x4000>;
				reg-names = "se";
				clock-names = "se";
				clocks = <&gcc GCC_QUPV3_WRAP0_S4_CLK>;
				dmas = <&gpi_dma0 0 4 QCOM_GPI_SPI>,
				       <&gpi_dma0 1 4 QCOM_GPI_SPI>;
				dma-names = "tx", "rx";
				pinctrl-names = "default";
				pinctrl-0 = <&qup_spi4_default>;
				interrupts = <GIC_SPI 605 IRQ_TYPE_LEVEL_HIGH>;
				spi-max-frequency = <50000000>;
				#address-cells = <1>;
				#size-cells = <0>;
				status = "disabled";
			};

			i2c5: i2c@894000 {
				compatible = "qcom,geni-i2c";
				reg = <0 0x00894000 0 0x4000>;
				clock-names = "se";
				clocks = <&gcc GCC_QUPV3_WRAP0_S5_CLK>;
				dmas = <&gpi_dma0 0 5 QCOM_GPI_I2C>,
				       <&gpi_dma0 1 5 QCOM_GPI_I2C>;
				dma-names = "tx", "rx";
				pinctrl-names = "default";
				pinctrl-0 = <&qup_i2c5_default>;
				interrupts = <GIC_SPI 606 IRQ_TYPE_LEVEL_HIGH>;
				#address-cells = <1>;
				#size-cells = <0>;
				status = "disabled";
			};

			spi5: spi@894000 {
				compatible = "qcom,geni-spi";
				reg = <0 0x894000 0 0x4000>;
				reg-names = "se";
				clock-names = "se";
				clocks = <&gcc GCC_QUPV3_WRAP0_S5_CLK>;
				dmas = <&gpi_dma0 0 5 QCOM_GPI_SPI>,
				       <&gpi_dma0 1 5 QCOM_GPI_SPI>;
				dma-names = "tx", "rx";
				pinctrl-names = "default";
				pinctrl-0 = <&qup_spi5_default>;
				interrupts = <GIC_SPI 606 IRQ_TYPE_LEVEL_HIGH>;
				spi-max-frequency = <50000000>;
				#address-cells = <1>;
				#size-cells = <0>;
				status = "disabled";
			};

			i2c6: i2c@898000 {
				compatible = "qcom,geni-i2c";
				reg = <0 0x00898000 0 0x4000>;
				clock-names = "se";
				clocks = <&gcc GCC_QUPV3_WRAP0_S6_CLK>;
				dmas = <&gpi_dma0 0 6 QCOM_GPI_I2C>,
				       <&gpi_dma0 1 6 QCOM_GPI_I2C>;
				dma-names = "tx", "rx";
				pinctrl-names = "default";
				pinctrl-0 = <&qup_i2c6_default>;
				interrupts = <GIC_SPI 607 IRQ_TYPE_LEVEL_HIGH>;
				#address-cells = <1>;
				#size-cells = <0>;
				status = "disabled";
			};

			spi6: spi@898000 {
				compatible = "qcom,geni-spi";
				reg = <0 0x898000 0 0x4000>;
				reg-names = "se";
				clock-names = "se";
				clocks = <&gcc GCC_QUPV3_WRAP0_S6_CLK>;
				dmas = <&gpi_dma0 0 6 QCOM_GPI_SPI>,
				       <&gpi_dma0 1 6 QCOM_GPI_SPI>;
				dma-names = "tx", "rx";
				pinctrl-names = "default";
				pinctrl-0 = <&qup_spi6_default>;
				interrupts = <GIC_SPI 607 IRQ_TYPE_LEVEL_HIGH>;
				spi-max-frequency = <50000000>;
				#address-cells = <1>;
				#size-cells = <0>;
				status = "disabled";
			};

			i2c7: i2c@89c000 {
				compatible = "qcom,geni-i2c";
				reg = <0 0x0089c000 0 0x4000>;
				clock-names = "se";
				clocks = <&gcc GCC_QUPV3_WRAP0_S7_CLK>;
				dmas = <&gpi_dma0 0 7 QCOM_GPI_I2C>,
				       <&gpi_dma0 1 7 QCOM_GPI_I2C>;
				dma-names = "tx", "rx";
				pinctrl-names = "default";
				pinctrl-0 = <&qup_i2c7_default>;
				interrupts = <GIC_SPI 608 IRQ_TYPE_LEVEL_HIGH>;
				#address-cells = <1>;
				#size-cells = <0>;
				status = "disabled";
			};

			spi7: spi@89c000 {
				compatible = "qcom,geni-spi";
				reg = <0 0x89c000 0 0x4000>;
				reg-names = "se";
				clock-names = "se";
				clocks = <&gcc GCC_QUPV3_WRAP0_S7_CLK>;
				dmas = <&gpi_dma0 0 7 QCOM_GPI_SPI>,
				       <&gpi_dma0 1 7 QCOM_GPI_SPI>;
				dma-names = "tx", "rx";
				pinctrl-names = "default";
				pinctrl-0 = <&qup_spi7_default>;
				interrupts = <GIC_SPI 608 IRQ_TYPE_LEVEL_HIGH>;
				spi-max-frequency = <50000000>;
				#address-cells = <1>;
				#size-cells = <0>;
				status = "disabled";
			};
		};

		gpi_dma1: dma-controller@a00000 {
			compatible = "qcom,sm8150-gpi-dma";
			reg = <0 0xa00000 0 0x60000>;
			interrupts = <GIC_SPI 279 IRQ_TYPE_LEVEL_HIGH>,
				     <GIC_SPI 280 IRQ_TYPE_LEVEL_HIGH>,
				     <GIC_SPI 281 IRQ_TYPE_LEVEL_HIGH>,
				     <GIC_SPI 282 IRQ_TYPE_LEVEL_HIGH>,
				     <GIC_SPI 283 IRQ_TYPE_LEVEL_HIGH>,
				     <GIC_SPI 284 IRQ_TYPE_LEVEL_HIGH>,
				     <GIC_SPI 293 IRQ_TYPE_LEVEL_HIGH>,
				     <GIC_SPI 294 IRQ_TYPE_LEVEL_HIGH>,
				     <GIC_SPI 295 IRQ_TYPE_LEVEL_HIGH>,
				     <GIC_SPI 296 IRQ_TYPE_LEVEL_HIGH>,
				     <GIC_SPI 297 IRQ_TYPE_LEVEL_HIGH>,
				     <GIC_SPI 298 IRQ_TYPE_LEVEL_HIGH>,
				     <GIC_SPI 299 IRQ_TYPE_LEVEL_HIGH>;
			dma-channels = <13>;
			dma-channel-mask = <0xfa>;
			iommus = <&apps_smmu 0x0616 0x0>;
			#dma-cells = <3>;
			status = "disabled";
		};

		qupv3_id_1: geniqup@ac0000 {
			compatible = "qcom,geni-se-qup";
			reg = <0x0 0x00ac0000 0x0 0x6000>;
			clock-names = "m-ahb", "s-ahb";
			clocks = <&gcc GCC_QUPV3_WRAP_1_M_AHB_CLK>,
				 <&gcc GCC_QUPV3_WRAP_1_S_AHB_CLK>;
			iommus = <&apps_smmu 0x603 0x0>;
			#address-cells = <2>;
			#size-cells = <2>;
			ranges;
			status = "disabled";

			i2c8: i2c@a80000 {
				compatible = "qcom,geni-i2c";
				reg = <0 0x00a80000 0 0x4000>;
				clock-names = "se";
				clocks = <&gcc GCC_QUPV3_WRAP1_S0_CLK>;
				dmas = <&gpi_dma1 0 0 QCOM_GPI_I2C>,
				       <&gpi_dma1 1 0 QCOM_GPI_I2C>;
				dma-names = "tx", "rx";
				pinctrl-names = "default";
				pinctrl-0 = <&qup_i2c8_default>;
				interrupts = <GIC_SPI 353 IRQ_TYPE_LEVEL_HIGH>;
				#address-cells = <1>;
				#size-cells = <0>;
				status = "disabled";
			};

			spi8: spi@a80000 {
				compatible = "qcom,geni-spi";
				reg = <0 0xa80000 0 0x4000>;
				reg-names = "se";
				clock-names = "se";
				clocks = <&gcc GCC_QUPV3_WRAP1_S0_CLK>;
				dmas = <&gpi_dma1 0 0 QCOM_GPI_SPI>,
				       <&gpi_dma1 1 0 QCOM_GPI_SPI>;
				dma-names = "tx", "rx";
				pinctrl-names = "default";
				pinctrl-0 = <&qup_spi8_default>;
				interrupts = <GIC_SPI 353 IRQ_TYPE_LEVEL_HIGH>;
				spi-max-frequency = <50000000>;
				#address-cells = <1>;
				#size-cells = <0>;
				status = "disabled";
			};

			i2c9: i2c@a84000 {
				compatible = "qcom,geni-i2c";
				reg = <0 0x00a84000 0 0x4000>;
				clock-names = "se";
				clocks = <&gcc GCC_QUPV3_WRAP1_S1_CLK>;
				dmas = <&gpi_dma1 0 1 QCOM_GPI_I2C>,
				       <&gpi_dma1 1 1 QCOM_GPI_I2C>;
				dma-names = "tx", "rx";
				pinctrl-names = "default";
				pinctrl-0 = <&qup_i2c9_default>;
				interrupts = <GIC_SPI 354 IRQ_TYPE_LEVEL_HIGH>;
				#address-cells = <1>;
				#size-cells = <0>;
				status = "disabled";
			};

			spi9: spi@a84000 {
				compatible = "qcom,geni-spi";
				reg = <0 0xa84000 0 0x4000>;
				reg-names = "se";
				clock-names = "se";
				clocks = <&gcc GCC_QUPV3_WRAP1_S1_CLK>;
				dmas = <&gpi_dma1 0 1 QCOM_GPI_SPI>,
				       <&gpi_dma1 1 1 QCOM_GPI_SPI>;
				dma-names = "tx", "rx";
				pinctrl-names = "default";
				pinctrl-0 = <&qup_spi9_default>;
				interrupts = <GIC_SPI 354 IRQ_TYPE_LEVEL_HIGH>;
				spi-max-frequency = <50000000>;
				#address-cells = <1>;
				#size-cells = <0>;
				status = "disabled";
			};

			i2c10: i2c@a88000 {
				compatible = "qcom,geni-i2c";
				reg = <0 0x00a88000 0 0x4000>;
				clock-names = "se";
				clocks = <&gcc GCC_QUPV3_WRAP1_S2_CLK>;
				dmas = <&gpi_dma1 0 2 QCOM_GPI_I2C>,
				       <&gpi_dma1 1 2 QCOM_GPI_I2C>;
				dma-names = "tx", "rx";
				pinctrl-names = "default";
				pinctrl-0 = <&qup_i2c10_default>;
				interrupts = <GIC_SPI 355 IRQ_TYPE_LEVEL_HIGH>;
				#address-cells = <1>;
				#size-cells = <0>;
				status = "disabled";
			};

			spi10: spi@a88000 {
				compatible = "qcom,geni-spi";
				reg = <0 0xa88000 0 0x4000>;
				reg-names = "se";
				clock-names = "se";
				clocks = <&gcc GCC_QUPV3_WRAP1_S2_CLK>;
				dmas = <&gpi_dma1 0 2 QCOM_GPI_SPI>,
				       <&gpi_dma1 1 2 QCOM_GPI_SPI>;
				dma-names = "tx", "rx";
				pinctrl-names = "default";
				pinctrl-0 = <&qup_spi10_default>;
				interrupts = <GIC_SPI 355 IRQ_TYPE_LEVEL_HIGH>;
				spi-max-frequency = <50000000>;
				#address-cells = <1>;
				#size-cells = <0>;
				status = "disabled";
			};

			i2c11: i2c@a8c000 {
				compatible = "qcom,geni-i2c";
				reg = <0 0x00a8c000 0 0x4000>;
				clock-names = "se";
				clocks = <&gcc GCC_QUPV3_WRAP1_S3_CLK>;
				dmas = <&gpi_dma1 0 3 QCOM_GPI_I2C>,
				       <&gpi_dma1 1 3 QCOM_GPI_I2C>;
				dma-names = "tx", "rx";
				pinctrl-names = "default";
				pinctrl-0 = <&qup_i2c11_default>;
				interrupts = <GIC_SPI 356 IRQ_TYPE_LEVEL_HIGH>;
				#address-cells = <1>;
				#size-cells = <0>;
				status = "disabled";
			};

			spi11: spi@a8c000 {
				compatible = "qcom,geni-spi";
				reg = <0 0xa8c000 0 0x4000>;
				reg-names = "se";
				clock-names = "se";
				clocks = <&gcc GCC_QUPV3_WRAP1_S3_CLK>;
				dmas = <&gpi_dma1 0 3 QCOM_GPI_SPI>,
				       <&gpi_dma1 1 3 QCOM_GPI_SPI>;
				dma-names = "tx", "rx";
				pinctrl-names = "default";
				pinctrl-0 = <&qup_spi11_default>;
				interrupts = <GIC_SPI 356 IRQ_TYPE_LEVEL_HIGH>;
				spi-max-frequency = <50000000>;
				#address-cells = <1>;
				#size-cells = <0>;
				status = "disabled";
			};

			uart2: serial@a90000 {
				compatible = "qcom,geni-debug-uart";
				reg = <0x0 0x00a90000 0x0 0x4000>;
				clock-names = "se";
				clocks = <&gcc GCC_QUPV3_WRAP1_S4_CLK>;
				interrupts = <GIC_SPI 357 IRQ_TYPE_LEVEL_HIGH>;
				status = "disabled";
			};

			i2c12: i2c@a90000 {
				compatible = "qcom,geni-i2c";
				reg = <0 0x00a90000 0 0x4000>;
				clock-names = "se";
				clocks = <&gcc GCC_QUPV3_WRAP1_S4_CLK>;
				dmas = <&gpi_dma1 0 4 QCOM_GPI_I2C>,
				       <&gpi_dma1 1 4 QCOM_GPI_I2C>;
				dma-names = "tx", "rx";
				pinctrl-names = "default";
				pinctrl-0 = <&qup_i2c12_default>;
				interrupts = <GIC_SPI 357 IRQ_TYPE_LEVEL_HIGH>;
				#address-cells = <1>;
				#size-cells = <0>;
				status = "disabled";
			};

			spi12: spi@a90000 {
				compatible = "qcom,geni-spi";
				reg = <0 0xa90000 0 0x4000>;
				reg-names = "se";
				clock-names = "se";
				clocks = <&gcc GCC_QUPV3_WRAP1_S4_CLK>;
				dmas = <&gpi_dma1 0 4 QCOM_GPI_SPI>,
				       <&gpi_dma1 1 4 QCOM_GPI_SPI>;
				dma-names = "tx", "rx";
				pinctrl-names = "default";
				pinctrl-0 = <&qup_spi12_default>;
				interrupts = <GIC_SPI 357 IRQ_TYPE_LEVEL_HIGH>;
				spi-max-frequency = <50000000>;
				#address-cells = <1>;
				#size-cells = <0>;
				status = "disabled";
			};

			i2c16: i2c@94000 {
				compatible = "qcom,geni-i2c";
				reg = <0 0x0094000 0 0x4000>;
				clock-names = "se";
				clocks = <&gcc GCC_QUPV3_WRAP1_S5_CLK>;
				dmas = <&gpi_dma2 0 5 QCOM_GPI_I2C>,
				       <&gpi_dma2 1 5 QCOM_GPI_I2C>;
				dma-names = "tx", "rx";
				pinctrl-names = "default";
				pinctrl-0 = <&qup_i2c16_default>;
				interrupts = <GIC_SPI 358 IRQ_TYPE_LEVEL_HIGH>;
				#address-cells = <1>;
				#size-cells = <0>;
				status = "disabled";
			};

			spi16: spi@a94000 {
				compatible = "qcom,geni-spi";
				reg = <0 0xa94000 0 0x4000>;
				reg-names = "se";
				clock-names = "se";
				clocks = <&gcc GCC_QUPV3_WRAP1_S5_CLK>;
				dmas = <&gpi_dma2 0 5 QCOM_GPI_SPI>,
				       <&gpi_dma2 1 5 QCOM_GPI_SPI>;
				dma-names = "tx", "rx";
				pinctrl-names = "default";
				pinctrl-0 = <&qup_spi16_default>;
				interrupts = <GIC_SPI 358 IRQ_TYPE_LEVEL_HIGH>;
				spi-max-frequency = <50000000>;
				#address-cells = <1>;
				#size-cells = <0>;
				status = "disabled";
			};
		};

		gpi_dma2: dma-controller@c00000 {
			compatible = "qcom,sm8150-gpi-dma";
			reg = <0 0xc00000 0 0x60000>;
			interrupts = <GIC_SPI 588 IRQ_TYPE_LEVEL_HIGH>,
				     <GIC_SPI 589 IRQ_TYPE_LEVEL_HIGH>,
				     <GIC_SPI 590 IRQ_TYPE_LEVEL_HIGH>,
				     <GIC_SPI 591 IRQ_TYPE_LEVEL_HIGH>,
				     <GIC_SPI 592 IRQ_TYPE_LEVEL_HIGH>,
				     <GIC_SPI 593 IRQ_TYPE_LEVEL_HIGH>,
				     <GIC_SPI 594 IRQ_TYPE_LEVEL_HIGH>,
				     <GIC_SPI 595 IRQ_TYPE_LEVEL_HIGH>,
				     <GIC_SPI 596 IRQ_TYPE_LEVEL_HIGH>,
				     <GIC_SPI 597 IRQ_TYPE_LEVEL_HIGH>,
				     <GIC_SPI 598 IRQ_TYPE_LEVEL_HIGH>,
				     <GIC_SPI 599 IRQ_TYPE_LEVEL_HIGH>,
				     <GIC_SPI 600 IRQ_TYPE_LEVEL_HIGH>;
			dma-channels = <13>;
			dma-channel-mask = <0xfa>;
			iommus = <&apps_smmu 0x07b6 0x0>;
			#dma-cells = <3>;
			status = "disabled";
		};

		qupv3_id_2: geniqup@cc0000 {
			compatible = "qcom,geni-se-qup";
			reg = <0x0 0x00cc0000 0x0 0x6000>;

			clock-names = "m-ahb", "s-ahb";
			clocks = <&gcc GCC_QUPV3_WRAP_2_M_AHB_CLK>,
				 <&gcc GCC_QUPV3_WRAP_2_S_AHB_CLK>;
			iommus = <&apps_smmu 0x7a3 0x0>;
			#address-cells = <2>;
			#size-cells = <2>;
			ranges;
			status = "disabled";

			i2c17: i2c@c80000 {
				compatible = "qcom,geni-i2c";
				reg = <0 0x00c80000 0 0x4000>;
				clock-names = "se";
				clocks = <&gcc GCC_QUPV3_WRAP2_S0_CLK>;
				dmas = <&gpi_dma2 0 0 QCOM_GPI_I2C>,
				       <&gpi_dma2 1 0 QCOM_GPI_I2C>;
				dma-names = "tx", "rx";
				pinctrl-names = "default";
				pinctrl-0 = <&qup_i2c17_default>;
				interrupts = <GIC_SPI 373 IRQ_TYPE_LEVEL_HIGH>;
				#address-cells = <1>;
				#size-cells = <0>;
				status = "disabled";
			};

			spi17: spi@c80000 {
				compatible = "qcom,geni-spi";
				reg = <0 0xc80000 0 0x4000>;
				reg-names = "se";
				clock-names = "se";
				clocks = <&gcc GCC_QUPV3_WRAP2_S0_CLK>;
				dmas = <&gpi_dma2 0 0 QCOM_GPI_SPI>,
				       <&gpi_dma2 1 0 QCOM_GPI_SPI>;
				dma-names = "tx", "rx";
				pinctrl-names = "default";
				pinctrl-0 = <&qup_spi17_default>;
				interrupts = <GIC_SPI 373 IRQ_TYPE_LEVEL_HIGH>;
				spi-max-frequency = <50000000>;
				#address-cells = <1>;
				#size-cells = <0>;
				status = "disabled";
			};

			i2c18: i2c@c84000 {
				compatible = "qcom,geni-i2c";
				reg = <0 0x00c84000 0 0x4000>;
				clock-names = "se";
				clocks = <&gcc GCC_QUPV3_WRAP2_S1_CLK>;
				dmas = <&gpi_dma2 0 1 QCOM_GPI_I2C>,
				       <&gpi_dma2 1 1 QCOM_GPI_I2C>;
				dma-names = "tx", "rx";
				pinctrl-names = "default";
				pinctrl-0 = <&qup_i2c18_default>;
				interrupts = <GIC_SPI 583 IRQ_TYPE_LEVEL_HIGH>;
				#address-cells = <1>;
				#size-cells = <0>;
				status = "disabled";
			};

			spi18: spi@c84000 {
				compatible = "qcom,geni-spi";
				reg = <0 0xc84000 0 0x4000>;
				reg-names = "se";
				clock-names = "se";
				clocks = <&gcc GCC_QUPV3_WRAP2_S1_CLK>;
				dmas = <&gpi_dma2 0 1 QCOM_GPI_SPI>,
				       <&gpi_dma2 1 1 QCOM_GPI_SPI>;
				dma-names = "tx", "rx";
				pinctrl-names = "default";
				pinctrl-0 = <&qup_spi18_default>;
				interrupts = <GIC_SPI 583 IRQ_TYPE_LEVEL_HIGH>;
				spi-max-frequency = <50000000>;
				#address-cells = <1>;
				#size-cells = <0>;
				status = "disabled";
			};

			i2c19: i2c@c88000 {
				compatible = "qcom,geni-i2c";
				reg = <0 0x00c88000 0 0x4000>;
				clock-names = "se";
				clocks = <&gcc GCC_QUPV3_WRAP2_S2_CLK>;
				dmas = <&gpi_dma2 0 2 QCOM_GPI_I2C>,
				       <&gpi_dma2 1 2 QCOM_GPI_I2C>;
				dma-names = "tx", "rx";
				pinctrl-names = "default";
				pinctrl-0 = <&qup_i2c19_default>;
				interrupts = <GIC_SPI 584 IRQ_TYPE_LEVEL_HIGH>;
				#address-cells = <1>;
				#size-cells = <0>;
				status = "disabled";
			};

			spi19: spi@c88000 {
				compatible = "qcom,geni-spi";
				reg = <0 0xc88000 0 0x4000>;
				reg-names = "se";
				clock-names = "se";
				clocks = <&gcc GCC_QUPV3_WRAP2_S2_CLK>;
				dmas = <&gpi_dma2 0 2 QCOM_GPI_SPI>,
				       <&gpi_dma2 1 2 QCOM_GPI_SPI>;
				dma-names = "tx", "rx";
				pinctrl-names = "default";
				pinctrl-0 = <&qup_spi19_default>;
				interrupts = <GIC_SPI 584 IRQ_TYPE_LEVEL_HIGH>;
				spi-max-frequency = <50000000>;
				#address-cells = <1>;
				#size-cells = <0>;
				status = "disabled";
			};

			i2c13: i2c@c8c000 {
				compatible = "qcom,geni-i2c";
				reg = <0 0x00c8c000 0 0x4000>;
				clock-names = "se";
				clocks = <&gcc GCC_QUPV3_WRAP2_S3_CLK>;
				dmas = <&gpi_dma2 0 3 QCOM_GPI_I2C>,
				       <&gpi_dma2 1 3 QCOM_GPI_I2C>;
				dma-names = "tx", "rx";
				pinctrl-names = "default";
				pinctrl-0 = <&qup_i2c13_default>;
				interrupts = <GIC_SPI 585 IRQ_TYPE_LEVEL_HIGH>;
				#address-cells = <1>;
				#size-cells = <0>;
				status = "disabled";
			};

			spi13: spi@c8c000 {
				compatible = "qcom,geni-spi";
				reg = <0 0xc8c000 0 0x4000>;
				reg-names = "se";
				clock-names = "se";
				clocks = <&gcc GCC_QUPV3_WRAP2_S3_CLK>;
				dmas = <&gpi_dma2 0 3 QCOM_GPI_SPI>,
				       <&gpi_dma2 1 3 QCOM_GPI_SPI>;
				dma-names = "tx", "rx";
				pinctrl-names = "default";
				pinctrl-0 = <&qup_spi13_default>;
				interrupts = <GIC_SPI 585 IRQ_TYPE_LEVEL_HIGH>;
				spi-max-frequency = <50000000>;
				#address-cells = <1>;
				#size-cells = <0>;
				status = "disabled";
			};

			i2c14: i2c@c90000 {
				compatible = "qcom,geni-i2c";
				reg = <0 0x00c90000 0 0x4000>;
				clock-names = "se";
				clocks = <&gcc GCC_QUPV3_WRAP2_S4_CLK>;
				dmas = <&gpi_dma2 0 4 QCOM_GPI_I2C>,
				       <&gpi_dma2 1 4 QCOM_GPI_I2C>;
				dma-names = "tx", "rx";
				pinctrl-names = "default";
				pinctrl-0 = <&qup_i2c14_default>;
				interrupts = <GIC_SPI 586 IRQ_TYPE_LEVEL_HIGH>;
				#address-cells = <1>;
				#size-cells = <0>;
				status = "disabled";
			};

			spi14: spi@c90000 {
				compatible = "qcom,geni-spi";
				reg = <0 0xc90000 0 0x4000>;
				reg-names = "se";
				clock-names = "se";
				clocks = <&gcc GCC_QUPV3_WRAP2_S4_CLK>;
				dmas = <&gpi_dma2 0 4 QCOM_GPI_SPI>,
				       <&gpi_dma2 1 4 QCOM_GPI_SPI>;
				dma-names = "tx", "rx";
				pinctrl-names = "default";
				pinctrl-0 = <&qup_spi14_default>;
				interrupts = <GIC_SPI 586 IRQ_TYPE_LEVEL_HIGH>;
				spi-max-frequency = <50000000>;
				#address-cells = <1>;
				#size-cells = <0>;
				status = "disabled";
			};

			i2c15: i2c@c94000 {
				compatible = "qcom,geni-i2c";
				reg = <0 0x00c94000 0 0x4000>;
				clock-names = "se";
				clocks = <&gcc GCC_QUPV3_WRAP2_S5_CLK>;
				dmas = <&gpi_dma2 0 5 QCOM_GPI_I2C>,
				       <&gpi_dma2 1 5 QCOM_GPI_I2C>;
				dma-names = "tx", "rx";
				pinctrl-names = "default";
				pinctrl-0 = <&qup_i2c15_default>;
				interrupts = <GIC_SPI 587 IRQ_TYPE_LEVEL_HIGH>;
				#address-cells = <1>;
				#size-cells = <0>;
				status = "disabled";
			};

			spi15: spi@c94000 {
				compatible = "qcom,geni-spi";
				reg = <0 0xc94000 0 0x4000>;
				reg-names = "se";
				clock-names = "se";
				clocks = <&gcc GCC_QUPV3_WRAP2_S5_CLK>;
				dmas = <&gpi_dma2 0 5 QCOM_GPI_SPI>,
				       <&gpi_dma2 1 5 QCOM_GPI_SPI>;
				dma-names = "tx", "rx";
				pinctrl-names = "default";
				pinctrl-0 = <&qup_spi15_default>;
				interrupts = <GIC_SPI 587 IRQ_TYPE_LEVEL_HIGH>;
				spi-max-frequency = <50000000>;
				#address-cells = <1>;
				#size-cells = <0>;
				status = "disabled";
			};
		};

		config_noc: interconnect@1500000 {
			compatible = "qcom,sm8150-config-noc";
			reg = <0 0x01500000 0 0x7400>;
			#interconnect-cells = <1>;
			qcom,bcm-voters = <&apps_bcm_voter>;
		};

		system_noc: interconnect@1620000 {
			compatible = "qcom,sm8150-system-noc";
			reg = <0 0x01620000 0 0x19400>;
			#interconnect-cells = <1>;
			qcom,bcm-voters = <&apps_bcm_voter>;
		};

		mc_virt: interconnect@163a000 {
			compatible = "qcom,sm8150-mc-virt";
			reg = <0 0x0163a000 0 0x1000>;
			#interconnect-cells = <1>;
			qcom,bcm-voters = <&apps_bcm_voter>;
		};

		aggre1_noc: interconnect@16e0000 {
			compatible = "qcom,sm8150-aggre1-noc";
			reg = <0 0x016e0000 0 0xd080>;
			#interconnect-cells = <1>;
			qcom,bcm-voters = <&apps_bcm_voter>;
		};

		aggre2_noc: interconnect@1700000 {
			compatible = "qcom,sm8150-aggre2-noc";
			reg = <0 0x01700000 0 0x20000>;
			#interconnect-cells = <1>;
			qcom,bcm-voters = <&apps_bcm_voter>;
		};

		compute_noc: interconnect@1720000 {
			compatible = "qcom,sm8150-compute-noc";
			reg = <0 0x01720000 0 0x7000>;
			#interconnect-cells = <1>;
			qcom,bcm-voters = <&apps_bcm_voter>;
		};

		mmss_noc: interconnect@1740000 {
			compatible = "qcom,sm8150-mmss-noc";
			reg = <0 0x01740000 0 0x1c100>;
			#interconnect-cells = <1>;
			qcom,bcm-voters = <&apps_bcm_voter>;
		};

		system-cache-controller@9200000 {
			compatible = "qcom,sm8150-llcc";
			reg = <0 0x09200000 0 0x200000>, <0 0x09600000 0 0x50000>;
			reg-names = "llcc_base", "llcc_broadcast_base";
			interrupts = <GIC_SPI 582 IRQ_TYPE_LEVEL_HIGH>;
		};

		pcie0: pci@1c00000 {
			compatible = "qcom,pcie-sm8150", "snps,dw-pcie";
			reg = <0 0x01c00000 0 0x3000>,
			      <0 0x60000000 0 0xf1d>,
			      <0 0x60000f20 0 0xa8>,
			      <0 0x60001000 0 0x1000>,
			      <0 0x60100000 0 0x100000>;
			reg-names = "parf", "dbi", "elbi", "atu", "config";
			device_type = "pci";
			linux,pci-domain = <0>;
			bus-range = <0x00 0xff>;
			num-lanes = <1>;

			#address-cells = <3>;
			#size-cells = <2>;

			ranges = <0x01000000 0x0 0x00000000 0x0 0x60200000 0x0 0x100000>,
				 <0x02000000 0x0 0x60300000 0x0 0x60300000 0x0 0x3d00000>;

			interrupts = <GIC_SPI 141 IRQ_TYPE_LEVEL_HIGH>;
			interrupt-names = "msi";
			#interrupt-cells = <1>;
			interrupt-map-mask = <0 0 0 0x7>;
			interrupt-map = <0 0 0 1 &intc 0 149 IRQ_TYPE_LEVEL_HIGH>, /* int_a */
					<0 0 0 2 &intc 0 150 IRQ_TYPE_LEVEL_HIGH>, /* int_b */
					<0 0 0 3 &intc 0 151 IRQ_TYPE_LEVEL_HIGH>, /* int_c */
					<0 0 0 4 &intc 0 152 IRQ_TYPE_LEVEL_HIGH>; /* int_d */

			clocks = <&gcc GCC_PCIE_0_PIPE_CLK>,
				 <&gcc GCC_PCIE_0_AUX_CLK>,
				 <&gcc GCC_PCIE_0_CFG_AHB_CLK>,
				 <&gcc GCC_PCIE_0_MSTR_AXI_CLK>,
				 <&gcc GCC_PCIE_0_SLV_AXI_CLK>,
				 <&gcc GCC_PCIE_0_SLV_Q2A_AXI_CLK>,
				 <&gcc GCC_AGGRE_NOC_PCIE_TBU_CLK>;
			clock-names = "pipe",
				      "aux",
				      "cfg",
				      "bus_master",
				      "bus_slave",
				      "slave_q2a",
				      "tbu";

			iommus = <&apps_smmu 0x1d80 0x3f>;
			iommu-map = <0x0   &apps_smmu 0x1d80 0x1>,
				    <0x100 &apps_smmu 0x1d81 0x1>;

			resets = <&gcc GCC_PCIE_0_BCR>;
			reset-names = "pci";

			power-domains = <&gcc PCIE_0_GDSC>;

			phys = <&pcie0_lane>;
			phy-names = "pciephy";

			perst-gpios = <&tlmm 35 GPIO_ACTIVE_HIGH>;
			wake-gpios = <&tlmm 37 GPIO_ACTIVE_HIGH>;

			pinctrl-names = "default";
			pinctrl-0 = <&pcie0_default_state>;

			status = "disabled";
		};

		pcie0_phy: phy@1c06000 {
			compatible = "qcom,sm8150-qmp-gen3x1-pcie-phy";
			reg = <0 0x01c06000 0 0x1c0>;
			#address-cells = <2>;
			#size-cells = <2>;
			ranges;
			clocks = <&gcc GCC_PCIE_PHY_AUX_CLK>,
				 <&gcc GCC_PCIE_0_CFG_AHB_CLK>,
				 <&gcc GCC_PCIE_0_CLKREF_CLK>,
				 <&gcc GCC_PCIE0_PHY_REFGEN_CLK>;
			clock-names = "aux",
				      "cfg_ahb",
				      "ref",
				      "refgen";

			resets = <&gcc GCC_PCIE_0_PHY_BCR>;
			reset-names = "phy";

			assigned-clocks = <&gcc GCC_PCIE0_PHY_REFGEN_CLK>;
			assigned-clock-rates = <100000000>;

			status = "disabled";

			pcie0_lane: phy@1c06200 {
				reg = <0 0x1c06200 0 0x170>, /* tx */
				      <0 0x1c06400 0 0x200>, /* rx */
				      <0 0x1c06800 0 0x1f0>, /* pcs */
				      <0 0x1c06c00 0 0xf4>; /* "pcs_lane" same as pcs_misc? */
				clocks = <&gcc GCC_PCIE_0_PIPE_CLK>;
				clock-names = "pipe0";

				#phy-cells = <0>;
				clock-output-names = "pcie_0_pipe_clk";
			};
		};

		pcie1: pci@1c08000 {
			compatible = "qcom,pcie-sm8150", "snps,dw-pcie";
			reg = <0 0x01c08000 0 0x3000>,
			      <0 0x40000000 0 0xf1d>,
			      <0 0x40000f20 0 0xa8>,
			      <0 0x40001000 0 0x1000>,
			      <0 0x40100000 0 0x100000>;
			reg-names = "parf", "dbi", "elbi", "atu", "config";
			device_type = "pci";
			linux,pci-domain = <1>;
			bus-range = <0x00 0xff>;
			num-lanes = <2>;

			#address-cells = <3>;
			#size-cells = <2>;

			ranges = <0x01000000 0x0 0x00000000 0x0 0x40200000 0x0 0x100000>,
				 <0x02000000 0x0 0x40300000 0x0 0x40300000 0x0 0x1fd00000>;

			interrupts = <GIC_SPI 307 IRQ_TYPE_EDGE_RISING>;
			interrupt-names = "msi";
			#interrupt-cells = <1>;
			interrupt-map-mask = <0 0 0 0x7>;
			interrupt-map = <0 0 0 1 &intc 0 434 IRQ_TYPE_LEVEL_HIGH>, /* int_a */
					<0 0 0 2 &intc 0 435 IRQ_TYPE_LEVEL_HIGH>, /* int_b */
					<0 0 0 3 &intc 0 438 IRQ_TYPE_LEVEL_HIGH>, /* int_c */
					<0 0 0 4 &intc 0 439 IRQ_TYPE_LEVEL_HIGH>; /* int_d */

			clocks = <&gcc GCC_PCIE_1_PIPE_CLK>,
				 <&gcc GCC_PCIE_1_AUX_CLK>,
				 <&gcc GCC_PCIE_1_CFG_AHB_CLK>,
				 <&gcc GCC_PCIE_1_MSTR_AXI_CLK>,
				 <&gcc GCC_PCIE_1_SLV_AXI_CLK>,
				 <&gcc GCC_PCIE_1_SLV_Q2A_AXI_CLK>,
				 <&gcc GCC_AGGRE_NOC_PCIE_TBU_CLK>;
			clock-names = "pipe",
				      "aux",
				      "cfg",
				      "bus_master",
				      "bus_slave",
				      "slave_q2a",
				      "tbu";

			assigned-clocks = <&gcc GCC_PCIE_1_AUX_CLK>;
			assigned-clock-rates = <19200000>;

			iommus = <&apps_smmu 0x1e00 0x3f>;
			iommu-map = <0x0   &apps_smmu 0x1e00 0x1>,
				    <0x100 &apps_smmu 0x1e01 0x1>;

			resets = <&gcc GCC_PCIE_1_BCR>;
			reset-names = "pci";

			power-domains = <&gcc PCIE_1_GDSC>;

			phys = <&pcie1_lane>;
			phy-names = "pciephy";

			perst-gpios = <&tlmm 102 GPIO_ACTIVE_HIGH>;
			enable-gpio = <&tlmm 104 GPIO_ACTIVE_HIGH>;

			pinctrl-names = "default";
			pinctrl-0 = <&pcie1_default_state>;

			status = "disabled";
		};

		pcie1_phy: phy@1c0e000 {
			compatible = "qcom,sm8150-qmp-gen3x2-pcie-phy";
			reg = <0 0x01c0e000 0 0x1c0>;
			#address-cells = <2>;
			#size-cells = <2>;
			ranges;
			clocks = <&gcc GCC_PCIE_PHY_AUX_CLK>,
				 <&gcc GCC_PCIE_1_CFG_AHB_CLK>,
				 <&gcc GCC_PCIE_1_CLKREF_CLK>,
				 <&gcc GCC_PCIE1_PHY_REFGEN_CLK>;
			clock-names = "aux",
				      "cfg_ahb",
				      "ref",
				      "refgen";

			resets = <&gcc GCC_PCIE_1_PHY_BCR>;
			reset-names = "phy";

			assigned-clocks = <&gcc GCC_PCIE1_PHY_REFGEN_CLK>;
			assigned-clock-rates = <100000000>;

			status = "disabled";

			pcie1_lane: phy@1c0e200 {
				reg = <0 0x1c0e200 0 0x170>, /* tx0 */
				      <0 0x1c0e400 0 0x200>, /* rx0 */
				      <0 0x1c0ea00 0 0x1f0>, /* pcs */
				      <0 0x1c0e600 0 0x170>, /* tx1 */
				      <0 0x1c0e800 0 0x200>, /* rx1 */
				      <0 0x1c0ee00 0 0xf4>; /* "pcs_com" same as pcs_misc? */
				clocks = <&gcc GCC_PCIE_1_PIPE_CLK>;
				clock-names = "pipe0";

				#phy-cells = <0>;
				clock-output-names = "pcie_1_pipe_clk";
			};
		};

		ufs_mem_hc: ufshc@1d84000 {
			compatible = "qcom,sm8150-ufshc", "qcom,ufshc",
				     "jedec,ufs-2.0";
			reg = <0 0x01d84000 0 0x2500>,
			      <0 0x01d90000 0 0x8000>;
			reg-names = "std", "ice";
			interrupts = <GIC_SPI 265 IRQ_TYPE_LEVEL_HIGH>;
			phys = <&ufs_mem_phy_lanes>;
			phy-names = "ufsphy";
			lanes-per-direction = <2>;
			#reset-cells = <1>;
			resets = <&gcc GCC_UFS_PHY_BCR>;
			reset-names = "rst";

			iommus = <&apps_smmu 0x300 0>;

			clock-names =
				"core_clk",
				"bus_aggr_clk",
				"iface_clk",
				"core_clk_unipro",
				"ref_clk",
				"tx_lane0_sync_clk",
				"rx_lane0_sync_clk",
				"rx_lane1_sync_clk",
				"ice_core_clk";
			clocks =
				<&gcc GCC_UFS_PHY_AXI_CLK>,
				<&gcc GCC_AGGRE_UFS_PHY_AXI_CLK>,
				<&gcc GCC_UFS_PHY_AHB_CLK>,
				<&gcc GCC_UFS_PHY_UNIPRO_CORE_CLK>,
				<&rpmhcc RPMH_CXO_CLK>,
				<&gcc GCC_UFS_PHY_TX_SYMBOL_0_CLK>,
				<&gcc GCC_UFS_PHY_RX_SYMBOL_0_CLK>,
				<&gcc GCC_UFS_PHY_RX_SYMBOL_1_CLK>,
				<&gcc GCC_UFS_PHY_ICE_CORE_CLK>;
			freq-table-hz =
				<37500000 300000000>,
				<0 0>,
				<0 0>,
				<37500000 300000000>,
				<0 0>,
				<0 0>,
				<0 0>,
				<0 0>,
				<0 300000000>;

			status = "disabled";
		};

		ufs_mem_phy: phy@1d87000 {
			compatible = "qcom,sm8150-qmp-ufs-phy";
			reg = <0 0x01d87000 0 0x1c0>;
			#address-cells = <2>;
			#size-cells = <2>;
			ranges;
			clock-names = "ref",
				      "ref_aux";
			clocks = <&gcc GCC_UFS_MEM_CLKREF_CLK>,
				 <&gcc GCC_UFS_PHY_PHY_AUX_CLK>;

			power-domains = <&gcc UFS_PHY_GDSC>;

			resets = <&ufs_mem_hc 0>;
			reset-names = "ufsphy";
			status = "disabled";

			ufs_mem_phy_lanes: phy@1d87400 {
				reg = <0 0x01d87400 0 0x16c>,
				      <0 0x01d87600 0 0x200>,
				      <0 0x01d87c00 0 0x200>,
				      <0 0x01d87800 0 0x16c>,
				      <0 0x01d87a00 0 0x200>;
				#phy-cells = <0>;
			};
		};

		ipa_virt: interconnect@1e00000 {
			compatible = "qcom,sm8150-ipa-virt";
			reg = <0 0x01e00000 0 0x1000>;
			#interconnect-cells = <1>;
			qcom,bcm-voters = <&apps_bcm_voter>;
		};

		tcsr_mutex: hwlock@1f40000 {
			compatible = "qcom,tcsr-mutex";
			reg = <0x0 0x01f40000 0x0 0x20000>;
			#hwlock-cells = <1>;
		};

		tcsr_regs_1: syscon@1f60000 {
			compatible = "qcom,sm8150-tcsr", "syscon";
			reg = <0x0 0x01f60000 0x0 0x20000>;
		};

		remoteproc_slpi: remoteproc@2400000 {
			compatible = "qcom,sm8150-slpi-pas";
			reg = <0x0 0x02400000 0x0 0x4040>;

			interrupts-extended = <&intc GIC_SPI 494 IRQ_TYPE_EDGE_RISING>,
					      <&slpi_smp2p_in 0 IRQ_TYPE_EDGE_RISING>,
					      <&slpi_smp2p_in 1 IRQ_TYPE_EDGE_RISING>,
					      <&slpi_smp2p_in 2 IRQ_TYPE_EDGE_RISING>,
					      <&slpi_smp2p_in 3 IRQ_TYPE_EDGE_RISING>;
			interrupt-names = "wdog", "fatal", "ready",
					  "handover", "stop-ack";

			clocks = <&rpmhcc RPMH_CXO_CLK>;
			clock-names = "xo";

			power-domains = <&rpmhpd 3>,
					<&rpmhpd 2>;
			power-domain-names = "lcx", "lmx";

			memory-region = <&slpi_mem>;

			qcom,qmp = <&aoss_qmp>;

			qcom,smem-states = <&slpi_smp2p_out 0>;
			qcom,smem-state-names = "stop";

			status = "disabled";

			glink-edge {
				interrupts = <GIC_SPI 170 IRQ_TYPE_EDGE_RISING>;
				label = "dsps";
				qcom,remote-pid = <3>;
				mboxes = <&apss_shared 24>;

				fastrpc {
					compatible = "qcom,fastrpc";
					qcom,glink-channels = "fastrpcglink-apps-dsp";
					label = "sdsp";
					qcom,non-secure-domain;
					#address-cells = <1>;
					#size-cells = <0>;

					compute-cb@1 {
						compatible = "qcom,fastrpc-compute-cb";
						reg = <1>;
						iommus = <&apps_smmu 0x05a1 0x0>;
					};

					compute-cb@2 {
						compatible = "qcom,fastrpc-compute-cb";
						reg = <2>;
						iommus = <&apps_smmu 0x05a2 0x0>;
					};

					compute-cb@3 {
						compatible = "qcom,fastrpc-compute-cb";
						reg = <3>;
						iommus = <&apps_smmu 0x05a3 0x0>;
						/* note: shared-cb = <4> in downstream */
					};
				};
			};
		};

		gpu: gpu@2c00000 {
			/*
			 * note: the amd,imageon compatible makes it possible
			 * to use the drm/msm driver without the display node,
			 * make sure to remove it when display node is added
			 */
			compatible = "qcom,adreno-640.1",
				     "qcom,adreno",
				     "amd,imageon";

			reg = <0 0x02c00000 0 0x40000>;
			reg-names = "kgsl_3d0_reg_memory";

			interrupts = <GIC_SPI 300 IRQ_TYPE_LEVEL_HIGH>;

			iommus = <&adreno_smmu 0 0x401>;

			operating-points-v2 = <&gpu_opp_table>;

			qcom,gmu = <&gmu>;

			status = "disabled";

			zap-shader {
				memory-region = <&gpu_mem>;
			};

			/* note: downstream checks gpu binning for 675 Mhz */
			gpu_opp_table: opp-table {
				compatible = "operating-points-v2";

				opp-675000000 {
					opp-hz = /bits/ 64 <675000000>;
					opp-level = <RPMH_REGULATOR_LEVEL_NOM_L1>;
				};

				opp-585000000 {
					opp-hz = /bits/ 64 <585000000>;
					opp-level = <RPMH_REGULATOR_LEVEL_NOM>;
				};

				opp-499200000 {
					opp-hz = /bits/ 64 <499200000>;
					opp-level = <RPMH_REGULATOR_LEVEL_SVS_L2>;
				};

				opp-427000000 {
					opp-hz = /bits/ 64 <427000000>;
					opp-level = <RPMH_REGULATOR_LEVEL_SVS_L1>;
				};

				opp-345000000 {
					opp-hz = /bits/ 64 <345000000>;
					opp-level = <RPMH_REGULATOR_LEVEL_SVS>;
				};

				opp-257000000 {
					opp-hz = /bits/ 64 <257000000>;
					opp-level = <RPMH_REGULATOR_LEVEL_LOW_SVS>;
				};
			};
		};

		gmu: gmu@2c6a000 {
			compatible = "qcom,adreno-gmu-640.1", "qcom,adreno-gmu";

			reg = <0 0x02c6a000 0 0x30000>,
			      <0 0x0b290000 0 0x10000>,
			      <0 0x0b490000 0 0x10000>;
			reg-names = "gmu", "gmu_pdc", "gmu_pdc_seq";

			interrupts = <GIC_SPI 304 IRQ_TYPE_LEVEL_HIGH>,
				     <GIC_SPI 305 IRQ_TYPE_LEVEL_HIGH>;
			interrupt-names = "hfi", "gmu";

			clocks = <&gpucc GPU_CC_AHB_CLK>,
				 <&gpucc GPU_CC_CX_GMU_CLK>,
				 <&gpucc GPU_CC_CXO_CLK>,
				 <&gcc GCC_DDRSS_GPU_AXI_CLK>,
				 <&gcc GCC_GPU_MEMNOC_GFX_CLK>;
			clock-names = "ahb", "gmu", "cxo", "axi", "memnoc";

			power-domains = <&gpucc GPU_CX_GDSC>,
					<&gpucc GPU_GX_GDSC>;
			power-domain-names = "cx", "gx";

			iommus = <&adreno_smmu 5 0x400>;

			operating-points-v2 = <&gmu_opp_table>;

			status = "disabled";

			gmu_opp_table: opp-table {
				compatible = "operating-points-v2";

				opp-200000000 {
					opp-hz = /bits/ 64 <200000000>;
					opp-level = <RPMH_REGULATOR_LEVEL_MIN_SVS>;
				};
			};
		};

		gpucc: clock-controller@2c90000 {
			compatible = "qcom,sm8150-gpucc";
			reg = <0 0x02c90000 0 0x9000>;
			clocks = <&rpmhcc RPMH_CXO_CLK>,
				 <&gcc GCC_GPU_GPLL0_CLK_SRC>,
				 <&gcc GCC_GPU_GPLL0_DIV_CLK_SRC>;
			clock-names = "bi_tcxo",
				      "gcc_gpu_gpll0_clk_src",
				      "gcc_gpu_gpll0_div_clk_src";
			#clock-cells = <1>;
			#reset-cells = <1>;
			#power-domain-cells = <1>;
		};

		adreno_smmu: iommu@2ca0000 {
			compatible = "qcom,sm8150-smmu-500", "arm,mmu-500";
			reg = <0 0x02ca0000 0 0x10000>;
			#iommu-cells = <2>;
			#global-interrupts = <1>;
			interrupts = <GIC_SPI 674 IRQ_TYPE_LEVEL_HIGH>,
				<GIC_SPI 681 IRQ_TYPE_LEVEL_HIGH>,
				<GIC_SPI 682 IRQ_TYPE_LEVEL_HIGH>,
				<GIC_SPI 683 IRQ_TYPE_LEVEL_HIGH>,
				<GIC_SPI 684 IRQ_TYPE_LEVEL_HIGH>,
				<GIC_SPI 685 IRQ_TYPE_LEVEL_HIGH>,
				<GIC_SPI 686 IRQ_TYPE_LEVEL_HIGH>,
				<GIC_SPI 687 IRQ_TYPE_LEVEL_HIGH>,
				<GIC_SPI 688 IRQ_TYPE_LEVEL_HIGH>;
			clocks = <&gpucc GPU_CC_AHB_CLK>,
				 <&gcc GCC_GPU_MEMNOC_GFX_CLK>,
				 <&gcc GCC_GPU_SNOC_DVM_GFX_CLK>;
			clock-names = "ahb", "bus", "iface";

			power-domains = <&gpucc GPU_CX_GDSC>;
		};

		tlmm: pinctrl@3100000 {
			compatible = "qcom,sm8150-pinctrl";
			reg = <0x0 0x03100000 0x0 0x300000>,
			      <0x0 0x03500000 0x0 0x300000>,
			      <0x0 0x03900000 0x0 0x300000>,
			      <0x0 0x03D00000 0x0 0x300000>;
			reg-names = "west", "east", "north", "south";
			interrupts = <GIC_SPI 208 IRQ_TYPE_LEVEL_HIGH>;
			gpio-ranges = <&tlmm 0 0 176>;
			gpio-controller;
			#gpio-cells = <2>;
			interrupt-controller;
			#interrupt-cells = <2>;
			wakeup-parent = <&pdc>;

			qup_i2c0_default: qup-i2c0-default {
				mux {
					pins = "gpio0", "gpio1";
					function = "qup0";
				};

				config {
					pins = "gpio0", "gpio1";
					drive-strength = <0x02>;
					bias-disable;
				};
			};

			qup_spi0_default: qup-spi0-default {
				pins = "gpio0", "gpio1", "gpio2", "gpio3";
				function = "qup0";
				drive-strength = <6>;
				bias-disable;
			};

			qup_i2c1_default: qup-i2c1-default {
				mux {
					pins = "gpio114", "gpio115";
					function = "qup1";
				};

				config {
					pins = "gpio114", "gpio115";
					drive-strength = <0x02>;
					bias-disable;
				};
			};

			qup_spi1_default: qup-spi1-default {
				pins = "gpio114", "gpio115", "gpio116", "gpio117";
				function = "qup1";
				drive-strength = <6>;
				bias-disable;
			};

			qup_i2c2_default: qup-i2c2-default {
				mux {
					pins = "gpio126", "gpio127";
					function = "qup2";
				};

				config {
					pins = "gpio126", "gpio127";
					drive-strength = <0x02>;
					bias-disable;
				};
			};

			qup_spi2_default: qup-spi2-default {
				pins = "gpio126", "gpio127", "gpio128", "gpio129";
				function = "qup2";
				drive-strength = <6>;
				bias-disable;
			};

			qup_i2c3_default: qup-i2c3-default {
				mux {
					pins = "gpio144", "gpio145";
					function = "qup3";
				};

				config {
					pins = "gpio144", "gpio145";
					drive-strength = <0x02>;
					bias-disable;
				};
			};

			qup_spi3_default: qup-spi3-default {
				pins = "gpio144", "gpio145", "gpio146", "gpio147";
				function = "qup3";
				drive-strength = <6>;
				bias-disable;
			};

			qup_i2c4_default: qup-i2c4-default {
				mux {
					pins = "gpio51", "gpio52";
					function = "qup4";
				};

				config {
					pins = "gpio51", "gpio52";
					drive-strength = <0x02>;
					bias-disable;
				};
			};

			qup_spi4_default: qup-spi4-default {
				pins = "gpio51", "gpio52", "gpio53", "gpio54";
				function = "qup4";
				drive-strength = <6>;
				bias-disable;
			};

			qup_i2c5_default: qup-i2c5-default {
				mux {
					pins = "gpio121", "gpio122";
					function = "qup5";
				};

				config {
					pins = "gpio121", "gpio122";
					drive-strength = <0x02>;
					bias-disable;
				};
			};

			qup_spi5_default: qup-spi5-default {
				pins = "gpio119", "gpio120", "gpio121", "gpio122";
				function = "qup5";
				drive-strength = <6>;
				bias-disable;
			};

			qup_i2c6_default: qup-i2c6-default {
				mux {
					pins = "gpio6", "gpio7";
					function = "qup6";
				};

				config {
					pins = "gpio6", "gpio7";
					drive-strength = <0x02>;
					bias-disable;
				};
			};

			qup_spi6_default: qup-spi6_default {
				pins = "gpio4", "gpio5", "gpio6", "gpio7";
				function = "qup6";
				drive-strength = <6>;
				bias-disable;
			};

			qup_i2c7_default: qup-i2c7-default {
				mux {
					pins = "gpio98", "gpio99";
					function = "qup7";
				};

				config {
					pins = "gpio98", "gpio99";
					drive-strength = <0x02>;
					bias-disable;
				};
			};

			qup_spi7_default: qup-spi7_default {
				pins = "gpio98", "gpio99", "gpio100", "gpio101";
				function = "qup7";
				drive-strength = <6>;
				bias-disable;
			};

			qup_i2c8_default: qup-i2c8-default {
				mux {
					pins = "gpio88", "gpio89";
					function = "qup8";
				};

				config {
					pins = "gpio88", "gpio89";
					drive-strength = <0x02>;
					bias-disable;
				};
			};

			qup_spi8_default: qup-spi8-default {
				pins = "gpio88", "gpio89", "gpio90", "gpio91";
				function = "qup8";
				drive-strength = <6>;
				bias-disable;
			};

			qup_i2c9_default: qup-i2c9-default {
				mux {
					pins = "gpio39", "gpio40";
					function = "qup9";
				};

				config {
					pins = "gpio39", "gpio40";
					drive-strength = <0x02>;
					bias-disable;
				};
			};

			qup_spi9_default: qup-spi9-default {
				pins = "gpio39", "gpio40", "gpio41", "gpio42";
				function = "qup9";
				drive-strength = <6>;
				bias-disable;
			};

			qup_i2c10_default: qup-i2c10-default {
				mux {
					pins = "gpio9", "gpio10";
					function = "qup10";
				};

				config {
					pins = "gpio9", "gpio10";
					drive-strength = <0x02>;
					bias-disable;
				};
			};

			qup_spi10_default: qup-spi10-default {
				pins = "gpio9", "gpio10", "gpio11", "gpio12";
				function = "qup10";
				drive-strength = <6>;
				bias-disable;
			};

			qup_i2c11_default: qup-i2c11-default {
				mux {
					pins = "gpio94", "gpio95";
					function = "qup11";
				};

				config {
					pins = "gpio94", "gpio95";
					drive-strength = <0x02>;
					bias-disable;
				};
			};

			qup_spi11_default: qup-spi11-default {
				pins = "gpio92", "gpio93", "gpio94", "gpio95";
				function = "qup11";
				drive-strength = <6>;
				bias-disable;
			};

			qup_i2c12_default: qup-i2c12-default {
				mux {
					pins = "gpio83", "gpio84";
					function = "qup12";
				};

				config {
					pins = "gpio83", "gpio84";
					drive-strength = <0x02>;
					bias-disable;
				};
			};

			qup_spi12_default: qup-spi12-default {
				pins = "gpio83", "gpio84", "gpio85", "gpio86";
				function = "qup12";
				drive-strength = <6>;
				bias-disable;
			};

			qup_i2c13_default: qup-i2c13-default {
				mux {
					pins = "gpio43", "gpio44";
					function = "qup13";
				};

				config {
					pins = "gpio43", "gpio44";
					drive-strength = <0x02>;
					bias-disable;
				};
			};

			qup_spi13_default: qup-spi13-default {
				pins = "gpio43", "gpio44", "gpio45", "gpio46";
				function = "qup13";
				drive-strength = <6>;
				bias-disable;
			};

			qup_i2c14_default: qup-i2c14-default {
				mux {
					pins = "gpio47", "gpio48";
					function = "qup14";
				};

				config {
					pins = "gpio47", "gpio48";
					drive-strength = <0x02>;
					bias-disable;
				};
			};

			qup_spi14_default: qup-spi14-default {
				pins = "gpio47", "gpio48", "gpio49", "gpio50";
				function = "qup14";
				drive-strength = <6>;
				bias-disable;
			};

			qup_i2c15_default: qup-i2c15-default {
				mux {
					pins = "gpio27", "gpio28";
					function = "qup15";
				};

				config {
					pins = "gpio27", "gpio28";
					drive-strength = <0x02>;
					bias-disable;
				};
			};

			qup_spi15_default: qup-spi15-default {
				pins = "gpio27", "gpio28", "gpio29", "gpio30";
				function = "qup15";
				drive-strength = <6>;
				bias-disable;
			};

			qup_i2c16_default: qup-i2c16-default {
				mux {
					pins = "gpio86", "gpio85";
					function = "qup16";
				};

				config {
					pins = "gpio86", "gpio85";
					drive-strength = <0x02>;
					bias-disable;
				};
			};

			qup_spi16_default: qup-spi16-default {
				pins = "gpio83", "gpio84", "gpio85", "gpio86";
				function = "qup16";
				drive-strength = <6>;
				bias-disable;
			};

			qup_i2c17_default: qup-i2c17-default {
				mux {
					pins = "gpio55", "gpio56";
					function = "qup17";
				};

				config {
					pins = "gpio55", "gpio56";
					drive-strength = <0x02>;
					bias-disable;
				};
			};

			qup_spi17_default: qup-spi17-default {
				pins = "gpio55", "gpio56", "gpio57", "gpio58";
				function = "qup17";
				drive-strength = <6>;
				bias-disable;
			};

			qup_i2c18_default: qup-i2c18-default {
				mux {
					pins = "gpio23", "gpio24";
					function = "qup18";
				};

				config {
					pins = "gpio23", "gpio24";
					drive-strength = <0x02>;
					bias-disable;
				};
			};

			qup_spi18_default: qup-spi18-default {
				pins = "gpio23", "gpio24", "gpio25", "gpio26";
				function = "qup18";
				drive-strength = <6>;
				bias-disable;
			};

			qup_i2c19_default: qup-i2c19-default {
				mux {
					pins = "gpio57", "gpio58";
					function = "qup19";
				};

				config {
					pins = "gpio57", "gpio58";
					drive-strength = <0x02>;
					bias-disable;
				};
			};

			qup_spi19_default: qup-spi19-default {
				pins = "gpio55", "gpio56", "gpio57", "gpio58";
				function = "qup19";
				drive-strength = <6>;
				bias-disable;
			};

			pcie0_default_state: pcie0-default {
				perst {
					pins = "gpio35";
					function = "gpio";
					drive-strength = <2>;
					bias-pull-down;
				};

				clkreq {
					pins = "gpio36";
					function = "pci_e0";
					drive-strength = <2>;
					bias-pull-up;
				};

				wake {
					pins = "gpio37";
					function = "gpio";
					drive-strength = <2>;
					bias-pull-up;
				};
			};

			pcie1_default_state: pcie1-default {
				perst {
					pins = "gpio102";
					function = "gpio";
					drive-strength = <2>;
					bias-pull-down;
				};

				clkreq {
					pins = "gpio103";
					function = "pci_e1";
					drive-strength = <2>;
					bias-pull-up;
				};

				wake {
					pins = "gpio104";
					function = "gpio";
					drive-strength = <2>;
					bias-pull-up;
				};
			};
		};

		remoteproc_mpss: remoteproc@4080000 {
			compatible = "qcom,sm8150-mpss-pas";
			reg = <0x0 0x04080000 0x0 0x4040>;

			interrupts-extended = <&intc GIC_SPI 266 IRQ_TYPE_EDGE_RISING>,
					      <&modem_smp2p_in 0 IRQ_TYPE_EDGE_RISING>,
					      <&modem_smp2p_in 1 IRQ_TYPE_EDGE_RISING>,
					      <&modem_smp2p_in 2 IRQ_TYPE_EDGE_RISING>,
					      <&modem_smp2p_in 3 IRQ_TYPE_EDGE_RISING>,
					      <&modem_smp2p_in 7 IRQ_TYPE_EDGE_RISING>;
			interrupt-names = "wdog", "fatal", "ready", "handover",
					  "stop-ack", "shutdown-ack";

			clocks = <&rpmhcc RPMH_CXO_CLK>;
			clock-names = "xo";

			power-domains = <&rpmhpd 7>,
					<&rpmhpd 0>;
			power-domain-names = "cx", "mss";

			memory-region = <&mpss_mem>;

			qcom,qmp = <&aoss_qmp>;

			qcom,smem-states = <&modem_smp2p_out 0>;
			qcom,smem-state-names = "stop";

			status = "disabled";

			glink-edge {
				interrupts = <GIC_SPI 449 IRQ_TYPE_EDGE_RISING>;
				label = "modem";
				qcom,remote-pid = <1>;
				mboxes = <&apss_shared 12>;
			};
		};

		stm@6002000 {
			compatible = "arm,coresight-stm", "arm,primecell";
			reg = <0 0x06002000 0 0x1000>,
			      <0 0x16280000 0 0x180000>;
			reg-names = "stm-base", "stm-stimulus-base";

			clocks = <&aoss_qmp>;
			clock-names = "apb_pclk";

			out-ports {
				port {
					stm_out: endpoint {
						remote-endpoint = <&funnel0_in7>;
					};
				};
			};
		};

		funnel@6041000 {
			compatible = "arm,coresight-dynamic-funnel", "arm,primecell";
			reg = <0 0x06041000 0 0x1000>;

			clocks = <&aoss_qmp>;
			clock-names = "apb_pclk";

			out-ports {
				port {
					funnel0_out: endpoint {
						remote-endpoint = <&merge_funnel_in0>;
					};
				};
			};

			in-ports {
				#address-cells = <1>;
				#size-cells = <0>;

				port@7 {
					reg = <7>;
					funnel0_in7: endpoint {
						remote-endpoint = <&stm_out>;
					};
				};
			};
		};

		funnel@6042000 {
			compatible = "arm,coresight-dynamic-funnel", "arm,primecell";
			reg = <0 0x06042000 0 0x1000>;

			clocks = <&aoss_qmp>;
			clock-names = "apb_pclk";

			out-ports {
				port {
					funnel1_out: endpoint {
						remote-endpoint = <&merge_funnel_in1>;
					};
				};
			};

			in-ports {
				#address-cells = <1>;
				#size-cells = <0>;

				port@4 {
					reg = <4>;
					funnel1_in4: endpoint {
						remote-endpoint = <&swao_replicator_out>;
					};
				};
			};
		};

		funnel@6043000 {
			compatible = "arm,coresight-dynamic-funnel", "arm,primecell";
			reg = <0 0x06043000 0 0x1000>;

			clocks = <&aoss_qmp>;
			clock-names = "apb_pclk";

			out-ports {
				port {
					funnel2_out: endpoint {
						remote-endpoint = <&merge_funnel_in2>;
					};
				};
			};

			in-ports {
				#address-cells = <1>;
				#size-cells = <0>;

				port@2 {
					reg = <2>;
					funnel2_in2: endpoint {
						remote-endpoint = <&apss_merge_funnel_out>;
					};
				};
			};
		};

		funnel@6045000 {
			compatible = "arm,coresight-dynamic-funnel", "arm,primecell";
			reg = <0 0x06045000 0 0x1000>;

			clocks = <&aoss_qmp>;
			clock-names = "apb_pclk";

			out-ports {
				port {
					merge_funnel_out: endpoint {
						remote-endpoint = <&etf_in>;
					};
				};
			};

			in-ports {
				#address-cells = <1>;
				#size-cells = <0>;

				port@0 {
					reg = <0>;
					merge_funnel_in0: endpoint {
						remote-endpoint = <&funnel0_out>;
					};
				};

				port@1 {
					reg = <1>;
					merge_funnel_in1: endpoint {
						remote-endpoint = <&funnel1_out>;
					};
				};

				port@2 {
					reg = <2>;
					merge_funnel_in2: endpoint {
						remote-endpoint = <&funnel2_out>;
					};
				};
			};
		};

		replicator@6046000 {
			compatible = "arm,coresight-dynamic-replicator", "arm,primecell";
			reg = <0 0x06046000 0 0x1000>;

			clocks = <&aoss_qmp>;
			clock-names = "apb_pclk";

			out-ports {
				#address-cells = <1>;
				#size-cells = <0>;

				port@0 {
					reg = <0>;
					replicator_out0: endpoint {
						remote-endpoint = <&etr_in>;
					};
				};

				port@1 {
					reg = <1>;
					replicator_out1: endpoint {
						remote-endpoint = <&replicator1_in>;
					};
				};
			};

			in-ports {
				port {
					replicator_in0: endpoint {
						remote-endpoint = <&etf_out>;
					};
				};
			};
		};

		etf@6047000 {
			compatible = "arm,coresight-tmc", "arm,primecell";
			reg = <0 0x06047000 0 0x1000>;

			clocks = <&aoss_qmp>;
			clock-names = "apb_pclk";

			out-ports {
				port {
					etf_out: endpoint {
						remote-endpoint = <&replicator_in0>;
					};
				};
			};

			in-ports {
				port {
					etf_in: endpoint {
						remote-endpoint = <&merge_funnel_out>;
					};
				};
			};
		};

		etr@6048000 {
			compatible = "arm,coresight-tmc", "arm,primecell";
			reg = <0 0x06048000 0 0x1000>;
			iommus = <&apps_smmu 0x05e0 0x0>;

			clocks = <&aoss_qmp>;
			clock-names = "apb_pclk";
			arm,scatter-gather;

			in-ports {
				port {
					etr_in: endpoint {
						remote-endpoint = <&replicator_out0>;
					};
				};
			};
		};

		replicator@604a000 {
			compatible = "arm,coresight-dynamic-replicator", "arm,primecell";
			reg = <0 0x0604a000 0 0x1000>;

			clocks = <&aoss_qmp>;
			clock-names = "apb_pclk";

			out-ports {
				#address-cells = <1>;
				#size-cells = <0>;

				port@1 {
					reg = <1>;
					replicator1_out: endpoint {
						remote-endpoint = <&swao_funnel_in>;
					};
				};
			};

			in-ports {
				#address-cells = <1>;
				#size-cells = <0>;

				port@1 {
					reg = <1>;
					replicator1_in: endpoint {
						remote-endpoint = <&replicator_out1>;
					};
				};
			};
		};

		funnel@6b08000 {
			compatible = "arm,coresight-dynamic-funnel", "arm,primecell";
			reg = <0 0x06b08000 0 0x1000>;

			clocks = <&aoss_qmp>;
			clock-names = "apb_pclk";

			out-ports {
				port {
					swao_funnel_out: endpoint {
						remote-endpoint = <&swao_etf_in>;
					};
				};
			};

			in-ports {
				#address-cells = <1>;
				#size-cells = <0>;

				port@6 {
					reg = <6>;
					swao_funnel_in: endpoint {
						remote-endpoint = <&replicator1_out>;
					};
				};
			};
		};

		etf@6b09000 {
			compatible = "arm,coresight-tmc", "arm,primecell";
			reg = <0 0x06b09000 0 0x1000>;

			clocks = <&aoss_qmp>;
			clock-names = "apb_pclk";

			out-ports {
				port {
					swao_etf_out: endpoint {
						remote-endpoint = <&swao_replicator_in>;
					};
				};
			};

			in-ports {
				port {
					swao_etf_in: endpoint {
						remote-endpoint = <&swao_funnel_out>;
					};
				};
			};
		};

		replicator@6b0a000 {
			compatible = "arm,coresight-dynamic-replicator", "arm,primecell";
			reg = <0 0x06b0a000 0 0x1000>;

			clocks = <&aoss_qmp>;
			clock-names = "apb_pclk";
			qcom,replicator-loses-context;

			out-ports {
				port {
					swao_replicator_out: endpoint {
						remote-endpoint = <&funnel1_in4>;
					};
				};
			};

			in-ports {
				port {
					swao_replicator_in: endpoint {
						remote-endpoint = <&swao_etf_out>;
					};
				};
			};
		};

		etm@7040000 {
			compatible = "arm,coresight-etm4x", "arm,primecell";
			reg = <0 0x07040000 0 0x1000>;

			cpu = <&CPU0>;

			clocks = <&aoss_qmp>;
			clock-names = "apb_pclk";
			arm,coresight-loses-context-with-cpu;
			qcom,skip-power-up;

			out-ports {
				port {
					etm0_out: endpoint {
						remote-endpoint = <&apss_funnel_in0>;
					};
				};
			};
		};

		etm@7140000 {
			compatible = "arm,coresight-etm4x", "arm,primecell";
			reg = <0 0x07140000 0 0x1000>;

			cpu = <&CPU1>;

			clocks = <&aoss_qmp>;
			clock-names = "apb_pclk";
			arm,coresight-loses-context-with-cpu;
			qcom,skip-power-up;

			out-ports {
				port {
					etm1_out: endpoint {
						remote-endpoint = <&apss_funnel_in1>;
					};
				};
			};
		};

		etm@7240000 {
			compatible = "arm,coresight-etm4x", "arm,primecell";
			reg = <0 0x07240000 0 0x1000>;

			cpu = <&CPU2>;

			clocks = <&aoss_qmp>;
			clock-names = "apb_pclk";
			arm,coresight-loses-context-with-cpu;
			qcom,skip-power-up;

			out-ports {
				port {
					etm2_out: endpoint {
						remote-endpoint = <&apss_funnel_in2>;
					};
				};
			};
		};

		etm@7340000 {
			compatible = "arm,coresight-etm4x", "arm,primecell";
			reg = <0 0x07340000 0 0x1000>;

			cpu = <&CPU3>;

			clocks = <&aoss_qmp>;
			clock-names = "apb_pclk";
			arm,coresight-loses-context-with-cpu;
			qcom,skip-power-up;

			out-ports {
				port {
					etm3_out: endpoint {
						remote-endpoint = <&apss_funnel_in3>;
					};
				};
			};
		};

		etm@7440000 {
			compatible = "arm,coresight-etm4x", "arm,primecell";
			reg = <0 0x07440000 0 0x1000>;

			cpu = <&CPU4>;

			clocks = <&aoss_qmp>;
			clock-names = "apb_pclk";
			arm,coresight-loses-context-with-cpu;
			qcom,skip-power-up;

			out-ports {
				port {
					etm4_out: endpoint {
						remote-endpoint = <&apss_funnel_in4>;
					};
				};
			};
		};

		etm@7540000 {
			compatible = "arm,coresight-etm4x", "arm,primecell";
			reg = <0 0x07540000 0 0x1000>;

			cpu = <&CPU5>;

			clocks = <&aoss_qmp>;
			clock-names = "apb_pclk";
			arm,coresight-loses-context-with-cpu;
			qcom,skip-power-up;

			out-ports {
				port {
					etm5_out: endpoint {
						remote-endpoint = <&apss_funnel_in5>;
					};
				};
			};
		};

		etm@7640000 {
			compatible = "arm,coresight-etm4x", "arm,primecell";
			reg = <0 0x07640000 0 0x1000>;

			cpu = <&CPU6>;

			clocks = <&aoss_qmp>;
			clock-names = "apb_pclk";
			arm,coresight-loses-context-with-cpu;
			qcom,skip-power-up;

			out-ports {
				port {
					etm6_out: endpoint {
						remote-endpoint = <&apss_funnel_in6>;
					};
				};
			};
		};

		etm@7740000 {
			compatible = "arm,coresight-etm4x", "arm,primecell";
			reg = <0 0x07740000 0 0x1000>;

			cpu = <&CPU7>;

			clocks = <&aoss_qmp>;
			clock-names = "apb_pclk";
			arm,coresight-loses-context-with-cpu;
			qcom,skip-power-up;

			out-ports {
				port {
					etm7_out: endpoint {
						remote-endpoint = <&apss_funnel_in7>;
					};
				};
			};
		};

		funnel@7800000 { /* APSS Funnel */
			compatible = "arm,coresight-dynamic-funnel", "arm,primecell";
			reg = <0 0x07800000 0 0x1000>;

			clocks = <&aoss_qmp>;
			clock-names = "apb_pclk";

			out-ports {
				port {
					apss_funnel_out: endpoint {
						remote-endpoint = <&apss_merge_funnel_in>;
					};
				};
			};

			in-ports {
				#address-cells = <1>;
				#size-cells = <0>;

				port@0 {
					reg = <0>;
					apss_funnel_in0: endpoint {
						remote-endpoint = <&etm0_out>;
					};
				};

				port@1 {
					reg = <1>;
					apss_funnel_in1: endpoint {
						remote-endpoint = <&etm1_out>;
					};
				};

				port@2 {
					reg = <2>;
					apss_funnel_in2: endpoint {
						remote-endpoint = <&etm2_out>;
					};
				};

				port@3 {
					reg = <3>;
					apss_funnel_in3: endpoint {
						remote-endpoint = <&etm3_out>;
					};
				};

				port@4 {
					reg = <4>;
					apss_funnel_in4: endpoint {
						remote-endpoint = <&etm4_out>;
					};
				};

				port@5 {
					reg = <5>;
					apss_funnel_in5: endpoint {
						remote-endpoint = <&etm5_out>;
					};
				};

				port@6 {
					reg = <6>;
					apss_funnel_in6: endpoint {
						remote-endpoint = <&etm6_out>;
					};
				};

				port@7 {
					reg = <7>;
					apss_funnel_in7: endpoint {
						remote-endpoint = <&etm7_out>;
					};
				};
			};
		};

		funnel@7810000 {
			compatible = "arm,coresight-dynamic-funnel", "arm,primecell";
			reg = <0 0x07810000 0 0x1000>;

			clocks = <&aoss_qmp>;
			clock-names = "apb_pclk";

			out-ports {
				port {
					apss_merge_funnel_out: endpoint {
						remote-endpoint = <&funnel2_in2>;
					};
				};
			};

			in-ports {
				port {
					apss_merge_funnel_in: endpoint {
						remote-endpoint = <&apss_funnel_out>;
					};
				};
			};
		};

		remoteproc_cdsp: remoteproc@8300000 {
			compatible = "qcom,sm8150-cdsp-pas";
			reg = <0x0 0x08300000 0x0 0x4040>;

			interrupts-extended = <&intc GIC_SPI 578 IRQ_TYPE_EDGE_RISING>,
					      <&cdsp_smp2p_in 0 IRQ_TYPE_EDGE_RISING>,
					      <&cdsp_smp2p_in 1 IRQ_TYPE_EDGE_RISING>,
					      <&cdsp_smp2p_in 2 IRQ_TYPE_EDGE_RISING>,
					      <&cdsp_smp2p_in 3 IRQ_TYPE_EDGE_RISING>;
			interrupt-names = "wdog", "fatal", "ready",
					  "handover", "stop-ack";

			clocks = <&rpmhcc RPMH_CXO_CLK>;
			clock-names = "xo";

			power-domains = <&rpmhpd 7>;

			memory-region = <&cdsp_mem>;

			qcom,qmp = <&aoss_qmp>;

			qcom,smem-states = <&cdsp_smp2p_out 0>;
			qcom,smem-state-names = "stop";

			status = "disabled";

			glink-edge {
				interrupts = <GIC_SPI 574 IRQ_TYPE_EDGE_RISING>;
				label = "cdsp";
				qcom,remote-pid = <5>;
				mboxes = <&apss_shared 4>;

				fastrpc {
					compatible = "qcom,fastrpc";
					qcom,glink-channels = "fastrpcglink-apps-dsp";
					label = "cdsp";
					qcom,non-secure-domain;
					#address-cells = <1>;
					#size-cells = <0>;

					compute-cb@1 {
						compatible = "qcom,fastrpc-compute-cb";
						reg = <1>;
						iommus = <&apps_smmu 0x1001 0x0460>;
					};

					compute-cb@2 {
						compatible = "qcom,fastrpc-compute-cb";
						reg = <2>;
						iommus = <&apps_smmu 0x1002 0x0460>;
					};

					compute-cb@3 {
						compatible = "qcom,fastrpc-compute-cb";
						reg = <3>;
						iommus = <&apps_smmu 0x1003 0x0460>;
					};

					compute-cb@4 {
						compatible = "qcom,fastrpc-compute-cb";
						reg = <4>;
						iommus = <&apps_smmu 0x1004 0x0460>;
					};

					compute-cb@5 {
						compatible = "qcom,fastrpc-compute-cb";
						reg = <5>;
						iommus = <&apps_smmu 0x1005 0x0460>;
					};

					compute-cb@6 {
						compatible = "qcom,fastrpc-compute-cb";
						reg = <6>;
						iommus = <&apps_smmu 0x1006 0x0460>;
					};

					compute-cb@7 {
						compatible = "qcom,fastrpc-compute-cb";
						reg = <7>;
						iommus = <&apps_smmu 0x1007 0x0460>;
					};

					compute-cb@8 {
						compatible = "qcom,fastrpc-compute-cb";
						reg = <8>;
						iommus = <&apps_smmu 0x1008 0x0460>;
					};

					/* note: secure cb9 in downstream */
				};
			};
		};

		usb_1_hsphy: phy@88e2000 {
			compatible = "qcom,sm8150-usb-hs-phy",
				     "qcom,usb-snps-hs-7nm-phy";
			reg = <0 0x088e2000 0 0x400>;
			status = "disabled";
			#phy-cells = <0>;

			clocks = <&rpmhcc RPMH_CXO_CLK>;
			clock-names = "ref";

			resets = <&gcc GCC_QUSB2PHY_PRIM_BCR>;
		};

		usb_2_hsphy: phy@88e3000 {
			compatible = "qcom,sm8150-usb-hs-phy",
				     "qcom,usb-snps-hs-7nm-phy";
			reg = <0 0x088e3000 0 0x400>;
			status = "disabled";
			#phy-cells = <0>;

			clocks = <&rpmhcc RPMH_CXO_CLK>;
			clock-names = "ref";

			resets = <&gcc GCC_QUSB2PHY_SEC_BCR>;
		};

		usb_1_qmpphy: phy@88e9000 {
			compatible = "qcom,sm8150-qmp-usb3-phy";
			reg = <0 0x088e9000 0 0x18c>,
			      <0 0x088e8000 0 0x10>;
			status = "disabled";
			#address-cells = <2>;
			#size-cells = <2>;
			ranges;

			clocks = <&gcc GCC_USB3_PRIM_PHY_AUX_CLK>,
				 <&rpmhcc RPMH_CXO_CLK>,
				 <&gcc GCC_USB3_PRIM_CLKREF_CLK>,
				 <&gcc GCC_USB3_PRIM_PHY_COM_AUX_CLK>;
			clock-names = "aux", "ref_clk_src", "ref", "com_aux";

			resets = <&gcc GCC_USB3_DP_PHY_PRIM_BCR>,
				 <&gcc GCC_USB3_PHY_PRIM_BCR>;
			reset-names = "phy", "common";

			usb_1_ssphy: phy@88e9200 {
				reg = <0 0x088e9200 0 0x200>,
				      <0 0x088e9400 0 0x200>,
				      <0 0x088e9c00 0 0x218>,
				      <0 0x088e9600 0 0x200>,
				      <0 0x088e9800 0 0x200>,
				      <0 0x088e9a00 0 0x100>;
				#clock-cells = <0>;
				#phy-cells = <0>;
				clocks = <&gcc GCC_USB3_PRIM_PHY_PIPE_CLK>;
				clock-names = "pipe0";
				clock-output-names = "usb3_phy_pipe_clk_src";
			};
		};

		usb_2_qmpphy: phy@88eb000 {
			compatible = "qcom,sm8150-qmp-usb3-uni-phy";
			reg = <0 0x088eb000 0 0x200>;
			status = "disabled";
			#address-cells = <2>;
			#size-cells = <2>;
			ranges;

			clocks = <&gcc GCC_USB3_SEC_PHY_AUX_CLK>,
				 <&rpmhcc RPMH_CXO_CLK>,
				 <&gcc GCC_USB3_SEC_CLKREF_CLK>,
				 <&gcc GCC_USB3_SEC_PHY_COM_AUX_CLK>;
			clock-names = "aux", "ref_clk_src", "ref", "com_aux";

			resets = <&gcc GCC_USB3PHY_PHY_SEC_BCR>,
				 <&gcc GCC_USB3_PHY_SEC_BCR>;
			reset-names = "phy", "common";

			usb_2_ssphy: phy@88eb200 {
				reg = <0 0x088eb200 0 0x200>,
				      <0 0x088eb400 0 0x200>,
				      <0 0x088eb800 0 0x800>,
				      <0 0x088eb600 0 0x200>;
				#clock-cells = <0>;
				#phy-cells = <0>;
				clocks = <&gcc GCC_USB3_SEC_PHY_PIPE_CLK>;
				clock-names = "pipe0";
				clock-output-names = "usb3_uni_phy_pipe_clk_src";
			};
		};

		sdhc_2: mmc@8804000 {
			compatible = "qcom,sm8150-sdhci", "qcom,sdhci-msm-v5";
			reg = <0 0x08804000 0 0x1000>;

			interrupts = <GIC_SPI 204 IRQ_TYPE_LEVEL_HIGH>,
				     <GIC_SPI 222 IRQ_TYPE_LEVEL_HIGH>;
			interrupt-names = "hc_irq", "pwr_irq";

			clocks = <&gcc GCC_SDCC2_AHB_CLK>,
				 <&gcc GCC_SDCC2_APPS_CLK>,
				 <&rpmhcc RPMH_CXO_CLK>;
			clock-names = "iface", "core", "xo";
			iommus = <&apps_smmu 0x6a0 0x0>;
			qcom,dll-config = <0x0007642c>;
			qcom,ddr-config = <0x80040868>;
			power-domains = <&rpmhpd 0>;
			operating-points-v2 = <&sdhc2_opp_table>;

			status = "disabled";

			sdhc2_opp_table: opp-table {
				compatible = "operating-points-v2";

				opp-19200000 {
					opp-hz = /bits/ 64 <19200000>;
					required-opps = <&rpmhpd_opp_min_svs>;
				};

				opp-50000000 {
					opp-hz = /bits/ 64 <50000000>;
					required-opps = <&rpmhpd_opp_low_svs>;
				};

				opp-100000000 {
					opp-hz = /bits/ 64 <100000000>;
					required-opps = <&rpmhpd_opp_svs>;
				};

				opp-202000000 {
					opp-hz = /bits/ 64 <202000000>;
					required-opps = <&rpmhpd_opp_svs_l1>;
				};
			};
		};

		dc_noc: interconnect@9160000 {
			compatible = "qcom,sm8150-dc-noc";
			reg = <0 0x09160000 0 0x3200>;
			#interconnect-cells = <1>;
			qcom,bcm-voters = <&apps_bcm_voter>;
		};

		gem_noc: interconnect@9680000 {
			compatible = "qcom,sm8150-gem-noc";
			reg = <0 0x09680000 0 0x3e200>;
			#interconnect-cells = <1>;
			qcom,bcm-voters = <&apps_bcm_voter>;
		};

		usb_1: usb@a6f8800 {
			compatible = "qcom,sm8150-dwc3", "qcom,dwc3";
			reg = <0 0x0a6f8800 0 0x400>;
			status = "disabled";
			#address-cells = <2>;
			#size-cells = <2>;
			ranges;
			dma-ranges;

			clocks = <&gcc GCC_CFG_NOC_USB3_PRIM_AXI_CLK>,
				 <&gcc GCC_USB30_PRIM_MASTER_CLK>,
				 <&gcc GCC_AGGRE_USB3_PRIM_AXI_CLK>,
				 <&gcc GCC_USB30_PRIM_SLEEP_CLK>,
				 <&gcc GCC_USB30_PRIM_MOCK_UTMI_CLK>,
				 <&gcc GCC_USB3_SEC_CLKREF_CLK>;
			clock-names = "cfg_noc",
				      "core",
				      "iface",
				      "sleep",
				      "mock_utmi",
				      "xo";

			assigned-clocks = <&gcc GCC_USB30_PRIM_MOCK_UTMI_CLK>,
					  <&gcc GCC_USB30_PRIM_MASTER_CLK>;
			assigned-clock-rates = <19200000>, <200000000>;

			interrupts-extended = <&intc GIC_SPI 131 IRQ_TYPE_LEVEL_HIGH>,
<<<<<<< HEAD
					      <&intc GIC_SPI 486 IRQ_TYPE_LEVEL_HIGH>,
=======
					      <&pdc 6 IRQ_TYPE_LEVEL_HIGH>,
>>>>>>> 1dca1fea
					      <&pdc 8 IRQ_TYPE_EDGE_BOTH>,
					      <&pdc 9 IRQ_TYPE_EDGE_BOTH>;
			interrupt-names = "hs_phy_irq", "ss_phy_irq",
					  "dm_hs_phy_irq", "dp_hs_phy_irq";

			power-domains = <&gcc USB30_PRIM_GDSC>;

			resets = <&gcc GCC_USB30_PRIM_BCR>;

			usb_1_dwc3: usb@a600000 {
				compatible = "snps,dwc3";
				reg = <0 0x0a600000 0 0xcd00>;
				interrupts = <GIC_SPI 133 IRQ_TYPE_LEVEL_HIGH>;
				iommus = <&apps_smmu 0x140 0>;
				snps,dis_u2_susphy_quirk;
				snps,dis_enblslpm_quirk;
				phys = <&usb_1_hsphy>, <&usb_1_ssphy>;
				phy-names = "usb2-phy", "usb3-phy";
			};
		};

		usb_2: usb@a8f8800 {
			compatible = "qcom,sm8150-dwc3", "qcom,dwc3";
			reg = <0 0x0a8f8800 0 0x400>;
			status = "disabled";
			#address-cells = <2>;
			#size-cells = <2>;
			ranges;
			dma-ranges;

			clocks = <&gcc GCC_CFG_NOC_USB3_SEC_AXI_CLK>,
				 <&gcc GCC_USB30_SEC_MASTER_CLK>,
				 <&gcc GCC_AGGRE_USB3_SEC_AXI_CLK>,
				 <&gcc GCC_USB30_SEC_SLEEP_CLK>,
				 <&gcc GCC_USB30_SEC_MOCK_UTMI_CLK>,
				 <&gcc GCC_USB3_SEC_CLKREF_CLK>;
			clock-names = "cfg_noc",
				      "core",
				      "iface",
				      "sleep",
				      "mock_utmi",
				      "xo";

			assigned-clocks = <&gcc GCC_USB30_SEC_MOCK_UTMI_CLK>,
					  <&gcc GCC_USB30_SEC_MASTER_CLK>;
			assigned-clock-rates = <19200000>, <200000000>;

			interrupts-extended = <&intc GIC_SPI 136 IRQ_TYPE_LEVEL_HIGH>,
<<<<<<< HEAD
					      <&intc GIC_SPI 487 IRQ_TYPE_LEVEL_HIGH>,
=======
					      <&pdc 7 IRQ_TYPE_LEVEL_HIGH>,
>>>>>>> 1dca1fea
					      <&pdc 10 IRQ_TYPE_EDGE_BOTH>,
					      <&pdc 11 IRQ_TYPE_EDGE_BOTH>;
			interrupt-names = "hs_phy_irq", "ss_phy_irq",
					  "dm_hs_phy_irq", "dp_hs_phy_irq";

			power-domains = <&gcc USB30_SEC_GDSC>;

			resets = <&gcc GCC_USB30_SEC_BCR>;

			usb_2_dwc3: usb@a800000 {
				compatible = "snps,dwc3";
				reg = <0 0x0a800000 0 0xcd00>;
				interrupts = <GIC_SPI 138 IRQ_TYPE_LEVEL_HIGH>;
				iommus = <&apps_smmu 0x160 0>;
				snps,dis_u2_susphy_quirk;
				snps,dis_enblslpm_quirk;
				phys = <&usb_2_hsphy>, <&usb_2_ssphy>;
				phy-names = "usb2-phy", "usb3-phy";
			};
		};

		camnoc_virt: interconnect@ac00000 {
			compatible = "qcom,sm8150-camnoc-virt";
			reg = <0 0x0ac00000 0 0x1000>;
			#interconnect-cells = <1>;
			qcom,bcm-voters = <&apps_bcm_voter>;
		};

		pdc: interrupt-controller@b220000 {
			compatible = "qcom,sm8150-pdc", "qcom,pdc";
			reg = <0 0x0b220000 0 0x30000>;
			qcom,pdc-ranges = <0 480 94>, <94 609 31>,
					  <125 63 1>;
			#interrupt-cells = <2>;
			interrupt-parent = <&intc>;
			interrupt-controller;
		};

		aoss_qmp: power-controller@c300000 {
			compatible = "qcom,sm8150-aoss-qmp", "qcom,aoss-qmp";
			reg = <0x0 0x0c300000 0x0 0x400>;
			interrupts = <GIC_SPI 389 IRQ_TYPE_EDGE_RISING>;
			mboxes = <&apss_shared 0>;

			#clock-cells = <0>;
		};

		sram@c3f0000 {
			compatible = "qcom,rpmh-stats";
			reg = <0 0x0c3f0000 0 0x400>;
		};

		tsens0: thermal-sensor@c263000 {
			compatible = "qcom,sm8150-tsens", "qcom,tsens-v2";
			reg = <0 0x0c263000 0 0x1ff>, /* TM */
			      <0 0x0c222000 0 0x1ff>; /* SROT */
			#qcom,sensors = <16>;
			interrupts = <GIC_SPI 506 IRQ_TYPE_LEVEL_HIGH>,
				     <GIC_SPI 508 IRQ_TYPE_LEVEL_HIGH>;
			interrupt-names = "uplow", "critical";
			#thermal-sensor-cells = <1>;
		};

		tsens1: thermal-sensor@c265000 {
			compatible = "qcom,sm8150-tsens", "qcom,tsens-v2";
			reg = <0 0x0c265000 0 0x1ff>, /* TM */
			      <0 0x0c223000 0 0x1ff>; /* SROT */
			#qcom,sensors = <8>;
			interrupts = <GIC_SPI 507 IRQ_TYPE_LEVEL_HIGH>,
				     <GIC_SPI 509 IRQ_TYPE_LEVEL_HIGH>;
			interrupt-names = "uplow", "critical";
			#thermal-sensor-cells = <1>;
		};

		spmi_bus: spmi@c440000 {
			compatible = "qcom,spmi-pmic-arb";
			reg = <0x0 0x0c440000 0x0 0x0001100>,
			      <0x0 0x0c600000 0x0 0x2000000>,
			      <0x0 0x0e600000 0x0 0x0100000>,
			      <0x0 0x0e700000 0x0 0x00a0000>,
			      <0x0 0x0c40a000 0x0 0x0026000>;
			reg-names = "core", "chnls", "obsrvr", "intr", "cnfg";
			interrupt-names = "periph_irq";
			interrupts = <GIC_SPI 481 IRQ_TYPE_LEVEL_HIGH>;
			qcom,ee = <0>;
			qcom,channel = <0>;
			#address-cells = <2>;
			#size-cells = <0>;
			interrupt-controller;
			#interrupt-cells = <4>;
			cell-index = <0>;
		};

		apps_smmu: iommu@15000000 {
			compatible = "qcom,sm8150-smmu-500", "arm,mmu-500";
			reg = <0 0x15000000 0 0x100000>;
			#iommu-cells = <2>;
			#global-interrupts = <1>;
			interrupts = <GIC_SPI 65 IRQ_TYPE_LEVEL_HIGH>,
				     <GIC_SPI 97 IRQ_TYPE_LEVEL_HIGH>,
				     <GIC_SPI 98 IRQ_TYPE_LEVEL_HIGH>,
				     <GIC_SPI 99 IRQ_TYPE_LEVEL_HIGH>,
				     <GIC_SPI 100 IRQ_TYPE_LEVEL_HIGH>,
				     <GIC_SPI 101 IRQ_TYPE_LEVEL_HIGH>,
				     <GIC_SPI 102 IRQ_TYPE_LEVEL_HIGH>,
				     <GIC_SPI 103 IRQ_TYPE_LEVEL_HIGH>,
				     <GIC_SPI 104 IRQ_TYPE_LEVEL_HIGH>,
				     <GIC_SPI 105 IRQ_TYPE_LEVEL_HIGH>,
				     <GIC_SPI 106 IRQ_TYPE_LEVEL_HIGH>,
				     <GIC_SPI 107 IRQ_TYPE_LEVEL_HIGH>,
				     <GIC_SPI 108 IRQ_TYPE_LEVEL_HIGH>,
				     <GIC_SPI 109 IRQ_TYPE_LEVEL_HIGH>,
				     <GIC_SPI 110 IRQ_TYPE_LEVEL_HIGH>,
				     <GIC_SPI 111 IRQ_TYPE_LEVEL_HIGH>,
				     <GIC_SPI 112 IRQ_TYPE_LEVEL_HIGH>,
				     <GIC_SPI 113 IRQ_TYPE_LEVEL_HIGH>,
				     <GIC_SPI 114 IRQ_TYPE_LEVEL_HIGH>,
				     <GIC_SPI 115 IRQ_TYPE_LEVEL_HIGH>,
				     <GIC_SPI 116 IRQ_TYPE_LEVEL_HIGH>,
				     <GIC_SPI 117 IRQ_TYPE_LEVEL_HIGH>,
				     <GIC_SPI 118 IRQ_TYPE_LEVEL_HIGH>,
				     <GIC_SPI 181 IRQ_TYPE_LEVEL_HIGH>,
				     <GIC_SPI 182 IRQ_TYPE_LEVEL_HIGH>,
				     <GIC_SPI 183 IRQ_TYPE_LEVEL_HIGH>,
				     <GIC_SPI 184 IRQ_TYPE_LEVEL_HIGH>,
				     <GIC_SPI 185 IRQ_TYPE_LEVEL_HIGH>,
				     <GIC_SPI 186 IRQ_TYPE_LEVEL_HIGH>,
				     <GIC_SPI 187 IRQ_TYPE_LEVEL_HIGH>,
				     <GIC_SPI 188 IRQ_TYPE_LEVEL_HIGH>,
				     <GIC_SPI 189 IRQ_TYPE_LEVEL_HIGH>,
				     <GIC_SPI 190 IRQ_TYPE_LEVEL_HIGH>,
				     <GIC_SPI 191 IRQ_TYPE_LEVEL_HIGH>,
				     <GIC_SPI 192 IRQ_TYPE_LEVEL_HIGH>,
				     <GIC_SPI 315 IRQ_TYPE_LEVEL_HIGH>,
				     <GIC_SPI 316 IRQ_TYPE_LEVEL_HIGH>,
				     <GIC_SPI 317 IRQ_TYPE_LEVEL_HIGH>,
				     <GIC_SPI 318 IRQ_TYPE_LEVEL_HIGH>,
				     <GIC_SPI 319 IRQ_TYPE_LEVEL_HIGH>,
				     <GIC_SPI 320 IRQ_TYPE_LEVEL_HIGH>,
				     <GIC_SPI 321 IRQ_TYPE_LEVEL_HIGH>,
				     <GIC_SPI 322 IRQ_TYPE_LEVEL_HIGH>,
				     <GIC_SPI 323 IRQ_TYPE_LEVEL_HIGH>,
				     <GIC_SPI 324 IRQ_TYPE_LEVEL_HIGH>,
				     <GIC_SPI 325 IRQ_TYPE_LEVEL_HIGH>,
				     <GIC_SPI 326 IRQ_TYPE_LEVEL_HIGH>,
				     <GIC_SPI 327 IRQ_TYPE_LEVEL_HIGH>,
				     <GIC_SPI 328 IRQ_TYPE_LEVEL_HIGH>,
				     <GIC_SPI 329 IRQ_TYPE_LEVEL_HIGH>,
				     <GIC_SPI 330 IRQ_TYPE_LEVEL_HIGH>,
				     <GIC_SPI 331 IRQ_TYPE_LEVEL_HIGH>,
				     <GIC_SPI 332 IRQ_TYPE_LEVEL_HIGH>,
				     <GIC_SPI 333 IRQ_TYPE_LEVEL_HIGH>,
				     <GIC_SPI 334 IRQ_TYPE_LEVEL_HIGH>,
				     <GIC_SPI 335 IRQ_TYPE_LEVEL_HIGH>,
				     <GIC_SPI 336 IRQ_TYPE_LEVEL_HIGH>,
				     <GIC_SPI 337 IRQ_TYPE_LEVEL_HIGH>,
				     <GIC_SPI 338 IRQ_TYPE_LEVEL_HIGH>,
				     <GIC_SPI 339 IRQ_TYPE_LEVEL_HIGH>,
				     <GIC_SPI 340 IRQ_TYPE_LEVEL_HIGH>,
				     <GIC_SPI 341 IRQ_TYPE_LEVEL_HIGH>,
				     <GIC_SPI 342 IRQ_TYPE_LEVEL_HIGH>,
				     <GIC_SPI 343 IRQ_TYPE_LEVEL_HIGH>,
				     <GIC_SPI 344 IRQ_TYPE_LEVEL_HIGH>,
				     <GIC_SPI 345 IRQ_TYPE_LEVEL_HIGH>,
				     <GIC_SPI 395 IRQ_TYPE_LEVEL_HIGH>,
				     <GIC_SPI 396 IRQ_TYPE_LEVEL_HIGH>,
				     <GIC_SPI 397 IRQ_TYPE_LEVEL_HIGH>,
				     <GIC_SPI 398 IRQ_TYPE_LEVEL_HIGH>,
				     <GIC_SPI 399 IRQ_TYPE_LEVEL_HIGH>,
				     <GIC_SPI 400 IRQ_TYPE_LEVEL_HIGH>,
				     <GIC_SPI 401 IRQ_TYPE_LEVEL_HIGH>,
				     <GIC_SPI 402 IRQ_TYPE_LEVEL_HIGH>,
				     <GIC_SPI 403 IRQ_TYPE_LEVEL_HIGH>,
				     <GIC_SPI 404 IRQ_TYPE_LEVEL_HIGH>,
				     <GIC_SPI 405 IRQ_TYPE_LEVEL_HIGH>,
				     <GIC_SPI 406 IRQ_TYPE_LEVEL_HIGH>,
				     <GIC_SPI 407 IRQ_TYPE_LEVEL_HIGH>,
				     <GIC_SPI 408 IRQ_TYPE_LEVEL_HIGH>,
				     <GIC_SPI 409 IRQ_TYPE_LEVEL_HIGH>;
		};

		remoteproc_adsp: remoteproc@17300000 {
			compatible = "qcom,sm8150-adsp-pas";
			reg = <0x0 0x17300000 0x0 0x4040>;

			interrupts-extended = <&intc GIC_SPI 162 IRQ_TYPE_EDGE_RISING>,
					      <&adsp_smp2p_in 0 IRQ_TYPE_EDGE_RISING>,
					      <&adsp_smp2p_in 1 IRQ_TYPE_EDGE_RISING>,
					      <&adsp_smp2p_in 2 IRQ_TYPE_EDGE_RISING>,
					      <&adsp_smp2p_in 3 IRQ_TYPE_EDGE_RISING>;
			interrupt-names = "wdog", "fatal", "ready",
					  "handover", "stop-ack";

			clocks = <&rpmhcc RPMH_CXO_CLK>;
			clock-names = "xo";

			power-domains = <&rpmhpd 7>;

			memory-region = <&adsp_mem>;

			qcom,qmp = <&aoss_qmp>;

			qcom,smem-states = <&adsp_smp2p_out 0>;
			qcom,smem-state-names = "stop";

			status = "disabled";

			glink-edge {
				interrupts = <GIC_SPI 156 IRQ_TYPE_EDGE_RISING>;
				label = "lpass";
				qcom,remote-pid = <2>;
				mboxes = <&apss_shared 8>;

				fastrpc {
					compatible = "qcom,fastrpc";
					qcom,glink-channels = "fastrpcglink-apps-dsp";
					label = "adsp";
					qcom,non-secure-domain;
					#address-cells = <1>;
					#size-cells = <0>;

					compute-cb@3 {
						compatible = "qcom,fastrpc-compute-cb";
						reg = <3>;
						iommus = <&apps_smmu 0x1b23 0x0>;
					};

					compute-cb@4 {
						compatible = "qcom,fastrpc-compute-cb";
						reg = <4>;
						iommus = <&apps_smmu 0x1b24 0x0>;
					};

					compute-cb@5 {
						compatible = "qcom,fastrpc-compute-cb";
						reg = <5>;
						iommus = <&apps_smmu 0x1b25 0x0>;
					};
				};
			};
		};

		intc: interrupt-controller@17a00000 {
			compatible = "arm,gic-v3";
			interrupt-controller;
			#interrupt-cells = <3>;
			reg = <0x0 0x17a00000 0x0 0x10000>,	/* GICD */
			      <0x0 0x17a60000 0x0 0x100000>;	/* GICR * 8 */
			interrupts = <GIC_PPI 9 IRQ_TYPE_LEVEL_HIGH>;
		};

		apss_shared: mailbox@17c00000 {
			compatible = "qcom,sm8150-apss-shared";
			reg = <0x0 0x17c00000 0x0 0x1000>;
			#mbox-cells = <1>;
		};

		watchdog@17c10000 {
			compatible = "qcom,apss-wdt-sm8150", "qcom,kpss-wdt";
			reg = <0 0x17c10000 0 0x1000>;
			clocks = <&sleep_clk>;
			interrupts = <GIC_SPI 0 IRQ_TYPE_EDGE_RISING>;
		};

		timer@17c20000 {
			#address-cells = <1>;
			#size-cells = <1>;
			ranges = <0 0 0 0x20000000>;
			compatible = "arm,armv7-timer-mem";
			reg = <0x0 0x17c20000 0x0 0x1000>;
			clock-frequency = <19200000>;

			frame@17c21000{
				frame-number = <0>;
				interrupts = <GIC_SPI 8 IRQ_TYPE_LEVEL_HIGH>,
					     <GIC_SPI 6 IRQ_TYPE_LEVEL_HIGH>;
				reg = <0x17c21000 0x1000>,
				      <0x17c22000 0x1000>;
			};

			frame@17c23000 {
				frame-number = <1>;
				interrupts = <GIC_SPI 9 IRQ_TYPE_LEVEL_HIGH>;
				reg = <0x17c23000 0x1000>;
				status = "disabled";
			};

			frame@17c25000 {
				frame-number = <2>;
				interrupts = <GIC_SPI 10 IRQ_TYPE_LEVEL_HIGH>;
				reg = <0x17c25000 0x1000>;
				status = "disabled";
			};

			frame@17c27000 {
				frame-number = <3>;
				interrupts = <GIC_SPI 11 IRQ_TYPE_LEVEL_HIGH>;
				reg = <0x17c26000 0x1000>;
				status = "disabled";
			};

			frame@17c29000 {
				frame-number = <4>;
				interrupts = <GIC_SPI 12 IRQ_TYPE_LEVEL_HIGH>;
				reg = <0x17c29000 0x1000>;
				status = "disabled";
			};

			frame@17c2b000 {
				frame-number = <5>;
				interrupts = <GIC_SPI 13 IRQ_TYPE_LEVEL_HIGH>;
				reg = <0x17c2b000 0x1000>;
				status = "disabled";
			};

			frame@17c2d000 {
				frame-number = <6>;
				interrupts = <GIC_SPI 14 IRQ_TYPE_LEVEL_HIGH>;
				reg = <0x17c2d000 0x1000>;
				status = "disabled";
			};
		};

		apps_rsc: rsc@18200000 {
			label = "apps_rsc";
			compatible = "qcom,rpmh-rsc";
			reg = <0x0 0x18200000 0x0 0x10000>,
			      <0x0 0x18210000 0x0 0x10000>,
			      <0x0 0x18220000 0x0 0x10000>;
			reg-names = "drv-0", "drv-1", "drv-2";
			interrupts = <GIC_SPI 3 IRQ_TYPE_LEVEL_HIGH>,
				     <GIC_SPI 4 IRQ_TYPE_LEVEL_HIGH>,
				     <GIC_SPI 5 IRQ_TYPE_LEVEL_HIGH>;
			qcom,tcs-offset = <0xd00>;
			qcom,drv-id = <2>;
			qcom,tcs-config = <ACTIVE_TCS  2>,
					  <SLEEP_TCS   3>,
					  <WAKE_TCS    3>,
					  <CONTROL_TCS 1>;

			rpmhcc: clock-controller {
				compatible = "qcom,sm8150-rpmh-clk";
				#clock-cells = <1>;
				clock-names = "xo";
				clocks = <&xo_board>;
			};

			rpmhpd: power-controller {
				compatible = "qcom,sm8150-rpmhpd";
				#power-domain-cells = <1>;
				operating-points-v2 = <&rpmhpd_opp_table>;

				rpmhpd_opp_table: opp-table {
					compatible = "operating-points-v2";

					rpmhpd_opp_ret: opp1 {
						opp-level = <RPMH_REGULATOR_LEVEL_RETENTION>;
					};

					rpmhpd_opp_min_svs: opp2 {
						opp-level = <RPMH_REGULATOR_LEVEL_MIN_SVS>;
					};

					rpmhpd_opp_low_svs: opp3 {
						opp-level = <RPMH_REGULATOR_LEVEL_LOW_SVS>;
					};

					rpmhpd_opp_svs: opp4 {
						opp-level = <RPMH_REGULATOR_LEVEL_SVS>;
					};

					rpmhpd_opp_svs_l1: opp5 {
						opp-level = <RPMH_REGULATOR_LEVEL_SVS_L1>;
					};

					rpmhpd_opp_svs_l2: opp6 {
						opp-level = <224>;
					};

					rpmhpd_opp_nom: opp7 {
						opp-level = <RPMH_REGULATOR_LEVEL_NOM>;
					};

					rpmhpd_opp_nom_l1: opp8 {
						opp-level = <RPMH_REGULATOR_LEVEL_NOM_L1>;
					};

					rpmhpd_opp_nom_l2: opp9 {
						opp-level = <RPMH_REGULATOR_LEVEL_NOM_L2>;
					};

					rpmhpd_opp_turbo: opp10 {
						opp-level = <RPMH_REGULATOR_LEVEL_TURBO>;
					};

					rpmhpd_opp_turbo_l1: opp11 {
						opp-level = <RPMH_REGULATOR_LEVEL_TURBO_L1>;
					};
				};
			};

			apps_bcm_voter: bcm-voter {
				compatible = "qcom,bcm-voter";
			};
		};

		osm_l3: interconnect@18321000 {
			compatible = "qcom,sm8150-osm-l3";
			reg = <0 0x18321000 0 0x1400>;

			clocks = <&rpmhcc RPMH_CXO_CLK>, <&gcc GPLL0>;
			clock-names = "xo", "alternate";

			#interconnect-cells = <1>;
		};

		cpufreq_hw: cpufreq@18323000 {
			compatible = "qcom,cpufreq-hw";
			reg = <0 0x18323000 0 0x1400>, <0 0x18325800 0 0x1400>,
			      <0 0x18327800 0 0x1400>;
			reg-names = "freq-domain0", "freq-domain1",
				    "freq-domain2";

			clocks = <&rpmhcc RPMH_CXO_CLK>, <&gcc GPLL0>;
			clock-names = "xo", "alternate";

			#freq-domain-cells = <1>;
		};

		lmh_cluster1: lmh@18350800 {
			compatible = "qcom,sm8150-lmh";
			reg = <0 0x18350800 0 0x400>;
			interrupts = <GIC_SPI 33 IRQ_TYPE_LEVEL_HIGH>;
			cpus = <&CPU4>;
			qcom,lmh-temp-arm-millicelsius = <60000>;
			qcom,lmh-temp-low-millicelsius = <84500>;
			qcom,lmh-temp-high-millicelsius = <85000>;
			interrupt-controller;
			#interrupt-cells = <1>;
		};

		lmh_cluster0: lmh@18358800 {
			compatible = "qcom,sm8150-lmh";
			reg = <0 0x18358800 0 0x400>;
			interrupts = <GIC_SPI 32 IRQ_TYPE_LEVEL_HIGH>;
			cpus = <&CPU0>;
			qcom,lmh-temp-arm-millicelsius = <60000>;
			qcom,lmh-temp-low-millicelsius = <84500>;
			qcom,lmh-temp-high-millicelsius = <85000>;
			interrupt-controller;
			#interrupt-cells = <1>;
		};

		wifi: wifi@18800000 {
			compatible = "qcom,wcn3990-wifi";
			reg = <0 0x18800000 0 0x800000>;
			reg-names = "membase";
			memory-region = <&wlan_mem>;
			clock-names = "cxo_ref_clk_pin", "qdss";
			clocks = <&rpmhcc RPMH_RF_CLK2>, <&aoss_qmp>;
			interrupts = <GIC_SPI 414 IRQ_TYPE_LEVEL_HIGH>,
				     <GIC_SPI 415 IRQ_TYPE_LEVEL_HIGH>,
				     <GIC_SPI 416 IRQ_TYPE_LEVEL_HIGH>,
				     <GIC_SPI 417 IRQ_TYPE_LEVEL_HIGH>,
				     <GIC_SPI 418 IRQ_TYPE_LEVEL_HIGH>,
				     <GIC_SPI 419 IRQ_TYPE_LEVEL_HIGH>,
				     <GIC_SPI 420 IRQ_TYPE_LEVEL_HIGH>,
				     <GIC_SPI 421 IRQ_TYPE_LEVEL_HIGH>,
				     <GIC_SPI 422 IRQ_TYPE_LEVEL_HIGH>,
				     <GIC_SPI 423 IRQ_TYPE_LEVEL_HIGH>,
				     <GIC_SPI 424 IRQ_TYPE_LEVEL_HIGH>,
				     <GIC_SPI 425 IRQ_TYPE_LEVEL_HIGH>;
			iommus = <&apps_smmu 0x0640 0x1>;
			status = "disabled";
		};
	};

	timer {
		compatible = "arm,armv8-timer";
		interrupts = <GIC_PPI 1 IRQ_TYPE_LEVEL_LOW>,
			     <GIC_PPI 2 IRQ_TYPE_LEVEL_LOW>,
			     <GIC_PPI 3 IRQ_TYPE_LEVEL_LOW>,
			     <GIC_PPI 0 IRQ_TYPE_LEVEL_LOW>;
	};

	thermal-zones {
		cpu0-thermal {
			polling-delay-passive = <250>;
			polling-delay = <1000>;

			thermal-sensors = <&tsens0 1>;

			trips {
				cpu0_alert0: trip-point0 {
					temperature = <90000>;
					hysteresis = <2000>;
					type = "passive";
				};

				cpu0_alert1: trip-point1 {
					temperature = <95000>;
					hysteresis = <2000>;
					type = "passive";
				};

				cpu0_crit: cpu_crit {
					temperature = <110000>;
					hysteresis = <1000>;
					type = "critical";
				};
			};

			cooling-maps {
				map0 {
					trip = <&cpu0_alert0>;
					cooling-device = <&CPU0 THERMAL_NO_LIMIT THERMAL_NO_LIMIT>,
							 <&CPU1 THERMAL_NO_LIMIT THERMAL_NO_LIMIT>,
							 <&CPU2 THERMAL_NO_LIMIT THERMAL_NO_LIMIT>,
							 <&CPU3 THERMAL_NO_LIMIT THERMAL_NO_LIMIT>;
				};
				map1 {
					trip = <&cpu0_alert1>;
					cooling-device = <&CPU0 THERMAL_NO_LIMIT THERMAL_NO_LIMIT>,
							 <&CPU1 THERMAL_NO_LIMIT THERMAL_NO_LIMIT>,
							 <&CPU2 THERMAL_NO_LIMIT THERMAL_NO_LIMIT>,
							 <&CPU3 THERMAL_NO_LIMIT THERMAL_NO_LIMIT>;
				};
			};
		};

		cpu1-thermal {
			polling-delay-passive = <250>;
			polling-delay = <1000>;

			thermal-sensors = <&tsens0 2>;

			trips {
				cpu1_alert0: trip-point0 {
					temperature = <90000>;
					hysteresis = <2000>;
					type = "passive";
				};

				cpu1_alert1: trip-point1 {
					temperature = <95000>;
					hysteresis = <2000>;
					type = "passive";
				};

				cpu1_crit: cpu_crit {
					temperature = <110000>;
					hysteresis = <1000>;
					type = "critical";
				};
			};

			cooling-maps {
				map0 {
					trip = <&cpu1_alert0>;
					cooling-device = <&CPU0 THERMAL_NO_LIMIT THERMAL_NO_LIMIT>,
							 <&CPU1 THERMAL_NO_LIMIT THERMAL_NO_LIMIT>,
							 <&CPU2 THERMAL_NO_LIMIT THERMAL_NO_LIMIT>,
							 <&CPU3 THERMAL_NO_LIMIT THERMAL_NO_LIMIT>;
				};
				map1 {
					trip = <&cpu1_alert1>;
					cooling-device = <&CPU0 THERMAL_NO_LIMIT THERMAL_NO_LIMIT>,
							 <&CPU1 THERMAL_NO_LIMIT THERMAL_NO_LIMIT>,
							 <&CPU2 THERMAL_NO_LIMIT THERMAL_NO_LIMIT>,
							 <&CPU3 THERMAL_NO_LIMIT THERMAL_NO_LIMIT>;
				};
			};
		};

		cpu2-thermal {
			polling-delay-passive = <250>;
			polling-delay = <1000>;

			thermal-sensors = <&tsens0 3>;

			trips {
				cpu2_alert0: trip-point0 {
					temperature = <90000>;
					hysteresis = <2000>;
					type = "passive";
				};

				cpu2_alert1: trip-point1 {
					temperature = <95000>;
					hysteresis = <2000>;
					type = "passive";
				};

				cpu2_crit: cpu_crit {
					temperature = <110000>;
					hysteresis = <1000>;
					type = "critical";
				};
			};

			cooling-maps {
				map0 {
					trip = <&cpu2_alert0>;
					cooling-device = <&CPU0 THERMAL_NO_LIMIT THERMAL_NO_LIMIT>,
							 <&CPU1 THERMAL_NO_LIMIT THERMAL_NO_LIMIT>,
							 <&CPU2 THERMAL_NO_LIMIT THERMAL_NO_LIMIT>,
							 <&CPU3 THERMAL_NO_LIMIT THERMAL_NO_LIMIT>;
				};
				map1 {
					trip = <&cpu2_alert1>;
					cooling-device = <&CPU0 THERMAL_NO_LIMIT THERMAL_NO_LIMIT>,
							 <&CPU1 THERMAL_NO_LIMIT THERMAL_NO_LIMIT>,
							 <&CPU2 THERMAL_NO_LIMIT THERMAL_NO_LIMIT>,
							 <&CPU3 THERMAL_NO_LIMIT THERMAL_NO_LIMIT>;
				};
			};
		};

		cpu3-thermal {
			polling-delay-passive = <250>;
			polling-delay = <1000>;

			thermal-sensors = <&tsens0 4>;

			trips {
				cpu3_alert0: trip-point0 {
					temperature = <90000>;
					hysteresis = <2000>;
					type = "passive";
				};

				cpu3_alert1: trip-point1 {
					temperature = <95000>;
					hysteresis = <2000>;
					type = "passive";
				};

				cpu3_crit: cpu_crit {
					temperature = <110000>;
					hysteresis = <1000>;
					type = "critical";
				};
			};

			cooling-maps {
				map0 {
					trip = <&cpu3_alert0>;
					cooling-device = <&CPU0 THERMAL_NO_LIMIT THERMAL_NO_LIMIT>,
							 <&CPU1 THERMAL_NO_LIMIT THERMAL_NO_LIMIT>,
							 <&CPU2 THERMAL_NO_LIMIT THERMAL_NO_LIMIT>,
							 <&CPU3 THERMAL_NO_LIMIT THERMAL_NO_LIMIT>;
				};
				map1 {
					trip = <&cpu3_alert1>;
					cooling-device = <&CPU0 THERMAL_NO_LIMIT THERMAL_NO_LIMIT>,
							 <&CPU1 THERMAL_NO_LIMIT THERMAL_NO_LIMIT>,
							 <&CPU2 THERMAL_NO_LIMIT THERMAL_NO_LIMIT>,
							 <&CPU3 THERMAL_NO_LIMIT THERMAL_NO_LIMIT>;
				};
			};
		};

		cpu4-top-thermal {
			polling-delay-passive = <250>;
			polling-delay = <1000>;

			thermal-sensors = <&tsens0 7>;

			trips {
				cpu4_top_alert0: trip-point0 {
					temperature = <90000>;
					hysteresis = <2000>;
					type = "passive";
				};

				cpu4_top_alert1: trip-point1 {
					temperature = <95000>;
					hysteresis = <2000>;
					type = "passive";
				};

				cpu4_top_crit: cpu_crit {
					temperature = <110000>;
					hysteresis = <1000>;
					type = "critical";
				};
			};

			cooling-maps {
				map0 {
					trip = <&cpu4_top_alert0>;
					cooling-device = <&CPU4 THERMAL_NO_LIMIT THERMAL_NO_LIMIT>,
							 <&CPU5 THERMAL_NO_LIMIT THERMAL_NO_LIMIT>,
							 <&CPU6 THERMAL_NO_LIMIT THERMAL_NO_LIMIT>,
							 <&CPU7 THERMAL_NO_LIMIT THERMAL_NO_LIMIT>;
				};
				map1 {
					trip = <&cpu4_top_alert1>;
					cooling-device = <&CPU4 THERMAL_NO_LIMIT THERMAL_NO_LIMIT>,
							 <&CPU5 THERMAL_NO_LIMIT THERMAL_NO_LIMIT>,
							 <&CPU6 THERMAL_NO_LIMIT THERMAL_NO_LIMIT>,
							 <&CPU7 THERMAL_NO_LIMIT THERMAL_NO_LIMIT>;
				};
			};
		};

		cpu5-top-thermal {
			polling-delay-passive = <250>;
			polling-delay = <1000>;

			thermal-sensors = <&tsens0 8>;

			trips {
				cpu5_top_alert0: trip-point0 {
					temperature = <90000>;
					hysteresis = <2000>;
					type = "passive";
				};

				cpu5_top_alert1: trip-point1 {
					temperature = <95000>;
					hysteresis = <2000>;
					type = "passive";
				};

				cpu5_top_crit: cpu_crit {
					temperature = <110000>;
					hysteresis = <1000>;
					type = "critical";
				};
			};

			cooling-maps {
				map0 {
					trip = <&cpu5_top_alert0>;
					cooling-device = <&CPU4 THERMAL_NO_LIMIT THERMAL_NO_LIMIT>,
							 <&CPU5 THERMAL_NO_LIMIT THERMAL_NO_LIMIT>,
							 <&CPU6 THERMAL_NO_LIMIT THERMAL_NO_LIMIT>,
							 <&CPU7 THERMAL_NO_LIMIT THERMAL_NO_LIMIT>;
				};
				map1 {
					trip = <&cpu5_top_alert1>;
					cooling-device = <&CPU4 THERMAL_NO_LIMIT THERMAL_NO_LIMIT>,
							 <&CPU5 THERMAL_NO_LIMIT THERMAL_NO_LIMIT>,
							 <&CPU6 THERMAL_NO_LIMIT THERMAL_NO_LIMIT>,
							 <&CPU7 THERMAL_NO_LIMIT THERMAL_NO_LIMIT>;
				};
			};
		};

		cpu6-top-thermal {
			polling-delay-passive = <250>;
			polling-delay = <1000>;

			thermal-sensors = <&tsens0 9>;

			trips {
				cpu6_top_alert0: trip-point0 {
					temperature = <90000>;
					hysteresis = <2000>;
					type = "passive";
				};

				cpu6_top_alert1: trip-point1 {
					temperature = <95000>;
					hysteresis = <2000>;
					type = "passive";
				};

				cpu6_top_crit: cpu_crit {
					temperature = <110000>;
					hysteresis = <1000>;
					type = "critical";
				};
			};

			cooling-maps {
				map0 {
					trip = <&cpu6_top_alert0>;
					cooling-device = <&CPU4 THERMAL_NO_LIMIT THERMAL_NO_LIMIT>,
							 <&CPU5 THERMAL_NO_LIMIT THERMAL_NO_LIMIT>,
							 <&CPU6 THERMAL_NO_LIMIT THERMAL_NO_LIMIT>,
							 <&CPU7 THERMAL_NO_LIMIT THERMAL_NO_LIMIT>;
				};
				map1 {
					trip = <&cpu6_top_alert1>;
					cooling-device = <&CPU4 THERMAL_NO_LIMIT THERMAL_NO_LIMIT>,
							 <&CPU5 THERMAL_NO_LIMIT THERMAL_NO_LIMIT>,
							 <&CPU6 THERMAL_NO_LIMIT THERMAL_NO_LIMIT>,
							 <&CPU7 THERMAL_NO_LIMIT THERMAL_NO_LIMIT>;
				};
			};
		};

		cpu7-top-thermal {
			polling-delay-passive = <250>;
			polling-delay = <1000>;

			thermal-sensors = <&tsens0 10>;

			trips {
				cpu7_top_alert0: trip-point0 {
					temperature = <90000>;
					hysteresis = <2000>;
					type = "passive";
				};

				cpu7_top_alert1: trip-point1 {
					temperature = <95000>;
					hysteresis = <2000>;
					type = "passive";
				};

				cpu7_top_crit: cpu_crit {
					temperature = <110000>;
					hysteresis = <1000>;
					type = "critical";
				};
			};

			cooling-maps {
				map0 {
					trip = <&cpu7_top_alert0>;
					cooling-device = <&CPU4 THERMAL_NO_LIMIT THERMAL_NO_LIMIT>,
							 <&CPU5 THERMAL_NO_LIMIT THERMAL_NO_LIMIT>,
							 <&CPU6 THERMAL_NO_LIMIT THERMAL_NO_LIMIT>,
							 <&CPU7 THERMAL_NO_LIMIT THERMAL_NO_LIMIT>;
				};
				map1 {
					trip = <&cpu7_top_alert1>;
					cooling-device = <&CPU4 THERMAL_NO_LIMIT THERMAL_NO_LIMIT>,
							 <&CPU5 THERMAL_NO_LIMIT THERMAL_NO_LIMIT>,
							 <&CPU6 THERMAL_NO_LIMIT THERMAL_NO_LIMIT>,
							 <&CPU7 THERMAL_NO_LIMIT THERMAL_NO_LIMIT>;
				};
			};
		};

		cpu4-bottom-thermal {
			polling-delay-passive = <250>;
			polling-delay = <1000>;

			thermal-sensors = <&tsens0 11>;

			trips {
				cpu4_bottom_alert0: trip-point0 {
					temperature = <90000>;
					hysteresis = <2000>;
					type = "passive";
				};

				cpu4_bottom_alert1: trip-point1 {
					temperature = <95000>;
					hysteresis = <2000>;
					type = "passive";
				};

				cpu4_bottom_crit: cpu_crit {
					temperature = <110000>;
					hysteresis = <1000>;
					type = "critical";
				};
			};

			cooling-maps {
				map0 {
					trip = <&cpu4_bottom_alert0>;
					cooling-device = <&CPU4 THERMAL_NO_LIMIT THERMAL_NO_LIMIT>,
							 <&CPU5 THERMAL_NO_LIMIT THERMAL_NO_LIMIT>,
							 <&CPU6 THERMAL_NO_LIMIT THERMAL_NO_LIMIT>,
							 <&CPU7 THERMAL_NO_LIMIT THERMAL_NO_LIMIT>;
				};
				map1 {
					trip = <&cpu4_bottom_alert1>;
					cooling-device = <&CPU4 THERMAL_NO_LIMIT THERMAL_NO_LIMIT>,
							 <&CPU5 THERMAL_NO_LIMIT THERMAL_NO_LIMIT>,
							 <&CPU6 THERMAL_NO_LIMIT THERMAL_NO_LIMIT>,
							 <&CPU7 THERMAL_NO_LIMIT THERMAL_NO_LIMIT>;
				};
			};
		};

		cpu5-bottom-thermal {
			polling-delay-passive = <250>;
			polling-delay = <1000>;

			thermal-sensors = <&tsens0 12>;

			trips {
				cpu5_bottom_alert0: trip-point0 {
					temperature = <90000>;
					hysteresis = <2000>;
					type = "passive";
				};

				cpu5_bottom_alert1: trip-point1 {
					temperature = <95000>;
					hysteresis = <2000>;
					type = "passive";
				};

				cpu5_bottom_crit: cpu_crit {
					temperature = <110000>;
					hysteresis = <1000>;
					type = "critical";
				};
			};

			cooling-maps {
				map0 {
					trip = <&cpu5_bottom_alert0>;
					cooling-device = <&CPU4 THERMAL_NO_LIMIT THERMAL_NO_LIMIT>,
							 <&CPU5 THERMAL_NO_LIMIT THERMAL_NO_LIMIT>,
							 <&CPU6 THERMAL_NO_LIMIT THERMAL_NO_LIMIT>,
							 <&CPU7 THERMAL_NO_LIMIT THERMAL_NO_LIMIT>;
				};
				map1 {
					trip = <&cpu5_bottom_alert1>;
					cooling-device = <&CPU4 THERMAL_NO_LIMIT THERMAL_NO_LIMIT>,
							 <&CPU5 THERMAL_NO_LIMIT THERMAL_NO_LIMIT>,
							 <&CPU6 THERMAL_NO_LIMIT THERMAL_NO_LIMIT>,
							 <&CPU7 THERMAL_NO_LIMIT THERMAL_NO_LIMIT>;
				};
			};
		};

		cpu6-bottom-thermal {
			polling-delay-passive = <250>;
			polling-delay = <1000>;

			thermal-sensors = <&tsens0 13>;

			trips {
				cpu6_bottom_alert0: trip-point0 {
					temperature = <90000>;
					hysteresis = <2000>;
					type = "passive";
				};

				cpu6_bottom_alert1: trip-point1 {
					temperature = <95000>;
					hysteresis = <2000>;
					type = "passive";
				};

				cpu6_bottom_crit: cpu_crit {
					temperature = <110000>;
					hysteresis = <1000>;
					type = "critical";
				};
			};

			cooling-maps {
				map0 {
					trip = <&cpu6_bottom_alert0>;
					cooling-device = <&CPU4 THERMAL_NO_LIMIT THERMAL_NO_LIMIT>,
							 <&CPU5 THERMAL_NO_LIMIT THERMAL_NO_LIMIT>,
							 <&CPU6 THERMAL_NO_LIMIT THERMAL_NO_LIMIT>,
							 <&CPU7 THERMAL_NO_LIMIT THERMAL_NO_LIMIT>;
				};
				map1 {
					trip = <&cpu6_bottom_alert1>;
					cooling-device = <&CPU4 THERMAL_NO_LIMIT THERMAL_NO_LIMIT>,
							 <&CPU5 THERMAL_NO_LIMIT THERMAL_NO_LIMIT>,
							 <&CPU6 THERMAL_NO_LIMIT THERMAL_NO_LIMIT>,
							 <&CPU7 THERMAL_NO_LIMIT THERMAL_NO_LIMIT>;
				};
			};
		};

		cpu7-bottom-thermal {
			polling-delay-passive = <250>;
			polling-delay = <1000>;

			thermal-sensors = <&tsens0 14>;

			trips {
				cpu7_bottom_alert0: trip-point0 {
					temperature = <90000>;
					hysteresis = <2000>;
					type = "passive";
				};

				cpu7_bottom_alert1: trip-point1 {
					temperature = <95000>;
					hysteresis = <2000>;
					type = "passive";
				};

				cpu7_bottom_crit: cpu_crit {
					temperature = <110000>;
					hysteresis = <1000>;
					type = "critical";
				};
			};

			cooling-maps {
				map0 {
					trip = <&cpu7_bottom_alert0>;
					cooling-device = <&CPU4 THERMAL_NO_LIMIT THERMAL_NO_LIMIT>,
							 <&CPU5 THERMAL_NO_LIMIT THERMAL_NO_LIMIT>,
							 <&CPU6 THERMAL_NO_LIMIT THERMAL_NO_LIMIT>,
							 <&CPU7 THERMAL_NO_LIMIT THERMAL_NO_LIMIT>;
				};
				map1 {
					trip = <&cpu7_bottom_alert1>;
					cooling-device = <&CPU4 THERMAL_NO_LIMIT THERMAL_NO_LIMIT>,
							 <&CPU5 THERMAL_NO_LIMIT THERMAL_NO_LIMIT>,
							 <&CPU6 THERMAL_NO_LIMIT THERMAL_NO_LIMIT>,
							 <&CPU7 THERMAL_NO_LIMIT THERMAL_NO_LIMIT>;
				};
			};
		};

		aoss0-thermal {
			polling-delay-passive = <250>;
			polling-delay = <1000>;

			thermal-sensors = <&tsens0 0>;

			trips {
				aoss0_alert0: trip-point0 {
					temperature = <90000>;
					hysteresis = <2000>;
					type = "hot";
				};
			};
		};

		cluster0-thermal {
			polling-delay-passive = <250>;
			polling-delay = <1000>;

			thermal-sensors = <&tsens0 5>;

			trips {
				cluster0_alert0: trip-point0 {
					temperature = <90000>;
					hysteresis = <2000>;
					type = "hot";
				};
				cluster0_crit: cluster0_crit {
					temperature = <110000>;
					hysteresis = <2000>;
					type = "critical";
				};
			};
		};

		cluster1-thermal {
			polling-delay-passive = <250>;
			polling-delay = <1000>;

			thermal-sensors = <&tsens0 6>;

			trips {
				cluster1_alert0: trip-point0 {
					temperature = <90000>;
					hysteresis = <2000>;
					type = "hot";
				};
				cluster1_crit: cluster1_crit {
					temperature = <110000>;
					hysteresis = <2000>;
					type = "critical";
				};
			};
		};

		gpu-top-thermal {
			polling-delay-passive = <250>;
			polling-delay = <1000>;

			thermal-sensors = <&tsens0 15>;

			trips {
				gpu1_alert0: trip-point0 {
					temperature = <90000>;
					hysteresis = <2000>;
					type = "hot";
				};
			};
		};

		aoss1-thermal {
			polling-delay-passive = <250>;
			polling-delay = <1000>;

			thermal-sensors = <&tsens1 0>;

			trips {
				aoss1_alert0: trip-point0 {
					temperature = <90000>;
					hysteresis = <2000>;
					type = "hot";
				};
			};
		};

		wlan-thermal {
			polling-delay-passive = <250>;
			polling-delay = <1000>;

			thermal-sensors = <&tsens1 1>;

			trips {
				wlan_alert0: trip-point0 {
					temperature = <90000>;
					hysteresis = <2000>;
					type = "hot";
				};
			};
		};

		video-thermal {
			polling-delay-passive = <250>;
			polling-delay = <1000>;

			thermal-sensors = <&tsens1 2>;

			trips {
				video_alert0: trip-point0 {
					temperature = <90000>;
					hysteresis = <2000>;
					type = "hot";
				};
			};
		};

		mem-thermal {
			polling-delay-passive = <250>;
			polling-delay = <1000>;

			thermal-sensors = <&tsens1 3>;

			trips {
				mem_alert0: trip-point0 {
					temperature = <90000>;
					hysteresis = <2000>;
					type = "hot";
				};
			};
		};

		q6-hvx-thermal {
			polling-delay-passive = <250>;
			polling-delay = <1000>;

			thermal-sensors = <&tsens1 4>;

			trips {
				q6_hvx_alert0: trip-point0 {
					temperature = <90000>;
					hysteresis = <2000>;
					type = "hot";
				};
			};
		};

		camera-thermal {
			polling-delay-passive = <250>;
			polling-delay = <1000>;

			thermal-sensors = <&tsens1 5>;

			trips {
				camera_alert0: trip-point0 {
					temperature = <90000>;
					hysteresis = <2000>;
					type = "hot";
				};
			};
		};

		compute-thermal {
			polling-delay-passive = <250>;
			polling-delay = <1000>;

			thermal-sensors = <&tsens1 6>;

			trips {
				compute_alert0: trip-point0 {
					temperature = <90000>;
					hysteresis = <2000>;
					type = "hot";
				};
			};
		};

		modem-thermal {
			polling-delay-passive = <250>;
			polling-delay = <1000>;

			thermal-sensors = <&tsens1 7>;

			trips {
				modem_alert0: trip-point0 {
					temperature = <90000>;
					hysteresis = <2000>;
					type = "hot";
				};
			};
		};

		npu-thermal {
			polling-delay-passive = <250>;
			polling-delay = <1000>;

			thermal-sensors = <&tsens1 8>;

			trips {
				npu_alert0: trip-point0 {
					temperature = <90000>;
					hysteresis = <2000>;
					type = "hot";
				};
			};
		};

		modem-vec-thermal {
			polling-delay-passive = <250>;
			polling-delay = <1000>;

			thermal-sensors = <&tsens1 9>;

			trips {
				modem_vec_alert0: trip-point0 {
					temperature = <90000>;
					hysteresis = <2000>;
					type = "hot";
				};
			};
		};

		modem-scl-thermal {
			polling-delay-passive = <250>;
			polling-delay = <1000>;

			thermal-sensors = <&tsens1 10>;

			trips {
				modem_scl_alert0: trip-point0 {
					temperature = <90000>;
					hysteresis = <2000>;
					type = "hot";
				};
			};
		};

		gpu-bottom-thermal {
			polling-delay-passive = <250>;
			polling-delay = <1000>;

			thermal-sensors = <&tsens1 11>;

			trips {
				gpu2_alert0: trip-point0 {
					temperature = <90000>;
					hysteresis = <2000>;
					type = "hot";
				};
			};
		};
	};
};<|MERGE_RESOLUTION|>--- conflicted
+++ resolved
@@ -3629,11 +3629,7 @@
 			assigned-clock-rates = <19200000>, <200000000>;
 
 			interrupts-extended = <&intc GIC_SPI 131 IRQ_TYPE_LEVEL_HIGH>,
-<<<<<<< HEAD
-					      <&intc GIC_SPI 486 IRQ_TYPE_LEVEL_HIGH>,
-=======
 					      <&pdc 6 IRQ_TYPE_LEVEL_HIGH>,
->>>>>>> 1dca1fea
 					      <&pdc 8 IRQ_TYPE_EDGE_BOTH>,
 					      <&pdc 9 IRQ_TYPE_EDGE_BOTH>;
 			interrupt-names = "hs_phy_irq", "ss_phy_irq",
@@ -3682,11 +3678,7 @@
 			assigned-clock-rates = <19200000>, <200000000>;
 
 			interrupts-extended = <&intc GIC_SPI 136 IRQ_TYPE_LEVEL_HIGH>,
-<<<<<<< HEAD
-					      <&intc GIC_SPI 487 IRQ_TYPE_LEVEL_HIGH>,
-=======
 					      <&pdc 7 IRQ_TYPE_LEVEL_HIGH>,
->>>>>>> 1dca1fea
 					      <&pdc 10 IRQ_TYPE_EDGE_BOTH>,
 					      <&pdc 11 IRQ_TYPE_EDGE_BOTH>;
 			interrupt-names = "hs_phy_irq", "ss_phy_irq",
