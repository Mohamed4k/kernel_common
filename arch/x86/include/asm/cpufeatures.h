--- conflicted
+++ resolved
@@ -491,8 +491,5 @@
 #define X86_BUG_SRSO			X86_BUG(1*32 + 0) /* AMD SRSO bug */
 #define X86_BUG_DIV0			X86_BUG(1*32 + 1) /* AMD DIV0 speculation bug */
 #define X86_BUG_RFDS			X86_BUG(1*32 + 2) /* CPU is vulnerable to Register File Data Sampling */
-<<<<<<< HEAD
-=======
 #define X86_BUG_BHI			X86_BUG(1*32 + 3) /* CPU is affected by Branch History Injection */
->>>>>>> c0345356
 #endif /* _ASM_X86_CPUFEATURES_H */