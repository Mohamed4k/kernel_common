--- conflicted
+++ resolved
@@ -266,8 +266,6 @@
       ]
     },
     {
-<<<<<<< HEAD
-=======
       "name": "CtsIncrementalInstallHostTestCases",
       "options": [
         {
@@ -279,7 +277,6 @@
       ]
     },
     {
->>>>>>> f4053f5b
       "name": "CtsLibcoreLegacy22TestCases",
       "options": [
         {
