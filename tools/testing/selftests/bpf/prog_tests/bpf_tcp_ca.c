--- conflicted
+++ resolved
@@ -39,11 +39,6 @@
 	int lfd = -1, fd = -1;
 	int err;
 
-<<<<<<< HEAD
-	WRITE_ONCE(stop, 0);
-
-=======
->>>>>>> 1613e604
 	lfd = start_server(AF_INET6, SOCK_STREAM, NULL, 0, 0);
 	if (!ASSERT_NEQ(lfd, -1, "socket"))
 		return;
@@ -54,16 +49,7 @@
 		return;
 	}
 
-<<<<<<< HEAD
-	if (settcpca(lfd, tcp_ca) || settcpca(fd, tcp_ca) ||
-	    settimeo(lfd, 0) || settimeo(fd, 0))
-		goto done;
-
-	err = getsockname(lfd, (struct sockaddr *)&sa6, &addrlen);
-	if (!ASSERT_NEQ(err, -1, "getsockname"))
-=======
 	if (settcpca(lfd, tcp_ca) || settcpca(fd, tcp_ca))
->>>>>>> 1613e604
 		goto done;
 
 	if (sk_stg_map) {
