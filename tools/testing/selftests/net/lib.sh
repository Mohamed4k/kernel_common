#!/bin/bash
# SPDX-License-Identifier: GPL-2.0

##############################################################################
# Defines

: "${WAIT_TIMEOUT:=20}"

BUSYWAIT_TIMEOUT=$((WAIT_TIMEOUT * 1000)) # ms

# Kselftest framework constants.
ksft_pass=0
ksft_fail=1
ksft_xfail=2
ksft_skip=4

# namespace list created by setup_ns
NS_LIST=""

##############################################################################
# Helpers

__ksft_status_merge()
{
	local a=$1; shift
	local b=$1; shift
	local -A weights
	local weight=0

	for i in "$@"; do
		weights[$i]=$((weight++))
	done

	if [[ ${weights[$a]} > ${weights[$b]} ]]; then
		echo "$a"
		return 0
	else
		echo "$b"
		return 1
	fi
}

ksft_status_merge()
{
	local a=$1; shift
	local b=$1; shift

	__ksft_status_merge "$a" "$b" \
		$ksft_pass $ksft_xfail $ksft_skip $ksft_fail
}

ksft_exit_status_merge()
{
	local a=$1; shift
	local b=$1; shift

	__ksft_status_merge "$a" "$b" \
		$ksft_xfail $ksft_pass $ksft_skip $ksft_fail
}

loopy_wait()
{
	local sleep_cmd=$1; shift
	local timeout_ms=$1; shift

	local start_time="$(date -u +%s%3N)"
	while true
	do
		local out
		out=$("$@")
		local ret=$?
		if ((!ret)); then
			echo -n "$out"
			return 0
		fi

		local current_time="$(date -u +%s%3N)"
		if ((current_time - start_time > timeout_ms)); then
			echo -n "$out"
			return 1
		fi

		$sleep_cmd
	done
}

busywait()
{
	local timeout_ms=$1; shift

	loopy_wait : "$timeout_ms" "$@"
}

<<<<<<< HEAD
=======
# timeout in seconds
slowwait()
{
	local timeout_sec=$1; shift

	loopy_wait "sleep 0.1" "$((timeout_sec * 1000))" "$@"
}

until_counter_is()
{
	local expr=$1; shift
	local current=$("$@")

	echo $((current))
	((current $expr))
}

busywait_for_counter()
{
	local timeout=$1; shift
	local delta=$1; shift

	local base=$("$@")
	busywait "$timeout" until_counter_is ">= $((base + delta))" "$@"
}

slowwait_for_counter()
{
	local timeout=$1; shift
	local delta=$1; shift

	local base=$("$@")
	slowwait "$timeout" until_counter_is ">= $((base + delta))" "$@"
}

>>>>>>> 1613e604
cleanup_ns()
{
	local ns=""
	local errexit=0
	local ret=0

	# disable errexit temporary
	if [[ $- =~ "e" ]]; then
		errexit=1
		set +e
	fi

	for ns in "$@"; do
		ip netns delete "${ns}" &> /dev/null
		if ! busywait $BUSYWAIT_TIMEOUT ip netns list \| grep -vq "^$ns$" &> /dev/null; then
			echo "Warn: Failed to remove namespace $ns"
			ret=1
		fi
	done

	[ $errexit -eq 1 ] && set -e
	return $ret
}

cleanup_all_ns()
{
	cleanup_ns $NS_LIST
}

# setup netns with given names as prefix. e.g
# setup_ns local remote
setup_ns()
{
	local ns=""
	local ns_name=""
	local ns_list=""
	local ns_exist=
	for ns_name in "$@"; do
		# Some test may setup/remove same netns multi times
		if unset ${ns_name} 2> /dev/null; then
			ns="${ns_name,,}-$(mktemp -u XXXXXX)"
			eval readonly ${ns_name}="$ns"
			ns_exist=false
		else
			eval ns='$'${ns_name}
			cleanup_ns "$ns"
			ns_exist=true
		fi

		if ! ip netns add "$ns"; then
			echo "Failed to create namespace $ns_name"
			cleanup_ns "$ns_list"
			return $ksft_skip
		fi
		ip -n "$ns" link set lo up
		! $ns_exist && ns_list="$ns_list $ns"
	done
	NS_LIST="$NS_LIST $ns_list"
}

tc_rule_stats_get()
{
	local dev=$1; shift
	local pref=$1; shift
	local dir=$1; shift
	local selector=${1:-.packets}; shift

	tc -j -s filter show dev $dev ${dir:-ingress} pref $pref \
	    | jq ".[1].options.actions[].stats$selector"
}

tc_rule_handle_stats_get()
{
	local id=$1; shift
	local handle=$1; shift
	local selector=${1:-.packets}; shift
	local netns=${1:-""}; shift

	tc $netns -j -s filter show $id \
	    | jq ".[] | select(.options.handle == $handle) | \
		  .options.actions[0].stats$selector"
}<|MERGE_RESOLUTION|>--- conflicted
+++ resolved
@@ -91,8 +91,6 @@
 	loopy_wait : "$timeout_ms" "$@"
 }
 
-<<<<<<< HEAD
-=======
 # timeout in seconds
 slowwait()
 {
@@ -128,7 +126,6 @@
 	slowwait "$timeout" until_counter_is ">= $((base + delta))" "$@"
 }
 
->>>>>>> 1613e604
 cleanup_ns()
 {
 	local ns=""
