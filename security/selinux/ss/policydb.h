/* SPDX-License-Identifier: GPL-2.0-only */
/*
 * A policy database (policydb) specifies the
 * configuration data for the security policy.
 *
 * Author : Stephen Smalley, <stephen.smalley.work@gmail.com>
 */

/*
 * Updated: Trusted Computer Solutions, Inc. <dgoeddel@trustedcs.com>
 *          Support for enhanced MLS infrastructure.
 *          Copyright (C) 2004-2005 Trusted Computer Solutions, Inc.
 *
 * Updated: Frank Mayer <mayerf@tresys.com> and
 *          Karl MacMillan <kmacmillan@tresys.com>
 *          Added conditional policy language extensions
 *          Copyright (C) 2003-2004 Tresys Technology, LLC
 */

#ifndef _SS_POLICYDB_H_
#define _SS_POLICYDB_H_

#include "symtab.h"
#include "avtab.h"
#include "sidtab.h"
#include "ebitmap.h"
#include "mls_types.h"
#include "context.h"
#include "constraint.h"

/*
 * A datum type is defined for each kind of symbol
 * in the configuration data:  individual permissions,
 * common prefixes for access vectors, classes,
 * users, roles, types, sensitivities, categories, etc.
 */

/* Permission attributes */
struct perm_datum {
	u32 value; /* permission bit + 1 */
};

/* Attributes of a common prefix for access vectors */
struct common_datum {
	u32 value; /* internal common value */
	struct symtab permissions; /* common permissions */
};

/* Class attributes */
struct class_datum {
	u32 value; /* class value */
	char *comkey; /* common name */
	struct common_datum *comdatum; /* common datum */
	struct symtab permissions; /* class-specific permission symbol table */
	struct constraint_node *constraints; /* constraints on class perms */
	struct constraint_node *validatetrans; /* special transition rules */
/* Options how a new object user, role, and type should be decided */
#define DEFAULT_SOURCE 1
#define DEFAULT_TARGET 2
	char default_user;
	char default_role;
	char default_type;
/* Options how a new object range should be decided */
#define DEFAULT_SOURCE_LOW	1
#define DEFAULT_SOURCE_HIGH	2
#define DEFAULT_SOURCE_LOW_HIGH 3
#define DEFAULT_TARGET_LOW	4
#define DEFAULT_TARGET_HIGH	5
#define DEFAULT_TARGET_LOW_HIGH 6
#define DEFAULT_GLBLUB		7
	char default_range;
};

/* Role attributes */
struct role_datum {
	u32 value; /* internal role value */
	u32 bounds; /* boundary of role */
	struct ebitmap dominates; /* set of roles dominated by this role */
	struct ebitmap types; /* set of authorized types for role */
};

struct role_trans_key {
	u32 role; /* current role */
	u32 type; /* program executable type, or new object type */
	u32 tclass; /* process class, or new object class */
};

struct role_trans_datum {
	u32 new_role; /* new role */
};

struct filename_trans_key {
	u32 ttype; /* parent dir context */
	u16 tclass; /* class of new object */
	const char *name; /* last path component */
};

struct filename_trans_datum {
	struct ebitmap stypes; /* bitmap of source types for this otype */
	u32 otype; /* resulting type of new object */
	struct filename_trans_datum *next; /* record for next otype*/
};

struct role_allow {
	u32 role; /* current role */
	u32 new_role; /* new role */
	struct role_allow *next;
};

/* Type attributes */
struct type_datum {
	u32 value; /* internal type value */
	u32 bounds; /* boundary of type */
	unsigned char primary; /* primary name? */
	unsigned char attribute; /* attribute ?*/
};

/* User attributes */
struct user_datum {
	u32 value; /* internal user value */
	u32 bounds; /* bounds of user */
	struct ebitmap roles; /* set of authorized roles for user */
	struct mls_range range; /* MLS range (min - max) for user */
	struct mls_level dfltlevel; /* default login MLS level for user */
};

/* Sensitivity attributes */
struct level_datum {
	struct mls_level *level; /* sensitivity and associated categories */
	unsigned char isalias; /* is this sensitivity an alias for another? */
};

/* Category attributes */
struct cat_datum {
	u32 value; /* internal category bit + 1 */
	unsigned char isalias; /* is this category an alias for another? */
};

struct range_trans {
	u32 source_type;
	u32 target_type;
	u32 target_class;
};

/* Boolean data type */
struct cond_bool_datum {
	__u32 value; /* internal type value */
	int state;
};

struct cond_node;

/*
 * type set preserves data needed to determine constraint info from
 * policy source. This is not used by the kernel policy but allows
 * utilities such as audit2allow to determine constraint denials.
 */
struct type_set {
	struct ebitmap types;
	struct ebitmap negset;
	u32 flags;
};

/*
 * The configuration data includes security contexts for
 * initial SIDs, unlabeled file systems, TCP and UDP port numbers,
 * network interfaces, and nodes.  This structure stores the
 * relevant data for one such entry.  Entries of the same kind
 * (e.g. all initial SIDs) are linked together into a list.
 */
struct ocontext {
	union {
		char *name; /* name of initial SID, fs, netif, fstype, path */
		struct {
			u8 protocol;
			u16 low_port;
			u16 high_port;
		} port; /* TCP or UDP port information */
		struct {
			u32 addr;
			u32 mask;
		} node; /* node information */
		struct {
			u32 addr[4];
			u32 mask[4];
		} node6; /* IPv6 node information */
		struct {
			u64 subnet_prefix;
			u16 low_pkey;
			u16 high_pkey;
		} ibpkey;
		struct {
			char *dev_name;
			u8 port;
		} ibendport;
	} u;
	union {
		u32 sclass; /* security class for genfs */
		u32 behavior; /* labeling behavior for fs_use */
	} v;
	struct context context[2]; /* security context(s) */
	u32 sid[2]; /* SID(s) */
	struct ocontext *next;
};

struct genfs {
	char *fstype;
	struct ocontext *head;
	struct genfs *next;
};

/* symbol table array indices */
#define SYM_COMMONS 0
#define SYM_CLASSES 1
#define SYM_ROLES   2
#define SYM_TYPES   3
#define SYM_USERS   4
#define SYM_BOOLS   5
#define SYM_LEVELS  6
#define SYM_CATS    7
#define SYM_NUM	    8

/* object context array indices */
#define OCON_ISID      0 /* initial SIDs */
#define OCON_FS	       1 /* unlabeled file systems (deprecated) */
#define OCON_PORT      2 /* TCP and UDP port numbers */
#define OCON_NETIF     3 /* network interfaces */
#define OCON_NODE      4 /* nodes */
#define OCON_FSUSE     5 /* fs_use */
#define OCON_NODE6     6 /* IPv6 nodes */
#define OCON_IBPKEY    7 /* Infiniband PKeys */
#define OCON_IBENDPORT 8 /* Infiniband end ports */
#define OCON_NUM       9

/* The policy database */
struct policydb {
	int mls_enabled;
	int android_netlink_route;
	int android_netlink_getneigh;

	/* symbol tables */
	struct symtab symtab[SYM_NUM];
#define p_commons symtab[SYM_COMMONS]
#define p_classes symtab[SYM_CLASSES]
#define p_roles	  symtab[SYM_ROLES]
#define p_types	  symtab[SYM_TYPES]
#define p_users	  symtab[SYM_USERS]
#define p_bools	  symtab[SYM_BOOLS]
#define p_levels  symtab[SYM_LEVELS]
#define p_cats	  symtab[SYM_CATS]

	/* symbol names indexed by (value - 1) */
	char **sym_val_to_name[SYM_NUM];

	/* class, role, and user attributes indexed by (value - 1) */
	struct class_datum **class_val_to_struct;
	struct role_datum **role_val_to_struct;
	struct user_datum **user_val_to_struct;
	struct type_datum **type_val_to_struct;

	/* type enforcement access vectors and transitions */
	struct avtab te_avtab;

	/* role transitions */
	struct hashtab role_tr;

	/* file transitions with the last path component */
	/* quickly exclude lookups when parent ttype has no rules */
	struct ebitmap filename_trans_ttypes;
	/* actual set of filename_trans rules */
	struct hashtab filename_trans;
	/* only used if policyvers < POLICYDB_VERSION_COMP_FTRANS */
	u32 compat_filename_trans_count;

	/* bools indexed by (value - 1) */
	struct cond_bool_datum **bool_val_to_struct;
	/* type enforcement conditional access vectors and transitions */
	struct avtab te_cond_avtab;
	/* array indexing te_cond_avtab by conditional */
	struct cond_node *cond_list;
	u32 cond_list_len;

	/* role allows */
	struct role_allow *role_allow;

	/* security contexts of initial SIDs, unlabeled file systems,
	   TCP or UDP port numbers, network interfaces and nodes */
	struct ocontext *ocontexts[OCON_NUM];

	/* security contexts for files in filesystems that cannot support
	   a persistent label mapping or use another
	   fixed labeling behavior. */
	struct genfs *genfs;

	/* range transitions table (range_trans_key -> mls_range) */
	struct hashtab range_tr;

	/* type -> attribute reverse mapping */
	struct ebitmap *type_attr_map_array;

	struct ebitmap policycaps;

	struct ebitmap permissive_map;

	/* length of this policy when it was loaded */
	size_t len;

	unsigned int policyvers;

	unsigned int reject_unknown : 1;
	unsigned int allow_unknown : 1;

	u16 process_class;
	u32 process_trans_perms;
} __randomize_layout;

extern void policydb_destroy(struct policydb *p);
extern int policydb_load_isids(struct policydb *p, struct sidtab *s);
extern int policydb_context_isvalid(struct policydb *p, struct context *c);
extern int policydb_class_isvalid(struct policydb *p, unsigned int class);
extern int policydb_type_isvalid(struct policydb *p, unsigned int type);
extern int policydb_role_isvalid(struct policydb *p, unsigned int role);
extern int policydb_read(struct policydb *p, void *fp);
extern int policydb_write(struct policydb *p, void *fp);

extern struct filename_trans_datum *
policydb_filenametr_search(struct policydb *p, struct filename_trans_key *key);

extern struct mls_range *policydb_rangetr_search(struct policydb *p,
						 struct range_trans *key);

extern struct role_trans_datum *
policydb_roletr_search(struct policydb *p, struct role_trans_key *key);

<<<<<<< HEAD
#define POLICYDB_CONFIG_MLS    1
#define POLICYDB_CONFIG_ANDROID_NETLINK_ROUTE    (1 << 31)
#define POLICYDB_CONFIG_ANDROID_NETLINK_GETNEIGH (1 << 30)
=======
#define POLICYDB_CONFIG_MLS 1
>>>>>>> ca661c5e

/* the config flags related to unknown classes/perms are bits 2 and 3 */
#define REJECT_UNKNOWN 0x00000002
#define ALLOW_UNKNOWN  0x00000004

#define OBJECT_R     "object_r"
#define OBJECT_R_VAL 1

#define POLICYDB_MAGIC	SELINUX_MAGIC
#define POLICYDB_STRING "SE Linux"

struct policy_file {
	char *data;
	size_t len;
};

struct policy_data {
	struct policydb *p;
	void *fp;
};

static inline int next_entry(void *buf, struct policy_file *fp, size_t bytes)
{
	if (bytes > fp->len)
		return -EINVAL;

	memcpy(buf, fp->data, bytes);
	fp->data += bytes;
	fp->len -= bytes;
	return 0;
}

static inline int put_entry(const void *buf, size_t bytes, size_t num,
			    struct policy_file *fp)
{
	size_t len;

	if (unlikely(check_mul_overflow(bytes, num, &len)))
		return -EINVAL;

	if (len > fp->len)
		return -EINVAL;
	memcpy(fp->data, buf, len);
	fp->data += len;
	fp->len -= len;

	return 0;
}

static inline char *sym_name(struct policydb *p, unsigned int sym_num,
			     unsigned int element_nr)
{
	return p->sym_val_to_name[sym_num][element_nr];
}

extern u16 string_to_security_class(struct policydb *p, const char *name);
extern u32 string_to_av_perm(struct policydb *p, u16 tclass, const char *name);

#endif /* _SS_POLICYDB_H_ */<|MERGE_RESOLUTION|>--- conflicted
+++ resolved
@@ -332,13 +332,9 @@
 extern struct role_trans_datum *
 policydb_roletr_search(struct policydb *p, struct role_trans_key *key);
 
-<<<<<<< HEAD
-#define POLICYDB_CONFIG_MLS    1
+#define POLICYDB_CONFIG_MLS 1
 #define POLICYDB_CONFIG_ANDROID_NETLINK_ROUTE    (1 << 31)
 #define POLICYDB_CONFIG_ANDROID_NETLINK_GETNEIGH (1 << 30)
-=======
-#define POLICYDB_CONFIG_MLS 1
->>>>>>> ca661c5e
 
 /* the config flags related to unknown classes/perms are bits 2 and 3 */
 #define REJECT_UNKNOWN 0x00000002
