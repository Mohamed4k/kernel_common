# SPDX-License-Identifier: GPL-2.0-only
config CC_VERSION_TEXT
	string
	default "$(CC_VERSION_TEXT)"
	help
	  This is used in unclear ways:

	  - Re-run Kconfig when the compiler is updated
	    The 'default' property references the environment variable,
	    CC_VERSION_TEXT so it is recorded in include/config/auto.conf.cmd.
	    When the compiler is updated, Kconfig will be invoked.

	  - Ensure full rebuild when the compiler is updated
	    include/linux/compiler-version.h contains this option in the comment
	    line so fixdep adds include/config/CC_VERSION_TEXT into the
	    auto-generated dependency. When the compiler is updated, syncconfig
	    will touch it and then every file will be rebuilt.

config CC_IS_GCC
	def_bool $(success,test "$(cc-name)" = GCC)

config GCC_VERSION
	int
	default $(cc-version) if CC_IS_GCC
	default 0

config CC_IS_CLANG
	def_bool $(success,test "$(cc-name)" = Clang)

config CLANG_VERSION
	int
	default $(cc-version) if CC_IS_CLANG
	default 0

config AS_IS_GNU
	def_bool $(success,test "$(as-name)" = GNU)

config AS_IS_LLVM
	def_bool $(success,test "$(as-name)" = LLVM)

config AS_VERSION
	int
	# Use clang version if this is the integrated assembler
	default CLANG_VERSION if AS_IS_LLVM
	default $(as-version)

config LD_IS_BFD
	def_bool $(success,test "$(ld-name)" = BFD)

config LD_VERSION
	int
	default $(ld-version) if LD_IS_BFD
	default 0

config LD_IS_LLD
	def_bool $(success,test "$(ld-name)" = LLD)

config LLD_VERSION
	int
	default $(ld-version) if LD_IS_LLD
	default 0

config RUSTC_VERSION
	int
	default $(shell,$(srctree)/scripts/rustc-version.sh $(RUSTC))
	help
	  It does not depend on `RUST` since that one may need to use the version
	  in a `depends on`.

config RUST_IS_AVAILABLE
	def_bool $(success,$(srctree)/scripts/rust_is_available.sh)
	help
	  This shows whether a suitable Rust toolchain is available (found).

	  Please see Documentation/rust/quick-start.rst for instructions on how
	  to satisfy the build requirements of Rust support.

	  In particular, the Makefile target 'rustavailable' is useful to check
	  why the Rust toolchain is not being detected.

config CC_CAN_LINK
	bool
	default $(success,$(srctree)/scripts/cc-can-link.sh $(CC) $(CLANG_FLAGS) $(USERCFLAGS) $(USERLDFLAGS) $(m64-flag)) if 64BIT
	default $(success,$(srctree)/scripts/cc-can-link.sh $(CC) $(CLANG_FLAGS) $(USERCFLAGS) $(USERLDFLAGS) $(m32-flag))

config CC_CAN_LINK_STATIC
	bool
	default $(success,$(srctree)/scripts/cc-can-link.sh $(CC) $(CLANG_FLAGS) $(USERCFLAGS) $(USERLDFLAGS) $(m64-flag) -static) if 64BIT
	default $(success,$(srctree)/scripts/cc-can-link.sh $(CC) $(CLANG_FLAGS) $(USERCFLAGS) $(USERLDFLAGS) $(m32-flag) -static)

# Fixed in GCC 14, 13.3, 12.4 and 11.5
# https://gcc.gnu.org/bugzilla/show_bug.cgi?id=113921
config GCC_ASM_GOTO_OUTPUT_BROKEN
	bool
	depends on CC_IS_GCC
	default y if GCC_VERSION < 110500
	default y if GCC_VERSION >= 120000 && GCC_VERSION < 120400
	default y if GCC_VERSION >= 130000 && GCC_VERSION < 130300

config CC_HAS_ASM_GOTO_OUTPUT
	def_bool y
	depends on !GCC_ASM_GOTO_OUTPUT_BROKEN
	depends on $(success,echo 'int foo(int x) { asm goto ("": "=r"(x) ::: bar); return x; bar: return 0; }' | $(CC) -x c - -c -o /dev/null)

config CC_HAS_ASM_GOTO_TIED_OUTPUT
	depends on CC_HAS_ASM_GOTO_OUTPUT
	# Detect buggy gcc and clang, fixed in gcc-11 clang-14.
	def_bool $(success,echo 'int foo(int *x) { asm goto (".long (%l[bar]) - .": "+m"(*x) ::: bar); return *x; bar: return 0; }' | $CC -x c - -c -o /dev/null)

config TOOLS_SUPPORT_RELR
	def_bool $(success,env "CC=$(CC)" "LD=$(LD)" "NM=$(NM)" "OBJCOPY=$(OBJCOPY)" $(srctree)/scripts/tools-support-relr.sh)

config CC_HAS_ASM_INLINE
	def_bool $(success,echo 'void foo(void) { asm inline (""); }' | $(CC) -x c - -c -o /dev/null)

config CC_HAS_NO_PROFILE_FN_ATTR
	def_bool $(success,echo '__attribute__((no_profile_instrument_function)) int x();' | $(CC) -x c - -c -o /dev/null -Werror)

config PAHOLE_VERSION
	int
	default $(shell,$(srctree)/scripts/pahole-version.sh $(PAHOLE))

config CONSTRUCTORS
	bool

config IRQ_WORK
	def_bool y if SMP

config BUILDTIME_TABLE_SORT
	bool

config THREAD_INFO_IN_TASK
	bool
	help
	  Select this to move thread_info off the stack into task_struct.  To
	  make this work, an arch will need to remove all thread_info fields
	  except flags and fix any runtime bugs.

	  One subtle change that will be needed is to use try_get_task_stack()
	  and put_task_stack() in save_thread_stack_tsk() and get_wchan().

menu "General setup"

config BROKEN
	bool

config BROKEN_ON_SMP
	bool
	depends on BROKEN || !SMP
	default y

config INIT_ENV_ARG_LIMIT
	int
	default 32 if !UML
	default 128 if UML
	help
	  Maximum of each of the number of arguments and environment
	  variables passed to init from the kernel command line.

config COMPILE_TEST
	bool "Compile also drivers which will not load"
	depends on HAS_IOMEM
	help
	  Some drivers can be compiled on a different platform than they are
	  intended to be run on. Despite they cannot be loaded there (or even
	  when they load they cannot be used due to missing HW support),
	  developers still, opposing to distributors, might want to build such
	  drivers to compile-test them.

	  If you are a developer and want to build everything available, say Y
	  here. If you are a user/distributor, say N here to exclude useless
	  drivers to be distributed.

config WERROR
	bool "Compile the kernel with warnings as errors"
	default y
	help
	  A kernel build should not cause any compiler warnings, and this
	  enables the '-Werror' (for C) and '-Dwarnings' (for Rust) flags
	  to enforce that rule by default. Certain warnings from other tools
	  such as the linker may be upgraded to errors with this option as
	  well.

	  However, if you have a new (or very old) compiler or linker with odd
	  and unusual warnings, or you have some architecture with problems,
	  you may need to disable this config option in order to
	  successfully build the kernel.

	  If in doubt, say Y.

config UAPI_HEADER_TEST
	bool "Compile test UAPI headers"
	depends on HEADERS_INSTALL && CC_CAN_LINK
	help
	  Compile test headers exported to user-space to ensure they are
	  self-contained, i.e. compilable as standalone units.

	  If you are a developer or tester and want to ensure the exported
	  headers are self-contained, say Y here. Otherwise, choose N.

config LOCALVERSION
	string "Local version - append to kernel release"
	help
	  Append an extra string to the end of your kernel version.
	  This will show up when you type uname, for example.
	  The string you set here will be appended after the contents of
	  any files with a filename matching localversion* in your
	  object and source tree, in that order.  Your total string can
	  be a maximum of 64 characters.

config LOCALVERSION_AUTO
	bool "Automatically append version information to the version string"
	default y
	depends on !COMPILE_TEST
	help
	  This will try to automatically determine if the current tree is a
	  release tree by looking for git tags that belong to the current
	  top of tree revision.

	  A string of the format -gxxxxxxxx will be added to the localversion
	  if a git-based tree is found.  The string generated by this will be
	  appended after any matching localversion* files, and after the value
	  set in CONFIG_LOCALVERSION.

	  (The actual string used here is the first 12 characters produced
	  by running the command:

	    $ git rev-parse --verify HEAD

	  which is done within the script "scripts/setlocalversion".)

config BUILD_SALT
	string "Build ID Salt"
	default ""
	help
	  The build ID is used to link binaries and their debug info. Setting
	  this option will use the value in the calculation of the build id.
	  This is mostly useful for distributions which want to ensure the
	  build is unique between builds. It's safe to leave the default.

config HAVE_KERNEL_GZIP
	bool

config HAVE_KERNEL_BZIP2
	bool

config HAVE_KERNEL_LZMA
	bool

config HAVE_KERNEL_XZ
	bool

config HAVE_KERNEL_LZO
	bool

config HAVE_KERNEL_LZ4
	bool

config HAVE_KERNEL_ZSTD
	bool

config HAVE_KERNEL_UNCOMPRESSED
	bool

choice
	prompt "Kernel compression mode"
	default KERNEL_GZIP
	depends on HAVE_KERNEL_GZIP || HAVE_KERNEL_BZIP2 || HAVE_KERNEL_LZMA || HAVE_KERNEL_XZ || HAVE_KERNEL_LZO || HAVE_KERNEL_LZ4 || HAVE_KERNEL_ZSTD || HAVE_KERNEL_UNCOMPRESSED
	help
	  The linux kernel is a kind of self-extracting executable.
	  Several compression algorithms are available, which differ
	  in efficiency, compression and decompression speed.
	  Compression speed is only relevant when building a kernel.
	  Decompression speed is relevant at each boot.

	  If you have any problems with bzip2 or lzma compressed
	  kernels, mail me (Alain Knaff) <alain@knaff.lu>. (An older
	  version of this functionality (bzip2 only), for 2.4, was
	  supplied by Christian Ludwig)

	  High compression options are mostly useful for users, who
	  are low on disk space (embedded systems), but for whom ram
	  size matters less.

	  If in doubt, select 'gzip'

config KERNEL_GZIP
	bool "Gzip"
	depends on HAVE_KERNEL_GZIP
	help
	  The old and tried gzip compression. It provides a good balance
	  between compression ratio and decompression speed.

config KERNEL_BZIP2
	bool "Bzip2"
	depends on HAVE_KERNEL_BZIP2
	help
	  Its compression ratio and speed is intermediate.
	  Decompression speed is slowest among the choices.  The kernel
	  size is about 10% smaller with bzip2, in comparison to gzip.
	  Bzip2 uses a large amount of memory. For modern kernels you
	  will need at least 8MB RAM or more for booting.

config KERNEL_LZMA
	bool "LZMA"
	depends on HAVE_KERNEL_LZMA
	help
	  This compression algorithm's ratio is best.  Decompression speed
	  is between gzip and bzip2.  Compression is slowest.
	  The kernel size is about 33% smaller with LZMA in comparison to gzip.

config KERNEL_XZ
	bool "XZ"
	depends on HAVE_KERNEL_XZ
	help
	  XZ uses the LZMA2 algorithm and instruction set specific
	  BCJ filters which can improve compression ratio of executable
	  code. The size of the kernel is about 30% smaller with XZ in
	  comparison to gzip. On architectures for which there is a BCJ
	  filter (i386, x86_64, ARM, ARM64, RISC-V, big endian PowerPC,
	  and SPARC), XZ will create a few percent smaller kernel than
	  plain LZMA.

	  The speed is about the same as with LZMA: The decompression
	  speed of XZ is better than that of bzip2 but worse than gzip
	  and LZO. Compression is slow.

config KERNEL_LZO
	bool "LZO"
	depends on HAVE_KERNEL_LZO
	help
	  Its compression ratio is the poorest among the choices. The kernel
	  size is about 10% bigger than gzip; however its speed
	  (both compression and decompression) is the fastest.

config KERNEL_LZ4
	bool "LZ4"
	depends on HAVE_KERNEL_LZ4
	help
	  LZ4 is an LZ77-type compressor with a fixed, byte-oriented encoding.
	  A preliminary version of LZ4 de/compression tool is available at
	  <https://code.google.com/p/lz4/>.

	  Its compression ratio is worse than LZO. The size of the kernel
	  is about 8% bigger than LZO. But the decompression speed is
	  faster than LZO.

config KERNEL_ZSTD
	bool "ZSTD"
	depends on HAVE_KERNEL_ZSTD
	help
	  ZSTD is a compression algorithm targeting intermediate compression
	  with fast decompression speed. It will compress better than GZIP and
	  decompress around the same speed as LZO, but slower than LZ4. You
	  will need at least 192 KB RAM or more for booting. The zstd command
	  line tool is required for compression.

config KERNEL_UNCOMPRESSED
	bool "None"
	depends on HAVE_KERNEL_UNCOMPRESSED
	help
	  Produce uncompressed kernel image. This option is usually not what
	  you want. It is useful for debugging the kernel in slow simulation
	  environments, where decompressing and moving the kernel is awfully
	  slow. This option allows early boot code to skip the decompressor
	  and jump right at uncompressed kernel image.

endchoice

config DEFAULT_INIT
	string "Default init path"
	default ""
	help
	  This option determines the default init for the system if no init=
	  option is passed on the kernel command line. If the requested path is
	  not present, we will still then move on to attempting further
	  locations (e.g. /sbin/init, etc). If this is empty, we will just use
	  the fallback list when init= is not passed.

config DEFAULT_HOSTNAME
	string "Default hostname"
	default "(none)"
	help
	  This option determines the default system hostname before userspace
	  calls sethostname(2). The kernel traditionally uses "(none)" here,
	  but you may wish to use a different default here to make a minimal
	  system more usable with less configuration.

config SYSVIPC
	bool "System V IPC"
	help
	  Inter Process Communication is a suite of library functions and
	  system calls which let processes (running programs) synchronize and
	  exchange information. It is generally considered to be a good thing,
	  and some programs won't run unless you say Y here. In particular, if
	  you want to run the DOS emulator dosemu under Linux (read the
	  DOSEMU-HOWTO, available from <http://www.tldp.org/docs.html#howto>),
	  you'll need to say Y here.

	  You can find documentation about IPC with "info ipc" and also in
	  section 6.4 of the Linux Programmer's Guide, available from
	  <http://www.tldp.org/guides.html>.

config SYSVIPC_SYSCTL
	bool
	depends on SYSVIPC
	depends on SYSCTL
	default y

config SYSVIPC_COMPAT
	def_bool y
	depends on COMPAT && SYSVIPC

config POSIX_MQUEUE
	bool "POSIX Message Queues"
	depends on NET
	help
	  POSIX variant of message queues is a part of IPC. In POSIX message
	  queues every message has a priority which decides about succession
	  of receiving it by a process. If you want to compile and run
	  programs written e.g. for Solaris with use of its POSIX message
	  queues (functions mq_*) say Y here.

	  POSIX message queues are visible as a filesystem called 'mqueue'
	  and can be mounted somewhere if you want to do filesystem
	  operations on message queues.

	  If unsure, say Y.

config POSIX_MQUEUE_SYSCTL
	bool
	depends on POSIX_MQUEUE
	depends on SYSCTL
	default y

config WATCH_QUEUE
	bool "General notification queue"
	default n
	help

	  This is a general notification queue for the kernel to pass events to
	  userspace by splicing them into pipes.  It can be used in conjunction
	  with watches for key/keyring change notifications and device
	  notifications.

	  See Documentation/core-api/watch_queue.rst

config CROSS_MEMORY_ATTACH
	bool "Enable process_vm_readv/writev syscalls"
	depends on MMU
	default y
	help
	  Enabling this option adds the system calls process_vm_readv and
	  process_vm_writev which allow a process with the correct privileges
	  to directly read from or write to another process' address space.
	  See the man page for more details.

config USELIB
	bool "uselib syscall (for libc5 and earlier)"
	default ALPHA || M68K || SPARC
	help
	  This option enables the uselib syscall, a system call used in the
	  dynamic linker from libc5 and earlier.  glibc does not use this
	  system call.  If you intend to run programs built on libc5 or
	  earlier, you may need to enable this syscall.  Current systems
	  running glibc can safely disable this.

config AUDIT
	bool "Auditing support"
	depends on NET
	help
	  Enable auditing infrastructure that can be used with another
	  kernel subsystem, such as SELinux (which requires this for
	  logging of avc messages output).  System call auditing is included
	  on architectures which support it.

config HAVE_ARCH_AUDITSYSCALL
	bool

config AUDITSYSCALL
	def_bool y
	depends on AUDIT && HAVE_ARCH_AUDITSYSCALL
	select FSNOTIFY

source "kernel/irq/Kconfig"
source "kernel/time/Kconfig"
source "kernel/bpf/Kconfig"
source "kernel/Kconfig.preempt"

menu "CPU/Task time and stats accounting"

config VIRT_CPU_ACCOUNTING
	bool

choice
	prompt "Cputime accounting"
	default TICK_CPU_ACCOUNTING

# Kind of a stub config for the pure tick based cputime accounting
config TICK_CPU_ACCOUNTING
	bool "Simple tick based cputime accounting"
	depends on !S390 && !NO_HZ_FULL
	help
	  This is the basic tick based cputime accounting that maintains
	  statistics about user, system and idle time spent on per jiffies
	  granularity.

	  If unsure, say Y.

config VIRT_CPU_ACCOUNTING_NATIVE
	bool "Deterministic task and CPU time accounting"
	depends on HAVE_VIRT_CPU_ACCOUNTING && !NO_HZ_FULL
	select VIRT_CPU_ACCOUNTING
	help
	  Select this option to enable more accurate task and CPU time
	  accounting.  This is done by reading a CPU counter on each
	  kernel entry and exit and on transitions within the kernel
	  between system, softirq and hardirq state, so there is a
	  small performance impact.  In the case of s390 or IBM POWER > 5,
	  this also enables accounting of stolen time on logically-partitioned
	  systems.

config VIRT_CPU_ACCOUNTING_GEN
	bool "Full dynticks CPU time accounting"
	depends on HAVE_CONTEXT_TRACKING_USER
	depends on HAVE_VIRT_CPU_ACCOUNTING_GEN
	depends on GENERIC_CLOCKEVENTS
	select VIRT_CPU_ACCOUNTING
	select CONTEXT_TRACKING_USER
	help
	  Select this option to enable task and CPU time accounting on full
	  dynticks systems. This accounting is implemented by watching every
	  kernel-user boundaries using the context tracking subsystem.
	  The accounting is thus performed at the expense of some significant
	  overhead.

	  For now this is only useful if you are working on the full
	  dynticks subsystem development.

	  If unsure, say N.

endchoice

config IRQ_TIME_ACCOUNTING
	bool "Fine granularity task level IRQ time accounting"
	depends on HAVE_IRQ_TIME_ACCOUNTING && !VIRT_CPU_ACCOUNTING_NATIVE
	help
	  Select this option to enable fine granularity task irq time
	  accounting. This is done by reading a timestamp on each
	  transitions between softirq and hardirq state, so there can be a
	  small performance impact.

	  If in doubt, say N here.

config HAVE_SCHED_AVG_IRQ
	def_bool y
	depends on IRQ_TIME_ACCOUNTING || PARAVIRT_TIME_ACCOUNTING
	depends on SMP

config SCHED_HW_PRESSURE
	bool
	default y if ARM && ARM_CPU_TOPOLOGY
	default y if ARM64
	depends on SMP
	depends on CPU_FREQ_THERMAL
	help
	  Select this option to enable HW pressure accounting in the
	  scheduler. HW pressure is the value conveyed to the scheduler
	  that reflects the reduction in CPU compute capacity resulted from
	  HW throttling. HW throttling occurs when the performance of
	  a CPU is capped due to high operating temperatures as an example.

	  If selected, the scheduler will be able to balance tasks accordingly,
	  i.e. put less load on throttled CPUs than on non/less throttled ones.

	  This requires the architecture to implement
	  arch_update_hw_pressure() and arch_scale_thermal_pressure().

config BSD_PROCESS_ACCT
	bool "BSD Process Accounting"
	depends on MULTIUSER
	help
	  If you say Y here, a user level program will be able to instruct the
	  kernel (via a special system call) to write process accounting
	  information to a file: whenever a process exits, information about
	  that process will be appended to the file by the kernel.  The
	  information includes things such as creation time, owning user,
	  command name, memory usage, controlling terminal etc. (the complete
	  list is in the struct acct in <file:include/linux/acct.h>).  It is
	  up to the user level program to do useful things with this
	  information.  This is generally a good idea, so say Y.

config BSD_PROCESS_ACCT_V3
	bool "BSD Process Accounting version 3 file format"
	depends on BSD_PROCESS_ACCT
	default n
	help
	  If you say Y here, the process accounting information is written
	  in a new file format that also logs the process IDs of each
	  process and its parent. Note that this file format is incompatible
	  with previous v0/v1/v2 file formats, so you will need updated tools
	  for processing it. A preliminary version of these tools is available
	  at <http://www.gnu.org/software/acct/>.

config TASKSTATS
	bool "Export task/process statistics through netlink"
	depends on NET
	depends on MULTIUSER
	default n
	help
	  Export selected statistics for tasks/processes through the
	  generic netlink interface. Unlike BSD process accounting, the
	  statistics are available during the lifetime of tasks/processes as
	  responses to commands. Like BSD accounting, they are sent to user
	  space on task exit.

	  Say N if unsure.

config TASK_DELAY_ACCT
	bool "Enable per-task delay accounting"
	depends on TASKSTATS
	select SCHED_INFO
	help
	  Collect information on time spent by a task waiting for system
	  resources like cpu, synchronous block I/O completion and swapping
	  in pages. Such statistics can help in setting a task's priorities
	  relative to other tasks for cpu, io, rss limits etc.

	  Say N if unsure.

config TASK_XACCT
	bool "Enable extended accounting over taskstats"
	depends on TASKSTATS
	help
	  Collect extended task accounting data and send the data
	  to userland for processing over the taskstats interface.

	  Say N if unsure.

config TASK_IO_ACCOUNTING
	bool "Enable per-task storage I/O accounting"
	depends on TASK_XACCT
	help
	  Collect information on the number of bytes of storage I/O which this
	  task has caused.

	  Say N if unsure.

config PSI
	bool "Pressure stall information tracking"
	select KERNFS
	help
	  Collect metrics that indicate how overcommitted the CPU, memory,
	  and IO capacity are in the system.

	  If you say Y here, the kernel will create /proc/pressure/ with the
	  pressure statistics files cpu, memory, and io. These will indicate
	  the share of walltime in which some or all tasks in the system are
	  delayed due to contention of the respective resource.

	  In kernels with cgroup support, cgroups (cgroup2 only) will
	  have cpu.pressure, memory.pressure, and io.pressure files,
	  which aggregate pressure stalls for the grouped tasks only.

	  For more details see Documentation/accounting/psi.rst.

	  Say N if unsure.

config PSI_DEFAULT_DISABLED
	bool "Require boot parameter to enable pressure stall information tracking"
	default n
	depends on PSI
	help
	  If set, pressure stall information tracking will be disabled
	  per default but can be enabled through passing psi=1 on the
	  kernel commandline during boot.

	  This feature adds some code to the task wakeup and sleep
	  paths of the scheduler. The overhead is too low to affect
	  common scheduling-intense workloads in practice (such as
	  webservers, memcache), but it does show up in artificial
	  scheduler stress tests, such as hackbench.

	  If you are paranoid and not sure what the kernel will be
	  used for, say Y.

	  Say N if unsure.

endmenu # "CPU/Task time and stats accounting"

config CPU_ISOLATION
	bool "CPU isolation"
	depends on SMP || COMPILE_TEST
	default y
	help
	  Make sure that CPUs running critical tasks are not disturbed by
	  any source of "noise" such as unbound workqueues, timers, kthreads...
	  Unbound jobs get offloaded to housekeeping CPUs. This is driven by
	  the "isolcpus=" boot parameter.

	  Say Y if unsure.

source "kernel/rcu/Kconfig"

config IKCONFIG
	tristate "Kernel .config support"
	help
	  This option enables the complete Linux kernel ".config" file
	  contents to be saved in the kernel. It provides documentation
	  of which kernel options are used in a running kernel or in an
	  on-disk kernel.  This information can be extracted from the kernel
	  image file with the script scripts/extract-ikconfig and used as
	  input to rebuild the current kernel or to build another kernel.
	  It can also be extracted from a running kernel by reading
	  /proc/config.gz if enabled (below).

config IKCONFIG_PROC
	bool "Enable access to .config through /proc/config.gz"
	depends on IKCONFIG && PROC_FS
	help
	  This option enables access to the kernel configuration file
	  through /proc/config.gz.

config IKHEADERS
	tristate "Enable kernel headers through /sys/kernel/kheaders.tar.xz"
	depends on SYSFS
	help
	  This option enables access to the in-kernel headers that are generated during
	  the build process. These can be used to build eBPF tracing programs,
	  or similar programs.  If you build the headers as a module, a module called
	  kheaders.ko is built which can be loaded on-demand to get access to headers.

config LOG_BUF_SHIFT
	int "Kernel log buffer size (16 => 64KB, 17 => 128KB)"
	range 12 25
	default 17
	depends on PRINTK
	help
	  Select the minimal kernel log buffer size as a power of 2.
	  The final size is affected by LOG_CPU_MAX_BUF_SHIFT config
	  parameter, see below. Any higher size also might be forced
	  by "log_buf_len" boot parameter.

	  Examples:
		     17 => 128 KB
		     16 => 64 KB
		     15 => 32 KB
		     14 => 16 KB
		     13 =>  8 KB
		     12 =>  4 KB

config LOG_CPU_MAX_BUF_SHIFT
	int "CPU kernel log buffer size contribution (13 => 8 KB, 17 => 128KB)"
	depends on SMP
	range 0 21
	default 0 if BASE_SMALL
	default 12
	depends on PRINTK
	help
	  This option allows to increase the default ring buffer size
	  according to the number of CPUs. The value defines the contribution
	  of each CPU as a power of 2. The used space is typically only few
	  lines however it might be much more when problems are reported,
	  e.g. backtraces.

	  The increased size means that a new buffer has to be allocated and
	  the original static one is unused. It makes sense only on systems
	  with more CPUs. Therefore this value is used only when the sum of
	  contributions is greater than the half of the default kernel ring
	  buffer as defined by LOG_BUF_SHIFT. The default values are set
	  so that more than 16 CPUs are needed to trigger the allocation.

	  Also this option is ignored when "log_buf_len" kernel parameter is
	  used as it forces an exact (power of two) size of the ring buffer.

	  The number of possible CPUs is used for this computation ignoring
	  hotplugging making the computation optimal for the worst case
	  scenario while allowing a simple algorithm to be used from bootup.

	  Examples shift values and their meaning:
		     17 => 128 KB for each CPU
		     16 =>  64 KB for each CPU
		     15 =>  32 KB for each CPU
		     14 =>  16 KB for each CPU
		     13 =>   8 KB for each CPU
		     12 =>   4 KB for each CPU

config PRINTK_INDEX
	bool "Printk indexing debugfs interface"
	depends on PRINTK && DEBUG_FS
	help
	  Add support for indexing of all printk formats known at compile time
	  at <debugfs>/printk/index/<module>.

	  This can be used as part of maintaining daemons which monitor
	  /dev/kmsg, as it permits auditing the printk formats present in a
	  kernel, allowing detection of cases where monitored printks are
	  changed or no longer present.

	  There is no additional runtime cost to printk with this enabled.

#
# Architectures with an unreliable sched_clock() should select this:
#
config HAVE_UNSTABLE_SCHED_CLOCK
	bool

config GENERIC_SCHED_CLOCK
	bool

menu "Scheduler features"

config UCLAMP_TASK
	bool "Enable utilization clamping for RT/FAIR tasks"
	depends on CPU_FREQ_GOV_SCHEDUTIL
	help
	  This feature enables the scheduler to track the clamped utilization
	  of each CPU based on RUNNABLE tasks scheduled on that CPU.

	  With this option, the user can specify the min and max CPU
	  utilization allowed for RUNNABLE tasks. The max utilization defines
	  the maximum frequency a task should use while the min utilization
	  defines the minimum frequency it should use.

	  Both min and max utilization clamp values are hints to the scheduler,
	  aiming at improving its frequency selection policy, but they do not
	  enforce or grant any specific bandwidth for tasks.

	  If in doubt, say N.

config UCLAMP_BUCKETS_COUNT
	int "Number of supported utilization clamp buckets"
	range 5 20
	default 5
	depends on UCLAMP_TASK
	help
	  Defines the number of clamp buckets to use. The range of each bucket
	  will be SCHED_CAPACITY_SCALE/UCLAMP_BUCKETS_COUNT. The higher the
	  number of clamp buckets the finer their granularity and the higher
	  the precision of clamping aggregation and tracking at run-time.

	  For example, with the minimum configuration value we will have 5
	  clamp buckets tracking 20% utilization each. A 25% boosted tasks will
	  be refcounted in the [20..39]% bucket and will set the bucket clamp
	  effective value to 25%.
	  If a second 30% boosted task should be co-scheduled on the same CPU,
	  that task will be refcounted in the same bucket of the first task and
	  it will boost the bucket clamp effective value to 30%.
	  The clamp effective value of a bucket is reset to its nominal value
	  (20% in the example above) when there are no more tasks refcounted in
	  that bucket.

	  An additional boost/capping margin can be added to some tasks. In the
	  example above the 25% task will be boosted to 30% until it exits the
	  CPU. If that should be considered not acceptable on certain systems,
	  it's always possible to reduce the margin by increasing the number of
	  clamp buckets to trade off used memory for run-time tracking
	  precision.

	  If in doubt, use the default value.

endmenu

#
# For architectures that want to enable the support for NUMA-affine scheduler
# balancing logic:
#
config ARCH_SUPPORTS_NUMA_BALANCING
	bool

#
# For architectures that prefer to flush all TLBs after a number of pages
# are unmapped instead of sending one IPI per page to flush. The architecture
# must provide guarantees on what happens if a clean TLB cache entry is
# written after the unmap. Details are in mm/rmap.c near the check for
# should_defer_flush. The architecture should also consider if the full flush
# and the refill costs are offset by the savings of sending fewer IPIs.
config ARCH_WANT_BATCHED_UNMAP_TLB_FLUSH
	bool

config CC_HAS_INT128
	def_bool !$(cc-option,$(m64-flag) -D__SIZEOF_INT128__=0) && 64BIT

config CC_IMPLICIT_FALLTHROUGH
	string
	default "-Wimplicit-fallthrough=5" if CC_IS_GCC && $(cc-option,-Wimplicit-fallthrough=5)
	default "-Wimplicit-fallthrough" if CC_IS_CLANG && $(cc-option,-Wunreachable-code-fallthrough)

# Currently, disable gcc-10+ array-bounds globally.
# It's still broken in gcc-13, so no upper bound yet.
config GCC10_NO_ARRAY_BOUNDS
	def_bool y

config CC_NO_ARRAY_BOUNDS
	bool
	default y if CC_IS_GCC && GCC_VERSION >= 90000 && GCC10_NO_ARRAY_BOUNDS

# Currently, disable -Wstringop-overflow for GCC globally.
config GCC_NO_STRINGOP_OVERFLOW
	def_bool y

config CC_NO_STRINGOP_OVERFLOW
	bool
	default y if CC_IS_GCC && GCC_NO_STRINGOP_OVERFLOW

config CC_STRINGOP_OVERFLOW
	bool
	default y if CC_IS_GCC && !CC_NO_STRINGOP_OVERFLOW

#
# For architectures that know their GCC __int128 support is sound
#
config ARCH_SUPPORTS_INT128
	bool

# For architectures that (ab)use NUMA to represent different memory regions
# all cpu-local but of different latencies, such as SuperH.
#
config ARCH_WANT_NUMA_VARIABLE_LOCALITY
	bool

config NUMA_BALANCING
	bool "Memory placement aware NUMA scheduler"
	depends on ARCH_SUPPORTS_NUMA_BALANCING
	depends on !ARCH_WANT_NUMA_VARIABLE_LOCALITY
	depends on SMP && NUMA && MIGRATION && !PREEMPT_RT
	help
	  This option adds support for automatic NUMA aware memory/task placement.
	  The mechanism is quite primitive and is based on migrating memory when
	  it has references to the node the task is running on.

	  This system will be inactive on UMA systems.

config NUMA_BALANCING_DEFAULT_ENABLED
	bool "Automatically enable NUMA aware memory/task placement"
	default y
	depends on NUMA_BALANCING
	help
	  If set, automatic NUMA balancing will be enabled if running on a NUMA
	  machine.

config SLAB_OBJ_EXT
	bool

menuconfig CGROUPS
	bool "Control Group support"
	select KERNFS
	help
	  This option adds support for grouping sets of processes together, for
	  use with process control subsystems such as Cpusets, CFS, memory
	  controls or device isolation.
	  See
		- Documentation/scheduler/sched-design-CFS.rst	(CFS)
		- Documentation/admin-guide/cgroup-v1/ (features for grouping, isolation
					  and resource control)

	  Say N if unsure.

if CGROUPS

config PAGE_COUNTER
	bool

config CGROUP_FAVOR_DYNMODS
        bool "Favor dynamic modification latency reduction by default"
        help
          This option enables the "favordynmods" mount option by default
          which reduces the latencies of dynamic cgroup modifications such
          as task migrations and controller on/offs at the cost of making
          hot path operations such as forks and exits more expensive.

          Say N if unsure.

config MEMCG
	bool "Memory controller"
	select PAGE_COUNTER
	select EVENTFD
	select SLAB_OBJ_EXT
	help
	  Provides control over the memory footprint of tasks in a cgroup.

config MEMCG_V1
	bool "Legacy cgroup v1 memory controller"
	depends on MEMCG
	default n
	help
	  Legacy cgroup v1 memory controller which has been deprecated by
	  cgroup v2 implementation. The v1 is there for legacy applications
	  which haven't migrated to the new cgroup v2 interface yet. If you
	  do not have any such application then you are completely fine leaving
	  this option disabled.

	  Please note that feature set of the legacy memory controller is likely
	  going to shrink due to deprecation process. New deployments with v1
	  controller are highly discouraged.

	  Say N if unsure.

config BLK_CGROUP
	bool "IO controller"
	depends on BLOCK
	default n
	help
	Generic block IO controller cgroup interface. This is the common
	cgroup interface which should be used by various IO controlling
	policies.

	Currently, CFQ IO scheduler uses it to recognize task groups and
	control disk bandwidth allocation (proportional time slice allocation)
	to such task groups. It is also used by bio throttling logic in
	block layer to implement upper limit in IO rates on a device.

	This option only enables generic Block IO controller infrastructure.
	One needs to also enable actual IO controlling logic/policy. For
	enabling proportional weight division of disk bandwidth in CFQ, set
	CONFIG_BFQ_GROUP_IOSCHED=y; for enabling throttling policy, set
	CONFIG_BLK_DEV_THROTTLING=y.

	See Documentation/admin-guide/cgroup-v1/blkio-controller.rst for more information.

config CGROUP_WRITEBACK
	bool
	depends on MEMCG && BLK_CGROUP
	default y

menuconfig CGROUP_SCHED
	bool "CPU controller"
	default n
	help
	  This feature lets CPU scheduler recognize task groups and control CPU
	  bandwidth allocation to such task groups. It uses cgroups to group
	  tasks.

if CGROUP_SCHED
config GROUP_SCHED_WEIGHT
	def_bool n

config FAIR_GROUP_SCHED
	bool "Group scheduling for SCHED_OTHER"
	depends on CGROUP_SCHED
	select GROUP_SCHED_WEIGHT
	default CGROUP_SCHED

config CFS_BANDWIDTH
	bool "CPU bandwidth provisioning for FAIR_GROUP_SCHED"
	depends on FAIR_GROUP_SCHED
	default n
	help
	  This option allows users to define CPU bandwidth rates (limits) for
	  tasks running within the fair group scheduler.  Groups with no limit
	  set are considered to be unconstrained and will run with no
	  restriction.
	  See Documentation/scheduler/sched-bwc.rst for more information.

config RT_GROUP_SCHED
	bool "Group scheduling for SCHED_RR/FIFO"
	depends on CGROUP_SCHED
	default n
	help
	  This feature lets you explicitly allocate real CPU bandwidth
	  to task groups. If enabled, it will also make it impossible to
	  schedule realtime tasks for non-root users until you allocate
	  realtime bandwidth for them.
	  See Documentation/scheduler/sched-rt-group.rst for more information.

config EXT_GROUP_SCHED
	bool
	depends on SCHED_CLASS_EXT && CGROUP_SCHED
	select GROUP_SCHED_WEIGHT
	default y

endif #CGROUP_SCHED

config SCHED_MM_CID
	def_bool y
	depends on SMP && RSEQ

config UCLAMP_TASK_GROUP
	bool "Utilization clamping per group of tasks"
	depends on CGROUP_SCHED
	depends on UCLAMP_TASK
	default n
	help
	  This feature enables the scheduler to track the clamped utilization
	  of each CPU based on RUNNABLE tasks currently scheduled on that CPU.

	  When this option is enabled, the user can specify a min and max
	  CPU bandwidth which is allowed for each single task in a group.
	  The max bandwidth allows to clamp the maximum frequency a task
	  can use, while the min bandwidth allows to define a minimum
	  frequency a task will always use.

	  When task group based utilization clamping is enabled, an eventually
	  specified task-specific clamp value is constrained by the cgroup
	  specified clamp value. Both minimum and maximum task clamping cannot
	  be bigger than the corresponding clamping defined at task group level.

	  If in doubt, say N.

config CGROUP_PIDS
	bool "PIDs controller"
	help
	  Provides enforcement of process number limits in the scope of a
	  cgroup. Any attempt to fork more processes than is allowed in the
	  cgroup will fail. PIDs are fundamentally a global resource because it
	  is fairly trivial to reach PID exhaustion before you reach even a
	  conservative kmemcg limit. As a result, it is possible to grind a
	  system to halt without being limited by other cgroup policies. The
	  PIDs controller is designed to stop this from happening.

	  It should be noted that organisational operations (such as attaching
	  to a cgroup hierarchy) will *not* be blocked by the PIDs controller,
	  since the PIDs limit only affects a process's ability to fork, not to
	  attach to a cgroup.

config CGROUP_RDMA
	bool "RDMA controller"
	help
	  Provides enforcement of RDMA resources defined by IB stack.
	  It is fairly easy for consumers to exhaust RDMA resources, which
	  can result into resource unavailability to other consumers.
	  RDMA controller is designed to stop this from happening.
	  Attaching processes with active RDMA resources to the cgroup
	  hierarchy is allowed even if can cross the hierarchy's limit.

config CGROUP_FREEZER
	bool "Freezer controller"
	help
	  Provides a way to freeze and unfreeze all tasks in a
	  cgroup.

	  This option affects the ORIGINAL cgroup interface. The cgroup2 memory
	  controller includes important in-kernel memory consumers per default.

	  If you're using cgroup2, say N.

config CGROUP_HUGETLB
	bool "HugeTLB controller"
	depends on HUGETLB_PAGE
	select PAGE_COUNTER
	default n
	help
	  Provides a cgroup controller for HugeTLB pages.
	  When you enable this, you can put a per cgroup limit on HugeTLB usage.
	  The limit is enforced during page fault. Since HugeTLB doesn't
	  support page reclaim, enforcing the limit at page fault time implies
	  that, the application will get SIGBUS signal if it tries to access
	  HugeTLB pages beyond its limit. This requires the application to know
	  beforehand how much HugeTLB pages it would require for its use. The
	  control group is tracked in the third page lru pointer. This means
	  that we cannot use the controller with huge page less than 3 pages.

config CPUSETS
	bool "Cpuset controller"
	depends on SMP
	help
	  This option will let you create and manage CPUSETs which
	  allow dynamically partitioning a system into sets of CPUs and
	  Memory Nodes and assigning tasks to run only within those sets.
	  This is primarily useful on large SMP or NUMA systems.

	  Say N if unsure.

config CPUSETS_V1
	bool "Legacy cgroup v1 cpusets controller"
	depends on CPUSETS
	default n
	help
	  Legacy cgroup v1 cpusets controller which has been deprecated by
	  cgroup v2 implementation. The v1 is there for legacy applications
	  which haven't migrated to the new cgroup v2 interface yet. If you
	  do not have any such application then you are completely fine leaving
	  this option disabled.

	  Say N if unsure.

config PROC_PID_CPUSET
	bool "Include legacy /proc/<pid>/cpuset file"
	depends on CPUSETS
	default y

config CGROUP_DEVICE
	bool "Device controller"
	help
	  Provides a cgroup controller implementing whitelists for
	  devices which a process in the cgroup can mknod or open.

config CGROUP_CPUACCT
	bool "Simple CPU accounting controller"
	help
	  Provides a simple controller for monitoring the
	  total CPU consumed by the tasks in a cgroup.

config CGROUP_PERF
	bool "Perf controller"
	depends on PERF_EVENTS
	help
	  This option extends the perf per-cpu mode to restrict monitoring
	  to threads which belong to the cgroup specified and run on the
	  designated cpu.  Or this can be used to have cgroup ID in samples
	  so that it can monitor performance events among cgroups.

	  Say N if unsure.

config CGROUP_BPF
	bool "Support for eBPF programs attached to cgroups"
	depends on BPF_SYSCALL
	select SOCK_CGROUP_DATA
	help
	  Allow attaching eBPF programs to a cgroup using the bpf(2)
	  syscall command BPF_PROG_ATTACH.

	  In which context these programs are accessed depends on the type
	  of attachment. For instance, programs that are attached using
	  BPF_CGROUP_INET_INGRESS will be executed on the ingress path of
	  inet sockets.

config CGROUP_MISC
	bool "Misc resource controller"
	default n
	help
	  Provides a controller for miscellaneous resources on a host.

	  Miscellaneous scalar resources are the resources on the host system
	  which cannot be abstracted like the other cgroups. This controller
	  tracks and limits the miscellaneous resources used by a process
	  attached to a cgroup hierarchy.

	  For more information, please check misc cgroup section in
	  /Documentation/admin-guide/cgroup-v2.rst.

config CGROUP_DEBUG
	bool "Debug controller"
	default n
	depends on DEBUG_KERNEL
	help
	  This option enables a simple controller that exports
	  debugging information about the cgroups framework. This
	  controller is for control cgroup debugging only. Its
	  interfaces are not stable.

	  Say N.

config SOCK_CGROUP_DATA
	bool
	default n

endif # CGROUPS

menuconfig NAMESPACES
	bool "Namespaces support" if EXPERT
	depends on MULTIUSER
	default !EXPERT
	help
	  Provides the way to make tasks work with different objects using
	  the same id. For example same IPC id may refer to different objects
	  or same user id or pid may refer to different tasks when used in
	  different namespaces.

if NAMESPACES

config UTS_NS
	bool "UTS namespace"
	default y
	help
	  In this namespace tasks see different info provided with the
	  uname() system call

config TIME_NS
	bool "TIME namespace"
	depends on GENERIC_VDSO_TIME_NS
	default y
	help
	  In this namespace boottime and monotonic clocks can be set.
	  The time will keep going with the same pace.

config IPC_NS
	bool "IPC namespace"
	depends on (SYSVIPC || POSIX_MQUEUE)
	default y
	help
	  In this namespace tasks work with IPC ids which correspond to
	  different IPC objects in different namespaces.

config USER_NS
	bool "User namespace"
	default n
	help
	  This allows containers, i.e. vservers, to use user namespaces
	  to provide different user info for different servers.

	  When user namespaces are enabled in the kernel it is
	  recommended that the MEMCG option also be enabled and that
	  user-space use the memory control groups to limit the amount
	  of memory a memory unprivileged users can use.

	  If unsure, say N.

config PID_NS
	bool "PID Namespaces"
	default y
	help
	  Support process id namespaces.  This allows having multiple
	  processes with the same pid as long as they are in different
	  pid namespaces.  This is a building block of containers.

config NET_NS
	bool "Network namespace"
	depends on NET
	default y
	help
	  Allow user space to create what appear to be multiple instances
	  of the network stack.

endif # NAMESPACES

config CHECKPOINT_RESTORE
	bool "Checkpoint/restore support"
	depends on PROC_FS
	select PROC_CHILDREN
	select KCMP
	default n
	help
	  Enables additional kernel features in a sake of checkpoint/restore.
	  In particular it adds auxiliary prctl codes to setup process text,
	  data and heap segment sizes, and a few additional /proc filesystem
	  entries.

	  If unsure, say N here.

config SCHED_AUTOGROUP
	bool "Automatic process group scheduling"
	select CGROUPS
	select CGROUP_SCHED
	select FAIR_GROUP_SCHED
	help
	  This option optimizes the scheduler for common desktop workloads by
	  automatically creating and populating task groups.  This separation
	  of workloads isolates aggressive CPU burners (like build jobs) from
	  desktop applications.  Task group autogeneration is currently based
	  upon task session.

config RELAY
	bool "Kernel->user space relay support (formerly relayfs)"
	select IRQ_WORK
	help
	  This option enables support for relay interface support in
	  certain file systems (such as debugfs).
	  It is designed to provide an efficient mechanism for tools and
	  facilities to relay large amounts of data from kernel space to
	  user space.

	  If unsure, say N.

config BLK_DEV_INITRD
	bool "Initial RAM filesystem and RAM disk (initramfs/initrd) support"
	help
	  The initial RAM filesystem is a ramfs which is loaded by the
	  boot loader (loadlin or lilo) and that is mounted as root
	  before the normal boot procedure. It is typically used to
	  load modules needed to mount the "real" root file system,
	  etc. See <file:Documentation/admin-guide/initrd.rst> for details.

	  If RAM disk support (BLK_DEV_RAM) is also included, this
	  also enables initial RAM disk (initrd) support and adds
	  15 Kbytes (more on some other architectures) to the kernel size.

	  If unsure say Y.

if BLK_DEV_INITRD

source "usr/Kconfig"

endif

config BOOT_CONFIG
	bool "Boot config support"
	select BLK_DEV_INITRD if !BOOT_CONFIG_EMBED
	help
	  Extra boot config allows system admin to pass a config file as
	  complemental extension of kernel cmdline when booting.
	  The boot config file must be attached at the end of initramfs
	  with checksum, size and magic word.
	  See <file:Documentation/admin-guide/bootconfig.rst> for details.

	  If unsure, say Y.

config BOOT_CONFIG_FORCE
	bool "Force unconditional bootconfig processing"
	depends on BOOT_CONFIG
	default y if BOOT_CONFIG_EMBED
	help
	  With this Kconfig option set, BOOT_CONFIG processing is carried
	  out even when the "bootconfig" kernel-boot parameter is omitted.
	  In fact, with this Kconfig option set, there is no way to
	  make the kernel ignore the BOOT_CONFIG-supplied kernel-boot
	  parameters.

	  If unsure, say N.

config BOOT_CONFIG_EMBED
	bool "Embed bootconfig file in the kernel"
	depends on BOOT_CONFIG
	help
	  Embed a bootconfig file given by BOOT_CONFIG_EMBED_FILE in the
	  kernel. Usually, the bootconfig file is loaded with the initrd
	  image. But if the system doesn't support initrd, this option will
	  help you by embedding a bootconfig file while building the kernel.

	  If unsure, say N.

config BOOT_CONFIG_EMBED_FILE
	string "Embedded bootconfig file path"
	depends on BOOT_CONFIG_EMBED
	help
	  Specify a bootconfig file which will be embedded to the kernel.
	  This bootconfig will be used if there is no initrd or no other
	  bootconfig in the initrd.

config INITRAMFS_PRESERVE_MTIME
	bool "Preserve cpio archive mtimes in initramfs"
	default y
	help
	  Each entry in an initramfs cpio archive carries an mtime value. When
	  enabled, extracted cpio items take this mtime, with directory mtime
	  setting deferred until after creation of any child entries.

	  If unsure, say Y.

choice
	prompt "Compiler optimization level"
	default CC_OPTIMIZE_FOR_PERFORMANCE

config CC_OPTIMIZE_FOR_PERFORMANCE
	bool "Optimize for performance (-O2)"
	help
	  This is the default optimization level for the kernel, building
	  with the "-O2" compiler flag for best performance and most
	  helpful compile-time warnings.

config CC_OPTIMIZE_FOR_SIZE
	bool "Optimize for size (-Os)"
	help
	  Choosing this option will pass "-Os" to your compiler resulting
	  in a smaller kernel.

endchoice

config HAVE_LD_DEAD_CODE_DATA_ELIMINATION
	bool
	help
	  This requires that the arch annotates or otherwise protects
	  its external entry points from being discarded. Linker scripts
	  must also merge .text.*, .data.*, and .bss.* correctly into
	  output sections. Care must be taken not to pull in unrelated
	  sections (e.g., '.text.init'). Typically '.' in section names
	  is used to distinguish them from label names / C identifiers.

config LD_DEAD_CODE_DATA_ELIMINATION
	bool "Dead code and data elimination (EXPERIMENTAL)"
	depends on HAVE_LD_DEAD_CODE_DATA_ELIMINATION
	depends on EXPERT
	depends on $(cc-option,-ffunction-sections -fdata-sections)
	depends on $(ld-option,--gc-sections)
	help
	  Enable this if you want to do dead code and data elimination with
	  the linker by compiling with -ffunction-sections -fdata-sections,
	  and linking with --gc-sections.

	  This can reduce on disk and in-memory size of the kernel
	  code and static data, particularly for small configs and
	  on small systems. This has the possibility of introducing
	  silently broken kernel if the required annotations are not
	  present. This option is not well tested yet, so use at your
	  own risk.

config LD_ORPHAN_WARN
	def_bool y
	depends on ARCH_WANT_LD_ORPHAN_WARN
	depends on $(ld-option,--orphan-handling=warn)
	depends on $(ld-option,--orphan-handling=error)

config LD_ORPHAN_WARN_LEVEL
        string
        depends on LD_ORPHAN_WARN
        default "error" if WERROR
        default "warn"

config SYSCTL
	bool

config HAVE_UID16
	bool

config SYSCTL_EXCEPTION_TRACE
	bool
	help
	  Enable support for /proc/sys/debug/exception-trace.

config SYSCTL_ARCH_UNALIGN_NO_WARN
	bool
	help
	  Enable support for /proc/sys/kernel/ignore-unaligned-usertrap
	  Allows arch to define/use @no_unaligned_warning to possibly warn
	  about unaligned access emulation going on under the hood.

config SYSCTL_ARCH_UNALIGN_ALLOW
	bool
	help
	  Enable support for /proc/sys/kernel/unaligned-trap
	  Allows arches to define/use @unaligned_enabled to runtime toggle
	  the unaligned access emulation.
	  see arch/parisc/kernel/unaligned.c for reference

config HAVE_PCSPKR_PLATFORM
	bool

menuconfig EXPERT
	bool "Configure standard kernel features (expert users)"
	# Unhide debug options, to make the on-by-default options visible
	select DEBUG_KERNEL
	help
	  This option allows certain base kernel options and settings
	  to be disabled or tweaked. This is for specialized
	  environments which can tolerate a "non-standard" kernel.
	  Only use this if you really know what you are doing.

config UID16
	bool "Enable 16-bit UID system calls" if EXPERT
	depends on HAVE_UID16 && MULTIUSER
	default y
	help
	  This enables the legacy 16-bit UID syscall wrappers.

config MULTIUSER
	bool "Multiple users, groups and capabilities support" if EXPERT
	default y
	help
	  This option enables support for non-root users, groups and
	  capabilities.

	  If you say N here, all processes will run with UID 0, GID 0, and all
	  possible capabilities.  Saying N here also compiles out support for
	  system calls related to UIDs, GIDs, and capabilities, such as setuid,
	  setgid, and capset.

	  If unsure, say Y here.

config SGETMASK_SYSCALL
	bool "sgetmask/ssetmask syscalls support" if EXPERT
	default PARISC || M68K || PPC || MIPS || X86 || SPARC || MICROBLAZE || SUPERH
	help
	  sys_sgetmask and sys_ssetmask are obsolete system calls
	  no longer supported in libc but still enabled by default in some
	  architectures.

	  If unsure, leave the default option here.

config SYSFS_SYSCALL
	bool "Sysfs syscall support" if EXPERT
	default y
	help
	  sys_sysfs is an obsolete system call no longer supported in libc.
	  Note that disabling this option is more secure but might break
	  compatibility with some systems.

	  If unsure say Y here.

config FHANDLE
	bool "open by fhandle syscalls" if EXPERT
	select EXPORTFS
	default y
	help
	  If you say Y here, a user level program will be able to map
	  file names to handle and then later use the handle for
	  different file system operations. This is useful in implementing
	  userspace file servers, which now track files using handles instead
	  of names. The handle would remain the same even if file names
	  get renamed. Enables open_by_handle_at(2) and name_to_handle_at(2)
	  syscalls.

config POSIX_TIMERS
	bool "Posix Clocks & timers" if EXPERT
	default y
	help
	  This includes native support for POSIX timers to the kernel.
	  Some embedded systems have no use for them and therefore they
	  can be configured out to reduce the size of the kernel image.

	  When this option is disabled, the following syscalls won't be
	  available: timer_create, timer_gettime: timer_getoverrun,
	  timer_settime, timer_delete, clock_adjtime, getitimer,
	  setitimer, alarm. Furthermore, the clock_settime, clock_gettime,
	  clock_getres and clock_nanosleep syscalls will be limited to
	  CLOCK_REALTIME, CLOCK_MONOTONIC and CLOCK_BOOTTIME only.

	  If unsure say y.

config PRINTK
	default y
	bool "Enable support for printk" if EXPERT
	select IRQ_WORK
	help
	  This option enables normal printk support. Removing it
	  eliminates most of the message strings from the kernel image
	  and makes the kernel more or less silent. As this makes it
	  very difficult to diagnose system problems, saying N here is
	  strongly discouraged.

config BUG
	bool "BUG() support" if EXPERT
	default y
	help
	  Disabling this option eliminates support for BUG and WARN, reducing
	  the size of your kernel image and potentially quietly ignoring
	  numerous fatal conditions. You should only consider disabling this
	  option for embedded systems with no facilities for reporting errors.
	  Just say Y.

config ELF_CORE
	depends on COREDUMP
	default y
	bool "Enable ELF core dumps" if EXPERT
	help
	  Enable support for generating core dumps. Disabling saves about 4k.


config PCSPKR_PLATFORM
	bool "Enable PC-Speaker support" if EXPERT
	depends on HAVE_PCSPKR_PLATFORM
	select I8253_LOCK
	default y
	help
	  This option allows to disable the internal PC-Speaker
	  support, saving some memory.

config BASE_SMALL
	bool "Enable smaller-sized data structures for core" if EXPERT
	help
	  Enabling this option reduces the size of miscellaneous core
	  kernel data structures. This saves memory on small machines,
	  but may reduce performance.

config FUTEX
	bool "Enable futex support" if EXPERT
	depends on !(SPARC32 && SMP)
	default y
	imply RT_MUTEXES
	help
	  Disabling this option will cause the kernel to be built without
	  support for "fast userspace mutexes".  The resulting kernel may not
	  run glibc-based applications correctly.

config FUTEX_PI
	bool
	depends on FUTEX && RT_MUTEXES
	default y

config EPOLL
	bool "Enable eventpoll support" if EXPERT
	default y
	help
	  Disabling this option will cause the kernel to be built without
	  support for epoll family of system calls.

config SIGNALFD
	bool "Enable signalfd() system call" if EXPERT
	default y
	help
	  Enable the signalfd() system call that allows to receive signals
	  on a file descriptor.

	  If unsure, say Y.

config TIMERFD
	bool "Enable timerfd() system call" if EXPERT
	default y
	help
	  Enable the timerfd() system call that allows to receive timer
	  events on a file descriptor.

	  If unsure, say Y.

config EVENTFD
	bool "Enable eventfd() system call" if EXPERT
	default y
	help
	  Enable the eventfd() system call that allows to receive both
	  kernel notification (ie. KAIO) or userspace notifications.

	  If unsure, say Y.

config SHMEM
	bool "Use full shmem filesystem" if EXPERT
	default y
	depends on MMU
	help
	  The shmem is an internal filesystem used to manage shared memory.
	  It is backed by swap and manages resource limits. It is also exported
	  to userspace as tmpfs if TMPFS is enabled. Disabling this
	  option replaces shmem and tmpfs with the much simpler ramfs code,
	  which may be appropriate on small systems without swap.

config AIO
	bool "Enable AIO support" if EXPERT
	default y
	help
	  This option enables POSIX asynchronous I/O which may by used
	  by some high performance threaded applications. Disabling
	  this option saves about 7k.

config IO_URING
	bool "Enable IO uring support" if EXPERT
	select IO_WQ
	default y
	help
	  This option enables support for the io_uring interface, enabling
	  applications to submit and complete IO through submission and
	  completion rings that are shared between the kernel and application.

config GCOV_PROFILE_URING
	bool "Enable GCOV profiling on the io_uring subsystem"
	depends on GCOV_KERNEL
	help
	  Enable GCOV profiling on the io_uring subsystem, to facilitate
	  code coverage testing.

	  If unsure, say N.

	  Note that this will have a negative impact on the performance of
	  the io_uring subsystem, hence this should only be enabled for
	  specific test purposes.

config ADVISE_SYSCALLS
	bool "Enable madvise/fadvise syscalls" if EXPERT
	default y
	help
	  This option enables the madvise and fadvise syscalls, used by
	  applications to advise the kernel about their future memory or file
	  usage, improving performance. If building an embedded system where no
	  applications use these syscalls, you can disable this option to save
	  space.

config MEMBARRIER
	bool "Enable membarrier() system call" if EXPERT
	default y
	help
	  Enable the membarrier() system call that allows issuing memory
	  barriers across all running threads, which can be used to distribute
	  the cost of user-space memory barriers asymmetrically by transforming
	  pairs of memory barriers into pairs consisting of membarrier() and a
	  compiler barrier.

	  If unsure, say Y.

config KCMP
	bool "Enable kcmp() system call" if EXPERT
	help
	  Enable the kernel resource comparison system call. It provides
	  user-space with the ability to compare two processes to see if they
	  share a common resource, such as a file descriptor or even virtual
	  memory space.

	  If unsure, say N.

config RSEQ
	bool "Enable rseq() system call" if EXPERT
	default y
	depends on HAVE_RSEQ
	select MEMBARRIER
	help
	  Enable the restartable sequences system call. It provides a
	  user-space cache for the current CPU number value, which
	  speeds up getting the current CPU number from user-space,
	  as well as an ABI to speed up user-space operations on
	  per-CPU data.

	  If unsure, say Y.

config DEBUG_RSEQ
	default n
	bool "Enable debugging of rseq() system call" if EXPERT
	depends on RSEQ && DEBUG_KERNEL
	help
	  Enable extra debugging checks for the rseq system call.

	  If unsure, say N.

config CACHESTAT_SYSCALL
	bool "Enable cachestat() system call" if EXPERT
	default y
	help
	  Enable the cachestat system call, which queries the page cache
	  statistics of a file (number of cached pages, dirty pages,
	  pages marked for writeback, (recently) evicted pages).

	  If unsure say Y here.

config PC104
	bool "PC/104 support" if EXPERT
	help
	  Expose PC/104 form factor device drivers and options available for
	  selection and configuration. Enable this option if your target
	  machine has a PC/104 bus.

config KALLSYMS
	bool "Load all symbols for debugging/ksymoops" if EXPERT
	default y
	help
	  Say Y here to let the kernel print out symbolic crash information and
	  symbolic stack backtraces. This increases the size of the kernel
	  somewhat, as all symbols have to be loaded into the kernel image.

config KALLSYMS_SELFTEST
	bool "Test the basic functions and performance of kallsyms"
	depends on KALLSYMS
	default n
	help
	  Test the basic functions and performance of some interfaces, such as
	  kallsyms_lookup_name. It also calculates the compression rate of the
	  kallsyms compression algorithm for the current symbol set.

	  Start self-test automatically after system startup. Suggest executing
	  "dmesg | grep kallsyms_selftest" to collect test results. "finish" is
	  displayed in the last line, indicating that the test is complete.

config KALLSYMS_ALL
	bool "Include all symbols in kallsyms"
	depends on DEBUG_KERNEL && KALLSYMS
	help
	  Normally kallsyms only contains the symbols of functions for nicer
	  OOPS messages and backtraces (i.e., symbols from the text and inittext
	  sections). This is sufficient for most cases. And only if you want to
	  enable kernel live patching, or other less common use cases (e.g.,
	  when a debugger is used) all symbols are required (i.e., names of
	  variables from the data sections, etc).

	  This option makes sure that all symbols are loaded into the kernel
	  image (i.e., symbols from all sections) in cost of increased kernel
	  size (depending on the kernel configuration, it may be 300KiB or
	  something like this).

	  Say N unless you really need all symbols, or kernel live patching.

config KALLSYMS_ABSOLUTE_PERCPU
	bool
	depends on KALLSYMS
	default X86_64 && SMP

# end of the "standard kernel features (expert users)" menu

config ARCH_HAS_MEMBARRIER_CALLBACKS
	bool

config ARCH_HAS_MEMBARRIER_SYNC_CORE
	bool

config HAVE_PERF_EVENTS
	bool
	help
	  See tools/perf/design.txt for details.

config GUEST_PERF_EVENTS
	bool
	depends on HAVE_PERF_EVENTS

config PERF_USE_VMALLOC
	bool
	help
	  See tools/perf/design.txt for details

menu "Kernel Performance Events And Counters"

config PERF_EVENTS
	bool "Kernel performance events and counters"
	default y if PROFILING
	depends on HAVE_PERF_EVENTS
	select IRQ_WORK
	help
	  Enable kernel support for various performance events provided
	  by software and hardware.

	  Software events are supported either built-in or via the
	  use of generic tracepoints.

	  Most modern CPUs support performance events via performance
	  counter registers. These registers count the number of certain
	  types of hw events: such as instructions executed, cachemisses
	  suffered, or branches mis-predicted - without slowing down the
	  kernel or applications. These registers can also trigger interrupts
	  when a threshold number of events have passed - and can thus be
	  used to profile the code that runs on that CPU.

	  The Linux Performance Event subsystem provides an abstraction of
	  these software and hardware event capabilities, available via a
	  system call and used by the "perf" utility in tools/perf/. It
	  provides per task and per CPU counters, and it provides event
	  capabilities on top of those.

	  Say Y if unsure.

config DEBUG_PERF_USE_VMALLOC
	default n
	bool "Debug: use vmalloc to back perf mmap() buffers"
	depends on PERF_EVENTS && DEBUG_KERNEL && !PPC
	select PERF_USE_VMALLOC
	help
	  Use vmalloc memory to back perf mmap() buffers.

	  Mostly useful for debugging the vmalloc code on platforms
	  that don't require it.

	  Say N if unsure.

endmenu

config SYSTEM_DATA_VERIFICATION
	def_bool n
	select SYSTEM_TRUSTED_KEYRING
	select KEYS
	select CRYPTO
	select CRYPTO_RSA
	select ASYMMETRIC_KEY_TYPE
	select ASYMMETRIC_PUBLIC_KEY_SUBTYPE
	select ASN1
	select OID_REGISTRY
	select X509_CERTIFICATE_PARSER
	select PKCS7_MESSAGE_PARSER
	help
	  Provide PKCS#7 message verification using the contents of the system
	  trusted keyring to provide public keys.  This then can be used for
	  module verification, kexec image verification and firmware blob
	  verification.

config PROFILING
	bool "Profiling support"
	help
	  Say Y here to enable the extended profiling support mechanisms used
	  by profilers.

config RUST
	bool "Rust support"
	depends on HAVE_RUST
	depends on RUST_IS_AVAILABLE
<<<<<<< HEAD
=======
	depends on !MODVERSIONS
>>>>>>> 6b14bcd5
	depends on !GCC_PLUGIN_RANDSTRUCT
	depends on !RANDSTRUCT
	depends on !DEBUG_INFO_BTF || PAHOLE_HAS_LANG_EXCLUDE
	depends on !CFI_CLANG || RUSTC_VERSION >= 107900 && $(cc-option,-fsanitize=kcfi -fsanitize-cfi-icall-experimental-normalize-integers)
	select CFI_ICALL_NORMALIZE_INTEGERS if CFI_CLANG
	depends on !CALL_PADDING || RUSTC_VERSION >= 108000
	depends on !KASAN_SW_TAGS
	help
	  Enables Rust support in the kernel.

	  This allows other Rust-related options, like drivers written in Rust,
	  to be selected.

	  It is also required to be able to load external kernel modules
	  written in Rust.

	  See Documentation/rust/ for more information.

	  If unsure, say N.

config RUSTC_VERSION_TEXT
	string
	depends on RUST
	default "$(RUSTC_VERSION_TEXT)"
	help
	  See `CC_VERSION_TEXT`.

config BINDGEN_VERSION_TEXT
	string
	depends on RUST
	# The dummy parameter `workaround-for-0.69.0` is required to support 0.69.0
	# (https://github.com/rust-lang/rust-bindgen/pull/2678). It can be removed when
	# the minimum version is upgraded past that (0.69.1 already fixed the issue).
	default "$(shell,$(BINDGEN) --version workaround-for-0.69.0 2>/dev/null)"

#
# Place an empty function call at each tracepoint site. Can be
# dynamically changed for a probe function.
#
config TRACEPOINTS
	bool

source "kernel/Kconfig.kexec"

endmenu		# General setup

source "arch/Kconfig"

config RT_MUTEXES
	bool
	default y if PREEMPT_RT

config MODULE_SIG_FORMAT
	def_bool n
	select SYSTEM_DATA_VERIFICATION

source "kernel/module/Kconfig"

config INIT_ALL_POSSIBLE
	bool
	help
	  Back when each arch used to define their own cpu_online_mask and
	  cpu_possible_mask, some of them chose to initialize cpu_possible_mask
	  with all 1s, and others with all 0s.  When they were centralised,
	  it was better to provide this option than to break all the archs
	  and have several arch maintainers pursuing me down dark alleys.

source "block/Kconfig"

config PREEMPT_NOTIFIERS
	bool

config PADATA
	depends on SMP
	bool

config ASN1
	tristate
	help
	  Build a simple ASN.1 grammar compiler that produces a bytecode output
	  that can be interpreted by the ASN.1 stream decoder and used to
	  inform it as to what tags are to be expected in a stream and what
	  functions to call on what tags.

source "kernel/Kconfig.locks"

config ARCH_HAS_NON_OVERLAPPING_ADDRESS_SPACE
	bool

config ARCH_HAS_PREPARE_SYNC_CORE_CMD
	bool

config ARCH_HAS_SYNC_CORE_BEFORE_USERMODE
	bool

# It may be useful for an architecture to override the definitions of the
# SYSCALL_DEFINE() and __SYSCALL_DEFINEx() macros in <linux/syscalls.h>
# and the COMPAT_ variants in <linux/compat.h>, in particular to use a
# different calling convention for syscalls. They can also override the
# macros for not-implemented syscalls in kernel/sys_ni.c and
# kernel/time/posix-stubs.c. All these overrides need to be available in
# <asm/syscall_wrapper.h>.
config ARCH_HAS_SYSCALL_WRAPPER
	def_bool n

source "init/Kconfig.gki"<|MERGE_RESOLUTION|>--- conflicted
+++ resolved
@@ -1942,10 +1942,6 @@
 	bool "Rust support"
 	depends on HAVE_RUST
 	depends on RUST_IS_AVAILABLE
-<<<<<<< HEAD
-=======
-	depends on !MODVERSIONS
->>>>>>> 6b14bcd5
 	depends on !GCC_PLUGIN_RANDSTRUCT
 	depends on !RANDSTRUCT
 	depends on !DEBUG_INFO_BTF || PAHOLE_HAS_LANG_EXCLUDE
