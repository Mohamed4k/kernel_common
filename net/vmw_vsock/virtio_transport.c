// SPDX-License-Identifier: GPL-2.0-only
/*
 * virtio transport for vsock
 *
 * Copyright (C) 2013-2015 Red Hat, Inc.
 * Author: Asias He <asias@redhat.com>
 *         Stefan Hajnoczi <stefanha@redhat.com>
 *
 * Some of the code is take from Gerd Hoffmann <kraxel@redhat.com>'s
 * early virtio-vsock proof-of-concept bits.
 */
#include <linux/spinlock.h>
#include <linux/module.h>
#include <linux/list.h>
#include <linux/atomic.h>
#include <linux/virtio.h>
#include <linux/virtio_ids.h>
#include <linux/virtio_config.h>
#include <linux/virtio_vsock.h>
#include <net/sock.h>
#include <linux/mutex.h>
#include <net/af_vsock.h>

static struct workqueue_struct *virtio_vsock_workqueue;
static struct virtio_vsock __rcu *the_virtio_vsock;
static DEFINE_MUTEX(the_virtio_vsock_mutex); /* protects the_virtio_vsock */
static struct virtio_transport virtio_transport; /* forward declaration */

struct virtio_vsock {
	struct virtio_device *vdev;
	struct virtqueue *vqs[VSOCK_VQ_MAX];

	/* Virtqueue processing is deferred to a workqueue */
	struct work_struct tx_work;
	struct work_struct rx_work;
	struct work_struct event_work;

	/* The following fields are protected by tx_lock.  vqs[VSOCK_VQ_TX]
	 * must be accessed with tx_lock held.
	 */
	struct mutex tx_lock;
	bool tx_run;

	struct work_struct send_pkt_work;
	spinlock_t send_pkt_list_lock;
	struct list_head send_pkt_list;

	atomic_t queued_replies;

	/* The following fields are protected by rx_lock.  vqs[VSOCK_VQ_RX]
	 * must be accessed with rx_lock held.
	 */
	struct mutex rx_lock;
	bool rx_run;
	int rx_buf_nr;
	int rx_buf_max_nr;

	/* The following fields are protected by event_lock.
	 * vqs[VSOCK_VQ_EVENT] must be accessed with event_lock held.
	 */
	struct mutex event_lock;
	bool event_run;
	struct virtio_vsock_event event_list[8];

	u32 guest_cid;
	bool seqpacket_allow;
};

static u32 virtio_transport_get_local_cid(void)
{
	struct virtio_vsock *vsock;
	u32 ret;

	rcu_read_lock();
	vsock = rcu_dereference(the_virtio_vsock);
	if (!vsock) {
		ret = VMADDR_CID_ANY;
		goto out_rcu;
	}

	ret = vsock->guest_cid;
out_rcu:
	rcu_read_unlock();
	return ret;
}

static void
virtio_transport_send_pkt_work(struct work_struct *work)
{
	struct virtio_vsock *vsock =
		container_of(work, struct virtio_vsock, send_pkt_work);
	struct virtqueue *vq;
	bool added = false;
	bool restart_rx = false;

	mutex_lock(&vsock->tx_lock);

	if (!vsock->tx_run)
		goto out;

	vq = vsock->vqs[VSOCK_VQ_TX];

	for (;;) {
		struct virtio_vsock_pkt *pkt;
		struct scatterlist hdr, buf, *sgs[2];
		int ret, in_sg = 0, out_sg = 0;
		bool reply;

		spin_lock_bh(&vsock->send_pkt_list_lock);
		if (list_empty(&vsock->send_pkt_list)) {
			spin_unlock_bh(&vsock->send_pkt_list_lock);
			break;
		}

		pkt = list_first_entry(&vsock->send_pkt_list,
				       struct virtio_vsock_pkt, list);
		list_del_init(&pkt->list);
		spin_unlock_bh(&vsock->send_pkt_list_lock);

<<<<<<< HEAD
		virtio_transport_deliver_tap_pkt(pkt);
=======
		reply = virtio_vsock_skb_reply(skb);
>>>>>>> bf1e3b1c

		reply = pkt->reply;

		sg_init_one(&hdr, &pkt->hdr, sizeof(pkt->hdr));
		sgs[out_sg++] = &hdr;
		if (pkt->buf) {
			sg_init_one(&buf, pkt->buf, pkt->len);
			sgs[out_sg++] = &buf;
		}

		ret = virtqueue_add_sgs(vq, sgs, out_sg, in_sg, pkt, GFP_KERNEL);
		/* Usually this means that there is no more space available in
		 * the vq
		 */
		if (ret < 0) {
			spin_lock_bh(&vsock->send_pkt_list_lock);
			list_add(&pkt->list, &vsock->send_pkt_list);
			spin_unlock_bh(&vsock->send_pkt_list_lock);
			break;
		}

		virtio_transport_deliver_tap_pkt(skb);

		if (reply) {
			struct virtqueue *rx_vq = vsock->vqs[VSOCK_VQ_RX];
			int val;

			val = atomic_dec_return(&vsock->queued_replies);

			/* Do we now have resources to resume rx processing? */
			if (val + 1 == virtqueue_get_vring_size(rx_vq))
				restart_rx = true;
		}

		added = true;
	}

	if (added)
		virtqueue_kick(vq);

out:
	mutex_unlock(&vsock->tx_lock);

	if (restart_rx)
		queue_work(virtio_vsock_workqueue, &vsock->rx_work);
}

static int
virtio_transport_send_pkt(struct virtio_vsock_pkt *pkt)
{
	struct virtio_vsock *vsock;
	int len = pkt->len;

	rcu_read_lock();
	vsock = rcu_dereference(the_virtio_vsock);
	if (!vsock) {
		virtio_transport_free_pkt(pkt);
		len = -ENODEV;
		goto out_rcu;
	}

	if (le64_to_cpu(pkt->hdr.dst_cid) == vsock->guest_cid) {
		virtio_transport_free_pkt(pkt);
		len = -ENODEV;
		goto out_rcu;
	}

	if (pkt->reply)
		atomic_inc(&vsock->queued_replies);

	spin_lock_bh(&vsock->send_pkt_list_lock);
	list_add_tail(&pkt->list, &vsock->send_pkt_list);
	spin_unlock_bh(&vsock->send_pkt_list_lock);

	queue_work(virtio_vsock_workqueue, &vsock->send_pkt_work);

out_rcu:
	rcu_read_unlock();
	return len;
}

static int
virtio_transport_cancel_pkt(struct vsock_sock *vsk)
{
	struct virtio_vsock *vsock;
	struct virtio_vsock_pkt *pkt, *n;
	int cnt = 0, ret;
	LIST_HEAD(freeme);

	rcu_read_lock();
	vsock = rcu_dereference(the_virtio_vsock);
	if (!vsock) {
		ret = -ENODEV;
		goto out_rcu;
	}

	spin_lock_bh(&vsock->send_pkt_list_lock);
	list_for_each_entry_safe(pkt, n, &vsock->send_pkt_list, list) {
		if (pkt->vsk != vsk)
			continue;
		list_move(&pkt->list, &freeme);
	}
	spin_unlock_bh(&vsock->send_pkt_list_lock);

	list_for_each_entry_safe(pkt, n, &freeme, list) {
		if (pkt->reply)
			cnt++;
		list_del(&pkt->list);
		virtio_transport_free_pkt(pkt);
	}

	if (cnt) {
		struct virtqueue *rx_vq = vsock->vqs[VSOCK_VQ_RX];
		int new_cnt;

		new_cnt = atomic_sub_return(cnt, &vsock->queued_replies);
		if (new_cnt + cnt >= virtqueue_get_vring_size(rx_vq) &&
		    new_cnt < virtqueue_get_vring_size(rx_vq))
			queue_work(virtio_vsock_workqueue, &vsock->rx_work);
	}

	ret = 0;

out_rcu:
	rcu_read_unlock();
	return ret;
}

static void virtio_vsock_rx_fill(struct virtio_vsock *vsock)
{
	int buf_len = VIRTIO_VSOCK_DEFAULT_RX_BUF_SIZE;
	struct virtio_vsock_pkt *pkt;
	struct scatterlist hdr, buf, *sgs[2];
	struct virtqueue *vq;
	int ret;

	vq = vsock->vqs[VSOCK_VQ_RX];

	do {
		pkt = kzalloc(sizeof(*pkt), GFP_KERNEL);
		if (!pkt)
			break;

		pkt->buf = kmalloc(buf_len, GFP_KERNEL);
		if (!pkt->buf) {
			virtio_transport_free_pkt(pkt);
			break;
		}

		pkt->buf_len = buf_len;
		pkt->len = buf_len;

		sg_init_one(&hdr, &pkt->hdr, sizeof(pkt->hdr));
		sgs[0] = &hdr;

		sg_init_one(&buf, pkt->buf, buf_len);
		sgs[1] = &buf;
		ret = virtqueue_add_sgs(vq, sgs, 0, 2, pkt, GFP_KERNEL);
		if (ret) {
			virtio_transport_free_pkt(pkt);
			break;
		}
		vsock->rx_buf_nr++;
	} while (vq->num_free);
	if (vsock->rx_buf_nr > vsock->rx_buf_max_nr)
		vsock->rx_buf_max_nr = vsock->rx_buf_nr;
	virtqueue_kick(vq);
}

static void virtio_transport_tx_work(struct work_struct *work)
{
	struct virtio_vsock *vsock =
		container_of(work, struct virtio_vsock, tx_work);
	struct virtqueue *vq;
	bool added = false;

	vq = vsock->vqs[VSOCK_VQ_TX];
	mutex_lock(&vsock->tx_lock);

	if (!vsock->tx_run)
		goto out;

	do {
		struct virtio_vsock_pkt *pkt;
		unsigned int len;

		virtqueue_disable_cb(vq);
		while ((pkt = virtqueue_get_buf(vq, &len)) != NULL) {
			virtio_transport_free_pkt(pkt);
			added = true;
		}
	} while (!virtqueue_enable_cb(vq));

out:
	mutex_unlock(&vsock->tx_lock);

	if (added)
		queue_work(virtio_vsock_workqueue, &vsock->send_pkt_work);
}

/* Is there space left for replies to rx packets? */
static bool virtio_transport_more_replies(struct virtio_vsock *vsock)
{
	struct virtqueue *vq = vsock->vqs[VSOCK_VQ_RX];
	int val;

	smp_rmb(); /* paired with atomic_inc() and atomic_dec_return() */
	val = atomic_read(&vsock->queued_replies);

	return val < virtqueue_get_vring_size(vq);
}

/* event_lock must be held */
static int virtio_vsock_event_fill_one(struct virtio_vsock *vsock,
				       struct virtio_vsock_event *event)
{
	struct scatterlist sg;
	struct virtqueue *vq;

	vq = vsock->vqs[VSOCK_VQ_EVENT];

	sg_init_one(&sg, event, sizeof(*event));

	return virtqueue_add_inbuf(vq, &sg, 1, event, GFP_KERNEL);
}

/* event_lock must be held */
static void virtio_vsock_event_fill(struct virtio_vsock *vsock)
{
	size_t i;

	for (i = 0; i < ARRAY_SIZE(vsock->event_list); i++) {
		struct virtio_vsock_event *event = &vsock->event_list[i];

		virtio_vsock_event_fill_one(vsock, event);
	}

	virtqueue_kick(vsock->vqs[VSOCK_VQ_EVENT]);
}

static void virtio_vsock_reset_sock(struct sock *sk)
{
	/* vmci_transport.c doesn't take sk_lock here either.  At least we're
	 * under vsock_table_lock so the sock cannot disappear while we're
	 * executing.
	 */

	sk->sk_state = TCP_CLOSE;
	sk->sk_err = ECONNRESET;
	sk_error_report(sk);
}

static void virtio_vsock_update_guest_cid(struct virtio_vsock *vsock)
{
	struct virtio_device *vdev = vsock->vdev;
	__le64 guest_cid;

	vdev->config->get(vdev, offsetof(struct virtio_vsock_config, guest_cid),
			  &guest_cid, sizeof(guest_cid));
	vsock->guest_cid = le64_to_cpu(guest_cid);
}

/* event_lock must be held */
static void virtio_vsock_event_handle(struct virtio_vsock *vsock,
				      struct virtio_vsock_event *event)
{
	switch (le32_to_cpu(event->id)) {
	case VIRTIO_VSOCK_EVENT_TRANSPORT_RESET:
		virtio_vsock_update_guest_cid(vsock);
		vsock_for_each_connected_socket(&virtio_transport.transport,
						virtio_vsock_reset_sock);
		break;
	}
}

static void virtio_transport_event_work(struct work_struct *work)
{
	struct virtio_vsock *vsock =
		container_of(work, struct virtio_vsock, event_work);
	struct virtqueue *vq;

	vq = vsock->vqs[VSOCK_VQ_EVENT];

	mutex_lock(&vsock->event_lock);

	if (!vsock->event_run)
		goto out;

	do {
		struct virtio_vsock_event *event;
		unsigned int len;

		virtqueue_disable_cb(vq);
		while ((event = virtqueue_get_buf(vq, &len)) != NULL) {
			if (len == sizeof(*event))
				virtio_vsock_event_handle(vsock, event);

			virtio_vsock_event_fill_one(vsock, event);
		}
	} while (!virtqueue_enable_cb(vq));

	virtqueue_kick(vsock->vqs[VSOCK_VQ_EVENT]);
out:
	mutex_unlock(&vsock->event_lock);
}

static void virtio_vsock_event_done(struct virtqueue *vq)
{
	struct virtio_vsock *vsock = vq->vdev->priv;

	if (!vsock)
		return;
	queue_work(virtio_vsock_workqueue, &vsock->event_work);
}

static void virtio_vsock_tx_done(struct virtqueue *vq)
{
	struct virtio_vsock *vsock = vq->vdev->priv;

	if (!vsock)
		return;
	queue_work(virtio_vsock_workqueue, &vsock->tx_work);
}

static void virtio_vsock_rx_done(struct virtqueue *vq)
{
	struct virtio_vsock *vsock = vq->vdev->priv;

	if (!vsock)
		return;
	queue_work(virtio_vsock_workqueue, &vsock->rx_work);
}

static bool virtio_transport_seqpacket_allow(u32 remote_cid);

static struct virtio_transport virtio_transport = {
	.transport = {
		.module                   = THIS_MODULE,

		.get_local_cid            = virtio_transport_get_local_cid,

		.init                     = virtio_transport_do_socket_init,
		.destruct                 = virtio_transport_destruct,
		.release                  = virtio_transport_release,
		.connect                  = virtio_transport_connect,
		.shutdown                 = virtio_transport_shutdown,
		.cancel_pkt               = virtio_transport_cancel_pkt,

		.dgram_bind               = virtio_transport_dgram_bind,
		.dgram_dequeue            = virtio_transport_dgram_dequeue,
		.dgram_enqueue            = virtio_transport_dgram_enqueue,
		.dgram_allow              = virtio_transport_dgram_allow,

		.stream_dequeue           = virtio_transport_stream_dequeue,
		.stream_enqueue           = virtio_transport_stream_enqueue,
		.stream_has_data          = virtio_transport_stream_has_data,
		.stream_has_space         = virtio_transport_stream_has_space,
		.stream_rcvhiwat          = virtio_transport_stream_rcvhiwat,
		.stream_is_active         = virtio_transport_stream_is_active,
		.stream_allow             = virtio_transport_stream_allow,

		.seqpacket_dequeue        = virtio_transport_seqpacket_dequeue,
		.seqpacket_enqueue        = virtio_transport_seqpacket_enqueue,
		.seqpacket_allow          = virtio_transport_seqpacket_allow,
		.seqpacket_has_data       = virtio_transport_seqpacket_has_data,

		.notify_poll_in           = virtio_transport_notify_poll_in,
		.notify_poll_out          = virtio_transport_notify_poll_out,
		.notify_recv_init         = virtio_transport_notify_recv_init,
		.notify_recv_pre_block    = virtio_transport_notify_recv_pre_block,
		.notify_recv_pre_dequeue  = virtio_transport_notify_recv_pre_dequeue,
		.notify_recv_post_dequeue = virtio_transport_notify_recv_post_dequeue,
		.notify_send_init         = virtio_transport_notify_send_init,
		.notify_send_pre_block    = virtio_transport_notify_send_pre_block,
		.notify_send_pre_enqueue  = virtio_transport_notify_send_pre_enqueue,
		.notify_send_post_enqueue = virtio_transport_notify_send_post_enqueue,
		.notify_buffer_size       = virtio_transport_notify_buffer_size,
	},

	.send_pkt = virtio_transport_send_pkt,
};

static bool virtio_transport_seqpacket_allow(u32 remote_cid)
{
	struct virtio_vsock *vsock;
	bool seqpacket_allow;

	seqpacket_allow = false;
	rcu_read_lock();
	vsock = rcu_dereference(the_virtio_vsock);
	if (vsock)
		seqpacket_allow = vsock->seqpacket_allow;
	rcu_read_unlock();

	return seqpacket_allow;
}

static void virtio_transport_rx_work(struct work_struct *work)
{
	struct virtio_vsock *vsock =
		container_of(work, struct virtio_vsock, rx_work);
	struct virtqueue *vq;

	vq = vsock->vqs[VSOCK_VQ_RX];

	mutex_lock(&vsock->rx_lock);

	if (!vsock->rx_run)
		goto out;

	do {
		virtqueue_disable_cb(vq);
		for (;;) {
			struct virtio_vsock_pkt *pkt;
			unsigned int len;

			if (!virtio_transport_more_replies(vsock)) {
				/* Stop rx until the device processes already
				 * pending replies.  Leave rx virtqueue
				 * callbacks disabled.
				 */
				goto out;
			}

			pkt = virtqueue_get_buf(vq, &len);
			if (!pkt) {
				break;
			}

			vsock->rx_buf_nr--;

			/* Drop short/long packets */
			if (unlikely(len < sizeof(pkt->hdr) ||
				     len > sizeof(pkt->hdr) + pkt->len)) {
				virtio_transport_free_pkt(pkt);
				continue;
			}

			pkt->len = len - sizeof(pkt->hdr);
			virtio_transport_deliver_tap_pkt(pkt);
			virtio_transport_recv_pkt(&virtio_transport, pkt);
		}
	} while (!virtqueue_enable_cb(vq));

out:
	if (vsock->rx_buf_nr < vsock->rx_buf_max_nr / 2)
		virtio_vsock_rx_fill(vsock);
	mutex_unlock(&vsock->rx_lock);
}

static int virtio_vsock_vqs_init(struct virtio_vsock *vsock)
{
	struct virtio_device *vdev = vsock->vdev;
	static const char * const names[] = {
		"rx",
		"tx",
		"event",
	};
	vq_callback_t *callbacks[] = {
		virtio_vsock_rx_done,
		virtio_vsock_tx_done,
		virtio_vsock_event_done,
	};
	int ret;

	ret = virtio_find_vqs(vdev, VSOCK_VQ_MAX, vsock->vqs, callbacks, names,
			      NULL);
	if (ret < 0)
		return ret;

	virtio_vsock_update_guest_cid(vsock);

	virtio_device_ready(vdev);

	return 0;
}

static void virtio_vsock_vqs_start(struct virtio_vsock *vsock)
{
	mutex_lock(&vsock->tx_lock);
	vsock->tx_run = true;
	mutex_unlock(&vsock->tx_lock);

	mutex_lock(&vsock->rx_lock);
	virtio_vsock_rx_fill(vsock);
	vsock->rx_run = true;
	mutex_unlock(&vsock->rx_lock);

	mutex_lock(&vsock->event_lock);
	virtio_vsock_event_fill(vsock);
	vsock->event_run = true;
	mutex_unlock(&vsock->event_lock);

	/* virtio_transport_send_pkt() can queue packets once
	 * the_virtio_vsock is set, but they won't be processed until
	 * vsock->tx_run is set to true. We queue vsock->send_pkt_work
	 * when initialization finishes to send those packets queued
	 * earlier.
	 * We don't need to queue the other workers (rx, event) because
	 * as long as we don't fill the queues with empty buffers, the
	 * host can't send us any notification.
	 */
	queue_work(virtio_vsock_workqueue, &vsock->send_pkt_work);
}

static void virtio_vsock_vqs_del(struct virtio_vsock *vsock)
{
	struct virtio_device *vdev = vsock->vdev;
	struct virtio_vsock_pkt *pkt;

	/* Reset all connected sockets when the VQs disappear */
	vsock_for_each_connected_socket(&virtio_transport.transport,
					virtio_vsock_reset_sock);

	/* Stop all work handlers to make sure no one is accessing the device,
	 * so we can safely call virtio_reset_device().
	 */
	mutex_lock(&vsock->rx_lock);
	vsock->rx_run = false;
	mutex_unlock(&vsock->rx_lock);

	mutex_lock(&vsock->tx_lock);
	vsock->tx_run = false;
	mutex_unlock(&vsock->tx_lock);

	mutex_lock(&vsock->event_lock);
	vsock->event_run = false;
	mutex_unlock(&vsock->event_lock);

	/* Flush all device writes and interrupts, device will not use any
	 * more buffers.
	 */
	virtio_reset_device(vdev);

	mutex_lock(&vsock->rx_lock);
	while ((pkt = virtqueue_detach_unused_buf(vsock->vqs[VSOCK_VQ_RX])))
		virtio_transport_free_pkt(pkt);
	mutex_unlock(&vsock->rx_lock);

	mutex_lock(&vsock->tx_lock);
	while ((pkt = virtqueue_detach_unused_buf(vsock->vqs[VSOCK_VQ_TX])))
		virtio_transport_free_pkt(pkt);
	mutex_unlock(&vsock->tx_lock);

	spin_lock_bh(&vsock->send_pkt_list_lock);
	while (!list_empty(&vsock->send_pkt_list)) {
		pkt = list_first_entry(&vsock->send_pkt_list,
				       struct virtio_vsock_pkt, list);
		list_del(&pkt->list);
		virtio_transport_free_pkt(pkt);
	}
	spin_unlock_bh(&vsock->send_pkt_list_lock);

	/* Delete virtqueues and flush outstanding callbacks if any */
	vdev->config->del_vqs(vdev);
}

static int virtio_vsock_probe(struct virtio_device *vdev)
{
	struct virtio_vsock *vsock = NULL;
	int ret;

	ret = mutex_lock_interruptible(&the_virtio_vsock_mutex);
	if (ret)
		return ret;

	/* Only one virtio-vsock device per guest is supported */
	if (rcu_dereference_protected(the_virtio_vsock,
				lockdep_is_held(&the_virtio_vsock_mutex))) {
		ret = -EBUSY;
		goto out;
	}

	vsock = kzalloc(sizeof(*vsock), GFP_KERNEL);
	if (!vsock) {
		ret = -ENOMEM;
		goto out;
	}

	vsock->vdev = vdev;

	vsock->rx_buf_nr = 0;
	vsock->rx_buf_max_nr = 0;
	atomic_set(&vsock->queued_replies, 0);

	mutex_init(&vsock->tx_lock);
	mutex_init(&vsock->rx_lock);
	mutex_init(&vsock->event_lock);
	spin_lock_init(&vsock->send_pkt_list_lock);
	INIT_LIST_HEAD(&vsock->send_pkt_list);
	INIT_WORK(&vsock->rx_work, virtio_transport_rx_work);
	INIT_WORK(&vsock->tx_work, virtio_transport_tx_work);
	INIT_WORK(&vsock->event_work, virtio_transport_event_work);
	INIT_WORK(&vsock->send_pkt_work, virtio_transport_send_pkt_work);

	if (virtio_has_feature(vdev, VIRTIO_VSOCK_F_SEQPACKET))
		vsock->seqpacket_allow = true;

	vdev->priv = vsock;

	ret = virtio_vsock_vqs_init(vsock);
	if (ret < 0)
		goto out;

	rcu_assign_pointer(the_virtio_vsock, vsock);
	virtio_vsock_vqs_start(vsock);

	mutex_unlock(&the_virtio_vsock_mutex);

	return 0;

out:
	kfree(vsock);
	mutex_unlock(&the_virtio_vsock_mutex);
	return ret;
}

static void virtio_vsock_remove(struct virtio_device *vdev)
{
	struct virtio_vsock *vsock = vdev->priv;

	mutex_lock(&the_virtio_vsock_mutex);

	vdev->priv = NULL;
	rcu_assign_pointer(the_virtio_vsock, NULL);
	synchronize_rcu();

	virtio_vsock_vqs_del(vsock);

	/* Other works can be queued before 'config->del_vqs()', so we flush
	 * all works before to free the vsock object to avoid use after free.
	 */
	flush_work(&vsock->rx_work);
	flush_work(&vsock->tx_work);
	flush_work(&vsock->event_work);
	flush_work(&vsock->send_pkt_work);

	mutex_unlock(&the_virtio_vsock_mutex);

	kfree(vsock);
}

#ifdef CONFIG_PM_SLEEP
static int virtio_vsock_freeze(struct virtio_device *vdev)
{
	struct virtio_vsock *vsock = vdev->priv;

	mutex_lock(&the_virtio_vsock_mutex);

	rcu_assign_pointer(the_virtio_vsock, NULL);
	synchronize_rcu();

	virtio_vsock_vqs_del(vsock);

	mutex_unlock(&the_virtio_vsock_mutex);

	return 0;
}

static int virtio_vsock_restore(struct virtio_device *vdev)
{
	struct virtio_vsock *vsock = vdev->priv;
	int ret;

	mutex_lock(&the_virtio_vsock_mutex);

	/* Only one virtio-vsock device per guest is supported */
	if (rcu_dereference_protected(the_virtio_vsock,
				lockdep_is_held(&the_virtio_vsock_mutex))) {
		ret = -EBUSY;
		goto out;
	}

	ret = virtio_vsock_vqs_init(vsock);
	if (ret < 0)
		goto out;

	rcu_assign_pointer(the_virtio_vsock, vsock);
	virtio_vsock_vqs_start(vsock);

out:
	mutex_unlock(&the_virtio_vsock_mutex);
	return ret;
}
#endif /* CONFIG_PM_SLEEP */

static struct virtio_device_id id_table[] = {
	{ VIRTIO_ID_VSOCK, VIRTIO_DEV_ANY_ID },
	{ 0 },
};

static unsigned int features[] = {
	VIRTIO_VSOCK_F_SEQPACKET
};

static struct virtio_driver virtio_vsock_driver = {
	.feature_table = features,
	.feature_table_size = ARRAY_SIZE(features),
	.driver.name = KBUILD_MODNAME,
	.driver.owner = THIS_MODULE,
	.id_table = id_table,
	.probe = virtio_vsock_probe,
	.remove = virtio_vsock_remove,
#ifdef CONFIG_PM_SLEEP
	.freeze = virtio_vsock_freeze,
	.restore = virtio_vsock_restore,
#endif
};

static int __init virtio_vsock_init(void)
{
	int ret;

	virtio_vsock_workqueue = alloc_workqueue("virtio_vsock", 0, 0);
	if (!virtio_vsock_workqueue)
		return -ENOMEM;

	ret = vsock_core_register(&virtio_transport.transport,
				  VSOCK_TRANSPORT_F_G2H);
	if (ret)
		goto out_wq;

	ret = register_virtio_driver(&virtio_vsock_driver);
	if (ret)
		goto out_vci;

	return 0;

out_vci:
	vsock_core_unregister(&virtio_transport.transport);
out_wq:
	destroy_workqueue(virtio_vsock_workqueue);
	return ret;
}

static void __exit virtio_vsock_exit(void)
{
	unregister_virtio_driver(&virtio_vsock_driver);
	vsock_core_unregister(&virtio_transport.transport);
	destroy_workqueue(virtio_vsock_workqueue);
}

module_init(virtio_vsock_init);
module_exit(virtio_vsock_exit);
MODULE_LICENSE("GPL v2");
MODULE_AUTHOR("Asias He");
MODULE_DESCRIPTION("virtio transport for vsock");
MODULE_DEVICE_TABLE(virtio, id_table);<|MERGE_RESOLUTION|>--- conflicted
+++ resolved
@@ -117,11 +117,7 @@
 		list_del_init(&pkt->list);
 		spin_unlock_bh(&vsock->send_pkt_list_lock);
 
-<<<<<<< HEAD
 		virtio_transport_deliver_tap_pkt(pkt);
-=======
-		reply = virtio_vsock_skb_reply(skb);
->>>>>>> bf1e3b1c
 
 		reply = pkt->reply;
 
