// SPDX-License-Identifier: GPL-2.0-only
/*
 * Copyright (c) 2007-2009 Patrick McHardy <kaber@trash.net>
 *
 * Development of this code funded by Astaro AG (http://www.astaro.com/)
 */

#include <linux/module.h>
#include <linux/init.h>
#include <linux/list.h>
#include <linux/skbuff.h>
#include <linux/netlink.h>
#include <linux/vmalloc.h>
#include <linux/rhashtable.h>
#include <linux/audit.h>
#include <linux/netfilter.h>
#include <linux/netfilter/nfnetlink.h>
#include <linux/netfilter/nf_tables.h>
#include <net/netfilter/nf_flow_table.h>
#include <net/netfilter/nf_tables_core.h>
#include <net/netfilter/nf_tables.h>
#include <net/netfilter/nf_tables_offload.h>
#include <net/net_namespace.h>
#include <net/sock.h>

#define NFT_MODULE_AUTOLOAD_LIMIT (MODULE_NAME_LEN - sizeof("nft-expr-255-"))
#define NFT_SET_MAX_ANONLEN 16

unsigned int nf_tables_net_id __read_mostly;

static LIST_HEAD(nf_tables_expressions);
static LIST_HEAD(nf_tables_objects);
static LIST_HEAD(nf_tables_flowtables);
static LIST_HEAD(nf_tables_destroy_list);
static LIST_HEAD(nf_tables_gc_list);
static DEFINE_SPINLOCK(nf_tables_destroy_list_lock);
static DEFINE_SPINLOCK(nf_tables_gc_list_lock);

enum {
	NFT_VALIDATE_SKIP	= 0,
	NFT_VALIDATE_NEED,
	NFT_VALIDATE_DO,
};

static struct rhltable nft_objname_ht;

static u32 nft_chain_hash(const void *data, u32 len, u32 seed);
static u32 nft_chain_hash_obj(const void *data, u32 len, u32 seed);
static int nft_chain_hash_cmp(struct rhashtable_compare_arg *, const void *);

static u32 nft_objname_hash(const void *data, u32 len, u32 seed);
static u32 nft_objname_hash_obj(const void *data, u32 len, u32 seed);
static int nft_objname_hash_cmp(struct rhashtable_compare_arg *, const void *);

static const struct rhashtable_params nft_chain_ht_params = {
	.head_offset		= offsetof(struct nft_chain, rhlhead),
	.key_offset		= offsetof(struct nft_chain, name),
	.hashfn			= nft_chain_hash,
	.obj_hashfn		= nft_chain_hash_obj,
	.obj_cmpfn		= nft_chain_hash_cmp,
	.automatic_shrinking	= true,
};

static const struct rhashtable_params nft_objname_ht_params = {
	.head_offset		= offsetof(struct nft_object, rhlhead),
	.key_offset		= offsetof(struct nft_object, key),
	.hashfn			= nft_objname_hash,
	.obj_hashfn		= nft_objname_hash_obj,
	.obj_cmpfn		= nft_objname_hash_cmp,
	.automatic_shrinking	= true,
};

struct nft_audit_data {
	struct nft_table *table;
	int entries;
	int op;
	struct list_head list;
};

static const u8 nft2audit_op[NFT_MSG_MAX] = { // enum nf_tables_msg_types
	[NFT_MSG_NEWTABLE]	= AUDIT_NFT_OP_TABLE_REGISTER,
	[NFT_MSG_GETTABLE]	= AUDIT_NFT_OP_INVALID,
	[NFT_MSG_DELTABLE]	= AUDIT_NFT_OP_TABLE_UNREGISTER,
	[NFT_MSG_NEWCHAIN]	= AUDIT_NFT_OP_CHAIN_REGISTER,
	[NFT_MSG_GETCHAIN]	= AUDIT_NFT_OP_INVALID,
	[NFT_MSG_DELCHAIN]	= AUDIT_NFT_OP_CHAIN_UNREGISTER,
	[NFT_MSG_NEWRULE]	= AUDIT_NFT_OP_RULE_REGISTER,
	[NFT_MSG_GETRULE]	= AUDIT_NFT_OP_INVALID,
	[NFT_MSG_DELRULE]	= AUDIT_NFT_OP_RULE_UNREGISTER,
	[NFT_MSG_NEWSET]	= AUDIT_NFT_OP_SET_REGISTER,
	[NFT_MSG_GETSET]	= AUDIT_NFT_OP_INVALID,
	[NFT_MSG_DELSET]	= AUDIT_NFT_OP_SET_UNREGISTER,
	[NFT_MSG_NEWSETELEM]	= AUDIT_NFT_OP_SETELEM_REGISTER,
	[NFT_MSG_GETSETELEM]	= AUDIT_NFT_OP_INVALID,
	[NFT_MSG_DELSETELEM]	= AUDIT_NFT_OP_SETELEM_UNREGISTER,
	[NFT_MSG_NEWGEN]	= AUDIT_NFT_OP_GEN_REGISTER,
	[NFT_MSG_GETGEN]	= AUDIT_NFT_OP_INVALID,
	[NFT_MSG_TRACE]		= AUDIT_NFT_OP_INVALID,
	[NFT_MSG_NEWOBJ]	= AUDIT_NFT_OP_OBJ_REGISTER,
	[NFT_MSG_GETOBJ]	= AUDIT_NFT_OP_INVALID,
	[NFT_MSG_DELOBJ]	= AUDIT_NFT_OP_OBJ_UNREGISTER,
	[NFT_MSG_GETOBJ_RESET]	= AUDIT_NFT_OP_OBJ_RESET,
	[NFT_MSG_NEWFLOWTABLE]	= AUDIT_NFT_OP_FLOWTABLE_REGISTER,
	[NFT_MSG_GETFLOWTABLE]	= AUDIT_NFT_OP_INVALID,
	[NFT_MSG_DELFLOWTABLE]	= AUDIT_NFT_OP_FLOWTABLE_UNREGISTER,
	[NFT_MSG_GETSETELEM_RESET] = AUDIT_NFT_OP_SETELEM_RESET,
};

static void nft_validate_state_update(struct nft_table *table, u8 new_validate_state)
{
	switch (table->validate_state) {
	case NFT_VALIDATE_SKIP:
		WARN_ON_ONCE(new_validate_state == NFT_VALIDATE_DO);
		break;
	case NFT_VALIDATE_NEED:
		break;
	case NFT_VALIDATE_DO:
		if (new_validate_state == NFT_VALIDATE_NEED)
			return;
	}

	table->validate_state = new_validate_state;
}
static void nf_tables_trans_destroy_work(struct work_struct *w);
static DECLARE_WORK(trans_destroy_work, nf_tables_trans_destroy_work);

static void nft_trans_gc_work(struct work_struct *work);
static DECLARE_WORK(trans_gc_work, nft_trans_gc_work);

static void nft_ctx_init(struct nft_ctx *ctx,
			 struct net *net,
			 const struct sk_buff *skb,
			 const struct nlmsghdr *nlh,
			 u8 family,
			 struct nft_table *table,
			 struct nft_chain *chain,
			 const struct nlattr * const *nla)
{
	ctx->net	= net;
	ctx->family	= family;
	ctx->level	= 0;
	ctx->table	= table;
	ctx->chain	= chain;
	ctx->nla   	= nla;
	ctx->portid	= NETLINK_CB(skb).portid;
	ctx->report	= nlmsg_report(nlh);
	ctx->flags	= nlh->nlmsg_flags;
	ctx->seq	= nlh->nlmsg_seq;
}

static struct nft_trans *nft_trans_alloc_gfp(const struct nft_ctx *ctx,
					     int msg_type, u32 size, gfp_t gfp)
{
	struct nft_trans *trans;

	trans = kzalloc(sizeof(struct nft_trans) + size, gfp);
	if (trans == NULL)
		return NULL;

	INIT_LIST_HEAD(&trans->list);
	INIT_LIST_HEAD(&trans->binding_list);
	trans->msg_type = msg_type;
	trans->ctx	= *ctx;

	return trans;
}

static struct nft_trans *nft_trans_alloc(const struct nft_ctx *ctx,
					 int msg_type, u32 size)
{
	return nft_trans_alloc_gfp(ctx, msg_type, size, GFP_KERNEL);
}

static void nft_trans_list_del(struct nft_trans *trans)
{
	list_del(&trans->list);
	list_del(&trans->binding_list);
}

static void nft_trans_destroy(struct nft_trans *trans)
{
	nft_trans_list_del(trans);
	kfree(trans);
}

static void __nft_set_trans_bind(const struct nft_ctx *ctx, struct nft_set *set,
				 bool bind)
{
	struct nftables_pernet *nft_net;
	struct net *net = ctx->net;
	struct nft_trans *trans;

	if (!nft_set_is_anonymous(set))
		return;

	nft_net = nft_pernet(net);
	list_for_each_entry_reverse(trans, &nft_net->commit_list, list) {
		switch (trans->msg_type) {
		case NFT_MSG_NEWSET:
			if (nft_trans_set(trans) == set)
				nft_trans_set_bound(trans) = bind;
			break;
		case NFT_MSG_NEWSETELEM:
			if (nft_trans_elem_set(trans) == set)
				nft_trans_elem_set_bound(trans) = bind;
			break;
		}
	}
}

static void nft_set_trans_bind(const struct nft_ctx *ctx, struct nft_set *set)
{
	return __nft_set_trans_bind(ctx, set, true);
}

static void nft_set_trans_unbind(const struct nft_ctx *ctx, struct nft_set *set)
{
	return __nft_set_trans_bind(ctx, set, false);
}

static void __nft_chain_trans_bind(const struct nft_ctx *ctx,
				   struct nft_chain *chain, bool bind)
{
	struct nftables_pernet *nft_net;
	struct net *net = ctx->net;
	struct nft_trans *trans;

	if (!nft_chain_binding(chain))
		return;

	nft_net = nft_pernet(net);
	list_for_each_entry_reverse(trans, &nft_net->commit_list, list) {
		switch (trans->msg_type) {
		case NFT_MSG_NEWCHAIN:
			if (nft_trans_chain(trans) == chain)
				nft_trans_chain_bound(trans) = bind;
			break;
		case NFT_MSG_NEWRULE:
			if (trans->ctx.chain == chain)
				nft_trans_rule_bound(trans) = bind;
			break;
		}
	}
}

static void nft_chain_trans_bind(const struct nft_ctx *ctx,
				 struct nft_chain *chain)
{
	__nft_chain_trans_bind(ctx, chain, true);
}

int nf_tables_bind_chain(const struct nft_ctx *ctx, struct nft_chain *chain)
{
	if (!nft_chain_binding(chain))
		return 0;

	if (nft_chain_binding(ctx->chain))
		return -EOPNOTSUPP;

	if (chain->bound)
		return -EBUSY;

	if (!nft_use_inc(&chain->use))
		return -EMFILE;

	chain->bound = true;
	nft_chain_trans_bind(ctx, chain);

	return 0;
}

void nf_tables_unbind_chain(const struct nft_ctx *ctx, struct nft_chain *chain)
{
	__nft_chain_trans_bind(ctx, chain, false);
}

static int nft_netdev_register_hooks(struct net *net,
				     struct list_head *hook_list)
{
	struct nft_hook *hook;
	int err, j;

	j = 0;
	list_for_each_entry(hook, hook_list, list) {
		err = nf_register_net_hook(net, &hook->ops);
		if (err < 0)
			goto err_register;

		j++;
	}
	return 0;

err_register:
	list_for_each_entry(hook, hook_list, list) {
		if (j-- <= 0)
			break;

		nf_unregister_net_hook(net, &hook->ops);
	}
	return err;
}

static void nft_netdev_unregister_hooks(struct net *net,
					struct list_head *hook_list,
					bool release_netdev)
{
	struct nft_hook *hook, *next;

	list_for_each_entry_safe(hook, next, hook_list, list) {
		nf_unregister_net_hook(net, &hook->ops);
		if (release_netdev) {
			list_del(&hook->list);
			kfree_rcu(hook, rcu);
		}
	}
}

static int nf_tables_register_hook(struct net *net,
				   const struct nft_table *table,
				   struct nft_chain *chain)
{
	struct nft_base_chain *basechain;
	const struct nf_hook_ops *ops;

	if (table->flags & NFT_TABLE_F_DORMANT ||
	    !nft_is_base_chain(chain))
		return 0;

	basechain = nft_base_chain(chain);
	ops = &basechain->ops;

	if (basechain->type->ops_register)
		return basechain->type->ops_register(net, ops);

	if (nft_base_chain_netdev(table->family, basechain->ops.hooknum))
		return nft_netdev_register_hooks(net, &basechain->hook_list);

	return nf_register_net_hook(net, &basechain->ops);
}

static void __nf_tables_unregister_hook(struct net *net,
					const struct nft_table *table,
					struct nft_chain *chain,
					bool release_netdev)
{
	struct nft_base_chain *basechain;
	const struct nf_hook_ops *ops;

	if (table->flags & NFT_TABLE_F_DORMANT ||
	    !nft_is_base_chain(chain))
		return;
	basechain = nft_base_chain(chain);
	ops = &basechain->ops;

	if (basechain->type->ops_unregister)
		return basechain->type->ops_unregister(net, ops);

	if (nft_base_chain_netdev(table->family, basechain->ops.hooknum))
		nft_netdev_unregister_hooks(net, &basechain->hook_list,
					    release_netdev);
	else
		nf_unregister_net_hook(net, &basechain->ops);
}

static void nf_tables_unregister_hook(struct net *net,
				      const struct nft_table *table,
				      struct nft_chain *chain)
{
	return __nf_tables_unregister_hook(net, table, chain, false);
}

static void nft_trans_commit_list_add_tail(struct net *net, struct nft_trans *trans)
{
	struct nftables_pernet *nft_net = nft_pernet(net);

	switch (trans->msg_type) {
	case NFT_MSG_NEWSET:
		if (!nft_trans_set_update(trans) &&
		    nft_set_is_anonymous(nft_trans_set(trans)))
			list_add_tail(&trans->binding_list, &nft_net->binding_list);
		break;
	case NFT_MSG_NEWCHAIN:
		if (!nft_trans_chain_update(trans) &&
		    nft_chain_binding(nft_trans_chain(trans)))
			list_add_tail(&trans->binding_list, &nft_net->binding_list);
		break;
	}

	list_add_tail(&trans->list, &nft_net->commit_list);
}

static int nft_trans_table_add(struct nft_ctx *ctx, int msg_type)
{
	struct nft_trans *trans;

	trans = nft_trans_alloc(ctx, msg_type, sizeof(struct nft_trans_table));
	if (trans == NULL)
		return -ENOMEM;

	if (msg_type == NFT_MSG_NEWTABLE)
		nft_activate_next(ctx->net, ctx->table);

	nft_trans_commit_list_add_tail(ctx->net, trans);
	return 0;
}

static int nft_deltable(struct nft_ctx *ctx)
{
	int err;

	err = nft_trans_table_add(ctx, NFT_MSG_DELTABLE);
	if (err < 0)
		return err;

	nft_deactivate_next(ctx->net, ctx->table);
	return err;
}

static struct nft_trans *nft_trans_chain_add(struct nft_ctx *ctx, int msg_type)
{
	struct nft_trans *trans;

	trans = nft_trans_alloc(ctx, msg_type, sizeof(struct nft_trans_chain));
	if (trans == NULL)
		return ERR_PTR(-ENOMEM);

	if (msg_type == NFT_MSG_NEWCHAIN) {
		nft_activate_next(ctx->net, ctx->chain);

		if (ctx->nla[NFTA_CHAIN_ID]) {
			nft_trans_chain_id(trans) =
				ntohl(nla_get_be32(ctx->nla[NFTA_CHAIN_ID]));
		}
	}
	nft_trans_chain(trans) = ctx->chain;
	nft_trans_commit_list_add_tail(ctx->net, trans);

	return trans;
}

static int nft_delchain(struct nft_ctx *ctx)
{
	struct nft_trans *trans;

	trans = nft_trans_chain_add(ctx, NFT_MSG_DELCHAIN);
	if (IS_ERR(trans))
		return PTR_ERR(trans);

	nft_use_dec(&ctx->table->use);
	nft_deactivate_next(ctx->net, ctx->chain);

	return 0;
}

void nft_rule_expr_activate(const struct nft_ctx *ctx, struct nft_rule *rule)
{
	struct nft_expr *expr;

	expr = nft_expr_first(rule);
	while (nft_expr_more(rule, expr)) {
		if (expr->ops->activate)
			expr->ops->activate(ctx, expr);

		expr = nft_expr_next(expr);
	}
}

void nft_rule_expr_deactivate(const struct nft_ctx *ctx, struct nft_rule *rule,
			      enum nft_trans_phase phase)
{
	struct nft_expr *expr;

	expr = nft_expr_first(rule);
	while (nft_expr_more(rule, expr)) {
		if (expr->ops->deactivate)
			expr->ops->deactivate(ctx, expr, phase);

		expr = nft_expr_next(expr);
	}
}

static int
nf_tables_delrule_deactivate(struct nft_ctx *ctx, struct nft_rule *rule)
{
	/* You cannot delete the same rule twice */
	if (nft_is_active_next(ctx->net, rule)) {
		nft_deactivate_next(ctx->net, rule);
		nft_use_dec(&ctx->chain->use);
		return 0;
	}
	return -ENOENT;
}

static struct nft_trans *nft_trans_rule_add(struct nft_ctx *ctx, int msg_type,
					    struct nft_rule *rule)
{
	struct nft_trans *trans;

	trans = nft_trans_alloc(ctx, msg_type, sizeof(struct nft_trans_rule));
	if (trans == NULL)
		return NULL;

	if (msg_type == NFT_MSG_NEWRULE && ctx->nla[NFTA_RULE_ID] != NULL) {
		nft_trans_rule_id(trans) =
			ntohl(nla_get_be32(ctx->nla[NFTA_RULE_ID]));
	}
	nft_trans_rule(trans) = rule;
	nft_trans_commit_list_add_tail(ctx->net, trans);

	return trans;
}

static int nft_delrule(struct nft_ctx *ctx, struct nft_rule *rule)
{
	struct nft_flow_rule *flow;
	struct nft_trans *trans;
	int err;

	trans = nft_trans_rule_add(ctx, NFT_MSG_DELRULE, rule);
	if (trans == NULL)
		return -ENOMEM;

	if (ctx->chain->flags & NFT_CHAIN_HW_OFFLOAD) {
		flow = nft_flow_rule_create(ctx->net, rule);
		if (IS_ERR(flow)) {
			nft_trans_destroy(trans);
			return PTR_ERR(flow);
		}

		nft_trans_flow_rule(trans) = flow;
	}

	err = nf_tables_delrule_deactivate(ctx, rule);
	if (err < 0) {
		nft_trans_destroy(trans);
		return err;
	}
	nft_rule_expr_deactivate(ctx, rule, NFT_TRANS_PREPARE);

	return 0;
}

static int nft_delrule_by_chain(struct nft_ctx *ctx)
{
	struct nft_rule *rule;
	int err;

	list_for_each_entry(rule, &ctx->chain->rules, list) {
		if (!nft_is_active_next(ctx->net, rule))
			continue;

		err = nft_delrule(ctx, rule);
		if (err < 0)
			return err;
	}
	return 0;
}

static int __nft_trans_set_add(const struct nft_ctx *ctx, int msg_type,
			       struct nft_set *set,
			       const struct nft_set_desc *desc)
{
	struct nft_trans *trans;

	trans = nft_trans_alloc(ctx, msg_type, sizeof(struct nft_trans_set));
	if (trans == NULL)
		return -ENOMEM;

	if (msg_type == NFT_MSG_NEWSET && ctx->nla[NFTA_SET_ID] && !desc) {
		nft_trans_set_id(trans) =
			ntohl(nla_get_be32(ctx->nla[NFTA_SET_ID]));
		nft_activate_next(ctx->net, set);
	}
	nft_trans_set(trans) = set;
	if (desc) {
		nft_trans_set_update(trans) = true;
		nft_trans_set_gc_int(trans) = desc->gc_int;
		nft_trans_set_timeout(trans) = desc->timeout;
		nft_trans_set_size(trans) = desc->size;
	}
	nft_trans_commit_list_add_tail(ctx->net, trans);

	return 0;
}

static int nft_trans_set_add(const struct nft_ctx *ctx, int msg_type,
			     struct nft_set *set)
{
	return __nft_trans_set_add(ctx, msg_type, set, NULL);
}

static int nft_mapelem_deactivate(const struct nft_ctx *ctx,
				  struct nft_set *set,
				  const struct nft_set_iter *iter,
				  struct nft_set_elem *elem)
{
	nft_setelem_data_deactivate(ctx->net, set, elem);

	return 0;
}

struct nft_set_elem_catchall {
	struct list_head	list;
	struct rcu_head		rcu;
	void			*elem;
};

static void nft_map_catchall_deactivate(const struct nft_ctx *ctx,
					struct nft_set *set)
{
	u8 genmask = nft_genmask_next(ctx->net);
	struct nft_set_elem_catchall *catchall;
	struct nft_set_elem elem;
	struct nft_set_ext *ext;

	list_for_each_entry(catchall, &set->catchall_list, list) {
		ext = nft_set_elem_ext(set, catchall->elem);
		if (!nft_set_elem_active(ext, genmask))
			continue;

		elem.priv = catchall->elem;
		nft_setelem_data_deactivate(ctx->net, set, &elem);
		break;
	}
}

static void nft_map_deactivate(const struct nft_ctx *ctx, struct nft_set *set)
{
	struct nft_set_iter iter = {
		.genmask	= nft_genmask_next(ctx->net),
		.fn		= nft_mapelem_deactivate,
	};

	set->ops->walk(ctx, set, &iter);
	WARN_ON_ONCE(iter.err);

	nft_map_catchall_deactivate(ctx, set);
}

static int nft_delset(const struct nft_ctx *ctx, struct nft_set *set)
{
	int err;

	err = nft_trans_set_add(ctx, NFT_MSG_DELSET, set);
	if (err < 0)
		return err;

	if (set->flags & (NFT_SET_MAP | NFT_SET_OBJECT))
		nft_map_deactivate(ctx, set);

	nft_deactivate_next(ctx->net, set);
	nft_use_dec(&ctx->table->use);

	return err;
}

static int nft_trans_obj_add(struct nft_ctx *ctx, int msg_type,
			     struct nft_object *obj)
{
	struct nft_trans *trans;

	trans = nft_trans_alloc(ctx, msg_type, sizeof(struct nft_trans_obj));
	if (trans == NULL)
		return -ENOMEM;

	if (msg_type == NFT_MSG_NEWOBJ)
		nft_activate_next(ctx->net, obj);

	nft_trans_obj(trans) = obj;
	nft_trans_commit_list_add_tail(ctx->net, trans);

	return 0;
}

static int nft_delobj(struct nft_ctx *ctx, struct nft_object *obj)
{
	int err;

	err = nft_trans_obj_add(ctx, NFT_MSG_DELOBJ, obj);
	if (err < 0)
		return err;

	nft_deactivate_next(ctx->net, obj);
	nft_use_dec(&ctx->table->use);

	return err;
}

static struct nft_trans *
nft_trans_flowtable_add(struct nft_ctx *ctx, int msg_type,
		        struct nft_flowtable *flowtable)
{
	struct nft_trans *trans;

	trans = nft_trans_alloc(ctx, msg_type,
				sizeof(struct nft_trans_flowtable));
	if (trans == NULL)
		return ERR_PTR(-ENOMEM);

	if (msg_type == NFT_MSG_NEWFLOWTABLE)
		nft_activate_next(ctx->net, flowtable);

	INIT_LIST_HEAD(&nft_trans_flowtable_hooks(trans));
	nft_trans_flowtable(trans) = flowtable;
	nft_trans_commit_list_add_tail(ctx->net, trans);

	return trans;
}

static int nft_delflowtable(struct nft_ctx *ctx,
			    struct nft_flowtable *flowtable)
{
	struct nft_trans *trans;

	trans = nft_trans_flowtable_add(ctx, NFT_MSG_DELFLOWTABLE, flowtable);
	if (IS_ERR(trans))
		return PTR_ERR(trans);

	nft_deactivate_next(ctx->net, flowtable);
	nft_use_dec(&ctx->table->use);

	return 0;
}

static void __nft_reg_track_clobber(struct nft_regs_track *track, u8 dreg)
{
	int i;

	for (i = track->regs[dreg].num_reg; i > 0; i--)
		__nft_reg_track_cancel(track, dreg - i);
}

static void __nft_reg_track_update(struct nft_regs_track *track,
				   const struct nft_expr *expr,
				   u8 dreg, u8 num_reg)
{
	track->regs[dreg].selector = expr;
	track->regs[dreg].bitwise = NULL;
	track->regs[dreg].num_reg = num_reg;
}

void nft_reg_track_update(struct nft_regs_track *track,
			  const struct nft_expr *expr, u8 dreg, u8 len)
{
	unsigned int regcount;
	int i;

	__nft_reg_track_clobber(track, dreg);

	regcount = DIV_ROUND_UP(len, NFT_REG32_SIZE);
	for (i = 0; i < regcount; i++, dreg++)
		__nft_reg_track_update(track, expr, dreg, i);
}
EXPORT_SYMBOL_GPL(nft_reg_track_update);

void nft_reg_track_cancel(struct nft_regs_track *track, u8 dreg, u8 len)
{
	unsigned int regcount;
	int i;

	__nft_reg_track_clobber(track, dreg);

	regcount = DIV_ROUND_UP(len, NFT_REG32_SIZE);
	for (i = 0; i < regcount; i++, dreg++)
		__nft_reg_track_cancel(track, dreg);
}
EXPORT_SYMBOL_GPL(nft_reg_track_cancel);

void __nft_reg_track_cancel(struct nft_regs_track *track, u8 dreg)
{
	track->regs[dreg].selector = NULL;
	track->regs[dreg].bitwise = NULL;
	track->regs[dreg].num_reg = 0;
}
EXPORT_SYMBOL_GPL(__nft_reg_track_cancel);

/*
 * Tables
 */

static struct nft_table *nft_table_lookup(const struct net *net,
					  const struct nlattr *nla,
					  u8 family, u8 genmask, u32 nlpid)
{
	struct nftables_pernet *nft_net;
	struct nft_table *table;

	if (nla == NULL)
		return ERR_PTR(-EINVAL);

	nft_net = nft_pernet(net);
	list_for_each_entry_rcu(table, &nft_net->tables, list,
				lockdep_is_held(&nft_net->commit_mutex)) {
		if (!nla_strcmp(nla, table->name) &&
		    table->family == family &&
		    nft_active_genmask(table, genmask)) {
			if (nft_table_has_owner(table) &&
			    nlpid && table->nlpid != nlpid)
				return ERR_PTR(-EPERM);

			return table;
		}
	}

	return ERR_PTR(-ENOENT);
}

static struct nft_table *nft_table_lookup_byhandle(const struct net *net,
						   const struct nlattr *nla,
						   int family, u8 genmask, u32 nlpid)
{
	struct nftables_pernet *nft_net;
	struct nft_table *table;

	nft_net = nft_pernet(net);
	list_for_each_entry(table, &nft_net->tables, list) {
		if (be64_to_cpu(nla_get_be64(nla)) == table->handle &&
		    table->family == family &&
		    nft_active_genmask(table, genmask)) {
			if (nft_table_has_owner(table) &&
			    nlpid && table->nlpid != nlpid)
				return ERR_PTR(-EPERM);

			return table;
		}
	}

	return ERR_PTR(-ENOENT);
}

static inline u64 nf_tables_alloc_handle(struct nft_table *table)
{
	return ++table->hgenerator;
}

static const struct nft_chain_type *chain_type[NFPROTO_NUMPROTO][NFT_CHAIN_T_MAX];

static const struct nft_chain_type *
__nft_chain_type_get(u8 family, enum nft_chain_types type)
{
	if (family >= NFPROTO_NUMPROTO ||
	    type >= NFT_CHAIN_T_MAX)
		return NULL;

	return chain_type[family][type];
}

static const struct nft_chain_type *
__nf_tables_chain_type_lookup(const struct nlattr *nla, u8 family)
{
	const struct nft_chain_type *type;
	int i;

	for (i = 0; i < NFT_CHAIN_T_MAX; i++) {
		type = __nft_chain_type_get(family, i);
		if (!type)
			continue;
		if (!nla_strcmp(nla, type->name))
			return type;
	}
	return NULL;
}

struct nft_module_request {
	struct list_head	list;
	char			module[MODULE_NAME_LEN];
	bool			done;
};

#ifdef CONFIG_MODULES
__printf(2, 3) int nft_request_module(struct net *net, const char *fmt,
				      ...)
{
	char module_name[MODULE_NAME_LEN];
	struct nftables_pernet *nft_net;
	struct nft_module_request *req;
	va_list args;
	int ret;

	va_start(args, fmt);
	ret = vsnprintf(module_name, MODULE_NAME_LEN, fmt, args);
	va_end(args);
	if (ret >= MODULE_NAME_LEN)
		return 0;

	nft_net = nft_pernet(net);
	list_for_each_entry(req, &nft_net->module_list, list) {
		if (!strcmp(req->module, module_name)) {
			if (req->done)
				return 0;

			/* A request to load this module already exists. */
			return -EAGAIN;
		}
	}

	req = kmalloc(sizeof(*req), GFP_KERNEL);
	if (!req)
		return -ENOMEM;

	req->done = false;
	strscpy(req->module, module_name, MODULE_NAME_LEN);
	list_add_tail(&req->list, &nft_net->module_list);

	return -EAGAIN;
}
EXPORT_SYMBOL_GPL(nft_request_module);
#endif

static void lockdep_nfnl_nft_mutex_not_held(void)
{
#ifdef CONFIG_PROVE_LOCKING
	if (debug_locks)
		WARN_ON_ONCE(lockdep_nfnl_is_held(NFNL_SUBSYS_NFTABLES));
#endif
}

static const struct nft_chain_type *
nf_tables_chain_type_lookup(struct net *net, const struct nlattr *nla,
			    u8 family, bool autoload)
{
	const struct nft_chain_type *type;

	type = __nf_tables_chain_type_lookup(nla, family);
	if (type != NULL)
		return type;

	lockdep_nfnl_nft_mutex_not_held();
#ifdef CONFIG_MODULES
	if (autoload) {
		if (nft_request_module(net, "nft-chain-%u-%.*s", family,
				       nla_len(nla),
				       (const char *)nla_data(nla)) == -EAGAIN)
			return ERR_PTR(-EAGAIN);
	}
#endif
	return ERR_PTR(-ENOENT);
}

static __be16 nft_base_seq(const struct net *net)
{
	struct nftables_pernet *nft_net = nft_pernet(net);

	return htons(nft_net->base_seq & 0xffff);
}

static const struct nla_policy nft_table_policy[NFTA_TABLE_MAX + 1] = {
	[NFTA_TABLE_NAME]	= { .type = NLA_STRING,
				    .len = NFT_TABLE_MAXNAMELEN - 1 },
	[NFTA_TABLE_FLAGS]	= { .type = NLA_U32 },
	[NFTA_TABLE_HANDLE]	= { .type = NLA_U64 },
	[NFTA_TABLE_USERDATA]	= { .type = NLA_BINARY,
				    .len = NFT_USERDATA_MAXLEN }
};

static int nf_tables_fill_table_info(struct sk_buff *skb, struct net *net,
				     u32 portid, u32 seq, int event, u32 flags,
				     int family, const struct nft_table *table)
{
	struct nlmsghdr *nlh;

	event = nfnl_msg_type(NFNL_SUBSYS_NFTABLES, event);
	nlh = nfnl_msg_put(skb, portid, seq, event, flags, family,
			   NFNETLINK_V0, nft_base_seq(net));
	if (!nlh)
		goto nla_put_failure;

	if (nla_put_string(skb, NFTA_TABLE_NAME, table->name) ||
	    nla_put_be32(skb, NFTA_TABLE_USE, htonl(table->use)) ||
	    nla_put_be64(skb, NFTA_TABLE_HANDLE, cpu_to_be64(table->handle),
			 NFTA_TABLE_PAD))
		goto nla_put_failure;

	if (event == NFT_MSG_DELTABLE) {
		nlmsg_end(skb, nlh);
		return 0;
	}

	if (nla_put_be32(skb, NFTA_TABLE_FLAGS,
			 htonl(table->flags & NFT_TABLE_F_MASK)))
		goto nla_put_failure;

	if (nft_table_has_owner(table) &&
	    nla_put_be32(skb, NFTA_TABLE_OWNER, htonl(table->nlpid)))
		goto nla_put_failure;

	if (table->udata) {
		if (nla_put(skb, NFTA_TABLE_USERDATA, table->udlen, table->udata))
			goto nla_put_failure;
	}

	nlmsg_end(skb, nlh);
	return 0;

nla_put_failure:
	nlmsg_trim(skb, nlh);
	return -1;
}

struct nftnl_skb_parms {
	bool report;
};
#define NFT_CB(skb)	(*(struct nftnl_skb_parms*)&((skb)->cb))

static void nft_notify_enqueue(struct sk_buff *skb, bool report,
			       struct list_head *notify_list)
{
	NFT_CB(skb).report = report;
	list_add_tail(&skb->list, notify_list);
}

static void nf_tables_table_notify(const struct nft_ctx *ctx, int event)
{
	struct nftables_pernet *nft_net;
	struct sk_buff *skb;
	u16 flags = 0;
	int err;

	if (!ctx->report &&
	    !nfnetlink_has_listeners(ctx->net, NFNLGRP_NFTABLES))
		return;

	skb = nlmsg_new(NLMSG_GOODSIZE, GFP_KERNEL);
	if (skb == NULL)
		goto err;

	if (ctx->flags & (NLM_F_CREATE | NLM_F_EXCL))
		flags |= ctx->flags & (NLM_F_CREATE | NLM_F_EXCL);

	err = nf_tables_fill_table_info(skb, ctx->net, ctx->portid, ctx->seq,
					event, flags, ctx->family, ctx->table);
	if (err < 0) {
		kfree_skb(skb);
		goto err;
	}

	nft_net = nft_pernet(ctx->net);
	nft_notify_enqueue(skb, ctx->report, &nft_net->notify_list);
	return;
err:
	nfnetlink_set_err(ctx->net, ctx->portid, NFNLGRP_NFTABLES, -ENOBUFS);
}

static int nf_tables_dump_tables(struct sk_buff *skb,
				 struct netlink_callback *cb)
{
	const struct nfgenmsg *nfmsg = nlmsg_data(cb->nlh);
	struct nftables_pernet *nft_net;
	const struct nft_table *table;
	unsigned int idx = 0, s_idx = cb->args[0];
	struct net *net = sock_net(skb->sk);
	int family = nfmsg->nfgen_family;

	rcu_read_lock();
	nft_net = nft_pernet(net);
	cb->seq = READ_ONCE(nft_net->base_seq);

	list_for_each_entry_rcu(table, &nft_net->tables, list) {
		if (family != NFPROTO_UNSPEC && family != table->family)
			continue;

		if (idx < s_idx)
			goto cont;
		if (idx > s_idx)
			memset(&cb->args[1], 0,
			       sizeof(cb->args) - sizeof(cb->args[0]));
		if (!nft_is_active(net, table))
			continue;
		if (nf_tables_fill_table_info(skb, net,
					      NETLINK_CB(cb->skb).portid,
					      cb->nlh->nlmsg_seq,
					      NFT_MSG_NEWTABLE, NLM_F_MULTI,
					      table->family, table) < 0)
			goto done;

		nl_dump_check_consistent(cb, nlmsg_hdr(skb));
cont:
		idx++;
	}
done:
	rcu_read_unlock();
	cb->args[0] = idx;
	return skb->len;
}

static int nft_netlink_dump_start_rcu(struct sock *nlsk, struct sk_buff *skb,
				      const struct nlmsghdr *nlh,
				      struct netlink_dump_control *c)
{
	int err;

	if (!try_module_get(THIS_MODULE))
		return -EINVAL;

	rcu_read_unlock();
	err = netlink_dump_start(nlsk, skb, nlh, c);
	rcu_read_lock();
	module_put(THIS_MODULE);

	return err;
}

/* called with rcu_read_lock held */
static int nf_tables_gettable(struct sk_buff *skb, const struct nfnl_info *info,
			      const struct nlattr * const nla[])
{
	struct netlink_ext_ack *extack = info->extack;
	u8 genmask = nft_genmask_cur(info->net);
	u8 family = info->nfmsg->nfgen_family;
	const struct nft_table *table;
	struct net *net = info->net;
	struct sk_buff *skb2;
	int err;

	if (info->nlh->nlmsg_flags & NLM_F_DUMP) {
		struct netlink_dump_control c = {
			.dump = nf_tables_dump_tables,
			.module = THIS_MODULE,
		};

		return nft_netlink_dump_start_rcu(info->sk, skb, info->nlh, &c);
	}

	table = nft_table_lookup(net, nla[NFTA_TABLE_NAME], family, genmask, 0);
	if (IS_ERR(table)) {
		NL_SET_BAD_ATTR(extack, nla[NFTA_TABLE_NAME]);
		return PTR_ERR(table);
	}

	skb2 = alloc_skb(NLMSG_GOODSIZE, GFP_ATOMIC);
	if (!skb2)
		return -ENOMEM;

	err = nf_tables_fill_table_info(skb2, net, NETLINK_CB(skb).portid,
					info->nlh->nlmsg_seq, NFT_MSG_NEWTABLE,
					0, family, table);
	if (err < 0)
		goto err_fill_table_info;

	return nfnetlink_unicast(skb2, net, NETLINK_CB(skb).portid);

err_fill_table_info:
	kfree_skb(skb2);
	return err;
}

static void nft_table_disable(struct net *net, struct nft_table *table, u32 cnt)
{
	struct nft_chain *chain;
	u32 i = 0;

	list_for_each_entry(chain, &table->chains, list) {
		if (!nft_is_active_next(net, chain))
			continue;
		if (!nft_is_base_chain(chain))
			continue;

		if (cnt && i++ == cnt)
			break;

		nf_tables_unregister_hook(net, table, chain);
	}
}

static int nf_tables_table_enable(struct net *net, struct nft_table *table)
{
	struct nft_chain *chain;
	int err, i = 0;

	list_for_each_entry(chain, &table->chains, list) {
		if (!nft_is_active_next(net, chain))
			continue;
		if (!nft_is_base_chain(chain))
			continue;

		err = nf_tables_register_hook(net, table, chain);
		if (err < 0)
			goto err_register_hooks;

		i++;
	}
	return 0;

err_register_hooks:
	if (i)
		nft_table_disable(net, table, i);
	return err;
}

static void nf_tables_table_disable(struct net *net, struct nft_table *table)
{
	table->flags &= ~NFT_TABLE_F_DORMANT;
	nft_table_disable(net, table, 0);
	table->flags |= NFT_TABLE_F_DORMANT;
}

#define __NFT_TABLE_F_INTERNAL		(NFT_TABLE_F_MASK + 1)
#define __NFT_TABLE_F_WAS_DORMANT	(__NFT_TABLE_F_INTERNAL << 0)
#define __NFT_TABLE_F_WAS_AWAKEN	(__NFT_TABLE_F_INTERNAL << 1)
#define __NFT_TABLE_F_UPDATE		(__NFT_TABLE_F_WAS_DORMANT | \
					 __NFT_TABLE_F_WAS_AWAKEN)

static int nf_tables_updtable(struct nft_ctx *ctx)
{
	struct nft_trans *trans;
	u32 flags;
	int ret;

	if (!ctx->nla[NFTA_TABLE_FLAGS])
		return 0;

	flags = ntohl(nla_get_be32(ctx->nla[NFTA_TABLE_FLAGS]));
	if (flags & ~NFT_TABLE_F_MASK)
		return -EOPNOTSUPP;

	if (flags == (ctx->table->flags & NFT_TABLE_F_MASK))
		return 0;

	if ((nft_table_has_owner(ctx->table) &&
	     !(flags & NFT_TABLE_F_OWNER)) ||
	    (!nft_table_has_owner(ctx->table) &&
	     flags & NFT_TABLE_F_OWNER))
		return -EOPNOTSUPP;

	/* No dormant off/on/off/on games in single transaction */
	if (ctx->table->flags & __NFT_TABLE_F_UPDATE)
		return -EINVAL;

	trans = nft_trans_alloc(ctx, NFT_MSG_NEWTABLE,
				sizeof(struct nft_trans_table));
	if (trans == NULL)
		return -ENOMEM;

	if ((flags & NFT_TABLE_F_DORMANT) &&
	    !(ctx->table->flags & NFT_TABLE_F_DORMANT)) {
		ctx->table->flags |= NFT_TABLE_F_DORMANT;
		if (!(ctx->table->flags & __NFT_TABLE_F_UPDATE))
			ctx->table->flags |= __NFT_TABLE_F_WAS_AWAKEN;
	} else if (!(flags & NFT_TABLE_F_DORMANT) &&
		   ctx->table->flags & NFT_TABLE_F_DORMANT) {
		ctx->table->flags &= ~NFT_TABLE_F_DORMANT;
		if (!(ctx->table->flags & __NFT_TABLE_F_UPDATE)) {
			ret = nf_tables_table_enable(ctx->net, ctx->table);
			if (ret < 0)
				goto err_register_hooks;

			ctx->table->flags |= __NFT_TABLE_F_WAS_DORMANT;
		}
	}

	nft_trans_table_update(trans) = true;
	nft_trans_commit_list_add_tail(ctx->net, trans);

	return 0;

err_register_hooks:
	ctx->table->flags |= NFT_TABLE_F_DORMANT;
	nft_trans_destroy(trans);
	return ret;
}

static u32 nft_chain_hash(const void *data, u32 len, u32 seed)
{
	const char *name = data;

	return jhash(name, strlen(name), seed);
}

static u32 nft_chain_hash_obj(const void *data, u32 len, u32 seed)
{
	const struct nft_chain *chain = data;

	return nft_chain_hash(chain->name, 0, seed);
}

static int nft_chain_hash_cmp(struct rhashtable_compare_arg *arg,
			      const void *ptr)
{
	const struct nft_chain *chain = ptr;
	const char *name = arg->key;

	return strcmp(chain->name, name);
}

static u32 nft_objname_hash(const void *data, u32 len, u32 seed)
{
	const struct nft_object_hash_key *k = data;

	seed ^= hash_ptr(k->table, 32);

	return jhash(k->name, strlen(k->name), seed);
}

static u32 nft_objname_hash_obj(const void *data, u32 len, u32 seed)
{
	const struct nft_object *obj = data;

	return nft_objname_hash(&obj->key, 0, seed);
}

static int nft_objname_hash_cmp(struct rhashtable_compare_arg *arg,
				const void *ptr)
{
	const struct nft_object_hash_key *k = arg->key;
	const struct nft_object *obj = ptr;

	if (obj->key.table != k->table)
		return -1;

	return strcmp(obj->key.name, k->name);
}

static bool nft_supported_family(u8 family)
{
	return false
#ifdef CONFIG_NF_TABLES_INET
		|| family == NFPROTO_INET
#endif
#ifdef CONFIG_NF_TABLES_IPV4
		|| family == NFPROTO_IPV4
#endif
#ifdef CONFIG_NF_TABLES_ARP
		|| family == NFPROTO_ARP
#endif
#ifdef CONFIG_NF_TABLES_NETDEV
		|| family == NFPROTO_NETDEV
#endif
#if IS_ENABLED(CONFIG_NF_TABLES_BRIDGE)
		|| family == NFPROTO_BRIDGE
#endif
#ifdef CONFIG_NF_TABLES_IPV6
		|| family == NFPROTO_IPV6
#endif
		;
}

static int nf_tables_newtable(struct sk_buff *skb, const struct nfnl_info *info,
			      const struct nlattr * const nla[])
{
	struct nftables_pernet *nft_net = nft_pernet(info->net);
	struct netlink_ext_ack *extack = info->extack;
	u8 genmask = nft_genmask_next(info->net);
	u8 family = info->nfmsg->nfgen_family;
	struct net *net = info->net;
	const struct nlattr *attr;
	struct nft_table *table;
	struct nft_ctx ctx;
	u32 flags = 0;
	int err;

	if (!nft_supported_family(family))
		return -EOPNOTSUPP;

	lockdep_assert_held(&nft_net->commit_mutex);
	attr = nla[NFTA_TABLE_NAME];
	table = nft_table_lookup(net, attr, family, genmask,
				 NETLINK_CB(skb).portid);
	if (IS_ERR(table)) {
		if (PTR_ERR(table) != -ENOENT)
			return PTR_ERR(table);
	} else {
		if (info->nlh->nlmsg_flags & NLM_F_EXCL) {
			NL_SET_BAD_ATTR(extack, attr);
			return -EEXIST;
		}
		if (info->nlh->nlmsg_flags & NLM_F_REPLACE)
			return -EOPNOTSUPP;

		nft_ctx_init(&ctx, net, skb, info->nlh, family, table, NULL, nla);

		return nf_tables_updtable(&ctx);
	}

	if (nla[NFTA_TABLE_FLAGS]) {
		flags = ntohl(nla_get_be32(nla[NFTA_TABLE_FLAGS]));
		if (flags & ~NFT_TABLE_F_MASK)
			return -EOPNOTSUPP;
	}

	err = -ENOMEM;
	table = kzalloc(sizeof(*table), GFP_KERNEL_ACCOUNT);
	if (table == NULL)
		goto err_kzalloc;

	table->validate_state = nft_net->validate_state;
	table->name = nla_strdup(attr, GFP_KERNEL_ACCOUNT);
	if (table->name == NULL)
		goto err_strdup;

	if (nla[NFTA_TABLE_USERDATA]) {
		table->udata = nla_memdup(nla[NFTA_TABLE_USERDATA], GFP_KERNEL_ACCOUNT);
		if (table->udata == NULL)
			goto err_table_udata;

		table->udlen = nla_len(nla[NFTA_TABLE_USERDATA]);
	}

	err = rhltable_init(&table->chains_ht, &nft_chain_ht_params);
	if (err)
		goto err_chain_ht;

	INIT_LIST_HEAD(&table->chains);
	INIT_LIST_HEAD(&table->sets);
	INIT_LIST_HEAD(&table->objects);
	INIT_LIST_HEAD(&table->flowtables);
	table->family = family;
	table->flags = flags;
	table->handle = ++nft_net->table_handle;
	if (table->flags & NFT_TABLE_F_OWNER)
		table->nlpid = NETLINK_CB(skb).portid;

	nft_ctx_init(&ctx, net, skb, info->nlh, family, table, NULL, nla);
	err = nft_trans_table_add(&ctx, NFT_MSG_NEWTABLE);
	if (err < 0)
		goto err_trans;

	list_add_tail_rcu(&table->list, &nft_net->tables);
	return 0;
err_trans:
	rhltable_destroy(&table->chains_ht);
err_chain_ht:
	kfree(table->udata);
err_table_udata:
	kfree(table->name);
err_strdup:
	kfree(table);
err_kzalloc:
	return err;
}

static int nft_flush_table(struct nft_ctx *ctx)
{
	struct nft_flowtable *flowtable, *nft;
	struct nft_chain *chain, *nc;
	struct nft_object *obj, *ne;
	struct nft_set *set, *ns;
	int err;

	list_for_each_entry(chain, &ctx->table->chains, list) {
		if (!nft_is_active_next(ctx->net, chain))
			continue;

		if (nft_chain_binding(chain))
			continue;

		ctx->chain = chain;

		err = nft_delrule_by_chain(ctx);
		if (err < 0)
			goto out;
	}

	list_for_each_entry_safe(set, ns, &ctx->table->sets, list) {
		if (!nft_is_active_next(ctx->net, set))
			continue;

		if (nft_set_is_anonymous(set))
			continue;

		err = nft_delset(ctx, set);
		if (err < 0)
			goto out;
	}

	list_for_each_entry_safe(flowtable, nft, &ctx->table->flowtables, list) {
		if (!nft_is_active_next(ctx->net, flowtable))
			continue;

		err = nft_delflowtable(ctx, flowtable);
		if (err < 0)
			goto out;
	}

	list_for_each_entry_safe(obj, ne, &ctx->table->objects, list) {
		if (!nft_is_active_next(ctx->net, obj))
			continue;

		err = nft_delobj(ctx, obj);
		if (err < 0)
			goto out;
	}

	list_for_each_entry_safe(chain, nc, &ctx->table->chains, list) {
		if (!nft_is_active_next(ctx->net, chain))
			continue;

		if (nft_chain_binding(chain))
			continue;

		ctx->chain = chain;

		err = nft_delchain(ctx);
		if (err < 0)
			goto out;
	}

	err = nft_deltable(ctx);
out:
	return err;
}

static int nft_flush(struct nft_ctx *ctx, int family)
{
	struct nftables_pernet *nft_net = nft_pernet(ctx->net);
	const struct nlattr * const *nla = ctx->nla;
	struct nft_table *table, *nt;
	int err = 0;

	list_for_each_entry_safe(table, nt, &nft_net->tables, list) {
		if (family != AF_UNSPEC && table->family != family)
			continue;

		ctx->family = table->family;

		if (!nft_is_active_next(ctx->net, table))
			continue;

		if (nft_table_has_owner(table) && table->nlpid != ctx->portid)
			continue;

		if (nla[NFTA_TABLE_NAME] &&
		    nla_strcmp(nla[NFTA_TABLE_NAME], table->name) != 0)
			continue;

		ctx->table = table;

		err = nft_flush_table(ctx);
		if (err < 0)
			goto out;
	}
out:
	return err;
}

static int nf_tables_deltable(struct sk_buff *skb, const struct nfnl_info *info,
			      const struct nlattr * const nla[])
{
	struct netlink_ext_ack *extack = info->extack;
	u8 genmask = nft_genmask_next(info->net);
	u8 family = info->nfmsg->nfgen_family;
	struct net *net = info->net;
	const struct nlattr *attr;
	struct nft_table *table;
	struct nft_ctx ctx;

	nft_ctx_init(&ctx, net, skb, info->nlh, 0, NULL, NULL, nla);
	if (family == AF_UNSPEC ||
	    (!nla[NFTA_TABLE_NAME] && !nla[NFTA_TABLE_HANDLE]))
		return nft_flush(&ctx, family);

	if (nla[NFTA_TABLE_HANDLE]) {
		attr = nla[NFTA_TABLE_HANDLE];
		table = nft_table_lookup_byhandle(net, attr, family, genmask,
						  NETLINK_CB(skb).portid);
	} else {
		attr = nla[NFTA_TABLE_NAME];
		table = nft_table_lookup(net, attr, family, genmask,
					 NETLINK_CB(skb).portid);
	}

	if (IS_ERR(table)) {
		if (PTR_ERR(table) == -ENOENT &&
		    NFNL_MSG_TYPE(info->nlh->nlmsg_type) == NFT_MSG_DESTROYTABLE)
			return 0;

		NL_SET_BAD_ATTR(extack, attr);
		return PTR_ERR(table);
	}

	if (info->nlh->nlmsg_flags & NLM_F_NONREC &&
	    table->use > 0)
		return -EBUSY;

	ctx.family = family;
	ctx.table = table;

	return nft_flush_table(&ctx);
}

static void nf_tables_table_destroy(struct nft_ctx *ctx)
{
	if (WARN_ON(ctx->table->use > 0))
		return;

	rhltable_destroy(&ctx->table->chains_ht);
	kfree(ctx->table->name);
	kfree(ctx->table->udata);
	kfree(ctx->table);
}

void nft_register_chain_type(const struct nft_chain_type *ctype)
{
	nfnl_lock(NFNL_SUBSYS_NFTABLES);
	if (WARN_ON(__nft_chain_type_get(ctype->family, ctype->type))) {
		nfnl_unlock(NFNL_SUBSYS_NFTABLES);
		return;
	}
	chain_type[ctype->family][ctype->type] = ctype;
	nfnl_unlock(NFNL_SUBSYS_NFTABLES);
}
EXPORT_SYMBOL_GPL(nft_register_chain_type);

void nft_unregister_chain_type(const struct nft_chain_type *ctype)
{
	nfnl_lock(NFNL_SUBSYS_NFTABLES);
	chain_type[ctype->family][ctype->type] = NULL;
	nfnl_unlock(NFNL_SUBSYS_NFTABLES);
}
EXPORT_SYMBOL_GPL(nft_unregister_chain_type);

/*
 * Chains
 */

static struct nft_chain *
nft_chain_lookup_byhandle(const struct nft_table *table, u64 handle, u8 genmask)
{
	struct nft_chain *chain;

	list_for_each_entry(chain, &table->chains, list) {
		if (chain->handle == handle &&
		    nft_active_genmask(chain, genmask))
			return chain;
	}

	return ERR_PTR(-ENOENT);
}

static bool lockdep_commit_lock_is_held(const struct net *net)
{
#ifdef CONFIG_PROVE_LOCKING
	struct nftables_pernet *nft_net = nft_pernet(net);

	return lockdep_is_held(&nft_net->commit_mutex);
#else
	return true;
#endif
}

static struct nft_chain *nft_chain_lookup(struct net *net,
					  struct nft_table *table,
					  const struct nlattr *nla, u8 genmask)
{
	char search[NFT_CHAIN_MAXNAMELEN + 1];
	struct rhlist_head *tmp, *list;
	struct nft_chain *chain;

	if (nla == NULL)
		return ERR_PTR(-EINVAL);

	nla_strscpy(search, nla, sizeof(search));

	WARN_ON(!rcu_read_lock_held() &&
		!lockdep_commit_lock_is_held(net));

	chain = ERR_PTR(-ENOENT);
	rcu_read_lock();
	list = rhltable_lookup(&table->chains_ht, search, nft_chain_ht_params);
	if (!list)
		goto out_unlock;

	rhl_for_each_entry_rcu(chain, tmp, list, rhlhead) {
		if (nft_active_genmask(chain, genmask))
			goto out_unlock;
	}
	chain = ERR_PTR(-ENOENT);
out_unlock:
	rcu_read_unlock();
	return chain;
}

static const struct nla_policy nft_chain_policy[NFTA_CHAIN_MAX + 1] = {
	[NFTA_CHAIN_TABLE]	= { .type = NLA_STRING,
				    .len = NFT_TABLE_MAXNAMELEN - 1 },
	[NFTA_CHAIN_HANDLE]	= { .type = NLA_U64 },
	[NFTA_CHAIN_NAME]	= { .type = NLA_STRING,
				    .len = NFT_CHAIN_MAXNAMELEN - 1 },
	[NFTA_CHAIN_HOOK]	= { .type = NLA_NESTED },
	[NFTA_CHAIN_POLICY]	= { .type = NLA_U32 },
	[NFTA_CHAIN_TYPE]	= { .type = NLA_STRING,
				    .len = NFT_MODULE_AUTOLOAD_LIMIT },
	[NFTA_CHAIN_COUNTERS]	= { .type = NLA_NESTED },
	[NFTA_CHAIN_FLAGS]	= { .type = NLA_U32 },
	[NFTA_CHAIN_ID]		= { .type = NLA_U32 },
	[NFTA_CHAIN_USERDATA]	= { .type = NLA_BINARY,
				    .len = NFT_USERDATA_MAXLEN },
};

static const struct nla_policy nft_hook_policy[NFTA_HOOK_MAX + 1] = {
	[NFTA_HOOK_HOOKNUM]	= { .type = NLA_U32 },
	[NFTA_HOOK_PRIORITY]	= { .type = NLA_U32 },
	[NFTA_HOOK_DEV]		= { .type = NLA_STRING,
				    .len = IFNAMSIZ - 1 },
};

static int nft_dump_stats(struct sk_buff *skb, struct nft_stats __percpu *stats)
{
	struct nft_stats *cpu_stats, total;
	struct nlattr *nest;
	unsigned int seq;
	u64 pkts, bytes;
	int cpu;

	if (!stats)
		return 0;

	memset(&total, 0, sizeof(total));
	for_each_possible_cpu(cpu) {
		cpu_stats = per_cpu_ptr(stats, cpu);
		do {
			seq = u64_stats_fetch_begin(&cpu_stats->syncp);
			pkts = cpu_stats->pkts;
			bytes = cpu_stats->bytes;
		} while (u64_stats_fetch_retry(&cpu_stats->syncp, seq));
		total.pkts += pkts;
		total.bytes += bytes;
	}
	nest = nla_nest_start_noflag(skb, NFTA_CHAIN_COUNTERS);
	if (nest == NULL)
		goto nla_put_failure;

	if (nla_put_be64(skb, NFTA_COUNTER_PACKETS, cpu_to_be64(total.pkts),
			 NFTA_COUNTER_PAD) ||
	    nla_put_be64(skb, NFTA_COUNTER_BYTES, cpu_to_be64(total.bytes),
			 NFTA_COUNTER_PAD))
		goto nla_put_failure;

	nla_nest_end(skb, nest);
	return 0;

nla_put_failure:
	return -ENOSPC;
}

static int nft_dump_basechain_hook(struct sk_buff *skb, int family,
				   const struct nft_base_chain *basechain,
				   const struct list_head *hook_list)
{
	const struct nf_hook_ops *ops = &basechain->ops;
	struct nft_hook *hook, *first = NULL;
	struct nlattr *nest, *nest_devs;
	int n = 0;

	nest = nla_nest_start_noflag(skb, NFTA_CHAIN_HOOK);
	if (nest == NULL)
		goto nla_put_failure;
	if (nla_put_be32(skb, NFTA_HOOK_HOOKNUM, htonl(ops->hooknum)))
		goto nla_put_failure;
	if (nla_put_be32(skb, NFTA_HOOK_PRIORITY, htonl(ops->priority)))
		goto nla_put_failure;

	if (nft_base_chain_netdev(family, ops->hooknum)) {
		nest_devs = nla_nest_start_noflag(skb, NFTA_HOOK_DEVS);
		if (!nest_devs)
			goto nla_put_failure;

		if (!hook_list)
			hook_list = &basechain->hook_list;

		list_for_each_entry(hook, hook_list, list) {
			if (!first)
				first = hook;

			if (nla_put_string(skb, NFTA_DEVICE_NAME,
					   hook->ops.dev->name))
				goto nla_put_failure;
			n++;
		}
		nla_nest_end(skb, nest_devs);

		if (n == 1 &&
		    nla_put_string(skb, NFTA_HOOK_DEV, first->ops.dev->name))
			goto nla_put_failure;
	}
	nla_nest_end(skb, nest);

	return 0;
nla_put_failure:
	return -1;
}

static int nf_tables_fill_chain_info(struct sk_buff *skb, struct net *net,
				     u32 portid, u32 seq, int event, u32 flags,
				     int family, const struct nft_table *table,
				     const struct nft_chain *chain,
				     const struct list_head *hook_list)
{
	struct nlmsghdr *nlh;

	event = nfnl_msg_type(NFNL_SUBSYS_NFTABLES, event);
	nlh = nfnl_msg_put(skb, portid, seq, event, flags, family,
			   NFNETLINK_V0, nft_base_seq(net));
	if (!nlh)
		goto nla_put_failure;

	if (nla_put_string(skb, NFTA_CHAIN_TABLE, table->name) ||
	    nla_put_string(skb, NFTA_CHAIN_NAME, chain->name) ||
	    nla_put_be64(skb, NFTA_CHAIN_HANDLE, cpu_to_be64(chain->handle),
			 NFTA_CHAIN_PAD))
		goto nla_put_failure;

	if (event == NFT_MSG_DELCHAIN && !hook_list) {
		nlmsg_end(skb, nlh);
		return 0;
	}

	if (nft_is_base_chain(chain)) {
		const struct nft_base_chain *basechain = nft_base_chain(chain);
		struct nft_stats __percpu *stats;

		if (nft_dump_basechain_hook(skb, family, basechain, hook_list))
			goto nla_put_failure;

		if (nla_put_be32(skb, NFTA_CHAIN_POLICY,
				 htonl(basechain->policy)))
			goto nla_put_failure;

		if (nla_put_string(skb, NFTA_CHAIN_TYPE, basechain->type->name))
			goto nla_put_failure;

		stats = rcu_dereference_check(basechain->stats,
					      lockdep_commit_lock_is_held(net));
		if (nft_dump_stats(skb, stats))
			goto nla_put_failure;
	}

	if (chain->flags &&
	    nla_put_be32(skb, NFTA_CHAIN_FLAGS, htonl(chain->flags)))
		goto nla_put_failure;

	if (nla_put_be32(skb, NFTA_CHAIN_USE, htonl(chain->use)))
		goto nla_put_failure;

	if (chain->udata &&
	    nla_put(skb, NFTA_CHAIN_USERDATA, chain->udlen, chain->udata))
		goto nla_put_failure;

	nlmsg_end(skb, nlh);
	return 0;

nla_put_failure:
	nlmsg_trim(skb, nlh);
	return -1;
}

static void nf_tables_chain_notify(const struct nft_ctx *ctx, int event,
				   const struct list_head *hook_list)
{
	struct nftables_pernet *nft_net;
	struct sk_buff *skb;
	u16 flags = 0;
	int err;

	if (!ctx->report &&
	    !nfnetlink_has_listeners(ctx->net, NFNLGRP_NFTABLES))
		return;

	skb = nlmsg_new(NLMSG_GOODSIZE, GFP_KERNEL);
	if (skb == NULL)
		goto err;

	if (ctx->flags & (NLM_F_CREATE | NLM_F_EXCL))
		flags |= ctx->flags & (NLM_F_CREATE | NLM_F_EXCL);

	err = nf_tables_fill_chain_info(skb, ctx->net, ctx->portid, ctx->seq,
					event, flags, ctx->family, ctx->table,
					ctx->chain, hook_list);
	if (err < 0) {
		kfree_skb(skb);
		goto err;
	}

	nft_net = nft_pernet(ctx->net);
	nft_notify_enqueue(skb, ctx->report, &nft_net->notify_list);
	return;
err:
	nfnetlink_set_err(ctx->net, ctx->portid, NFNLGRP_NFTABLES, -ENOBUFS);
}

static int nf_tables_dump_chains(struct sk_buff *skb,
				 struct netlink_callback *cb)
{
	const struct nfgenmsg *nfmsg = nlmsg_data(cb->nlh);
	unsigned int idx = 0, s_idx = cb->args[0];
	struct net *net = sock_net(skb->sk);
	int family = nfmsg->nfgen_family;
	struct nftables_pernet *nft_net;
	const struct nft_table *table;
	const struct nft_chain *chain;

	rcu_read_lock();
	nft_net = nft_pernet(net);
	cb->seq = READ_ONCE(nft_net->base_seq);

	list_for_each_entry_rcu(table, &nft_net->tables, list) {
		if (family != NFPROTO_UNSPEC && family != table->family)
			continue;

		list_for_each_entry_rcu(chain, &table->chains, list) {
			if (idx < s_idx)
				goto cont;
			if (idx > s_idx)
				memset(&cb->args[1], 0,
				       sizeof(cb->args) - sizeof(cb->args[0]));
			if (!nft_is_active(net, chain))
				continue;
			if (nf_tables_fill_chain_info(skb, net,
						      NETLINK_CB(cb->skb).portid,
						      cb->nlh->nlmsg_seq,
						      NFT_MSG_NEWCHAIN,
						      NLM_F_MULTI,
						      table->family, table,
						      chain, NULL) < 0)
				goto done;

			nl_dump_check_consistent(cb, nlmsg_hdr(skb));
cont:
			idx++;
		}
	}
done:
	rcu_read_unlock();
	cb->args[0] = idx;
	return skb->len;
}

/* called with rcu_read_lock held */
static int nf_tables_getchain(struct sk_buff *skb, const struct nfnl_info *info,
			      const struct nlattr * const nla[])
{
	struct netlink_ext_ack *extack = info->extack;
	u8 genmask = nft_genmask_cur(info->net);
	u8 family = info->nfmsg->nfgen_family;
	const struct nft_chain *chain;
	struct net *net = info->net;
	struct nft_table *table;
	struct sk_buff *skb2;
	int err;

	if (info->nlh->nlmsg_flags & NLM_F_DUMP) {
		struct netlink_dump_control c = {
			.dump = nf_tables_dump_chains,
			.module = THIS_MODULE,
		};

		return nft_netlink_dump_start_rcu(info->sk, skb, info->nlh, &c);
	}

	table = nft_table_lookup(net, nla[NFTA_CHAIN_TABLE], family, genmask, 0);
	if (IS_ERR(table)) {
		NL_SET_BAD_ATTR(extack, nla[NFTA_CHAIN_TABLE]);
		return PTR_ERR(table);
	}

	chain = nft_chain_lookup(net, table, nla[NFTA_CHAIN_NAME], genmask);
	if (IS_ERR(chain)) {
		NL_SET_BAD_ATTR(extack, nla[NFTA_CHAIN_NAME]);
		return PTR_ERR(chain);
	}

	skb2 = alloc_skb(NLMSG_GOODSIZE, GFP_ATOMIC);
	if (!skb2)
		return -ENOMEM;

	err = nf_tables_fill_chain_info(skb2, net, NETLINK_CB(skb).portid,
					info->nlh->nlmsg_seq, NFT_MSG_NEWCHAIN,
					0, family, table, chain, NULL);
	if (err < 0)
		goto err_fill_chain_info;

	return nfnetlink_unicast(skb2, net, NETLINK_CB(skb).portid);

err_fill_chain_info:
	kfree_skb(skb2);
	return err;
}

static const struct nla_policy nft_counter_policy[NFTA_COUNTER_MAX + 1] = {
	[NFTA_COUNTER_PACKETS]	= { .type = NLA_U64 },
	[NFTA_COUNTER_BYTES]	= { .type = NLA_U64 },
};

static struct nft_stats __percpu *nft_stats_alloc(const struct nlattr *attr)
{
	struct nlattr *tb[NFTA_COUNTER_MAX+1];
	struct nft_stats __percpu *newstats;
	struct nft_stats *stats;
	int err;

	err = nla_parse_nested_deprecated(tb, NFTA_COUNTER_MAX, attr,
					  nft_counter_policy, NULL);
	if (err < 0)
		return ERR_PTR(err);

	if (!tb[NFTA_COUNTER_BYTES] || !tb[NFTA_COUNTER_PACKETS])
		return ERR_PTR(-EINVAL);

	newstats = netdev_alloc_pcpu_stats(struct nft_stats);
	if (newstats == NULL)
		return ERR_PTR(-ENOMEM);

	/* Restore old counters on this cpu, no problem. Per-cpu statistics
	 * are not exposed to userspace.
	 */
	preempt_disable();
	stats = this_cpu_ptr(newstats);
	stats->bytes = be64_to_cpu(nla_get_be64(tb[NFTA_COUNTER_BYTES]));
	stats->pkts = be64_to_cpu(nla_get_be64(tb[NFTA_COUNTER_PACKETS]));
	preempt_enable();

	return newstats;
}

static void nft_chain_stats_replace(struct nft_trans *trans)
{
	struct nft_base_chain *chain = nft_base_chain(trans->ctx.chain);

	if (!nft_trans_chain_stats(trans))
		return;

	nft_trans_chain_stats(trans) =
		rcu_replace_pointer(chain->stats, nft_trans_chain_stats(trans),
				    lockdep_commit_lock_is_held(trans->ctx.net));

	if (!nft_trans_chain_stats(trans))
		static_branch_inc(&nft_counters_enabled);
}

static void nf_tables_chain_free_chain_rules(struct nft_chain *chain)
{
	struct nft_rule_blob *g0 = rcu_dereference_raw(chain->blob_gen_0);
	struct nft_rule_blob *g1 = rcu_dereference_raw(chain->blob_gen_1);

	if (g0 != g1)
		kvfree(g1);
	kvfree(g0);

	/* should be NULL either via abort or via successful commit */
	WARN_ON_ONCE(chain->blob_next);
	kvfree(chain->blob_next);
}

void nf_tables_chain_destroy(struct nft_ctx *ctx)
{
	struct nft_chain *chain = ctx->chain;
	struct nft_hook *hook, *next;

	if (WARN_ON(chain->use > 0))
		return;

	/* no concurrent access possible anymore */
	nf_tables_chain_free_chain_rules(chain);

	if (nft_is_base_chain(chain)) {
		struct nft_base_chain *basechain = nft_base_chain(chain);

		if (nft_base_chain_netdev(ctx->family, basechain->ops.hooknum)) {
			list_for_each_entry_safe(hook, next,
						 &basechain->hook_list, list) {
				list_del_rcu(&hook->list);
				kfree_rcu(hook, rcu);
			}
		}
		module_put(basechain->type->owner);
		if (rcu_access_pointer(basechain->stats)) {
			static_branch_dec(&nft_counters_enabled);
			free_percpu(rcu_dereference_raw(basechain->stats));
		}
		kfree(chain->name);
		kfree(chain->udata);
		kfree(basechain);
	} else {
		kfree(chain->name);
		kfree(chain->udata);
		kfree(chain);
	}
}

static struct nft_hook *nft_netdev_hook_alloc(struct net *net,
					      const struct nlattr *attr)
{
	struct net_device *dev;
	char ifname[IFNAMSIZ];
	struct nft_hook *hook;
	int err;

	hook = kzalloc(sizeof(struct nft_hook), GFP_KERNEL_ACCOUNT);
	if (!hook) {
		err = -ENOMEM;
		goto err_hook_alloc;
	}

	nla_strscpy(ifname, attr, IFNAMSIZ);
	/* nf_tables_netdev_event() is called under rtnl_mutex, this is
	 * indirectly serializing all the other holders of the commit_mutex with
	 * the rtnl_mutex.
	 */
	dev = __dev_get_by_name(net, ifname);
	if (!dev) {
		err = -ENOENT;
		goto err_hook_dev;
	}
	hook->ops.dev = dev;

	return hook;

err_hook_dev:
	kfree(hook);
err_hook_alloc:
	return ERR_PTR(err);
}

static struct nft_hook *nft_hook_list_find(struct list_head *hook_list,
					   const struct nft_hook *this)
{
	struct nft_hook *hook;

	list_for_each_entry(hook, hook_list, list) {
		if (this->ops.dev == hook->ops.dev)
			return hook;
	}

	return NULL;
}

static int nf_tables_parse_netdev_hooks(struct net *net,
					const struct nlattr *attr,
					struct list_head *hook_list,
					struct netlink_ext_ack *extack)
{
	struct nft_hook *hook, *next;
	const struct nlattr *tmp;
	int rem, n = 0, err;

	nla_for_each_nested(tmp, attr, rem) {
		if (nla_type(tmp) != NFTA_DEVICE_NAME) {
			err = -EINVAL;
			goto err_hook;
		}

		hook = nft_netdev_hook_alloc(net, tmp);
		if (IS_ERR(hook)) {
			NL_SET_BAD_ATTR(extack, tmp);
			err = PTR_ERR(hook);
			goto err_hook;
		}
		if (nft_hook_list_find(hook_list, hook)) {
			NL_SET_BAD_ATTR(extack, tmp);
			kfree(hook);
			err = -EEXIST;
			goto err_hook;
		}
		list_add_tail(&hook->list, hook_list);
		n++;

		if (n == NFT_NETDEVICE_MAX) {
			err = -EFBIG;
			goto err_hook;
		}
	}

	return 0;

err_hook:
	list_for_each_entry_safe(hook, next, hook_list, list) {
		list_del(&hook->list);
		kfree(hook);
	}
	return err;
}

struct nft_chain_hook {
	u32				num;
	s32				priority;
	const struct nft_chain_type	*type;
	struct list_head		list;
};

static int nft_chain_parse_netdev(struct net *net, struct nlattr *tb[],
				  struct list_head *hook_list,
				  struct netlink_ext_ack *extack, u32 flags)
{
	struct nft_hook *hook;
	int err;

	if (tb[NFTA_HOOK_DEV]) {
		hook = nft_netdev_hook_alloc(net, tb[NFTA_HOOK_DEV]);
		if (IS_ERR(hook)) {
			NL_SET_BAD_ATTR(extack, tb[NFTA_HOOK_DEV]);
			return PTR_ERR(hook);
		}

		list_add_tail(&hook->list, hook_list);
	} else if (tb[NFTA_HOOK_DEVS]) {
		err = nf_tables_parse_netdev_hooks(net, tb[NFTA_HOOK_DEVS],
						   hook_list, extack);
		if (err < 0)
			return err;

	}

	if (flags & NFT_CHAIN_HW_OFFLOAD &&
	    list_empty(hook_list))
		return -EINVAL;

	return 0;
}

static int nft_chain_parse_hook(struct net *net,
				struct nft_base_chain *basechain,
				const struct nlattr * const nla[],
				struct nft_chain_hook *hook, u8 family,
				u32 flags, struct netlink_ext_ack *extack)
{
	struct nftables_pernet *nft_net = nft_pernet(net);
	struct nlattr *ha[NFTA_HOOK_MAX + 1];
	const struct nft_chain_type *type;
	int err;

	lockdep_assert_held(&nft_net->commit_mutex);
	lockdep_nfnl_nft_mutex_not_held();

	err = nla_parse_nested_deprecated(ha, NFTA_HOOK_MAX,
					  nla[NFTA_CHAIN_HOOK],
					  nft_hook_policy, NULL);
	if (err < 0)
		return err;

	if (!basechain) {
		if (!ha[NFTA_HOOK_HOOKNUM] ||
		    !ha[NFTA_HOOK_PRIORITY]) {
			NL_SET_BAD_ATTR(extack, nla[NFTA_CHAIN_NAME]);
			return -ENOENT;
		}

		hook->num = ntohl(nla_get_be32(ha[NFTA_HOOK_HOOKNUM]));
		hook->priority = ntohl(nla_get_be32(ha[NFTA_HOOK_PRIORITY]));

		type = __nft_chain_type_get(family, NFT_CHAIN_T_DEFAULT);
		if (!type)
			return -EOPNOTSUPP;

		if (nla[NFTA_CHAIN_TYPE]) {
			type = nf_tables_chain_type_lookup(net, nla[NFTA_CHAIN_TYPE],
							   family, true);
			if (IS_ERR(type)) {
				NL_SET_BAD_ATTR(extack, nla[NFTA_CHAIN_TYPE]);
				return PTR_ERR(type);
			}
		}
		if (hook->num >= NFT_MAX_HOOKS || !(type->hook_mask & (1 << hook->num)))
			return -EOPNOTSUPP;

		if (type->type == NFT_CHAIN_T_NAT &&
		    hook->priority <= NF_IP_PRI_CONNTRACK)
			return -EOPNOTSUPP;
	} else {
		if (ha[NFTA_HOOK_HOOKNUM]) {
			hook->num = ntohl(nla_get_be32(ha[NFTA_HOOK_HOOKNUM]));
			if (hook->num != basechain->ops.hooknum)
				return -EOPNOTSUPP;
		}
		if (ha[NFTA_HOOK_PRIORITY]) {
			hook->priority = ntohl(nla_get_be32(ha[NFTA_HOOK_PRIORITY]));
			if (hook->priority != basechain->ops.priority)
				return -EOPNOTSUPP;
		}

		if (nla[NFTA_CHAIN_TYPE]) {
			type = __nf_tables_chain_type_lookup(nla[NFTA_CHAIN_TYPE],
							     family);
			if (!type) {
				NL_SET_BAD_ATTR(extack, nla[NFTA_CHAIN_TYPE]);
				return -ENOENT;
			}
		} else {
			type = basechain->type;
		}
	}

	if (!try_module_get(type->owner)) {
		if (nla[NFTA_CHAIN_TYPE])
			NL_SET_BAD_ATTR(extack, nla[NFTA_CHAIN_TYPE]);
		return -ENOENT;
	}

	hook->type = type;

	INIT_LIST_HEAD(&hook->list);
	if (nft_base_chain_netdev(family, hook->num)) {
		err = nft_chain_parse_netdev(net, ha, &hook->list, extack, flags);
		if (err < 0) {
			module_put(type->owner);
			return err;
		}
	} else if (ha[NFTA_HOOK_DEV] || ha[NFTA_HOOK_DEVS]) {
		module_put(type->owner);
		return -EOPNOTSUPP;
	}

	return 0;
}

static void nft_chain_release_hook(struct nft_chain_hook *hook)
{
	struct nft_hook *h, *next;

	list_for_each_entry_safe(h, next, &hook->list, list) {
		list_del(&h->list);
		kfree(h);
	}
	module_put(hook->type->owner);
}

static void nft_last_rule(const struct nft_chain *chain, const void *ptr)
{
	struct nft_rule_dp_last *lrule;

	BUILD_BUG_ON(offsetof(struct nft_rule_dp_last, end) != 0);

	lrule = (struct nft_rule_dp_last *)ptr;
	lrule->end.is_last = 1;
	lrule->chain = chain;
	/* blob size does not include the trailer rule */
}

static struct nft_rule_blob *nf_tables_chain_alloc_rules(const struct nft_chain *chain,
							 unsigned int size)
{
	struct nft_rule_blob *blob;

	if (size > INT_MAX)
		return NULL;

	size += sizeof(struct nft_rule_blob) + sizeof(struct nft_rule_dp_last);

	blob = kvmalloc(size, GFP_KERNEL_ACCOUNT);
	if (!blob)
		return NULL;

	blob->size = 0;
	nft_last_rule(chain, blob->data);

	return blob;
}

static void nft_basechain_hook_init(struct nf_hook_ops *ops, u8 family,
				    const struct nft_chain_hook *hook,
				    struct nft_chain *chain)
{
	ops->pf			= family;
	ops->hooknum		= hook->num;
	ops->priority		= hook->priority;
	ops->priv		= chain;
	ops->hook		= hook->type->hooks[ops->hooknum];
	ops->hook_ops_type	= NF_HOOK_OP_NF_TABLES;
}

static int nft_basechain_init(struct nft_base_chain *basechain, u8 family,
			      struct nft_chain_hook *hook, u32 flags)
{
	struct nft_chain *chain;
	struct nft_hook *h;

	basechain->type = hook->type;
	INIT_LIST_HEAD(&basechain->hook_list);
	chain = &basechain->chain;

	if (nft_base_chain_netdev(family, hook->num)) {
		list_splice_init(&hook->list, &basechain->hook_list);
		list_for_each_entry(h, &basechain->hook_list, list)
			nft_basechain_hook_init(&h->ops, family, hook, chain);
	}
	nft_basechain_hook_init(&basechain->ops, family, hook, chain);

	chain->flags |= NFT_CHAIN_BASE | flags;
	basechain->policy = NF_ACCEPT;
	if (chain->flags & NFT_CHAIN_HW_OFFLOAD &&
	    !nft_chain_offload_support(basechain)) {
		list_splice_init(&basechain->hook_list, &hook->list);
		return -EOPNOTSUPP;
	}

	flow_block_init(&basechain->flow_block);

	return 0;
}

int nft_chain_add(struct nft_table *table, struct nft_chain *chain)
{
	int err;

	err = rhltable_insert_key(&table->chains_ht, chain->name,
				  &chain->rhlhead, nft_chain_ht_params);
	if (err)
		return err;

	list_add_tail_rcu(&chain->list, &table->chains);

	return 0;
}

static u64 chain_id;

static int nf_tables_addchain(struct nft_ctx *ctx, u8 family, u8 genmask,
			      u8 policy, u32 flags,
			      struct netlink_ext_ack *extack)
{
	const struct nlattr * const *nla = ctx->nla;
	struct nft_table *table = ctx->table;
	struct nft_base_chain *basechain;
	struct net *net = ctx->net;
	char name[NFT_NAME_MAXLEN];
	struct nft_rule_blob *blob;
	struct nft_trans *trans;
	struct nft_chain *chain;
	int err;

	if (nla[NFTA_CHAIN_HOOK]) {
		struct nft_stats __percpu *stats = NULL;
		struct nft_chain_hook hook = {};

		if (flags & NFT_CHAIN_BINDING)
			return -EOPNOTSUPP;

		err = nft_chain_parse_hook(net, NULL, nla, &hook, family, flags,
					   extack);
		if (err < 0)
			return err;

		basechain = kzalloc(sizeof(*basechain), GFP_KERNEL_ACCOUNT);
		if (basechain == NULL) {
			nft_chain_release_hook(&hook);
			return -ENOMEM;
		}
		chain = &basechain->chain;

		if (nla[NFTA_CHAIN_COUNTERS]) {
			stats = nft_stats_alloc(nla[NFTA_CHAIN_COUNTERS]);
			if (IS_ERR(stats)) {
				nft_chain_release_hook(&hook);
				kfree(basechain);
				return PTR_ERR(stats);
			}
			rcu_assign_pointer(basechain->stats, stats);
		}

		err = nft_basechain_init(basechain, family, &hook, flags);
		if (err < 0) {
			nft_chain_release_hook(&hook);
			kfree(basechain);
			free_percpu(stats);
			return err;
		}
		if (stats)
			static_branch_inc(&nft_counters_enabled);
	} else {
		if (flags & NFT_CHAIN_BASE)
			return -EINVAL;
		if (flags & NFT_CHAIN_HW_OFFLOAD)
			return -EOPNOTSUPP;

		chain = kzalloc(sizeof(*chain), GFP_KERNEL_ACCOUNT);
		if (chain == NULL)
			return -ENOMEM;

		chain->flags = flags;
	}
	ctx->chain = chain;

	INIT_LIST_HEAD(&chain->rules);
	chain->handle = nf_tables_alloc_handle(table);
	chain->table = table;

	if (nla[NFTA_CHAIN_NAME]) {
		chain->name = nla_strdup(nla[NFTA_CHAIN_NAME], GFP_KERNEL_ACCOUNT);
	} else {
		if (!(flags & NFT_CHAIN_BINDING)) {
			err = -EINVAL;
			goto err_destroy_chain;
		}

		snprintf(name, sizeof(name), "__chain%llu", ++chain_id);
		chain->name = kstrdup(name, GFP_KERNEL_ACCOUNT);
	}

	if (!chain->name) {
		err = -ENOMEM;
		goto err_destroy_chain;
	}

	if (nla[NFTA_CHAIN_USERDATA]) {
		chain->udata = nla_memdup(nla[NFTA_CHAIN_USERDATA], GFP_KERNEL_ACCOUNT);
		if (chain->udata == NULL) {
			err = -ENOMEM;
			goto err_destroy_chain;
		}
		chain->udlen = nla_len(nla[NFTA_CHAIN_USERDATA]);
	}

	blob = nf_tables_chain_alloc_rules(chain, 0);
	if (!blob) {
		err = -ENOMEM;
		goto err_destroy_chain;
	}

	RCU_INIT_POINTER(chain->blob_gen_0, blob);
	RCU_INIT_POINTER(chain->blob_gen_1, blob);

	if (!nft_use_inc(&table->use)) {
		err = -EMFILE;
		goto err_destroy_chain;
	}

	trans = nft_trans_chain_add(ctx, NFT_MSG_NEWCHAIN);
	if (IS_ERR(trans)) {
		err = PTR_ERR(trans);
		goto err_trans;
	}

	nft_trans_chain_policy(trans) = NFT_CHAIN_POLICY_UNSET;
	if (nft_is_base_chain(chain))
		nft_trans_chain_policy(trans) = policy;

	err = nft_chain_add(table, chain);
	if (err < 0)
		goto err_chain_add;

	/* This must be LAST to ensure no packets are walking over this chain. */
	err = nf_tables_register_hook(net, table, chain);
	if (err < 0)
		goto err_register_hook;

	return 0;

err_register_hook:
	nft_chain_del(chain);
err_chain_add:
	nft_trans_destroy(trans);
err_trans:
	nft_use_dec_restore(&table->use);
err_destroy_chain:
	nf_tables_chain_destroy(ctx);

	return err;
}

static int nf_tables_updchain(struct nft_ctx *ctx, u8 genmask, u8 policy,
			      u32 flags, const struct nlattr *attr,
			      struct netlink_ext_ack *extack)
{
	const struct nlattr * const *nla = ctx->nla;
	struct nft_base_chain *basechain = NULL;
	struct nft_table *table = ctx->table;
	struct nft_chain *chain = ctx->chain;
	struct nft_chain_hook hook = {};
	struct nft_stats *stats = NULL;
	struct nft_hook *h, *next;
	struct nf_hook_ops *ops;
	struct nft_trans *trans;
	bool unregister = false;
	int err;

	if (chain->flags ^ flags)
		return -EOPNOTSUPP;

	INIT_LIST_HEAD(&hook.list);

	if (nla[NFTA_CHAIN_HOOK]) {
		if (!nft_is_base_chain(chain)) {
			NL_SET_BAD_ATTR(extack, attr);
			return -EEXIST;
		}

		basechain = nft_base_chain(chain);
		err = nft_chain_parse_hook(ctx->net, basechain, nla, &hook,
					   ctx->family, flags, extack);
		if (err < 0)
			return err;

		if (basechain->type != hook.type) {
			nft_chain_release_hook(&hook);
			NL_SET_BAD_ATTR(extack, attr);
			return -EEXIST;
		}

		if (nft_base_chain_netdev(ctx->family, basechain->ops.hooknum)) {
			list_for_each_entry_safe(h, next, &hook.list, list) {
				h->ops.pf	= basechain->ops.pf;
				h->ops.hooknum	= basechain->ops.hooknum;
				h->ops.priority	= basechain->ops.priority;
				h->ops.priv	= basechain->ops.priv;
				h->ops.hook	= basechain->ops.hook;

				if (nft_hook_list_find(&basechain->hook_list, h)) {
					list_del(&h->list);
					kfree(h);
				}
			}
		} else {
			ops = &basechain->ops;
			if (ops->hooknum != hook.num ||
			    ops->priority != hook.priority) {
				nft_chain_release_hook(&hook);
				NL_SET_BAD_ATTR(extack, attr);
				return -EEXIST;
			}
		}
	}

	if (nla[NFTA_CHAIN_HANDLE] &&
	    nla[NFTA_CHAIN_NAME]) {
		struct nft_chain *chain2;

		chain2 = nft_chain_lookup(ctx->net, table,
					  nla[NFTA_CHAIN_NAME], genmask);
		if (!IS_ERR(chain2)) {
			NL_SET_BAD_ATTR(extack, nla[NFTA_CHAIN_NAME]);
			err = -EEXIST;
			goto err_hooks;
		}
	}

	if (!(table->flags & NFT_TABLE_F_DORMANT) &&
	    nft_is_base_chain(chain) &&
	    !list_empty(&hook.list)) {
		basechain = nft_base_chain(chain);
		ops = &basechain->ops;

		if (nft_base_chain_netdev(table->family, basechain->ops.hooknum)) {
			err = nft_netdev_register_hooks(ctx->net, &hook.list);
			if (err < 0)
				goto err_hooks;
		}
	}

	unregister = true;

	if (nla[NFTA_CHAIN_COUNTERS]) {
		if (!nft_is_base_chain(chain)) {
			err = -EOPNOTSUPP;
			goto err_hooks;
		}

		stats = nft_stats_alloc(nla[NFTA_CHAIN_COUNTERS]);
		if (IS_ERR(stats)) {
			err = PTR_ERR(stats);
			goto err_hooks;
		}
	}

	err = -ENOMEM;
	trans = nft_trans_alloc(ctx, NFT_MSG_NEWCHAIN,
				sizeof(struct nft_trans_chain));
	if (trans == NULL)
		goto err_trans;

	nft_trans_chain_stats(trans) = stats;
	nft_trans_chain_update(trans) = true;

	if (nla[NFTA_CHAIN_POLICY])
		nft_trans_chain_policy(trans) = policy;
	else
		nft_trans_chain_policy(trans) = -1;

	if (nla[NFTA_CHAIN_HANDLE] &&
	    nla[NFTA_CHAIN_NAME]) {
		struct nftables_pernet *nft_net = nft_pernet(ctx->net);
		struct nft_trans *tmp;
		char *name;

		err = -ENOMEM;
		name = nla_strdup(nla[NFTA_CHAIN_NAME], GFP_KERNEL_ACCOUNT);
		if (!name)
			goto err_trans;

		err = -EEXIST;
		list_for_each_entry(tmp, &nft_net->commit_list, list) {
			if (tmp->msg_type == NFT_MSG_NEWCHAIN &&
			    tmp->ctx.table == table &&
			    nft_trans_chain_update(tmp) &&
			    nft_trans_chain_name(tmp) &&
			    strcmp(name, nft_trans_chain_name(tmp)) == 0) {
				NL_SET_BAD_ATTR(extack, nla[NFTA_CHAIN_NAME]);
				kfree(name);
				goto err_trans;
			}
		}

		nft_trans_chain_name(trans) = name;
	}

	nft_trans_basechain(trans) = basechain;
	INIT_LIST_HEAD(&nft_trans_chain_hooks(trans));
	list_splice(&hook.list, &nft_trans_chain_hooks(trans));
	if (nla[NFTA_CHAIN_HOOK])
		module_put(hook.type->owner);

	nft_trans_commit_list_add_tail(ctx->net, trans);

	return 0;

err_trans:
	free_percpu(stats);
	kfree(trans);
err_hooks:
	if (nla[NFTA_CHAIN_HOOK]) {
		list_for_each_entry_safe(h, next, &hook.list, list) {
			if (unregister)
				nf_unregister_net_hook(ctx->net, &h->ops);
			list_del(&h->list);
			kfree_rcu(h, rcu);
		}
		module_put(hook.type->owner);
	}

	return err;
}

static struct nft_chain *nft_chain_lookup_byid(const struct net *net,
					       const struct nft_table *table,
					       const struct nlattr *nla, u8 genmask)
{
	struct nftables_pernet *nft_net = nft_pernet(net);
	u32 id = ntohl(nla_get_be32(nla));
	struct nft_trans *trans;

	list_for_each_entry(trans, &nft_net->commit_list, list) {
		struct nft_chain *chain = trans->ctx.chain;

		if (trans->msg_type == NFT_MSG_NEWCHAIN &&
		    chain->table == table &&
		    id == nft_trans_chain_id(trans) &&
		    nft_active_genmask(chain, genmask))
			return chain;
	}
	return ERR_PTR(-ENOENT);
}

static int nf_tables_newchain(struct sk_buff *skb, const struct nfnl_info *info,
			      const struct nlattr * const nla[])
{
	struct nftables_pernet *nft_net = nft_pernet(info->net);
	struct netlink_ext_ack *extack = info->extack;
	u8 genmask = nft_genmask_next(info->net);
	u8 family = info->nfmsg->nfgen_family;
	struct nft_chain *chain = NULL;
	struct net *net = info->net;
	const struct nlattr *attr;
	struct nft_table *table;
	u8 policy = NF_ACCEPT;
	struct nft_ctx ctx;
	u64 handle = 0;
	u32 flags = 0;

	lockdep_assert_held(&nft_net->commit_mutex);

	table = nft_table_lookup(net, nla[NFTA_CHAIN_TABLE], family, genmask,
				 NETLINK_CB(skb).portid);
	if (IS_ERR(table)) {
		NL_SET_BAD_ATTR(extack, nla[NFTA_CHAIN_TABLE]);
		return PTR_ERR(table);
	}

	chain = NULL;
	attr = nla[NFTA_CHAIN_NAME];

	if (nla[NFTA_CHAIN_HANDLE]) {
		handle = be64_to_cpu(nla_get_be64(nla[NFTA_CHAIN_HANDLE]));
		chain = nft_chain_lookup_byhandle(table, handle, genmask);
		if (IS_ERR(chain)) {
			NL_SET_BAD_ATTR(extack, nla[NFTA_CHAIN_HANDLE]);
			return PTR_ERR(chain);
		}
		attr = nla[NFTA_CHAIN_HANDLE];
	} else if (nla[NFTA_CHAIN_NAME]) {
		chain = nft_chain_lookup(net, table, attr, genmask);
		if (IS_ERR(chain)) {
			if (PTR_ERR(chain) != -ENOENT) {
				NL_SET_BAD_ATTR(extack, attr);
				return PTR_ERR(chain);
			}
			chain = NULL;
		}
	} else if (!nla[NFTA_CHAIN_ID]) {
		return -EINVAL;
	}

	if (nla[NFTA_CHAIN_POLICY]) {
		if (chain != NULL &&
		    !nft_is_base_chain(chain)) {
			NL_SET_BAD_ATTR(extack, nla[NFTA_CHAIN_POLICY]);
			return -EOPNOTSUPP;
		}

		if (chain == NULL &&
		    nla[NFTA_CHAIN_HOOK] == NULL) {
			NL_SET_BAD_ATTR(extack, nla[NFTA_CHAIN_POLICY]);
			return -EOPNOTSUPP;
		}

		policy = ntohl(nla_get_be32(nla[NFTA_CHAIN_POLICY]));
		switch (policy) {
		case NF_DROP:
		case NF_ACCEPT:
			break;
		default:
			return -EINVAL;
		}
	}

	if (nla[NFTA_CHAIN_FLAGS])
		flags = ntohl(nla_get_be32(nla[NFTA_CHAIN_FLAGS]));
	else if (chain)
		flags = chain->flags;

	if (flags & ~NFT_CHAIN_FLAGS)
		return -EOPNOTSUPP;

	nft_ctx_init(&ctx, net, skb, info->nlh, family, table, chain, nla);

	if (chain != NULL) {
		if (chain->flags & NFT_CHAIN_BINDING)
			return -EINVAL;

		if (info->nlh->nlmsg_flags & NLM_F_EXCL) {
			NL_SET_BAD_ATTR(extack, attr);
			return -EEXIST;
		}
		if (info->nlh->nlmsg_flags & NLM_F_REPLACE)
			return -EOPNOTSUPP;

		flags |= chain->flags & NFT_CHAIN_BASE;
		return nf_tables_updchain(&ctx, genmask, policy, flags, attr,
					  extack);
	}

	return nf_tables_addchain(&ctx, family, genmask, policy, flags, extack);
}

static int nft_delchain_hook(struct nft_ctx *ctx,
			     struct nft_base_chain *basechain,
			     struct netlink_ext_ack *extack)
{
	const struct nft_chain *chain = &basechain->chain;
	const struct nlattr * const *nla = ctx->nla;
	struct nft_chain_hook chain_hook = {};
	struct nft_hook *this, *hook;
	LIST_HEAD(chain_del_list);
	struct nft_trans *trans;
	int err;

	err = nft_chain_parse_hook(ctx->net, basechain, nla, &chain_hook,
				   ctx->family, chain->flags, extack);
	if (err < 0)
		return err;

	list_for_each_entry(this, &chain_hook.list, list) {
		hook = nft_hook_list_find(&basechain->hook_list, this);
		if (!hook) {
			err = -ENOENT;
			goto err_chain_del_hook;
		}
		list_move(&hook->list, &chain_del_list);
	}

	trans = nft_trans_alloc(ctx, NFT_MSG_DELCHAIN,
				sizeof(struct nft_trans_chain));
	if (!trans) {
		err = -ENOMEM;
		goto err_chain_del_hook;
	}

	nft_trans_basechain(trans) = basechain;
	nft_trans_chain_update(trans) = true;
	INIT_LIST_HEAD(&nft_trans_chain_hooks(trans));
	list_splice(&chain_del_list, &nft_trans_chain_hooks(trans));
	nft_chain_release_hook(&chain_hook);

	nft_trans_commit_list_add_tail(ctx->net, trans);

	return 0;

err_chain_del_hook:
	list_splice(&chain_del_list, &basechain->hook_list);
	nft_chain_release_hook(&chain_hook);

	return err;
}

static int nf_tables_delchain(struct sk_buff *skb, const struct nfnl_info *info,
			      const struct nlattr * const nla[])
{
	struct netlink_ext_ack *extack = info->extack;
	u8 genmask = nft_genmask_next(info->net);
	u8 family = info->nfmsg->nfgen_family;
	struct net *net = info->net;
	const struct nlattr *attr;
	struct nft_table *table;
	struct nft_chain *chain;
	struct nft_rule *rule;
	struct nft_ctx ctx;
	u64 handle;
	u32 use;
	int err;

	table = nft_table_lookup(net, nla[NFTA_CHAIN_TABLE], family, genmask,
				 NETLINK_CB(skb).portid);
	if (IS_ERR(table)) {
		NL_SET_BAD_ATTR(extack, nla[NFTA_CHAIN_TABLE]);
		return PTR_ERR(table);
	}

	if (nla[NFTA_CHAIN_HANDLE]) {
		attr = nla[NFTA_CHAIN_HANDLE];
		handle = be64_to_cpu(nla_get_be64(attr));
		chain = nft_chain_lookup_byhandle(table, handle, genmask);
	} else {
		attr = nla[NFTA_CHAIN_NAME];
		chain = nft_chain_lookup(net, table, attr, genmask);
	}
	if (IS_ERR(chain)) {
		if (PTR_ERR(chain) == -ENOENT &&
		    NFNL_MSG_TYPE(info->nlh->nlmsg_type) == NFT_MSG_DESTROYCHAIN)
			return 0;

		NL_SET_BAD_ATTR(extack, attr);
		return PTR_ERR(chain);
	}

	if (nft_chain_binding(chain))
		return -EOPNOTSUPP;

	nft_ctx_init(&ctx, net, skb, info->nlh, family, table, chain, nla);

	if (nla[NFTA_CHAIN_HOOK]) {
		if (chain->flags & NFT_CHAIN_HW_OFFLOAD)
			return -EOPNOTSUPP;

		if (nft_is_base_chain(chain)) {
			struct nft_base_chain *basechain = nft_base_chain(chain);

			if (nft_base_chain_netdev(table->family, basechain->ops.hooknum))
				return nft_delchain_hook(&ctx, basechain, extack);
		}
	}

	if (info->nlh->nlmsg_flags & NLM_F_NONREC &&
	    chain->use > 0)
		return -EBUSY;

	use = chain->use;
	list_for_each_entry(rule, &chain->rules, list) {
		if (!nft_is_active_next(net, rule))
			continue;
		use--;

		err = nft_delrule(&ctx, rule);
		if (err < 0)
			return err;
	}

	/* There are rules and elements that are still holding references to us,
	 * we cannot do a recursive removal in this case.
	 */
	if (use > 0) {
		NL_SET_BAD_ATTR(extack, attr);
		return -EBUSY;
	}

	return nft_delchain(&ctx);
}

/*
 * Expressions
 */

/**
 *	nft_register_expr - register nf_tables expr type
 *	@type: expr type
 *
 *	Registers the expr type for use with nf_tables. Returns zero on
 *	success or a negative errno code otherwise.
 */
int nft_register_expr(struct nft_expr_type *type)
{
	nfnl_lock(NFNL_SUBSYS_NFTABLES);
	if (type->family == NFPROTO_UNSPEC)
		list_add_tail_rcu(&type->list, &nf_tables_expressions);
	else
		list_add_rcu(&type->list, &nf_tables_expressions);
	nfnl_unlock(NFNL_SUBSYS_NFTABLES);
	return 0;
}
EXPORT_SYMBOL_GPL(nft_register_expr);

/**
 *	nft_unregister_expr - unregister nf_tables expr type
 *	@type: expr type
 *
 * 	Unregisters the expr typefor use with nf_tables.
 */
void nft_unregister_expr(struct nft_expr_type *type)
{
	nfnl_lock(NFNL_SUBSYS_NFTABLES);
	list_del_rcu(&type->list);
	nfnl_unlock(NFNL_SUBSYS_NFTABLES);
}
EXPORT_SYMBOL_GPL(nft_unregister_expr);

static const struct nft_expr_type *__nft_expr_type_get(u8 family,
						       struct nlattr *nla)
{
	const struct nft_expr_type *type, *candidate = NULL;

	list_for_each_entry(type, &nf_tables_expressions, list) {
		if (!nla_strcmp(nla, type->name)) {
			if (!type->family && !candidate)
				candidate = type;
			else if (type->family == family)
				candidate = type;
		}
	}
	return candidate;
}

#ifdef CONFIG_MODULES
static int nft_expr_type_request_module(struct net *net, u8 family,
					struct nlattr *nla)
{
	if (nft_request_module(net, "nft-expr-%u-%.*s", family,
			       nla_len(nla), (char *)nla_data(nla)) == -EAGAIN)
		return -EAGAIN;

	return 0;
}
#endif

static const struct nft_expr_type *nft_expr_type_get(struct net *net,
						     u8 family,
						     struct nlattr *nla)
{
	const struct nft_expr_type *type;

	if (nla == NULL)
		return ERR_PTR(-EINVAL);

	type = __nft_expr_type_get(family, nla);
	if (type != NULL && try_module_get(type->owner))
		return type;

	lockdep_nfnl_nft_mutex_not_held();
#ifdef CONFIG_MODULES
	if (type == NULL) {
		if (nft_expr_type_request_module(net, family, nla) == -EAGAIN)
			return ERR_PTR(-EAGAIN);

		if (nft_request_module(net, "nft-expr-%.*s",
				       nla_len(nla),
				       (char *)nla_data(nla)) == -EAGAIN)
			return ERR_PTR(-EAGAIN);
	}
#endif
	return ERR_PTR(-ENOENT);
}

static const struct nla_policy nft_expr_policy[NFTA_EXPR_MAX + 1] = {
	[NFTA_EXPR_NAME]	= { .type = NLA_STRING,
				    .len = NFT_MODULE_AUTOLOAD_LIMIT },
	[NFTA_EXPR_DATA]	= { .type = NLA_NESTED },
};

static int nf_tables_fill_expr_info(struct sk_buff *skb,
				    const struct nft_expr *expr, bool reset)
{
	if (nla_put_string(skb, NFTA_EXPR_NAME, expr->ops->type->name))
		goto nla_put_failure;

	if (expr->ops->dump) {
		struct nlattr *data = nla_nest_start_noflag(skb,
							    NFTA_EXPR_DATA);
		if (data == NULL)
			goto nla_put_failure;
		if (expr->ops->dump(skb, expr, reset) < 0)
			goto nla_put_failure;
		nla_nest_end(skb, data);
	}

	return skb->len;

nla_put_failure:
	return -1;
};

int nft_expr_dump(struct sk_buff *skb, unsigned int attr,
		  const struct nft_expr *expr, bool reset)
{
	struct nlattr *nest;

	nest = nla_nest_start_noflag(skb, attr);
	if (!nest)
		goto nla_put_failure;
	if (nf_tables_fill_expr_info(skb, expr, reset) < 0)
		goto nla_put_failure;
	nla_nest_end(skb, nest);
	return 0;

nla_put_failure:
	return -1;
}

struct nft_expr_info {
	const struct nft_expr_ops	*ops;
	const struct nlattr		*attr;
	struct nlattr			*tb[NFT_EXPR_MAXATTR + 1];
};

static int nf_tables_expr_parse(const struct nft_ctx *ctx,
				const struct nlattr *nla,
				struct nft_expr_info *info)
{
	const struct nft_expr_type *type;
	const struct nft_expr_ops *ops;
	struct nlattr *tb[NFTA_EXPR_MAX + 1];
	int err;

	err = nla_parse_nested_deprecated(tb, NFTA_EXPR_MAX, nla,
					  nft_expr_policy, NULL);
	if (err < 0)
		return err;

	type = nft_expr_type_get(ctx->net, ctx->family, tb[NFTA_EXPR_NAME]);
	if (IS_ERR(type))
		return PTR_ERR(type);

	if (tb[NFTA_EXPR_DATA]) {
		err = nla_parse_nested_deprecated(info->tb, type->maxattr,
						  tb[NFTA_EXPR_DATA],
						  type->policy, NULL);
		if (err < 0)
			goto err1;
	} else
		memset(info->tb, 0, sizeof(info->tb[0]) * (type->maxattr + 1));

	if (type->select_ops != NULL) {
		ops = type->select_ops(ctx,
				       (const struct nlattr * const *)info->tb);
		if (IS_ERR(ops)) {
			err = PTR_ERR(ops);
#ifdef CONFIG_MODULES
			if (err == -EAGAIN)
				if (nft_expr_type_request_module(ctx->net,
								 ctx->family,
								 tb[NFTA_EXPR_NAME]) != -EAGAIN)
					err = -ENOENT;
#endif
			goto err1;
		}
	} else
		ops = type->ops;

	info->attr = nla;
	info->ops = ops;

	return 0;

err1:
	module_put(type->owner);
	return err;
}

int nft_expr_inner_parse(const struct nft_ctx *ctx, const struct nlattr *nla,
			 struct nft_expr_info *info)
{
	struct nlattr *tb[NFTA_EXPR_MAX + 1];
	const struct nft_expr_type *type;
	int err;

	err = nla_parse_nested_deprecated(tb, NFTA_EXPR_MAX, nla,
					  nft_expr_policy, NULL);
	if (err < 0)
		return err;

	if (!tb[NFTA_EXPR_DATA] || !tb[NFTA_EXPR_NAME])
		return -EINVAL;

	type = __nft_expr_type_get(ctx->family, tb[NFTA_EXPR_NAME]);
	if (!type)
		return -ENOENT;

	if (!type->inner_ops)
		return -EOPNOTSUPP;

	err = nla_parse_nested_deprecated(info->tb, type->maxattr,
					  tb[NFTA_EXPR_DATA],
					  type->policy, NULL);
	if (err < 0)
		goto err_nla_parse;

	info->attr = nla;
	info->ops = type->inner_ops;

	return 0;

err_nla_parse:
	return err;
}

static int nf_tables_newexpr(const struct nft_ctx *ctx,
			     const struct nft_expr_info *expr_info,
			     struct nft_expr *expr)
{
	const struct nft_expr_ops *ops = expr_info->ops;
	int err;

	expr->ops = ops;
	if (ops->init) {
		err = ops->init(ctx, expr, (const struct nlattr **)expr_info->tb);
		if (err < 0)
			goto err1;
	}

	return 0;
err1:
	expr->ops = NULL;
	return err;
}

static void nf_tables_expr_destroy(const struct nft_ctx *ctx,
				   struct nft_expr *expr)
{
	const struct nft_expr_type *type = expr->ops->type;

	if (expr->ops->destroy)
		expr->ops->destroy(ctx, expr);
	module_put(type->owner);
}

static struct nft_expr *nft_expr_init(const struct nft_ctx *ctx,
				      const struct nlattr *nla)
{
	struct nft_expr_info expr_info;
	struct nft_expr *expr;
	struct module *owner;
	int err;

	err = nf_tables_expr_parse(ctx, nla, &expr_info);
	if (err < 0)
		goto err_expr_parse;

	err = -EOPNOTSUPP;
	if (!(expr_info.ops->type->flags & NFT_EXPR_STATEFUL))
		goto err_expr_stateful;

	err = -ENOMEM;
	expr = kzalloc(expr_info.ops->size, GFP_KERNEL_ACCOUNT);
	if (expr == NULL)
		goto err_expr_stateful;

	err = nf_tables_newexpr(ctx, &expr_info, expr);
	if (err < 0)
		goto err_expr_new;

	return expr;
err_expr_new:
	kfree(expr);
err_expr_stateful:
	owner = expr_info.ops->type->owner;
	if (expr_info.ops->type->release_ops)
		expr_info.ops->type->release_ops(expr_info.ops);

	module_put(owner);
err_expr_parse:
	return ERR_PTR(err);
}

int nft_expr_clone(struct nft_expr *dst, struct nft_expr *src)
{
	int err;

	if (src->ops->clone) {
		dst->ops = src->ops;
		err = src->ops->clone(dst, src);
		if (err < 0)
			return err;
	} else {
		memcpy(dst, src, src->ops->size);
	}

	__module_get(src->ops->type->owner);

	return 0;
}

void nft_expr_destroy(const struct nft_ctx *ctx, struct nft_expr *expr)
{
	nf_tables_expr_destroy(ctx, expr);
	kfree(expr);
}

/*
 * Rules
 */

static struct nft_rule *__nft_rule_lookup(const struct nft_chain *chain,
					  u64 handle)
{
	struct nft_rule *rule;

	// FIXME: this sucks
	list_for_each_entry_rcu(rule, &chain->rules, list) {
		if (handle == rule->handle)
			return rule;
	}

	return ERR_PTR(-ENOENT);
}

static struct nft_rule *nft_rule_lookup(const struct nft_chain *chain,
					const struct nlattr *nla)
{
	if (nla == NULL)
		return ERR_PTR(-EINVAL);

	return __nft_rule_lookup(chain, be64_to_cpu(nla_get_be64(nla)));
}

static const struct nla_policy nft_rule_policy[NFTA_RULE_MAX + 1] = {
	[NFTA_RULE_TABLE]	= { .type = NLA_STRING,
				    .len = NFT_TABLE_MAXNAMELEN - 1 },
	[NFTA_RULE_CHAIN]	= { .type = NLA_STRING,
				    .len = NFT_CHAIN_MAXNAMELEN - 1 },
	[NFTA_RULE_HANDLE]	= { .type = NLA_U64 },
	[NFTA_RULE_EXPRESSIONS]	= { .type = NLA_NESTED },
	[NFTA_RULE_COMPAT]	= { .type = NLA_NESTED },
	[NFTA_RULE_POSITION]	= { .type = NLA_U64 },
	[NFTA_RULE_USERDATA]	= { .type = NLA_BINARY,
				    .len = NFT_USERDATA_MAXLEN },
	[NFTA_RULE_ID]		= { .type = NLA_U32 },
	[NFTA_RULE_POSITION_ID]	= { .type = NLA_U32 },
	[NFTA_RULE_CHAIN_ID]	= { .type = NLA_U32 },
};

static int nf_tables_fill_rule_info(struct sk_buff *skb, struct net *net,
				    u32 portid, u32 seq, int event,
				    u32 flags, int family,
				    const struct nft_table *table,
				    const struct nft_chain *chain,
				    const struct nft_rule *rule, u64 handle,
				    bool reset)
{
	struct nlmsghdr *nlh;
	const struct nft_expr *expr, *next;
	struct nlattr *list;
	u16 type = nfnl_msg_type(NFNL_SUBSYS_NFTABLES, event);

	nlh = nfnl_msg_put(skb, portid, seq, type, flags, family, NFNETLINK_V0,
			   nft_base_seq(net));
	if (!nlh)
		goto nla_put_failure;

	if (nla_put_string(skb, NFTA_RULE_TABLE, table->name))
		goto nla_put_failure;
	if (nla_put_string(skb, NFTA_RULE_CHAIN, chain->name))
		goto nla_put_failure;
	if (nla_put_be64(skb, NFTA_RULE_HANDLE, cpu_to_be64(rule->handle),
			 NFTA_RULE_PAD))
		goto nla_put_failure;

	if (event != NFT_MSG_DELRULE && handle) {
		if (nla_put_be64(skb, NFTA_RULE_POSITION, cpu_to_be64(handle),
				 NFTA_RULE_PAD))
			goto nla_put_failure;
	}

	if (chain->flags & NFT_CHAIN_HW_OFFLOAD)
		nft_flow_rule_stats(chain, rule);

	list = nla_nest_start_noflag(skb, NFTA_RULE_EXPRESSIONS);
	if (list == NULL)
		goto nla_put_failure;
	nft_rule_for_each_expr(expr, next, rule) {
		if (nft_expr_dump(skb, NFTA_LIST_ELEM, expr, reset) < 0)
			goto nla_put_failure;
	}
	nla_nest_end(skb, list);

	if (rule->udata) {
		struct nft_userdata *udata = nft_userdata(rule);
		if (nla_put(skb, NFTA_RULE_USERDATA, udata->len + 1,
			    udata->data) < 0)
			goto nla_put_failure;
	}

	nlmsg_end(skb, nlh);
	return 0;

nla_put_failure:
	nlmsg_trim(skb, nlh);
	return -1;
}

static void nf_tables_rule_notify(const struct nft_ctx *ctx,
				  const struct nft_rule *rule, int event)
{
	struct nftables_pernet *nft_net = nft_pernet(ctx->net);
	const struct nft_rule *prule;
	struct sk_buff *skb;
	u64 handle = 0;
	u16 flags = 0;
	int err;

	if (!ctx->report &&
	    !nfnetlink_has_listeners(ctx->net, NFNLGRP_NFTABLES))
		return;

	skb = nlmsg_new(NLMSG_GOODSIZE, GFP_KERNEL);
	if (skb == NULL)
		goto err;

	if (event == NFT_MSG_NEWRULE &&
	    !list_is_first(&rule->list, &ctx->chain->rules) &&
	    !list_is_last(&rule->list, &ctx->chain->rules)) {
		prule = list_prev_entry(rule, list);
		handle = prule->handle;
	}
	if (ctx->flags & (NLM_F_APPEND | NLM_F_REPLACE))
		flags |= NLM_F_APPEND;
	if (ctx->flags & (NLM_F_CREATE | NLM_F_EXCL))
		flags |= ctx->flags & (NLM_F_CREATE | NLM_F_EXCL);

	err = nf_tables_fill_rule_info(skb, ctx->net, ctx->portid, ctx->seq,
				       event, flags, ctx->family, ctx->table,
				       ctx->chain, rule, handle, false);
	if (err < 0) {
		kfree_skb(skb);
		goto err;
	}

	nft_notify_enqueue(skb, ctx->report, &nft_net->notify_list);
	return;
err:
	nfnetlink_set_err(ctx->net, ctx->portid, NFNLGRP_NFTABLES, -ENOBUFS);
}

static void audit_log_rule_reset(const struct nft_table *table,
				 unsigned int base_seq,
				 unsigned int nentries)
{
	char *buf = kasprintf(GFP_ATOMIC, "%s:%u",
			      table->name, base_seq);

	audit_log_nfcfg(buf, table->family, nentries,
			AUDIT_NFT_OP_RULE_RESET, GFP_ATOMIC);
	kfree(buf);
}

struct nft_rule_dump_ctx {
	char *table;
	char *chain;
};

static int __nf_tables_dump_rules(struct sk_buff *skb,
				  unsigned int *idx,
				  struct netlink_callback *cb,
				  const struct nft_table *table,
				  const struct nft_chain *chain,
				  bool reset)
{
	struct net *net = sock_net(skb->sk);
	const struct nft_rule *rule, *prule;
	unsigned int s_idx = cb->args[0];
	unsigned int entries = 0;
	int ret = 0;
	u64 handle;

	prule = NULL;
	list_for_each_entry_rcu(rule, &chain->rules, list) {
		if (!nft_is_active(net, rule))
			goto cont_skip;
		if (*idx < s_idx)
			goto cont;
		if (prule)
			handle = prule->handle;
		else
			handle = 0;

		if (nf_tables_fill_rule_info(skb, net, NETLINK_CB(cb->skb).portid,
					cb->nlh->nlmsg_seq,
					NFT_MSG_NEWRULE,
					NLM_F_MULTI | NLM_F_APPEND,
					table->family,
					table, chain, rule, handle, reset) < 0) {
			ret = 1;
			break;
		}
		entries++;
		nl_dump_check_consistent(cb, nlmsg_hdr(skb));
cont:
		prule = rule;
cont_skip:
		(*idx)++;
	}

	if (reset && entries)
		audit_log_rule_reset(table, cb->seq, entries);

	return ret;
}

static int nf_tables_dump_rules(struct sk_buff *skb,
				struct netlink_callback *cb)
{
	const struct nfgenmsg *nfmsg = nlmsg_data(cb->nlh);
	const struct nft_rule_dump_ctx *ctx = cb->data;
	struct nft_table *table;
	const struct nft_chain *chain;
	unsigned int idx = 0;
	struct net *net = sock_net(skb->sk);
	int family = nfmsg->nfgen_family;
	struct nftables_pernet *nft_net;
	bool reset = false;

	if (NFNL_MSG_TYPE(cb->nlh->nlmsg_type) == NFT_MSG_GETRULE_RESET)
		reset = true;

	rcu_read_lock();
	nft_net = nft_pernet(net);
	cb->seq = READ_ONCE(nft_net->base_seq);

	list_for_each_entry_rcu(table, &nft_net->tables, list) {
		if (family != NFPROTO_UNSPEC && family != table->family)
			continue;

		if (ctx && ctx->table && strcmp(ctx->table, table->name) != 0)
			continue;

		if (ctx && ctx->table && ctx->chain) {
			struct rhlist_head *list, *tmp;

			list = rhltable_lookup(&table->chains_ht, ctx->chain,
					       nft_chain_ht_params);
			if (!list)
				goto done;

			rhl_for_each_entry_rcu(chain, tmp, list, rhlhead) {
				if (!nft_is_active(net, chain))
					continue;
				__nf_tables_dump_rules(skb, &idx,
						       cb, table, chain, reset);
				break;
			}
			goto done;
		}

		list_for_each_entry_rcu(chain, &table->chains, list) {
			if (__nf_tables_dump_rules(skb, &idx,
						   cb, table, chain, reset))
				goto done;
		}

		if (ctx && ctx->table)
			break;
	}
done:
	rcu_read_unlock();

	cb->args[0] = idx;
	return skb->len;
}

static int nf_tables_dump_rules_start(struct netlink_callback *cb)
{
	const struct nlattr * const *nla = cb->data;
	struct nft_rule_dump_ctx *ctx = NULL;

	if (nla[NFTA_RULE_TABLE] || nla[NFTA_RULE_CHAIN]) {
		ctx = kzalloc(sizeof(*ctx), GFP_ATOMIC);
		if (!ctx)
			return -ENOMEM;

		if (nla[NFTA_RULE_TABLE]) {
			ctx->table = nla_strdup(nla[NFTA_RULE_TABLE],
							GFP_ATOMIC);
			if (!ctx->table) {
				kfree(ctx);
				return -ENOMEM;
			}
		}
		if (nla[NFTA_RULE_CHAIN]) {
			ctx->chain = nla_strdup(nla[NFTA_RULE_CHAIN],
						GFP_ATOMIC);
			if (!ctx->chain) {
				kfree(ctx->table);
				kfree(ctx);
				return -ENOMEM;
			}
		}
	}

	cb->data = ctx;
	return 0;
}

static int nf_tables_dump_rules_done(struct netlink_callback *cb)
{
	struct nft_rule_dump_ctx *ctx = cb->data;

	if (ctx) {
		kfree(ctx->table);
		kfree(ctx->chain);
		kfree(ctx);
	}
	return 0;
}

/* called with rcu_read_lock held */
static int nf_tables_getrule(struct sk_buff *skb, const struct nfnl_info *info,
			     const struct nlattr * const nla[])
{
	struct netlink_ext_ack *extack = info->extack;
	u8 genmask = nft_genmask_cur(info->net);
	u8 family = info->nfmsg->nfgen_family;
	const struct nft_chain *chain;
	const struct nft_rule *rule;
	struct net *net = info->net;
	struct nft_table *table;
	struct sk_buff *skb2;
	bool reset = false;
	int err;

	if (info->nlh->nlmsg_flags & NLM_F_DUMP) {
		struct netlink_dump_control c = {
			.start= nf_tables_dump_rules_start,
			.dump = nf_tables_dump_rules,
			.done = nf_tables_dump_rules_done,
			.module = THIS_MODULE,
			.data = (void *)nla,
		};

		return nft_netlink_dump_start_rcu(info->sk, skb, info->nlh, &c);
	}

	table = nft_table_lookup(net, nla[NFTA_RULE_TABLE], family, genmask, 0);
	if (IS_ERR(table)) {
		NL_SET_BAD_ATTR(extack, nla[NFTA_RULE_TABLE]);
		return PTR_ERR(table);
	}

	chain = nft_chain_lookup(net, table, nla[NFTA_RULE_CHAIN], genmask);
	if (IS_ERR(chain)) {
		NL_SET_BAD_ATTR(extack, nla[NFTA_RULE_CHAIN]);
		return PTR_ERR(chain);
	}

	rule = nft_rule_lookup(chain, nla[NFTA_RULE_HANDLE]);
	if (IS_ERR(rule)) {
		NL_SET_BAD_ATTR(extack, nla[NFTA_RULE_HANDLE]);
		return PTR_ERR(rule);
	}

	skb2 = alloc_skb(NLMSG_GOODSIZE, GFP_ATOMIC);
	if (!skb2)
		return -ENOMEM;

	if (NFNL_MSG_TYPE(info->nlh->nlmsg_type) == NFT_MSG_GETRULE_RESET)
		reset = true;

	err = nf_tables_fill_rule_info(skb2, net, NETLINK_CB(skb).portid,
				       info->nlh->nlmsg_seq, NFT_MSG_NEWRULE, 0,
				       family, table, chain, rule, 0, reset);
	if (err < 0)
		goto err_fill_rule_info;

	if (reset)
		audit_log_rule_reset(table, nft_pernet(net)->base_seq, 1);

	return nfnetlink_unicast(skb2, net, NETLINK_CB(skb).portid);

err_fill_rule_info:
	kfree_skb(skb2);
	return err;
}

void nf_tables_rule_destroy(const struct nft_ctx *ctx, struct nft_rule *rule)
{
	struct nft_expr *expr, *next;

	/*
	 * Careful: some expressions might not be initialized in case this
	 * is called on error from nf_tables_newrule().
	 */
	expr = nft_expr_first(rule);
	while (nft_expr_more(rule, expr)) {
		next = nft_expr_next(expr);
		nf_tables_expr_destroy(ctx, expr);
		expr = next;
	}
	kfree(rule);
}

static void nf_tables_rule_release(const struct nft_ctx *ctx, struct nft_rule *rule)
{
	nft_rule_expr_deactivate(ctx, rule, NFT_TRANS_RELEASE);
	nf_tables_rule_destroy(ctx, rule);
}

int nft_chain_validate(const struct nft_ctx *ctx, const struct nft_chain *chain)
{
	struct nft_expr *expr, *last;
	const struct nft_data *data;
	struct nft_rule *rule;
	int err;

	if (ctx->level == NFT_JUMP_STACK_SIZE)
		return -EMLINK;

	list_for_each_entry(rule, &chain->rules, list) {
		if (fatal_signal_pending(current))
			return -EINTR;

		if (!nft_is_active_next(ctx->net, rule))
			continue;

		nft_rule_for_each_expr(expr, last, rule) {
			if (!expr->ops->validate)
				continue;

			err = expr->ops->validate(ctx, expr, &data);
			if (err < 0)
				return err;
		}
	}

	return 0;
}
EXPORT_SYMBOL_GPL(nft_chain_validate);

static int nft_table_validate(struct net *net, const struct nft_table *table)
{
	struct nft_chain *chain;
	struct nft_ctx ctx = {
		.net	= net,
		.family	= table->family,
	};
	int err;

	list_for_each_entry(chain, &table->chains, list) {
		if (!nft_is_base_chain(chain))
			continue;

		ctx.chain = chain;
		err = nft_chain_validate(&ctx, chain);
		if (err < 0)
			return err;

		cond_resched();
	}

	return 0;
}

int nft_setelem_validate(const struct nft_ctx *ctx, struct nft_set *set,
			 const struct nft_set_iter *iter,
			 struct nft_set_elem *elem)
{
	const struct nft_set_ext *ext = nft_set_elem_ext(set, elem->priv);
	struct nft_ctx *pctx = (struct nft_ctx *)ctx;
	const struct nft_data *data;
	int err;

	if (nft_set_ext_exists(ext, NFT_SET_EXT_FLAGS) &&
	    *nft_set_ext_flags(ext) & NFT_SET_ELEM_INTERVAL_END)
		return 0;

	data = nft_set_ext_data(ext);
	switch (data->verdict.code) {
	case NFT_JUMP:
	case NFT_GOTO:
		pctx->level++;
		err = nft_chain_validate(ctx, data->verdict.chain);
		if (err < 0)
			return err;
		pctx->level--;
		break;
	default:
		break;
	}

	return 0;
}

int nft_set_catchall_validate(const struct nft_ctx *ctx, struct nft_set *set)
{
	u8 genmask = nft_genmask_next(ctx->net);
	struct nft_set_elem_catchall *catchall;
	struct nft_set_elem elem;
	struct nft_set_ext *ext;
	int ret = 0;

	list_for_each_entry_rcu(catchall, &set->catchall_list, list) {
		ext = nft_set_elem_ext(set, catchall->elem);
		if (!nft_set_elem_active(ext, genmask))
			continue;

		elem.priv = catchall->elem;
		ret = nft_setelem_validate(ctx, set, NULL, &elem);
		if (ret < 0)
			return ret;
	}

	return ret;
}

static struct nft_rule *nft_rule_lookup_byid(const struct net *net,
					     const struct nft_chain *chain,
					     const struct nlattr *nla);

#define NFT_RULE_MAXEXPRS	128

static int nf_tables_newrule(struct sk_buff *skb, const struct nfnl_info *info,
			     const struct nlattr * const nla[])
{
	struct nftables_pernet *nft_net = nft_pernet(info->net);
	struct netlink_ext_ack *extack = info->extack;
	unsigned int size, i, n, ulen = 0, usize = 0;
	u8 genmask = nft_genmask_next(info->net);
	struct nft_rule *rule, *old_rule = NULL;
	struct nft_expr_info *expr_info = NULL;
	u8 family = info->nfmsg->nfgen_family;
	struct nft_flow_rule *flow = NULL;
	struct net *net = info->net;
	struct nft_userdata *udata;
	struct nft_table *table;
	struct nft_chain *chain;
	struct nft_trans *trans;
	u64 handle, pos_handle;
	struct nft_expr *expr;
	struct nft_ctx ctx;
	struct nlattr *tmp;
	int err, rem;

	lockdep_assert_held(&nft_net->commit_mutex);

	table = nft_table_lookup(net, nla[NFTA_RULE_TABLE], family, genmask,
				 NETLINK_CB(skb).portid);
	if (IS_ERR(table)) {
		NL_SET_BAD_ATTR(extack, nla[NFTA_RULE_TABLE]);
		return PTR_ERR(table);
	}

	if (nla[NFTA_RULE_CHAIN]) {
		chain = nft_chain_lookup(net, table, nla[NFTA_RULE_CHAIN],
					 genmask);
		if (IS_ERR(chain)) {
			NL_SET_BAD_ATTR(extack, nla[NFTA_RULE_CHAIN]);
			return PTR_ERR(chain);
		}

	} else if (nla[NFTA_RULE_CHAIN_ID]) {
		chain = nft_chain_lookup_byid(net, table, nla[NFTA_RULE_CHAIN_ID],
					      genmask);
		if (IS_ERR(chain)) {
			NL_SET_BAD_ATTR(extack, nla[NFTA_RULE_CHAIN_ID]);
			return PTR_ERR(chain);
		}
	} else {
		return -EINVAL;
	}

	if (nft_chain_is_bound(chain))
		return -EOPNOTSUPP;

	if (nla[NFTA_RULE_HANDLE]) {
		handle = be64_to_cpu(nla_get_be64(nla[NFTA_RULE_HANDLE]));
		rule = __nft_rule_lookup(chain, handle);
		if (IS_ERR(rule)) {
			NL_SET_BAD_ATTR(extack, nla[NFTA_RULE_HANDLE]);
			return PTR_ERR(rule);
		}

		if (info->nlh->nlmsg_flags & NLM_F_EXCL) {
			NL_SET_BAD_ATTR(extack, nla[NFTA_RULE_HANDLE]);
			return -EEXIST;
		}
		if (info->nlh->nlmsg_flags & NLM_F_REPLACE)
			old_rule = rule;
		else
			return -EOPNOTSUPP;
	} else {
		if (!(info->nlh->nlmsg_flags & NLM_F_CREATE) ||
		    info->nlh->nlmsg_flags & NLM_F_REPLACE)
			return -EINVAL;
		handle = nf_tables_alloc_handle(table);

		if (nla[NFTA_RULE_POSITION]) {
			pos_handle = be64_to_cpu(nla_get_be64(nla[NFTA_RULE_POSITION]));
			old_rule = __nft_rule_lookup(chain, pos_handle);
			if (IS_ERR(old_rule)) {
				NL_SET_BAD_ATTR(extack, nla[NFTA_RULE_POSITION]);
				return PTR_ERR(old_rule);
			}
		} else if (nla[NFTA_RULE_POSITION_ID]) {
			old_rule = nft_rule_lookup_byid(net, chain, nla[NFTA_RULE_POSITION_ID]);
			if (IS_ERR(old_rule)) {
				NL_SET_BAD_ATTR(extack, nla[NFTA_RULE_POSITION_ID]);
				return PTR_ERR(old_rule);
			}
		}
	}

	nft_ctx_init(&ctx, net, skb, info->nlh, family, table, chain, nla);

	n = 0;
	size = 0;
	if (nla[NFTA_RULE_EXPRESSIONS]) {
		expr_info = kvmalloc_array(NFT_RULE_MAXEXPRS,
					   sizeof(struct nft_expr_info),
					   GFP_KERNEL);
		if (!expr_info)
			return -ENOMEM;

		nla_for_each_nested(tmp, nla[NFTA_RULE_EXPRESSIONS], rem) {
			err = -EINVAL;
			if (nla_type(tmp) != NFTA_LIST_ELEM)
				goto err_release_expr;
			if (n == NFT_RULE_MAXEXPRS)
				goto err_release_expr;
			err = nf_tables_expr_parse(&ctx, tmp, &expr_info[n]);
			if (err < 0) {
				NL_SET_BAD_ATTR(extack, tmp);
				goto err_release_expr;
			}
			size += expr_info[n].ops->size;
			n++;
		}
	}
	/* Check for overflow of dlen field */
	err = -EFBIG;
	if (size >= 1 << 12)
		goto err_release_expr;

	if (nla[NFTA_RULE_USERDATA]) {
		ulen = nla_len(nla[NFTA_RULE_USERDATA]);
		if (ulen > 0)
			usize = sizeof(struct nft_userdata) + ulen;
	}

	err = -ENOMEM;
	rule = kzalloc(sizeof(*rule) + size + usize, GFP_KERNEL_ACCOUNT);
	if (rule == NULL)
		goto err_release_expr;

	nft_activate_next(net, rule);

	rule->handle = handle;
	rule->dlen   = size;
	rule->udata  = ulen ? 1 : 0;

	if (ulen) {
		udata = nft_userdata(rule);
		udata->len = ulen - 1;
		nla_memcpy(udata->data, nla[NFTA_RULE_USERDATA], ulen);
	}

	expr = nft_expr_first(rule);
	for (i = 0; i < n; i++) {
		err = nf_tables_newexpr(&ctx, &expr_info[i], expr);
		if (err < 0) {
			NL_SET_BAD_ATTR(extack, expr_info[i].attr);
			goto err_release_rule;
		}

		if (expr_info[i].ops->validate)
			nft_validate_state_update(table, NFT_VALIDATE_NEED);

		expr_info[i].ops = NULL;
		expr = nft_expr_next(expr);
	}

	if (chain->flags & NFT_CHAIN_HW_OFFLOAD) {
		flow = nft_flow_rule_create(net, rule);
		if (IS_ERR(flow)) {
			err = PTR_ERR(flow);
			goto err_release_rule;
		}
	}

	if (!nft_use_inc(&chain->use)) {
		err = -EMFILE;
		goto err_release_rule;
	}

	if (info->nlh->nlmsg_flags & NLM_F_REPLACE) {
		if (nft_chain_binding(chain)) {
			err = -EOPNOTSUPP;
			goto err_destroy_flow_rule;
		}

		err = nft_delrule(&ctx, old_rule);
		if (err < 0)
			goto err_destroy_flow_rule;

		trans = nft_trans_rule_add(&ctx, NFT_MSG_NEWRULE, rule);
		if (trans == NULL) {
			err = -ENOMEM;
			goto err_destroy_flow_rule;
		}
		list_add_tail_rcu(&rule->list, &old_rule->list);
	} else {
		trans = nft_trans_rule_add(&ctx, NFT_MSG_NEWRULE, rule);
		if (!trans) {
			err = -ENOMEM;
			goto err_destroy_flow_rule;
		}

		if (info->nlh->nlmsg_flags & NLM_F_APPEND) {
			if (old_rule)
				list_add_rcu(&rule->list, &old_rule->list);
			else
				list_add_tail_rcu(&rule->list, &chain->rules);
		 } else {
			if (old_rule)
				list_add_tail_rcu(&rule->list, &old_rule->list);
			else
				list_add_rcu(&rule->list, &chain->rules);
		}
	}
	kvfree(expr_info);

	if (flow)
		nft_trans_flow_rule(trans) = flow;

	if (table->validate_state == NFT_VALIDATE_DO)
		return nft_table_validate(net, table);

	return 0;

err_destroy_flow_rule:
	nft_use_dec_restore(&chain->use);
	if (flow)
		nft_flow_rule_destroy(flow);
err_release_rule:
	nft_rule_expr_deactivate(&ctx, rule, NFT_TRANS_PREPARE_ERROR);
	nf_tables_rule_destroy(&ctx, rule);
err_release_expr:
	for (i = 0; i < n; i++) {
		if (expr_info[i].ops) {
			module_put(expr_info[i].ops->type->owner);
			if (expr_info[i].ops->type->release_ops)
				expr_info[i].ops->type->release_ops(expr_info[i].ops);
		}
	}
	kvfree(expr_info);

	return err;
}

static struct nft_rule *nft_rule_lookup_byid(const struct net *net,
					     const struct nft_chain *chain,
					     const struct nlattr *nla)
{
	struct nftables_pernet *nft_net = nft_pernet(net);
	u32 id = ntohl(nla_get_be32(nla));
	struct nft_trans *trans;

	list_for_each_entry(trans, &nft_net->commit_list, list) {
		if (trans->msg_type == NFT_MSG_NEWRULE &&
		    trans->ctx.chain == chain &&
		    id == nft_trans_rule_id(trans))
			return nft_trans_rule(trans);
	}
	return ERR_PTR(-ENOENT);
}

static int nf_tables_delrule(struct sk_buff *skb, const struct nfnl_info *info,
			     const struct nlattr * const nla[])
{
	struct netlink_ext_ack *extack = info->extack;
	u8 genmask = nft_genmask_next(info->net);
	u8 family = info->nfmsg->nfgen_family;
	struct nft_chain *chain = NULL;
	struct net *net = info->net;
	struct nft_table *table;
	struct nft_rule *rule;
	struct nft_ctx ctx;
	int err = 0;

	table = nft_table_lookup(net, nla[NFTA_RULE_TABLE], family, genmask,
				 NETLINK_CB(skb).portid);
	if (IS_ERR(table)) {
		NL_SET_BAD_ATTR(extack, nla[NFTA_RULE_TABLE]);
		return PTR_ERR(table);
	}

	if (nla[NFTA_RULE_CHAIN]) {
		chain = nft_chain_lookup(net, table, nla[NFTA_RULE_CHAIN],
					 genmask);
		if (IS_ERR(chain)) {
			if (PTR_ERR(chain) == -ENOENT &&
			    NFNL_MSG_TYPE(info->nlh->nlmsg_type) == NFT_MSG_DESTROYRULE)
				return 0;

			NL_SET_BAD_ATTR(extack, nla[NFTA_RULE_CHAIN]);
			return PTR_ERR(chain);
		}
		if (nft_chain_binding(chain))
			return -EOPNOTSUPP;
	}

	nft_ctx_init(&ctx, net, skb, info->nlh, family, table, chain, nla);

	if (chain) {
		if (nla[NFTA_RULE_HANDLE]) {
			rule = nft_rule_lookup(chain, nla[NFTA_RULE_HANDLE]);
			if (IS_ERR(rule)) {
				if (PTR_ERR(rule) == -ENOENT &&
				    NFNL_MSG_TYPE(info->nlh->nlmsg_type) == NFT_MSG_DESTROYRULE)
					return 0;

				NL_SET_BAD_ATTR(extack, nla[NFTA_RULE_HANDLE]);
				return PTR_ERR(rule);
			}

			err = nft_delrule(&ctx, rule);
		} else if (nla[NFTA_RULE_ID]) {
			rule = nft_rule_lookup_byid(net, chain, nla[NFTA_RULE_ID]);
			if (IS_ERR(rule)) {
				NL_SET_BAD_ATTR(extack, nla[NFTA_RULE_ID]);
				return PTR_ERR(rule);
			}

			err = nft_delrule(&ctx, rule);
		} else {
			err = nft_delrule_by_chain(&ctx);
		}
	} else {
		list_for_each_entry(chain, &table->chains, list) {
			if (!nft_is_active_next(net, chain))
				continue;
			if (nft_chain_binding(chain))
				continue;

			ctx.chain = chain;
			err = nft_delrule_by_chain(&ctx);
			if (err < 0)
				break;
		}
	}

	return err;
}

/*
 * Sets
 */
static const struct nft_set_type *nft_set_types[] = {
	&nft_set_hash_fast_type,
	&nft_set_hash_type,
	&nft_set_rhash_type,
	&nft_set_bitmap_type,
	&nft_set_rbtree_type,
#if defined(CONFIG_X86_64) && !defined(CONFIG_UML)
	&nft_set_pipapo_avx2_type,
#endif
	&nft_set_pipapo_type,
};

#define NFT_SET_FEATURES	(NFT_SET_INTERVAL | NFT_SET_MAP | \
				 NFT_SET_TIMEOUT | NFT_SET_OBJECT | \
				 NFT_SET_EVAL)

static bool nft_set_ops_candidate(const struct nft_set_type *type, u32 flags)
{
	return (flags & type->features) == (flags & NFT_SET_FEATURES);
}

/*
 * Select a set implementation based on the data characteristics and the
 * given policy. The total memory use might not be known if no size is
 * given, in that case the amount of memory per element is used.
 */
static const struct nft_set_ops *
nft_select_set_ops(const struct nft_ctx *ctx,
		   const struct nlattr * const nla[],
		   const struct nft_set_desc *desc)
{
	struct nftables_pernet *nft_net = nft_pernet(ctx->net);
	const struct nft_set_ops *ops, *bops;
	struct nft_set_estimate est, best;
	const struct nft_set_type *type;
	u32 flags = 0;
	int i;

	lockdep_assert_held(&nft_net->commit_mutex);
	lockdep_nfnl_nft_mutex_not_held();

	if (nla[NFTA_SET_FLAGS] != NULL)
		flags = ntohl(nla_get_be32(nla[NFTA_SET_FLAGS]));

	bops	    = NULL;
	best.size   = ~0;
	best.lookup = ~0;
	best.space  = ~0;

	for (i = 0; i < ARRAY_SIZE(nft_set_types); i++) {
		type = nft_set_types[i];
		ops = &type->ops;

		if (!nft_set_ops_candidate(type, flags))
			continue;
		if (!ops->estimate(desc, flags, &est))
			continue;

		switch (desc->policy) {
		case NFT_SET_POL_PERFORMANCE:
			if (est.lookup < best.lookup)
				break;
			if (est.lookup == best.lookup &&
			    est.space < best.space)
				break;
			continue;
		case NFT_SET_POL_MEMORY:
			if (!desc->size) {
				if (est.space < best.space)
					break;
				if (est.space == best.space &&
				    est.lookup < best.lookup)
					break;
			} else if (est.size < best.size || !bops) {
				break;
			}
			continue;
		default:
			break;
		}

		bops = ops;
		best = est;
	}

	if (bops != NULL)
		return bops;

	return ERR_PTR(-EOPNOTSUPP);
}

static const struct nla_policy nft_set_policy[NFTA_SET_MAX + 1] = {
	[NFTA_SET_TABLE]		= { .type = NLA_STRING,
					    .len = NFT_TABLE_MAXNAMELEN - 1 },
	[NFTA_SET_NAME]			= { .type = NLA_STRING,
					    .len = NFT_SET_MAXNAMELEN - 1 },
	[NFTA_SET_FLAGS]		= { .type = NLA_U32 },
	[NFTA_SET_KEY_TYPE]		= { .type = NLA_U32 },
	[NFTA_SET_KEY_LEN]		= { .type = NLA_U32 },
	[NFTA_SET_DATA_TYPE]		= { .type = NLA_U32 },
	[NFTA_SET_DATA_LEN]		= { .type = NLA_U32 },
	[NFTA_SET_POLICY]		= { .type = NLA_U32 },
	[NFTA_SET_DESC]			= { .type = NLA_NESTED },
	[NFTA_SET_ID]			= { .type = NLA_U32 },
	[NFTA_SET_TIMEOUT]		= { .type = NLA_U64 },
	[NFTA_SET_GC_INTERVAL]		= { .type = NLA_U32 },
	[NFTA_SET_USERDATA]		= { .type = NLA_BINARY,
					    .len  = NFT_USERDATA_MAXLEN },
	[NFTA_SET_OBJ_TYPE]		= { .type = NLA_U32 },
	[NFTA_SET_HANDLE]		= { .type = NLA_U64 },
	[NFTA_SET_EXPR]			= { .type = NLA_NESTED },
	[NFTA_SET_EXPRESSIONS]		= { .type = NLA_NESTED },
};

static const struct nla_policy nft_set_desc_policy[NFTA_SET_DESC_MAX + 1] = {
	[NFTA_SET_DESC_SIZE]		= { .type = NLA_U32 },
	[NFTA_SET_DESC_CONCAT]		= { .type = NLA_NESTED },
};

static struct nft_set *nft_set_lookup(const struct nft_table *table,
				      const struct nlattr *nla, u8 genmask)
{
	struct nft_set *set;

	if (nla == NULL)
		return ERR_PTR(-EINVAL);

	list_for_each_entry_rcu(set, &table->sets, list) {
		if (!nla_strcmp(nla, set->name) &&
		    nft_active_genmask(set, genmask))
			return set;
	}
	return ERR_PTR(-ENOENT);
}

static struct nft_set *nft_set_lookup_byhandle(const struct nft_table *table,
					       const struct nlattr *nla,
					       u8 genmask)
{
	struct nft_set *set;

	list_for_each_entry(set, &table->sets, list) {
		if (be64_to_cpu(nla_get_be64(nla)) == set->handle &&
		    nft_active_genmask(set, genmask))
			return set;
	}
	return ERR_PTR(-ENOENT);
}

static struct nft_set *nft_set_lookup_byid(const struct net *net,
					   const struct nft_table *table,
					   const struct nlattr *nla, u8 genmask)
{
	struct nftables_pernet *nft_net = nft_pernet(net);
	u32 id = ntohl(nla_get_be32(nla));
	struct nft_trans *trans;

	list_for_each_entry(trans, &nft_net->commit_list, list) {
		if (trans->msg_type == NFT_MSG_NEWSET) {
			struct nft_set *set = nft_trans_set(trans);

			if (id == nft_trans_set_id(trans) &&
			    set->table == table &&
			    nft_active_genmask(set, genmask))
				return set;
		}
	}
	return ERR_PTR(-ENOENT);
}

struct nft_set *nft_set_lookup_global(const struct net *net,
				      const struct nft_table *table,
				      const struct nlattr *nla_set_name,
				      const struct nlattr *nla_set_id,
				      u8 genmask)
{
	struct nft_set *set;

	set = nft_set_lookup(table, nla_set_name, genmask);
	if (IS_ERR(set)) {
		if (!nla_set_id)
			return set;

		set = nft_set_lookup_byid(net, table, nla_set_id, genmask);
	}
	return set;
}
EXPORT_SYMBOL_GPL(nft_set_lookup_global);

static int nf_tables_set_alloc_name(struct nft_ctx *ctx, struct nft_set *set,
				    const char *name)
{
	const struct nft_set *i;
	const char *p;
	unsigned long *inuse;
	unsigned int n = 0, min = 0;

	p = strchr(name, '%');
	if (p != NULL) {
		if (p[1] != 'd' || strchr(p + 2, '%'))
			return -EINVAL;

		if (strnlen(name, NFT_SET_MAX_ANONLEN) >= NFT_SET_MAX_ANONLEN)
			return -EINVAL;

		inuse = (unsigned long *)get_zeroed_page(GFP_KERNEL);
		if (inuse == NULL)
			return -ENOMEM;
cont:
		list_for_each_entry(i, &ctx->table->sets, list) {
			int tmp;

			if (!nft_is_active_next(ctx->net, i))
				continue;
			if (!sscanf(i->name, name, &tmp))
				continue;
			if (tmp < min || tmp >= min + BITS_PER_BYTE * PAGE_SIZE)
				continue;

			set_bit(tmp - min, inuse);
		}

		n = find_first_zero_bit(inuse, BITS_PER_BYTE * PAGE_SIZE);
		if (n >= BITS_PER_BYTE * PAGE_SIZE) {
			min += BITS_PER_BYTE * PAGE_SIZE;
			memset(inuse, 0, PAGE_SIZE);
			goto cont;
		}
		free_page((unsigned long)inuse);
	}

	set->name = kasprintf(GFP_KERNEL_ACCOUNT, name, min + n);
	if (!set->name)
		return -ENOMEM;

	list_for_each_entry(i, &ctx->table->sets, list) {
		if (!nft_is_active_next(ctx->net, i))
			continue;
		if (!strcmp(set->name, i->name)) {
			kfree(set->name);
			set->name = NULL;
			return -ENFILE;
		}
	}
	return 0;
}

int nf_msecs_to_jiffies64(const struct nlattr *nla, u64 *result)
{
	u64 ms = be64_to_cpu(nla_get_be64(nla));
	u64 max = (u64)(~((u64)0));

	max = div_u64(max, NSEC_PER_MSEC);
	if (ms >= max)
		return -ERANGE;

	ms *= NSEC_PER_MSEC;
	*result = nsecs_to_jiffies64(ms);
	return 0;
}

__be64 nf_jiffies64_to_msecs(u64 input)
{
	return cpu_to_be64(jiffies64_to_msecs(input));
}

static int nf_tables_fill_set_concat(struct sk_buff *skb,
				     const struct nft_set *set)
{
	struct nlattr *concat, *field;
	int i;

	concat = nla_nest_start_noflag(skb, NFTA_SET_DESC_CONCAT);
	if (!concat)
		return -ENOMEM;

	for (i = 0; i < set->field_count; i++) {
		field = nla_nest_start_noflag(skb, NFTA_LIST_ELEM);
		if (!field)
			return -ENOMEM;

		if (nla_put_be32(skb, NFTA_SET_FIELD_LEN,
				 htonl(set->field_len[i])))
			return -ENOMEM;

		nla_nest_end(skb, field);
	}

	nla_nest_end(skb, concat);

	return 0;
}

static int nf_tables_fill_set(struct sk_buff *skb, const struct nft_ctx *ctx,
			      const struct nft_set *set, u16 event, u16 flags)
{
	u64 timeout = READ_ONCE(set->timeout);
	u32 gc_int = READ_ONCE(set->gc_int);
	u32 portid = ctx->portid;
	struct nlmsghdr *nlh;
	struct nlattr *nest;
	u32 seq = ctx->seq;
	int i;

	event = nfnl_msg_type(NFNL_SUBSYS_NFTABLES, event);
	nlh = nfnl_msg_put(skb, portid, seq, event, flags, ctx->family,
			   NFNETLINK_V0, nft_base_seq(ctx->net));
	if (!nlh)
		goto nla_put_failure;

	if (nla_put_string(skb, NFTA_SET_TABLE, ctx->table->name))
		goto nla_put_failure;
	if (nla_put_string(skb, NFTA_SET_NAME, set->name))
		goto nla_put_failure;
	if (nla_put_be64(skb, NFTA_SET_HANDLE, cpu_to_be64(set->handle),
			 NFTA_SET_PAD))
		goto nla_put_failure;

	if (event == NFT_MSG_DELSET) {
		nlmsg_end(skb, nlh);
		return 0;
	}

	if (set->flags != 0)
		if (nla_put_be32(skb, NFTA_SET_FLAGS, htonl(set->flags)))
			goto nla_put_failure;

	if (nla_put_be32(skb, NFTA_SET_KEY_TYPE, htonl(set->ktype)))
		goto nla_put_failure;
	if (nla_put_be32(skb, NFTA_SET_KEY_LEN, htonl(set->klen)))
		goto nla_put_failure;
	if (set->flags & NFT_SET_MAP) {
		if (nla_put_be32(skb, NFTA_SET_DATA_TYPE, htonl(set->dtype)))
			goto nla_put_failure;
		if (nla_put_be32(skb, NFTA_SET_DATA_LEN, htonl(set->dlen)))
			goto nla_put_failure;
	}
	if (set->flags & NFT_SET_OBJECT &&
	    nla_put_be32(skb, NFTA_SET_OBJ_TYPE, htonl(set->objtype)))
		goto nla_put_failure;

	if (timeout &&
	    nla_put_be64(skb, NFTA_SET_TIMEOUT,
			 nf_jiffies64_to_msecs(timeout),
			 NFTA_SET_PAD))
		goto nla_put_failure;
	if (gc_int &&
	    nla_put_be32(skb, NFTA_SET_GC_INTERVAL, htonl(gc_int)))
		goto nla_put_failure;

	if (set->policy != NFT_SET_POL_PERFORMANCE) {
		if (nla_put_be32(skb, NFTA_SET_POLICY, htonl(set->policy)))
			goto nla_put_failure;
	}

	if (set->udata &&
	    nla_put(skb, NFTA_SET_USERDATA, set->udlen, set->udata))
		goto nla_put_failure;

	nest = nla_nest_start_noflag(skb, NFTA_SET_DESC);
	if (!nest)
		goto nla_put_failure;
	if (set->size &&
	    nla_put_be32(skb, NFTA_SET_DESC_SIZE, htonl(set->size)))
		goto nla_put_failure;

	if (set->field_count > 1 &&
	    nf_tables_fill_set_concat(skb, set))
		goto nla_put_failure;

	nla_nest_end(skb, nest);

	if (set->num_exprs == 1) {
		nest = nla_nest_start_noflag(skb, NFTA_SET_EXPR);
		if (nf_tables_fill_expr_info(skb, set->exprs[0], false) < 0)
			goto nla_put_failure;

		nla_nest_end(skb, nest);
	} else if (set->num_exprs > 1) {
		nest = nla_nest_start_noflag(skb, NFTA_SET_EXPRESSIONS);
		if (nest == NULL)
			goto nla_put_failure;

		for (i = 0; i < set->num_exprs; i++) {
			if (nft_expr_dump(skb, NFTA_LIST_ELEM,
					  set->exprs[i], false) < 0)
				goto nla_put_failure;
		}
		nla_nest_end(skb, nest);
	}

	nlmsg_end(skb, nlh);
	return 0;

nla_put_failure:
	nlmsg_trim(skb, nlh);
	return -1;
}

static void nf_tables_set_notify(const struct nft_ctx *ctx,
				 const struct nft_set *set, int event,
			         gfp_t gfp_flags)
{
	struct nftables_pernet *nft_net = nft_pernet(ctx->net);
	u32 portid = ctx->portid;
	struct sk_buff *skb;
	u16 flags = 0;
	int err;

	if (!ctx->report &&
	    !nfnetlink_has_listeners(ctx->net, NFNLGRP_NFTABLES))
		return;

	skb = nlmsg_new(NLMSG_GOODSIZE, gfp_flags);
	if (skb == NULL)
		goto err;

	if (ctx->flags & (NLM_F_CREATE | NLM_F_EXCL))
		flags |= ctx->flags & (NLM_F_CREATE | NLM_F_EXCL);

	err = nf_tables_fill_set(skb, ctx, set, event, flags);
	if (err < 0) {
		kfree_skb(skb);
		goto err;
	}

	nft_notify_enqueue(skb, ctx->report, &nft_net->notify_list);
	return;
err:
	nfnetlink_set_err(ctx->net, portid, NFNLGRP_NFTABLES, -ENOBUFS);
}

static int nf_tables_dump_sets(struct sk_buff *skb, struct netlink_callback *cb)
{
	const struct nft_set *set;
	unsigned int idx, s_idx = cb->args[0];
	struct nft_table *table, *cur_table = (struct nft_table *)cb->args[2];
	struct net *net = sock_net(skb->sk);
	struct nft_ctx *ctx = cb->data, ctx_set;
	struct nftables_pernet *nft_net;

	if (cb->args[1])
		return skb->len;

	rcu_read_lock();
	nft_net = nft_pernet(net);
	cb->seq = READ_ONCE(nft_net->base_seq);

	list_for_each_entry_rcu(table, &nft_net->tables, list) {
		if (ctx->family != NFPROTO_UNSPEC &&
		    ctx->family != table->family)
			continue;

		if (ctx->table && ctx->table != table)
			continue;

		if (cur_table) {
			if (cur_table != table)
				continue;

			cur_table = NULL;
		}
		idx = 0;
		list_for_each_entry_rcu(set, &table->sets, list) {
			if (idx < s_idx)
				goto cont;
			if (!nft_is_active(net, set))
				goto cont;

			ctx_set = *ctx;
			ctx_set.table = table;
			ctx_set.family = table->family;

			if (nf_tables_fill_set(skb, &ctx_set, set,
					       NFT_MSG_NEWSET,
					       NLM_F_MULTI) < 0) {
				cb->args[0] = idx;
				cb->args[2] = (unsigned long) table;
				goto done;
			}
			nl_dump_check_consistent(cb, nlmsg_hdr(skb));
cont:
			idx++;
		}
		if (s_idx)
			s_idx = 0;
	}
	cb->args[1] = 1;
done:
	rcu_read_unlock();
	return skb->len;
}

static int nf_tables_dump_sets_start(struct netlink_callback *cb)
{
	struct nft_ctx *ctx_dump = NULL;

	ctx_dump = kmemdup(cb->data, sizeof(*ctx_dump), GFP_ATOMIC);
	if (ctx_dump == NULL)
		return -ENOMEM;

	cb->data = ctx_dump;
	return 0;
}

static int nf_tables_dump_sets_done(struct netlink_callback *cb)
{
	kfree(cb->data);
	return 0;
}

/* called with rcu_read_lock held */
static int nf_tables_getset(struct sk_buff *skb, const struct nfnl_info *info,
			    const struct nlattr * const nla[])
{
	struct netlink_ext_ack *extack = info->extack;
	u8 genmask = nft_genmask_cur(info->net);
	u8 family = info->nfmsg->nfgen_family;
	struct nft_table *table = NULL;
	struct net *net = info->net;
	const struct nft_set *set;
	struct sk_buff *skb2;
	struct nft_ctx ctx;
	int err;

	if (nla[NFTA_SET_TABLE]) {
		table = nft_table_lookup(net, nla[NFTA_SET_TABLE], family,
					 genmask, 0);
		if (IS_ERR(table)) {
			NL_SET_BAD_ATTR(extack, nla[NFTA_SET_TABLE]);
			return PTR_ERR(table);
		}
	}

	nft_ctx_init(&ctx, net, skb, info->nlh, family, table, NULL, nla);

	if (info->nlh->nlmsg_flags & NLM_F_DUMP) {
		struct netlink_dump_control c = {
			.start = nf_tables_dump_sets_start,
			.dump = nf_tables_dump_sets,
			.done = nf_tables_dump_sets_done,
			.data = &ctx,
			.module = THIS_MODULE,
		};

		return nft_netlink_dump_start_rcu(info->sk, skb, info->nlh, &c);
	}

	/* Only accept unspec with dump */
	if (info->nfmsg->nfgen_family == NFPROTO_UNSPEC)
		return -EAFNOSUPPORT;
	if (!nla[NFTA_SET_TABLE])
		return -EINVAL;

	set = nft_set_lookup(table, nla[NFTA_SET_NAME], genmask);
	if (IS_ERR(set))
		return PTR_ERR(set);

	skb2 = alloc_skb(NLMSG_GOODSIZE, GFP_ATOMIC);
	if (skb2 == NULL)
		return -ENOMEM;

	err = nf_tables_fill_set(skb2, &ctx, set, NFT_MSG_NEWSET, 0);
	if (err < 0)
		goto err_fill_set_info;

	return nfnetlink_unicast(skb2, net, NETLINK_CB(skb).portid);

err_fill_set_info:
	kfree_skb(skb2);
	return err;
}

static const struct nla_policy nft_concat_policy[NFTA_SET_FIELD_MAX + 1] = {
	[NFTA_SET_FIELD_LEN]	= { .type = NLA_U32 },
};

static int nft_set_desc_concat_parse(const struct nlattr *attr,
				     struct nft_set_desc *desc)
{
	struct nlattr *tb[NFTA_SET_FIELD_MAX + 1];
	u32 len;
	int err;

	if (desc->field_count >= ARRAY_SIZE(desc->field_len))
		return -E2BIG;

	err = nla_parse_nested_deprecated(tb, NFTA_SET_FIELD_MAX, attr,
					  nft_concat_policy, NULL);
	if (err < 0)
		return err;

	if (!tb[NFTA_SET_FIELD_LEN])
		return -EINVAL;

	len = ntohl(nla_get_be32(tb[NFTA_SET_FIELD_LEN]));
	if (!len || len > U8_MAX)
		return -EINVAL;

	desc->field_len[desc->field_count++] = len;

	return 0;
}

static int nft_set_desc_concat(struct nft_set_desc *desc,
			       const struct nlattr *nla)
{
	u32 num_regs = 0, key_num_regs = 0;
	struct nlattr *attr;
	int rem, err, i;

	nla_for_each_nested(attr, nla, rem) {
		if (nla_type(attr) != NFTA_LIST_ELEM)
			return -EINVAL;

		err = nft_set_desc_concat_parse(attr, desc);
		if (err < 0)
			return err;
	}

	for (i = 0; i < desc->field_count; i++)
		num_regs += DIV_ROUND_UP(desc->field_len[i], sizeof(u32));

	key_num_regs = DIV_ROUND_UP(desc->klen, sizeof(u32));
	if (key_num_regs != num_regs)
		return -EINVAL;

	if (num_regs > NFT_REG32_COUNT)
		return -E2BIG;

	return 0;
}

static int nf_tables_set_desc_parse(struct nft_set_desc *desc,
				    const struct nlattr *nla)
{
	struct nlattr *da[NFTA_SET_DESC_MAX + 1];
	int err;

	err = nla_parse_nested_deprecated(da, NFTA_SET_DESC_MAX, nla,
					  nft_set_desc_policy, NULL);
	if (err < 0)
		return err;

	if (da[NFTA_SET_DESC_SIZE] != NULL)
		desc->size = ntohl(nla_get_be32(da[NFTA_SET_DESC_SIZE]));
	if (da[NFTA_SET_DESC_CONCAT])
		err = nft_set_desc_concat(desc, da[NFTA_SET_DESC_CONCAT]);

	return err;
}

static int nft_set_expr_alloc(struct nft_ctx *ctx, struct nft_set *set,
			      const struct nlattr * const *nla,
			      struct nft_expr **exprs, int *num_exprs,
			      u32 flags)
{
	struct nft_expr *expr;
	int err, i;

	if (nla[NFTA_SET_EXPR]) {
		expr = nft_set_elem_expr_alloc(ctx, set, nla[NFTA_SET_EXPR]);
		if (IS_ERR(expr)) {
			err = PTR_ERR(expr);
			goto err_set_expr_alloc;
		}
		exprs[0] = expr;
		(*num_exprs)++;
	} else if (nla[NFTA_SET_EXPRESSIONS]) {
		struct nlattr *tmp;
		int left;

		if (!(flags & NFT_SET_EXPR)) {
			err = -EINVAL;
			goto err_set_expr_alloc;
		}
		i = 0;
		nla_for_each_nested(tmp, nla[NFTA_SET_EXPRESSIONS], left) {
			if (i == NFT_SET_EXPR_MAX) {
				err = -E2BIG;
				goto err_set_expr_alloc;
			}
			if (nla_type(tmp) != NFTA_LIST_ELEM) {
				err = -EINVAL;
				goto err_set_expr_alloc;
			}
			expr = nft_set_elem_expr_alloc(ctx, set, tmp);
			if (IS_ERR(expr)) {
				err = PTR_ERR(expr);
				goto err_set_expr_alloc;
			}
			exprs[i++] = expr;
			(*num_exprs)++;
		}
	}

	return 0;

err_set_expr_alloc:
	for (i = 0; i < *num_exprs; i++)
		nft_expr_destroy(ctx, exprs[i]);

	return err;
}

static bool nft_set_is_same(const struct nft_set *set,
			    const struct nft_set_desc *desc,
			    struct nft_expr *exprs[], u32 num_exprs, u32 flags)
{
	int i;

	if (set->ktype != desc->ktype ||
	    set->dtype != desc->dtype ||
	    set->flags != flags ||
	    set->klen != desc->klen ||
	    set->dlen != desc->dlen ||
	    set->field_count != desc->field_count ||
	    set->num_exprs != num_exprs)
		return false;

	for (i = 0; i < desc->field_count; i++) {
		if (set->field_len[i] != desc->field_len[i])
			return false;
	}

	for (i = 0; i < num_exprs; i++) {
		if (set->exprs[i]->ops != exprs[i]->ops)
			return false;
	}

	return true;
}

static int nf_tables_newset(struct sk_buff *skb, const struct nfnl_info *info,
			    const struct nlattr * const nla[])
{
	struct netlink_ext_ack *extack = info->extack;
	u8 genmask = nft_genmask_next(info->net);
	u8 family = info->nfmsg->nfgen_family;
	const struct nft_set_ops *ops;
	struct net *net = info->net;
	struct nft_set_desc desc;
	struct nft_table *table;
	unsigned char *udata;
	struct nft_set *set;
	struct nft_ctx ctx;
	size_t alloc_size;
	int num_exprs = 0;
	char *name;
	int err, i;
	u16 udlen;
	u32 flags;
	u64 size;

	if (nla[NFTA_SET_TABLE] == NULL ||
	    nla[NFTA_SET_NAME] == NULL ||
	    nla[NFTA_SET_KEY_LEN] == NULL ||
	    nla[NFTA_SET_ID] == NULL)
		return -EINVAL;

	memset(&desc, 0, sizeof(desc));

	desc.ktype = NFT_DATA_VALUE;
	if (nla[NFTA_SET_KEY_TYPE] != NULL) {
		desc.ktype = ntohl(nla_get_be32(nla[NFTA_SET_KEY_TYPE]));
		if ((desc.ktype & NFT_DATA_RESERVED_MASK) == NFT_DATA_RESERVED_MASK)
			return -EINVAL;
	}

	desc.klen = ntohl(nla_get_be32(nla[NFTA_SET_KEY_LEN]));
	if (desc.klen == 0 || desc.klen > NFT_DATA_VALUE_MAXLEN)
		return -EINVAL;

	flags = 0;
	if (nla[NFTA_SET_FLAGS] != NULL) {
		flags = ntohl(nla_get_be32(nla[NFTA_SET_FLAGS]));
		if (flags & ~(NFT_SET_ANONYMOUS | NFT_SET_CONSTANT |
			      NFT_SET_INTERVAL | NFT_SET_TIMEOUT |
			      NFT_SET_MAP | NFT_SET_EVAL |
			      NFT_SET_OBJECT | NFT_SET_CONCAT | NFT_SET_EXPR))
			return -EOPNOTSUPP;
		/* Only one of these operations is supported */
		if ((flags & (NFT_SET_MAP | NFT_SET_OBJECT)) ==
			     (NFT_SET_MAP | NFT_SET_OBJECT))
			return -EOPNOTSUPP;
		if ((flags & (NFT_SET_EVAL | NFT_SET_OBJECT)) ==
			     (NFT_SET_EVAL | NFT_SET_OBJECT))
			return -EOPNOTSUPP;
		if ((flags & (NFT_SET_ANONYMOUS | NFT_SET_TIMEOUT | NFT_SET_EVAL)) ==
			     (NFT_SET_ANONYMOUS | NFT_SET_TIMEOUT))
			return -EOPNOTSUPP;
<<<<<<< HEAD
=======
		if ((flags & (NFT_SET_CONSTANT | NFT_SET_TIMEOUT)) ==
			     (NFT_SET_CONSTANT | NFT_SET_TIMEOUT))
			return -EOPNOTSUPP;
>>>>>>> 9467d7a1
	}

	desc.dtype = 0;
	if (nla[NFTA_SET_DATA_TYPE] != NULL) {
		if (!(flags & NFT_SET_MAP))
			return -EINVAL;

		desc.dtype = ntohl(nla_get_be32(nla[NFTA_SET_DATA_TYPE]));
		if ((desc.dtype & NFT_DATA_RESERVED_MASK) == NFT_DATA_RESERVED_MASK &&
		    desc.dtype != NFT_DATA_VERDICT)
			return -EINVAL;

		if (desc.dtype != NFT_DATA_VERDICT) {
			if (nla[NFTA_SET_DATA_LEN] == NULL)
				return -EINVAL;
			desc.dlen = ntohl(nla_get_be32(nla[NFTA_SET_DATA_LEN]));
			if (desc.dlen == 0 || desc.dlen > NFT_DATA_VALUE_MAXLEN)
				return -EINVAL;
		} else
			desc.dlen = sizeof(struct nft_verdict);
	} else if (flags & NFT_SET_MAP)
		return -EINVAL;

	if (nla[NFTA_SET_OBJ_TYPE] != NULL) {
		if (!(flags & NFT_SET_OBJECT))
			return -EINVAL;

		desc.objtype = ntohl(nla_get_be32(nla[NFTA_SET_OBJ_TYPE]));
		if (desc.objtype == NFT_OBJECT_UNSPEC ||
		    desc.objtype > NFT_OBJECT_MAX)
			return -EOPNOTSUPP;
	} else if (flags & NFT_SET_OBJECT)
		return -EINVAL;
	else
		desc.objtype = NFT_OBJECT_UNSPEC;

	desc.timeout = 0;
	if (nla[NFTA_SET_TIMEOUT] != NULL) {
		if (!(flags & NFT_SET_TIMEOUT))
			return -EINVAL;

		if (flags & NFT_SET_ANONYMOUS)
			return -EOPNOTSUPP;

		err = nf_msecs_to_jiffies64(nla[NFTA_SET_TIMEOUT], &desc.timeout);
		if (err)
			return err;
	}
	desc.gc_int = 0;
	if (nla[NFTA_SET_GC_INTERVAL] != NULL) {
		if (!(flags & NFT_SET_TIMEOUT))
			return -EINVAL;

		if (flags & NFT_SET_ANONYMOUS)
			return -EOPNOTSUPP;

		desc.gc_int = ntohl(nla_get_be32(nla[NFTA_SET_GC_INTERVAL]));
	}

	desc.policy = NFT_SET_POL_PERFORMANCE;
	if (nla[NFTA_SET_POLICY] != NULL) {
		desc.policy = ntohl(nla_get_be32(nla[NFTA_SET_POLICY]));
		switch (desc.policy) {
		case NFT_SET_POL_PERFORMANCE:
		case NFT_SET_POL_MEMORY:
			break;
		default:
			return -EOPNOTSUPP;
		}
	}

	if (nla[NFTA_SET_DESC] != NULL) {
		err = nf_tables_set_desc_parse(&desc, nla[NFTA_SET_DESC]);
		if (err < 0)
			return err;

		if (desc.field_count > 1) {
			if (!(flags & NFT_SET_CONCAT))
				return -EINVAL;
		} else if (flags & NFT_SET_CONCAT) {
			return -EINVAL;
		}
	} else if (flags & NFT_SET_CONCAT) {
		return -EINVAL;
	}

	if (nla[NFTA_SET_EXPR] || nla[NFTA_SET_EXPRESSIONS])
		desc.expr = true;

	table = nft_table_lookup(net, nla[NFTA_SET_TABLE], family, genmask,
				 NETLINK_CB(skb).portid);
	if (IS_ERR(table)) {
		NL_SET_BAD_ATTR(extack, nla[NFTA_SET_TABLE]);
		return PTR_ERR(table);
	}

	nft_ctx_init(&ctx, net, skb, info->nlh, family, table, NULL, nla);

	set = nft_set_lookup(table, nla[NFTA_SET_NAME], genmask);
	if (IS_ERR(set)) {
		if (PTR_ERR(set) != -ENOENT) {
			NL_SET_BAD_ATTR(extack, nla[NFTA_SET_NAME]);
			return PTR_ERR(set);
		}
	} else {
		struct nft_expr *exprs[NFT_SET_EXPR_MAX] = {};

		if (info->nlh->nlmsg_flags & NLM_F_EXCL) {
			NL_SET_BAD_ATTR(extack, nla[NFTA_SET_NAME]);
			return -EEXIST;
		}
		if (info->nlh->nlmsg_flags & NLM_F_REPLACE)
			return -EOPNOTSUPP;

		if (nft_set_is_anonymous(set))
			return -EOPNOTSUPP;

		err = nft_set_expr_alloc(&ctx, set, nla, exprs, &num_exprs, flags);
		if (err < 0)
			return err;

		err = 0;
		if (!nft_set_is_same(set, &desc, exprs, num_exprs, flags)) {
			NL_SET_BAD_ATTR(extack, nla[NFTA_SET_NAME]);
			err = -EEXIST;
		}

		for (i = 0; i < num_exprs; i++)
			nft_expr_destroy(&ctx, exprs[i]);

		if (err < 0)
			return err;

		return __nft_trans_set_add(&ctx, NFT_MSG_NEWSET, set, &desc);
	}

	if (!(info->nlh->nlmsg_flags & NLM_F_CREATE))
		return -ENOENT;

	ops = nft_select_set_ops(&ctx, nla, &desc);
	if (IS_ERR(ops))
		return PTR_ERR(ops);

	udlen = 0;
	if (nla[NFTA_SET_USERDATA])
		udlen = nla_len(nla[NFTA_SET_USERDATA]);

	size = 0;
	if (ops->privsize != NULL)
		size = ops->privsize(nla, &desc);
	alloc_size = sizeof(*set) + size + udlen;
	if (alloc_size < size || alloc_size > INT_MAX)
		return -ENOMEM;

	if (!nft_use_inc(&table->use))
		return -EMFILE;

	set = kvzalloc(alloc_size, GFP_KERNEL_ACCOUNT);
	if (!set) {
		err = -ENOMEM;
		goto err_alloc;
	}

	name = nla_strdup(nla[NFTA_SET_NAME], GFP_KERNEL_ACCOUNT);
	if (!name) {
		err = -ENOMEM;
		goto err_set_name;
	}

	err = nf_tables_set_alloc_name(&ctx, set, name);
	kfree(name);
	if (err < 0)
		goto err_set_name;

	udata = NULL;
	if (udlen) {
		udata = set->data + size;
		nla_memcpy(udata, nla[NFTA_SET_USERDATA], udlen);
	}

	INIT_LIST_HEAD(&set->bindings);
	INIT_LIST_HEAD(&set->catchall_list);
	refcount_set(&set->refs, 1);
	set->table = table;
	write_pnet(&set->net, net);
	set->ops = ops;
	set->ktype = desc.ktype;
	set->klen = desc.klen;
	set->dtype = desc.dtype;
	set->objtype = desc.objtype;
	set->dlen = desc.dlen;
	set->flags = flags;
	set->size = desc.size;
	set->policy = desc.policy;
	set->udlen = udlen;
	set->udata = udata;
	set->timeout = desc.timeout;
	set->gc_int = desc.gc_int;

	set->field_count = desc.field_count;
	for (i = 0; i < desc.field_count; i++)
		set->field_len[i] = desc.field_len[i];

	err = ops->init(set, &desc, nla);
	if (err < 0)
		goto err_set_init;

	err = nft_set_expr_alloc(&ctx, set, nla, set->exprs, &num_exprs, flags);
	if (err < 0)
		goto err_set_destroy;

	set->num_exprs = num_exprs;
	set->handle = nf_tables_alloc_handle(table);
	INIT_LIST_HEAD(&set->pending_update);

	err = nft_trans_set_add(&ctx, NFT_MSG_NEWSET, set);
	if (err < 0)
		goto err_set_expr_alloc;

	list_add_tail_rcu(&set->list, &table->sets);

	return 0;

err_set_expr_alloc:
	for (i = 0; i < set->num_exprs; i++)
		nft_expr_destroy(&ctx, set->exprs[i]);
err_set_destroy:
	ops->destroy(&ctx, set);
err_set_init:
	kfree(set->name);
err_set_name:
	kvfree(set);
err_alloc:
	nft_use_dec_restore(&table->use);

	return err;
}

static void nft_set_catchall_destroy(const struct nft_ctx *ctx,
				     struct nft_set *set)
{
	struct nft_set_elem_catchall *next, *catchall;

	list_for_each_entry_safe(catchall, next, &set->catchall_list, list) {
		list_del_rcu(&catchall->list);
		nf_tables_set_elem_destroy(ctx, set, catchall->elem);
		kfree_rcu(catchall, rcu);
	}
}

static void nft_set_put(struct nft_set *set)
{
	if (refcount_dec_and_test(&set->refs)) {
		kfree(set->name);
		kvfree(set);
	}
}

static void nft_set_destroy(const struct nft_ctx *ctx, struct nft_set *set)
{
	int i;

	if (WARN_ON(set->use > 0))
		return;

	for (i = 0; i < set->num_exprs; i++)
		nft_expr_destroy(ctx, set->exprs[i]);

	set->ops->destroy(ctx, set);
	nft_set_catchall_destroy(ctx, set);
	nft_set_put(set);
}

static int nf_tables_delset(struct sk_buff *skb, const struct nfnl_info *info,
			    const struct nlattr * const nla[])
{
	struct netlink_ext_ack *extack = info->extack;
	u8 genmask = nft_genmask_next(info->net);
	u8 family = info->nfmsg->nfgen_family;
	struct net *net = info->net;
	const struct nlattr *attr;
	struct nft_table *table;
	struct nft_set *set;
	struct nft_ctx ctx;

	if (info->nfmsg->nfgen_family == NFPROTO_UNSPEC)
		return -EAFNOSUPPORT;

	table = nft_table_lookup(net, nla[NFTA_SET_TABLE], family,
				 genmask, NETLINK_CB(skb).portid);
	if (IS_ERR(table)) {
		NL_SET_BAD_ATTR(extack, nla[NFTA_SET_TABLE]);
		return PTR_ERR(table);
	}

	if (nla[NFTA_SET_HANDLE]) {
		attr = nla[NFTA_SET_HANDLE];
		set = nft_set_lookup_byhandle(table, attr, genmask);
	} else {
		attr = nla[NFTA_SET_NAME];
		set = nft_set_lookup(table, attr, genmask);
	}

	if (IS_ERR(set)) {
		if (PTR_ERR(set) == -ENOENT &&
		    NFNL_MSG_TYPE(info->nlh->nlmsg_type) == NFT_MSG_DESTROYSET)
			return 0;

		NL_SET_BAD_ATTR(extack, attr);
		return PTR_ERR(set);
	}
	if (set->use ||
	    (info->nlh->nlmsg_flags & NLM_F_NONREC &&
	     atomic_read(&set->nelems) > 0)) {
		NL_SET_BAD_ATTR(extack, attr);
		return -EBUSY;
	}

	nft_ctx_init(&ctx, net, skb, info->nlh, family, table, NULL, nla);

	return nft_delset(&ctx, set);
}

static int nft_validate_register_store(const struct nft_ctx *ctx,
				       enum nft_registers reg,
				       const struct nft_data *data,
				       enum nft_data_types type,
				       unsigned int len);

static int nft_setelem_data_validate(const struct nft_ctx *ctx,
				     struct nft_set *set,
				     struct nft_set_elem *elem)
{
	const struct nft_set_ext *ext = nft_set_elem_ext(set, elem->priv);
	enum nft_registers dreg;

	dreg = nft_type_to_reg(set->dtype);
	return nft_validate_register_store(ctx, dreg, nft_set_ext_data(ext),
					   set->dtype == NFT_DATA_VERDICT ?
					   NFT_DATA_VERDICT : NFT_DATA_VALUE,
					   set->dlen);
}

static int nf_tables_bind_check_setelem(const struct nft_ctx *ctx,
					struct nft_set *set,
					const struct nft_set_iter *iter,
					struct nft_set_elem *elem)
{
	return nft_setelem_data_validate(ctx, set, elem);
}

static int nft_set_catchall_bind_check(const struct nft_ctx *ctx,
				       struct nft_set *set)
{
	u8 genmask = nft_genmask_next(ctx->net);
	struct nft_set_elem_catchall *catchall;
	struct nft_set_elem elem;
	struct nft_set_ext *ext;
	int ret = 0;

	list_for_each_entry_rcu(catchall, &set->catchall_list, list) {
		ext = nft_set_elem_ext(set, catchall->elem);
		if (!nft_set_elem_active(ext, genmask))
			continue;

		elem.priv = catchall->elem;
		ret = nft_setelem_data_validate(ctx, set, &elem);
		if (ret < 0)
			break;
	}

	return ret;
}

int nf_tables_bind_set(const struct nft_ctx *ctx, struct nft_set *set,
		       struct nft_set_binding *binding)
{
	struct nft_set_binding *i;
	struct nft_set_iter iter;

	if (!list_empty(&set->bindings) && nft_set_is_anonymous(set))
		return -EBUSY;

	if (binding->flags & NFT_SET_MAP) {
		/* If the set is already bound to the same chain all
		 * jumps are already validated for that chain.
		 */
		list_for_each_entry(i, &set->bindings, list) {
			if (i->flags & NFT_SET_MAP &&
			    i->chain == binding->chain)
				goto bind;
		}

		iter.genmask	= nft_genmask_next(ctx->net);
		iter.skip 	= 0;
		iter.count	= 0;
		iter.err	= 0;
		iter.fn		= nf_tables_bind_check_setelem;

		set->ops->walk(ctx, set, &iter);
		if (!iter.err)
			iter.err = nft_set_catchall_bind_check(ctx, set);

		if (iter.err < 0)
			return iter.err;
	}
bind:
	if (!nft_use_inc(&set->use))
		return -EMFILE;

	binding->chain = ctx->chain;
	list_add_tail_rcu(&binding->list, &set->bindings);
	nft_set_trans_bind(ctx, set);

	return 0;
}
EXPORT_SYMBOL_GPL(nf_tables_bind_set);

static void nf_tables_unbind_set(const struct nft_ctx *ctx, struct nft_set *set,
				 struct nft_set_binding *binding, bool event)
{
	list_del_rcu(&binding->list);

	if (list_empty(&set->bindings) && nft_set_is_anonymous(set)) {
		list_del_rcu(&set->list);
		set->dead = 1;
		if (event)
			nf_tables_set_notify(ctx, set, NFT_MSG_DELSET,
					     GFP_KERNEL);
	}
}

static void nft_setelem_data_activate(const struct net *net,
				      const struct nft_set *set,
				      struct nft_set_elem *elem);

static int nft_mapelem_activate(const struct nft_ctx *ctx,
				struct nft_set *set,
				const struct nft_set_iter *iter,
				struct nft_set_elem *elem)
{
	nft_setelem_data_activate(ctx->net, set, elem);

	return 0;
}

static void nft_map_catchall_activate(const struct nft_ctx *ctx,
				      struct nft_set *set)
{
	u8 genmask = nft_genmask_next(ctx->net);
	struct nft_set_elem_catchall *catchall;
	struct nft_set_elem elem;
	struct nft_set_ext *ext;

	list_for_each_entry(catchall, &set->catchall_list, list) {
		ext = nft_set_elem_ext(set, catchall->elem);
		if (!nft_set_elem_active(ext, genmask))
			continue;

		elem.priv = catchall->elem;
		nft_setelem_data_activate(ctx->net, set, &elem);
		break;
	}
}

static void nft_map_activate(const struct nft_ctx *ctx, struct nft_set *set)
{
	struct nft_set_iter iter = {
		.genmask	= nft_genmask_next(ctx->net),
		.fn		= nft_mapelem_activate,
	};

	set->ops->walk(ctx, set, &iter);
	WARN_ON_ONCE(iter.err);

	nft_map_catchall_activate(ctx, set);
}

void nf_tables_activate_set(const struct nft_ctx *ctx, struct nft_set *set)
{
	if (nft_set_is_anonymous(set)) {
		if (set->flags & (NFT_SET_MAP | NFT_SET_OBJECT))
			nft_map_activate(ctx, set);

		nft_clear(ctx->net, set);
	}

	nft_use_inc_restore(&set->use);
}
EXPORT_SYMBOL_GPL(nf_tables_activate_set);

void nf_tables_deactivate_set(const struct nft_ctx *ctx, struct nft_set *set,
			      struct nft_set_binding *binding,
			      enum nft_trans_phase phase)
{
	switch (phase) {
	case NFT_TRANS_PREPARE_ERROR:
		nft_set_trans_unbind(ctx, set);
		if (nft_set_is_anonymous(set))
			nft_deactivate_next(ctx->net, set);
		else
			list_del_rcu(&binding->list);

		nft_use_dec(&set->use);
		break;
	case NFT_TRANS_PREPARE:
		if (nft_set_is_anonymous(set)) {
			if (set->flags & (NFT_SET_MAP | NFT_SET_OBJECT))
				nft_map_deactivate(ctx, set);

			nft_deactivate_next(ctx->net, set);
		}
		nft_use_dec(&set->use);
		return;
	case NFT_TRANS_ABORT:
	case NFT_TRANS_RELEASE:
		if (nft_set_is_anonymous(set) &&
		    set->flags & (NFT_SET_MAP | NFT_SET_OBJECT))
			nft_map_deactivate(ctx, set);

		nft_use_dec(&set->use);
		fallthrough;
	default:
		nf_tables_unbind_set(ctx, set, binding,
				     phase == NFT_TRANS_COMMIT);
	}
}
EXPORT_SYMBOL_GPL(nf_tables_deactivate_set);

void nf_tables_destroy_set(const struct nft_ctx *ctx, struct nft_set *set)
{
	if (list_empty(&set->bindings) && nft_set_is_anonymous(set))
		nft_set_destroy(ctx, set);
}
EXPORT_SYMBOL_GPL(nf_tables_destroy_set);

const struct nft_set_ext_type nft_set_ext_types[] = {
	[NFT_SET_EXT_KEY]		= {
		.align	= __alignof__(u32),
	},
	[NFT_SET_EXT_DATA]		= {
		.align	= __alignof__(u32),
	},
	[NFT_SET_EXT_EXPRESSIONS]	= {
		.align	= __alignof__(struct nft_set_elem_expr),
	},
	[NFT_SET_EXT_OBJREF]		= {
		.len	= sizeof(struct nft_object *),
		.align	= __alignof__(struct nft_object *),
	},
	[NFT_SET_EXT_FLAGS]		= {
		.len	= sizeof(u8),
		.align	= __alignof__(u8),
	},
	[NFT_SET_EXT_TIMEOUT]		= {
		.len	= sizeof(u64),
		.align	= __alignof__(u64),
	},
	[NFT_SET_EXT_EXPIRATION]	= {
		.len	= sizeof(u64),
		.align	= __alignof__(u64),
	},
	[NFT_SET_EXT_USERDATA]		= {
		.len	= sizeof(struct nft_userdata),
		.align	= __alignof__(struct nft_userdata),
	},
	[NFT_SET_EXT_KEY_END]		= {
		.align	= __alignof__(u32),
	},
};

/*
 * Set elements
 */

static const struct nla_policy nft_set_elem_policy[NFTA_SET_ELEM_MAX + 1] = {
	[NFTA_SET_ELEM_KEY]		= { .type = NLA_NESTED },
	[NFTA_SET_ELEM_DATA]		= { .type = NLA_NESTED },
	[NFTA_SET_ELEM_FLAGS]		= { .type = NLA_U32 },
	[NFTA_SET_ELEM_TIMEOUT]		= { .type = NLA_U64 },
	[NFTA_SET_ELEM_EXPIRATION]	= { .type = NLA_U64 },
	[NFTA_SET_ELEM_USERDATA]	= { .type = NLA_BINARY,
					    .len = NFT_USERDATA_MAXLEN },
	[NFTA_SET_ELEM_EXPR]		= { .type = NLA_NESTED },
	[NFTA_SET_ELEM_OBJREF]		= { .type = NLA_STRING,
					    .len = NFT_OBJ_MAXNAMELEN - 1 },
	[NFTA_SET_ELEM_KEY_END]		= { .type = NLA_NESTED },
	[NFTA_SET_ELEM_EXPRESSIONS]	= { .type = NLA_NESTED },
};

static const struct nla_policy nft_set_elem_list_policy[NFTA_SET_ELEM_LIST_MAX + 1] = {
	[NFTA_SET_ELEM_LIST_TABLE]	= { .type = NLA_STRING,
					    .len = NFT_TABLE_MAXNAMELEN - 1 },
	[NFTA_SET_ELEM_LIST_SET]	= { .type = NLA_STRING,
					    .len = NFT_SET_MAXNAMELEN - 1 },
	[NFTA_SET_ELEM_LIST_ELEMENTS]	= { .type = NLA_NESTED },
	[NFTA_SET_ELEM_LIST_SET_ID]	= { .type = NLA_U32 },
};

static int nft_set_elem_expr_dump(struct sk_buff *skb,
				  const struct nft_set *set,
				  const struct nft_set_ext *ext,
				  bool reset)
{
	struct nft_set_elem_expr *elem_expr;
	u32 size, num_exprs = 0;
	struct nft_expr *expr;
	struct nlattr *nest;

	elem_expr = nft_set_ext_expr(ext);
	nft_setelem_expr_foreach(expr, elem_expr, size)
		num_exprs++;

	if (num_exprs == 1) {
		expr = nft_setelem_expr_at(elem_expr, 0);
		if (nft_expr_dump(skb, NFTA_SET_ELEM_EXPR, expr, reset) < 0)
			return -1;

		return 0;
	} else if (num_exprs > 1) {
		nest = nla_nest_start_noflag(skb, NFTA_SET_ELEM_EXPRESSIONS);
		if (nest == NULL)
			goto nla_put_failure;

		nft_setelem_expr_foreach(expr, elem_expr, size) {
			expr = nft_setelem_expr_at(elem_expr, size);
			if (nft_expr_dump(skb, NFTA_LIST_ELEM, expr, reset) < 0)
				goto nla_put_failure;
		}
		nla_nest_end(skb, nest);
	}
	return 0;

nla_put_failure:
	return -1;
}

static int nf_tables_fill_setelem(struct sk_buff *skb,
				  const struct nft_set *set,
				  const struct nft_set_elem *elem,
				  bool reset)
{
	const struct nft_set_ext *ext = nft_set_elem_ext(set, elem->priv);
	unsigned char *b = skb_tail_pointer(skb);
	struct nlattr *nest;

	nest = nla_nest_start_noflag(skb, NFTA_LIST_ELEM);
	if (nest == NULL)
		goto nla_put_failure;

	if (nft_set_ext_exists(ext, NFT_SET_EXT_KEY) &&
	    nft_data_dump(skb, NFTA_SET_ELEM_KEY, nft_set_ext_key(ext),
			  NFT_DATA_VALUE, set->klen) < 0)
		goto nla_put_failure;

	if (nft_set_ext_exists(ext, NFT_SET_EXT_KEY_END) &&
	    nft_data_dump(skb, NFTA_SET_ELEM_KEY_END, nft_set_ext_key_end(ext),
			  NFT_DATA_VALUE, set->klen) < 0)
		goto nla_put_failure;

	if (nft_set_ext_exists(ext, NFT_SET_EXT_DATA) &&
	    nft_data_dump(skb, NFTA_SET_ELEM_DATA, nft_set_ext_data(ext),
			  set->dtype == NFT_DATA_VERDICT ? NFT_DATA_VERDICT : NFT_DATA_VALUE,
			  set->dlen) < 0)
		goto nla_put_failure;

	if (nft_set_ext_exists(ext, NFT_SET_EXT_EXPRESSIONS) &&
	    nft_set_elem_expr_dump(skb, set, ext, reset))
		goto nla_put_failure;

	if (nft_set_ext_exists(ext, NFT_SET_EXT_OBJREF) &&
	    nla_put_string(skb, NFTA_SET_ELEM_OBJREF,
			   (*nft_set_ext_obj(ext))->key.name) < 0)
		goto nla_put_failure;

	if (nft_set_ext_exists(ext, NFT_SET_EXT_FLAGS) &&
	    nla_put_be32(skb, NFTA_SET_ELEM_FLAGS,
		         htonl(*nft_set_ext_flags(ext))))
		goto nla_put_failure;

	if (nft_set_ext_exists(ext, NFT_SET_EXT_TIMEOUT) &&
	    nla_put_be64(skb, NFTA_SET_ELEM_TIMEOUT,
			 nf_jiffies64_to_msecs(*nft_set_ext_timeout(ext)),
			 NFTA_SET_ELEM_PAD))
		goto nla_put_failure;

	if (nft_set_ext_exists(ext, NFT_SET_EXT_EXPIRATION)) {
		u64 expires, now = get_jiffies_64();

		expires = *nft_set_ext_expiration(ext);
		if (time_before64(now, expires))
			expires -= now;
		else
			expires = 0;

		if (nla_put_be64(skb, NFTA_SET_ELEM_EXPIRATION,
				 nf_jiffies64_to_msecs(expires),
				 NFTA_SET_ELEM_PAD))
			goto nla_put_failure;
	}

	if (nft_set_ext_exists(ext, NFT_SET_EXT_USERDATA)) {
		struct nft_userdata *udata;

		udata = nft_set_ext_userdata(ext);
		if (nla_put(skb, NFTA_SET_ELEM_USERDATA,
			    udata->len + 1, udata->data))
			goto nla_put_failure;
	}

	nla_nest_end(skb, nest);
	return 0;

nla_put_failure:
	nlmsg_trim(skb, b);
	return -EMSGSIZE;
}

struct nft_set_dump_args {
	const struct netlink_callback	*cb;
	struct nft_set_iter		iter;
	struct sk_buff			*skb;
	bool				reset;
};

static int nf_tables_dump_setelem(const struct nft_ctx *ctx,
				  struct nft_set *set,
				  const struct nft_set_iter *iter,
				  struct nft_set_elem *elem)
{
	const struct nft_set_ext *ext = nft_set_elem_ext(set, elem->priv);
	struct nft_set_dump_args *args;

	if (nft_set_elem_expired(ext) || nft_set_elem_is_dead(ext))
		return 0;

	args = container_of(iter, struct nft_set_dump_args, iter);
	return nf_tables_fill_setelem(args->skb, set, elem, args->reset);
}

static void audit_log_nft_set_reset(const struct nft_table *table,
				    unsigned int base_seq,
				    unsigned int nentries)
{
	char *buf = kasprintf(GFP_ATOMIC, "%s:%u", table->name, base_seq);

	audit_log_nfcfg(buf, table->family, nentries,
			AUDIT_NFT_OP_SETELEM_RESET, GFP_ATOMIC);
	kfree(buf);
}

struct nft_set_dump_ctx {
	const struct nft_set	*set;
	struct nft_ctx		ctx;
};

static int nft_set_catchall_dump(struct net *net, struct sk_buff *skb,
				 const struct nft_set *set, bool reset,
				 unsigned int base_seq)
{
	struct nft_set_elem_catchall *catchall;
	u8 genmask = nft_genmask_cur(net);
	struct nft_set_elem elem;
	struct nft_set_ext *ext;
	int ret = 0;

	list_for_each_entry_rcu(catchall, &set->catchall_list, list) {
		ext = nft_set_elem_ext(set, catchall->elem);
		if (!nft_set_elem_active(ext, genmask) ||
		    nft_set_elem_expired(ext))
			continue;

		elem.priv = catchall->elem;
		ret = nf_tables_fill_setelem(skb, set, &elem, reset);
		if (reset && !ret)
			audit_log_nft_set_reset(set->table, base_seq, 1);
		break;
	}

	return ret;
}

static int nf_tables_dump_set(struct sk_buff *skb, struct netlink_callback *cb)
{
	struct nft_set_dump_ctx *dump_ctx = cb->data;
	struct net *net = sock_net(skb->sk);
	struct nftables_pernet *nft_net;
	struct nft_table *table;
	struct nft_set *set;
	struct nft_set_dump_args args;
	bool set_found = false;
	struct nlmsghdr *nlh;
	struct nlattr *nest;
	bool reset = false;
	u32 portid, seq;
	int event;

	rcu_read_lock();
	nft_net = nft_pernet(net);
	cb->seq = READ_ONCE(nft_net->base_seq);

	list_for_each_entry_rcu(table, &nft_net->tables, list) {
		if (dump_ctx->ctx.family != NFPROTO_UNSPEC &&
		    dump_ctx->ctx.family != table->family)
			continue;

		if (table != dump_ctx->ctx.table)
			continue;

		list_for_each_entry_rcu(set, &table->sets, list) {
			if (set == dump_ctx->set) {
				set_found = true;
				break;
			}
		}
		break;
	}

	if (!set_found) {
		rcu_read_unlock();
		return -ENOENT;
	}

	event  = nfnl_msg_type(NFNL_SUBSYS_NFTABLES, NFT_MSG_NEWSETELEM);
	portid = NETLINK_CB(cb->skb).portid;
	seq    = cb->nlh->nlmsg_seq;

	nlh = nfnl_msg_put(skb, portid, seq, event, NLM_F_MULTI,
			   table->family, NFNETLINK_V0, nft_base_seq(net));
	if (!nlh)
		goto nla_put_failure;

	if (nla_put_string(skb, NFTA_SET_ELEM_LIST_TABLE, table->name))
		goto nla_put_failure;
	if (nla_put_string(skb, NFTA_SET_ELEM_LIST_SET, set->name))
		goto nla_put_failure;

	nest = nla_nest_start_noflag(skb, NFTA_SET_ELEM_LIST_ELEMENTS);
	if (nest == NULL)
		goto nla_put_failure;

	if (NFNL_MSG_TYPE(cb->nlh->nlmsg_type) == NFT_MSG_GETSETELEM_RESET)
		reset = true;

	args.cb			= cb;
	args.skb		= skb;
	args.reset		= reset;
	args.iter.genmask	= nft_genmask_cur(net);
	args.iter.skip		= cb->args[0];
	args.iter.count		= 0;
	args.iter.err		= 0;
	args.iter.fn		= nf_tables_dump_setelem;
	set->ops->walk(&dump_ctx->ctx, set, &args.iter);

	if (!args.iter.err && args.iter.count == cb->args[0])
		args.iter.err = nft_set_catchall_dump(net, skb, set,
						      reset, cb->seq);
	nla_nest_end(skb, nest);
	nlmsg_end(skb, nlh);

	if (reset && args.iter.count > args.iter.skip)
		audit_log_nft_set_reset(table, cb->seq,
					args.iter.count - args.iter.skip);

	rcu_read_unlock();

	if (args.iter.err && args.iter.err != -EMSGSIZE)
		return args.iter.err;
	if (args.iter.count == cb->args[0])
		return 0;

	cb->args[0] = args.iter.count;
	return skb->len;

nla_put_failure:
	rcu_read_unlock();
	return -ENOSPC;
}

static int nf_tables_dump_set_start(struct netlink_callback *cb)
{
	struct nft_set_dump_ctx *dump_ctx = cb->data;

	cb->data = kmemdup(dump_ctx, sizeof(*dump_ctx), GFP_ATOMIC);

	return cb->data ? 0 : -ENOMEM;
}

static int nf_tables_dump_set_done(struct netlink_callback *cb)
{
	kfree(cb->data);
	return 0;
}

static int nf_tables_fill_setelem_info(struct sk_buff *skb,
				       const struct nft_ctx *ctx, u32 seq,
				       u32 portid, int event, u16 flags,
				       const struct nft_set *set,
				       const struct nft_set_elem *elem,
				       bool reset)
{
	struct nlmsghdr *nlh;
	struct nlattr *nest;
	int err;

	event = nfnl_msg_type(NFNL_SUBSYS_NFTABLES, event);
	nlh = nfnl_msg_put(skb, portid, seq, event, flags, ctx->family,
			   NFNETLINK_V0, nft_base_seq(ctx->net));
	if (!nlh)
		goto nla_put_failure;

	if (nla_put_string(skb, NFTA_SET_TABLE, ctx->table->name))
		goto nla_put_failure;
	if (nla_put_string(skb, NFTA_SET_NAME, set->name))
		goto nla_put_failure;

	nest = nla_nest_start_noflag(skb, NFTA_SET_ELEM_LIST_ELEMENTS);
	if (nest == NULL)
		goto nla_put_failure;

	err = nf_tables_fill_setelem(skb, set, elem, reset);
	if (err < 0)
		goto nla_put_failure;

	nla_nest_end(skb, nest);

	nlmsg_end(skb, nlh);
	return 0;

nla_put_failure:
	nlmsg_trim(skb, nlh);
	return -1;
}

static int nft_setelem_parse_flags(const struct nft_set *set,
				   const struct nlattr *attr, u32 *flags)
{
	if (attr == NULL)
		return 0;

	*flags = ntohl(nla_get_be32(attr));
	if (*flags & ~(NFT_SET_ELEM_INTERVAL_END | NFT_SET_ELEM_CATCHALL))
		return -EOPNOTSUPP;
	if (!(set->flags & NFT_SET_INTERVAL) &&
	    *flags & NFT_SET_ELEM_INTERVAL_END)
		return -EINVAL;
	if ((*flags & (NFT_SET_ELEM_INTERVAL_END | NFT_SET_ELEM_CATCHALL)) ==
	    (NFT_SET_ELEM_INTERVAL_END | NFT_SET_ELEM_CATCHALL))
		return -EINVAL;

	return 0;
}

static int nft_setelem_parse_key(struct nft_ctx *ctx, struct nft_set *set,
				 struct nft_data *key, struct nlattr *attr)
{
	struct nft_data_desc desc = {
		.type	= NFT_DATA_VALUE,
		.size	= NFT_DATA_VALUE_MAXLEN,
		.len	= set->klen,
	};

	return nft_data_init(ctx, key, &desc, attr);
}

static int nft_setelem_parse_data(struct nft_ctx *ctx, struct nft_set *set,
				  struct nft_data_desc *desc,
				  struct nft_data *data,
				  struct nlattr *attr)
{
	u32 dtype;

	if (set->dtype == NFT_DATA_VERDICT)
		dtype = NFT_DATA_VERDICT;
	else
		dtype = NFT_DATA_VALUE;

	desc->type = dtype;
	desc->size = NFT_DATA_VALUE_MAXLEN;
	desc->len = set->dlen;
	desc->flags = NFT_DATA_DESC_SETELEM;

	return nft_data_init(ctx, data, desc, attr);
}

static void *nft_setelem_catchall_get(const struct net *net,
				      const struct nft_set *set)
{
	struct nft_set_elem_catchall *catchall;
	u8 genmask = nft_genmask_cur(net);
	struct nft_set_ext *ext;
	void *priv = NULL;

	list_for_each_entry_rcu(catchall, &set->catchall_list, list) {
		ext = nft_set_elem_ext(set, catchall->elem);
		if (!nft_set_elem_active(ext, genmask) ||
		    nft_set_elem_expired(ext))
			continue;

		priv = catchall->elem;
		break;
	}

	return priv;
}

static int nft_setelem_get(struct nft_ctx *ctx, struct nft_set *set,
			   struct nft_set_elem *elem, u32 flags)
{
	void *priv;

	if (!(flags & NFT_SET_ELEM_CATCHALL)) {
		priv = set->ops->get(ctx->net, set, elem, flags);
		if (IS_ERR(priv))
			return PTR_ERR(priv);
	} else {
		priv = nft_setelem_catchall_get(ctx->net, set);
		if (!priv)
			return -ENOENT;
	}
	elem->priv = priv;

	return 0;
}

static int nft_get_set_elem(struct nft_ctx *ctx, struct nft_set *set,
			    const struct nlattr *attr, bool reset)
{
	struct nlattr *nla[NFTA_SET_ELEM_MAX + 1];
	struct nft_set_elem elem;
	struct sk_buff *skb;
	uint32_t flags = 0;
	int err;

	err = nla_parse_nested_deprecated(nla, NFTA_SET_ELEM_MAX, attr,
					  nft_set_elem_policy, NULL);
	if (err < 0)
		return err;

	err = nft_setelem_parse_flags(set, nla[NFTA_SET_ELEM_FLAGS], &flags);
	if (err < 0)
		return err;

	if (!nla[NFTA_SET_ELEM_KEY] && !(flags & NFT_SET_ELEM_CATCHALL))
		return -EINVAL;

	if (nla[NFTA_SET_ELEM_KEY]) {
		err = nft_setelem_parse_key(ctx, set, &elem.key.val,
					    nla[NFTA_SET_ELEM_KEY]);
		if (err < 0)
			return err;
	}

	if (nla[NFTA_SET_ELEM_KEY_END]) {
		err = nft_setelem_parse_key(ctx, set, &elem.key_end.val,
					    nla[NFTA_SET_ELEM_KEY_END]);
		if (err < 0)
			return err;
	}

	err = nft_setelem_get(ctx, set, &elem, flags);
	if (err < 0)
		return err;

	err = -ENOMEM;
	skb = nlmsg_new(NLMSG_GOODSIZE, GFP_ATOMIC);
	if (skb == NULL)
		return err;

	err = nf_tables_fill_setelem_info(skb, ctx, ctx->seq, ctx->portid,
					  NFT_MSG_NEWSETELEM, 0, set, &elem,
					  reset);
	if (err < 0)
		goto err_fill_setelem;

	return nfnetlink_unicast(skb, ctx->net, ctx->portid);

err_fill_setelem:
	kfree_skb(skb);
	return err;
}

/* called with rcu_read_lock held */
static int nf_tables_getsetelem(struct sk_buff *skb,
				const struct nfnl_info *info,
				const struct nlattr * const nla[])
{
	struct netlink_ext_ack *extack = info->extack;
	u8 genmask = nft_genmask_cur(info->net);
	u8 family = info->nfmsg->nfgen_family;
	int rem, err = 0, nelems = 0;
	struct net *net = info->net;
	struct nft_table *table;
	struct nft_set *set;
	struct nlattr *attr;
	struct nft_ctx ctx;
	bool reset = false;

	table = nft_table_lookup(net, nla[NFTA_SET_ELEM_LIST_TABLE], family,
				 genmask, 0);
	if (IS_ERR(table)) {
		NL_SET_BAD_ATTR(extack, nla[NFTA_SET_ELEM_LIST_TABLE]);
		return PTR_ERR(table);
	}

	set = nft_set_lookup(table, nla[NFTA_SET_ELEM_LIST_SET], genmask);
	if (IS_ERR(set))
		return PTR_ERR(set);

	nft_ctx_init(&ctx, net, skb, info->nlh, family, table, NULL, nla);

	if (info->nlh->nlmsg_flags & NLM_F_DUMP) {
		struct netlink_dump_control c = {
			.start = nf_tables_dump_set_start,
			.dump = nf_tables_dump_set,
			.done = nf_tables_dump_set_done,
			.module = THIS_MODULE,
		};
		struct nft_set_dump_ctx dump_ctx = {
			.set = set,
			.ctx = ctx,
		};

		c.data = &dump_ctx;
		return nft_netlink_dump_start_rcu(info->sk, skb, info->nlh, &c);
	}

	if (!nla[NFTA_SET_ELEM_LIST_ELEMENTS])
		return -EINVAL;

	if (NFNL_MSG_TYPE(info->nlh->nlmsg_type) == NFT_MSG_GETSETELEM_RESET)
		reset = true;

	nla_for_each_nested(attr, nla[NFTA_SET_ELEM_LIST_ELEMENTS], rem) {
		err = nft_get_set_elem(&ctx, set, attr, reset);
		if (err < 0) {
			NL_SET_BAD_ATTR(extack, attr);
			break;
		}
		nelems++;
	}

	if (reset)
		audit_log_nft_set_reset(table, nft_pernet(net)->base_seq,
					nelems);

	return err;
}

static void nf_tables_setelem_notify(const struct nft_ctx *ctx,
				     const struct nft_set *set,
				     const struct nft_set_elem *elem,
				     int event)
{
	struct nftables_pernet *nft_net;
	struct net *net = ctx->net;
	u32 portid = ctx->portid;
	struct sk_buff *skb;
	u16 flags = 0;
	int err;

	if (!ctx->report && !nfnetlink_has_listeners(net, NFNLGRP_NFTABLES))
		return;

	skb = nlmsg_new(NLMSG_GOODSIZE, GFP_KERNEL);
	if (skb == NULL)
		goto err;

	if (ctx->flags & (NLM_F_CREATE | NLM_F_EXCL))
		flags |= ctx->flags & (NLM_F_CREATE | NLM_F_EXCL);

	err = nf_tables_fill_setelem_info(skb, ctx, 0, portid, event, flags,
					  set, elem, false);
	if (err < 0) {
		kfree_skb(skb);
		goto err;
	}

	nft_net = nft_pernet(net);
	nft_notify_enqueue(skb, ctx->report, &nft_net->notify_list);
	return;
err:
	nfnetlink_set_err(net, portid, NFNLGRP_NFTABLES, -ENOBUFS);
}

static struct nft_trans *nft_trans_elem_alloc(struct nft_ctx *ctx,
					      int msg_type,
					      struct nft_set *set)
{
	struct nft_trans *trans;

	trans = nft_trans_alloc(ctx, msg_type, sizeof(struct nft_trans_elem));
	if (trans == NULL)
		return NULL;

	nft_trans_elem_set(trans) = set;
	return trans;
}

struct nft_expr *nft_set_elem_expr_alloc(const struct nft_ctx *ctx,
					 const struct nft_set *set,
					 const struct nlattr *attr)
{
	struct nft_expr *expr;
	int err;

	expr = nft_expr_init(ctx, attr);
	if (IS_ERR(expr))
		return expr;

	err = -EOPNOTSUPP;
	if (expr->ops->type->flags & NFT_EXPR_GC) {
		if (set->flags & NFT_SET_TIMEOUT)
			goto err_set_elem_expr;
		if (!set->ops->gc_init)
			goto err_set_elem_expr;
		set->ops->gc_init(set);
	}

	return expr;

err_set_elem_expr:
	nft_expr_destroy(ctx, expr);
	return ERR_PTR(err);
}

static int nft_set_ext_check(const struct nft_set_ext_tmpl *tmpl, u8 id, u32 len)
{
	len += nft_set_ext_types[id].len;
	if (len > tmpl->ext_len[id] ||
	    len > U8_MAX)
		return -1;

	return 0;
}

static int nft_set_ext_memcpy(const struct nft_set_ext_tmpl *tmpl, u8 id,
			      void *to, const void *from, u32 len)
{
	if (nft_set_ext_check(tmpl, id, len) < 0)
		return -1;

	memcpy(to, from, len);

	return 0;
}

void *nft_set_elem_init(const struct nft_set *set,
			const struct nft_set_ext_tmpl *tmpl,
			const u32 *key, const u32 *key_end,
			const u32 *data, u64 timeout, u64 expiration, gfp_t gfp)
{
	struct nft_set_ext *ext;
	void *elem;

	elem = kzalloc(set->ops->elemsize + tmpl->len, gfp);
	if (elem == NULL)
		return ERR_PTR(-ENOMEM);

	ext = nft_set_elem_ext(set, elem);
	nft_set_ext_init(ext, tmpl);

	if (nft_set_ext_exists(ext, NFT_SET_EXT_KEY) &&
	    nft_set_ext_memcpy(tmpl, NFT_SET_EXT_KEY,
			       nft_set_ext_key(ext), key, set->klen) < 0)
		goto err_ext_check;

	if (nft_set_ext_exists(ext, NFT_SET_EXT_KEY_END) &&
	    nft_set_ext_memcpy(tmpl, NFT_SET_EXT_KEY_END,
			       nft_set_ext_key_end(ext), key_end, set->klen) < 0)
		goto err_ext_check;

	if (nft_set_ext_exists(ext, NFT_SET_EXT_DATA) &&
	    nft_set_ext_memcpy(tmpl, NFT_SET_EXT_DATA,
			       nft_set_ext_data(ext), data, set->dlen) < 0)
		goto err_ext_check;

	if (nft_set_ext_exists(ext, NFT_SET_EXT_EXPIRATION)) {
		*nft_set_ext_expiration(ext) = get_jiffies_64() + expiration;
		if (expiration == 0)
			*nft_set_ext_expiration(ext) += timeout;
	}
	if (nft_set_ext_exists(ext, NFT_SET_EXT_TIMEOUT))
		*nft_set_ext_timeout(ext) = timeout;

	return elem;

err_ext_check:
	kfree(elem);

	return ERR_PTR(-EINVAL);
}

static void __nft_set_elem_expr_destroy(const struct nft_ctx *ctx,
					struct nft_expr *expr)
{
	if (expr->ops->destroy_clone) {
		expr->ops->destroy_clone(ctx, expr);
		module_put(expr->ops->type->owner);
	} else {
		nf_tables_expr_destroy(ctx, expr);
	}
}

static void nft_set_elem_expr_destroy(const struct nft_ctx *ctx,
				      struct nft_set_elem_expr *elem_expr)
{
	struct nft_expr *expr;
	u32 size;

	nft_setelem_expr_foreach(expr, elem_expr, size)
		__nft_set_elem_expr_destroy(ctx, expr);
}

/* Drop references and destroy. Called from gc, dynset and abort path. */
void nft_set_elem_destroy(const struct nft_set *set, void *elem,
			  bool destroy_expr)
{
	struct nft_set_ext *ext = nft_set_elem_ext(set, elem);
	struct nft_ctx ctx = {
		.net	= read_pnet(&set->net),
		.family	= set->table->family,
	};

	nft_data_release(nft_set_ext_key(ext), NFT_DATA_VALUE);
	if (nft_set_ext_exists(ext, NFT_SET_EXT_DATA))
		nft_data_release(nft_set_ext_data(ext), set->dtype);
	if (destroy_expr && nft_set_ext_exists(ext, NFT_SET_EXT_EXPRESSIONS))
		nft_set_elem_expr_destroy(&ctx, nft_set_ext_expr(ext));

	if (nft_set_ext_exists(ext, NFT_SET_EXT_OBJREF))
		nft_use_dec(&(*nft_set_ext_obj(ext))->use);
	kfree(elem);
}
EXPORT_SYMBOL_GPL(nft_set_elem_destroy);

/* Destroy element. References have been already dropped in the preparation
 * path via nft_setelem_data_deactivate().
 */
void nf_tables_set_elem_destroy(const struct nft_ctx *ctx,
				const struct nft_set *set, void *elem)
{
	struct nft_set_ext *ext = nft_set_elem_ext(set, elem);

	if (nft_set_ext_exists(ext, NFT_SET_EXT_EXPRESSIONS))
		nft_set_elem_expr_destroy(ctx, nft_set_ext_expr(ext));

	kfree(elem);
}

int nft_set_elem_expr_clone(const struct nft_ctx *ctx, struct nft_set *set,
			    struct nft_expr *expr_array[])
{
	struct nft_expr *expr;
	int err, i, k;

	for (i = 0; i < set->num_exprs; i++) {
		expr = kzalloc(set->exprs[i]->ops->size, GFP_KERNEL_ACCOUNT);
		if (!expr)
			goto err_expr;

		err = nft_expr_clone(expr, set->exprs[i]);
		if (err < 0) {
			kfree(expr);
			goto err_expr;
		}
		expr_array[i] = expr;
	}

	return 0;

err_expr:
	for (k = i - 1; k >= 0; k--)
		nft_expr_destroy(ctx, expr_array[k]);

	return -ENOMEM;
}

static int nft_set_elem_expr_setup(struct nft_ctx *ctx,
				   const struct nft_set_ext_tmpl *tmpl,
				   const struct nft_set_ext *ext,
				   struct nft_expr *expr_array[],
				   u32 num_exprs)
{
	struct nft_set_elem_expr *elem_expr = nft_set_ext_expr(ext);
	u32 len = sizeof(struct nft_set_elem_expr);
	struct nft_expr *expr;
	int i, err;

	if (num_exprs == 0)
		return 0;

	for (i = 0; i < num_exprs; i++)
		len += expr_array[i]->ops->size;

	if (nft_set_ext_check(tmpl, NFT_SET_EXT_EXPRESSIONS, len) < 0)
		return -EINVAL;

	for (i = 0; i < num_exprs; i++) {
		expr = nft_setelem_expr_at(elem_expr, elem_expr->size);
		err = nft_expr_clone(expr, expr_array[i]);
		if (err < 0)
			goto err_elem_expr_setup;

		elem_expr->size += expr_array[i]->ops->size;
		nft_expr_destroy(ctx, expr_array[i]);
		expr_array[i] = NULL;
	}

	return 0;

err_elem_expr_setup:
	for (; i < num_exprs; i++) {
		nft_expr_destroy(ctx, expr_array[i]);
		expr_array[i] = NULL;
	}

	return -ENOMEM;
}

struct nft_set_ext *nft_set_catchall_lookup(const struct net *net,
					    const struct nft_set *set)
{
	struct nft_set_elem_catchall *catchall;
	u8 genmask = nft_genmask_cur(net);
	struct nft_set_ext *ext;

	list_for_each_entry_rcu(catchall, &set->catchall_list, list) {
		ext = nft_set_elem_ext(set, catchall->elem);
		if (nft_set_elem_active(ext, genmask) &&
		    !nft_set_elem_expired(ext) &&
		    !nft_set_elem_is_dead(ext))
			return ext;
	}

	return NULL;
}
EXPORT_SYMBOL_GPL(nft_set_catchall_lookup);

static int nft_setelem_catchall_insert(const struct net *net,
				       struct nft_set *set,
				       const struct nft_set_elem *elem,
				       struct nft_set_ext **pext)
{
	struct nft_set_elem_catchall *catchall;
	u8 genmask = nft_genmask_next(net);
	struct nft_set_ext *ext;

	list_for_each_entry(catchall, &set->catchall_list, list) {
		ext = nft_set_elem_ext(set, catchall->elem);
		if (nft_set_elem_active(ext, genmask)) {
			*pext = ext;
			return -EEXIST;
		}
	}

	catchall = kmalloc(sizeof(*catchall), GFP_KERNEL);
	if (!catchall)
		return -ENOMEM;

	catchall->elem = elem->priv;
	list_add_tail_rcu(&catchall->list, &set->catchall_list);

	return 0;
}

static int nft_setelem_insert(const struct net *net,
			      struct nft_set *set,
			      const struct nft_set_elem *elem,
			      struct nft_set_ext **ext, unsigned int flags)
{
	int ret;

	if (flags & NFT_SET_ELEM_CATCHALL)
		ret = nft_setelem_catchall_insert(net, set, elem, ext);
	else
		ret = set->ops->insert(net, set, elem, ext);

	return ret;
}

static bool nft_setelem_is_catchall(const struct nft_set *set,
				    const struct nft_set_elem *elem)
{
	struct nft_set_ext *ext = nft_set_elem_ext(set, elem->priv);

	if (nft_set_ext_exists(ext, NFT_SET_EXT_FLAGS) &&
	    *nft_set_ext_flags(ext) & NFT_SET_ELEM_CATCHALL)
		return true;

	return false;
}

static void nft_setelem_activate(struct net *net, struct nft_set *set,
				 struct nft_set_elem *elem)
{
	struct nft_set_ext *ext = nft_set_elem_ext(set, elem->priv);

	if (nft_setelem_is_catchall(set, elem)) {
		nft_set_elem_change_active(net, set, ext);
	} else {
		set->ops->activate(net, set, elem);
	}
}

static int nft_setelem_catchall_deactivate(const struct net *net,
					   struct nft_set *set,
					   struct nft_set_elem *elem)
{
	struct nft_set_elem_catchall *catchall;
	struct nft_set_ext *ext;

	list_for_each_entry(catchall, &set->catchall_list, list) {
		ext = nft_set_elem_ext(set, catchall->elem);
		if (!nft_is_active_next(net, ext))
			continue;

		kfree(elem->priv);
		elem->priv = catchall->elem;
		nft_set_elem_change_active(net, set, ext);
		return 0;
	}

	return -ENOENT;
}

static int __nft_setelem_deactivate(const struct net *net,
				    struct nft_set *set,
				    struct nft_set_elem *elem)
{
	void *priv;

	priv = set->ops->deactivate(net, set, elem);
	if (!priv)
		return -ENOENT;

	kfree(elem->priv);
	elem->priv = priv;
	set->ndeact++;

	return 0;
}

static int nft_setelem_deactivate(const struct net *net,
				  struct nft_set *set,
				  struct nft_set_elem *elem, u32 flags)
{
	int ret;

	if (flags & NFT_SET_ELEM_CATCHALL)
		ret = nft_setelem_catchall_deactivate(net, set, elem);
	else
		ret = __nft_setelem_deactivate(net, set, elem);

	return ret;
}

static void nft_setelem_catchall_destroy(struct nft_set_elem_catchall *catchall)
{
	list_del_rcu(&catchall->list);
	kfree_rcu(catchall, rcu);
}

static void nft_setelem_catchall_remove(const struct net *net,
					const struct nft_set *set,
					const struct nft_set_elem *elem)
{
	struct nft_set_elem_catchall *catchall, *next;

	list_for_each_entry_safe(catchall, next, &set->catchall_list, list) {
		if (catchall->elem == elem->priv) {
			nft_setelem_catchall_destroy(catchall);
			break;
		}
	}
}

static void nft_setelem_remove(const struct net *net,
			       const struct nft_set *set,
			       const struct nft_set_elem *elem)
{
	if (nft_setelem_is_catchall(set, elem))
		nft_setelem_catchall_remove(net, set, elem);
	else
		set->ops->remove(net, set, elem);
}

static bool nft_setelem_valid_key_end(const struct nft_set *set,
				      struct nlattr **nla, u32 flags)
{
	if ((set->flags & (NFT_SET_CONCAT | NFT_SET_INTERVAL)) ==
			  (NFT_SET_CONCAT | NFT_SET_INTERVAL)) {
		if (flags & NFT_SET_ELEM_INTERVAL_END)
			return false;

		if (nla[NFTA_SET_ELEM_KEY_END] &&
		    flags & NFT_SET_ELEM_CATCHALL)
			return false;
	} else {
		if (nla[NFTA_SET_ELEM_KEY_END])
			return false;
	}

	return true;
}

static int nft_add_set_elem(struct nft_ctx *ctx, struct nft_set *set,
			    const struct nlattr *attr, u32 nlmsg_flags)
{
	struct nft_expr *expr_array[NFT_SET_EXPR_MAX] = {};
	struct nlattr *nla[NFTA_SET_ELEM_MAX + 1];
	u8 genmask = nft_genmask_next(ctx->net);
	u32 flags = 0, size = 0, num_exprs = 0;
	struct nft_set_ext_tmpl tmpl;
	struct nft_set_ext *ext, *ext2;
	struct nft_set_elem elem;
	struct nft_set_binding *binding;
	struct nft_object *obj = NULL;
	struct nft_userdata *udata;
	struct nft_data_desc desc;
	enum nft_registers dreg;
	struct nft_trans *trans;
	u64 timeout;
	u64 expiration;
	int err, i;
	u8 ulen;

	err = nla_parse_nested_deprecated(nla, NFTA_SET_ELEM_MAX, attr,
					  nft_set_elem_policy, NULL);
	if (err < 0)
		return err;

	nft_set_ext_prepare(&tmpl);

	err = nft_setelem_parse_flags(set, nla[NFTA_SET_ELEM_FLAGS], &flags);
	if (err < 0)
		return err;

	if (((flags & NFT_SET_ELEM_CATCHALL) && nla[NFTA_SET_ELEM_KEY]) ||
	    (!(flags & NFT_SET_ELEM_CATCHALL) && !nla[NFTA_SET_ELEM_KEY]))
		return -EINVAL;

	if (flags != 0) {
		err = nft_set_ext_add(&tmpl, NFT_SET_EXT_FLAGS);
		if (err < 0)
			return err;
	}

	if (set->flags & NFT_SET_MAP) {
		if (nla[NFTA_SET_ELEM_DATA] == NULL &&
		    !(flags & NFT_SET_ELEM_INTERVAL_END))
			return -EINVAL;
	} else {
		if (nla[NFTA_SET_ELEM_DATA] != NULL)
			return -EINVAL;
	}

	if (set->flags & NFT_SET_OBJECT) {
		if (!nla[NFTA_SET_ELEM_OBJREF] &&
		    !(flags & NFT_SET_ELEM_INTERVAL_END))
			return -EINVAL;
	} else {
		if (nla[NFTA_SET_ELEM_OBJREF])
			return -EINVAL;
	}

	if (!nft_setelem_valid_key_end(set, nla, flags))
		return -EINVAL;

	if ((flags & NFT_SET_ELEM_INTERVAL_END) &&
	     (nla[NFTA_SET_ELEM_DATA] ||
	      nla[NFTA_SET_ELEM_OBJREF] ||
	      nla[NFTA_SET_ELEM_TIMEOUT] ||
	      nla[NFTA_SET_ELEM_EXPIRATION] ||
	      nla[NFTA_SET_ELEM_USERDATA] ||
	      nla[NFTA_SET_ELEM_EXPR] ||
	      nla[NFTA_SET_ELEM_KEY_END] ||
	      nla[NFTA_SET_ELEM_EXPRESSIONS]))
		return -EINVAL;

	timeout = 0;
	if (nla[NFTA_SET_ELEM_TIMEOUT] != NULL) {
		if (!(set->flags & NFT_SET_TIMEOUT))
			return -EINVAL;
		err = nf_msecs_to_jiffies64(nla[NFTA_SET_ELEM_TIMEOUT],
					    &timeout);
		if (err)
			return err;
	} else if (set->flags & NFT_SET_TIMEOUT &&
		   !(flags & NFT_SET_ELEM_INTERVAL_END)) {
		timeout = READ_ONCE(set->timeout);
	}

	expiration = 0;
	if (nla[NFTA_SET_ELEM_EXPIRATION] != NULL) {
		if (!(set->flags & NFT_SET_TIMEOUT))
			return -EINVAL;
		err = nf_msecs_to_jiffies64(nla[NFTA_SET_ELEM_EXPIRATION],
					    &expiration);
		if (err)
			return err;
	}

	if (nla[NFTA_SET_ELEM_EXPR]) {
		struct nft_expr *expr;

		if (set->num_exprs && set->num_exprs != 1)
			return -EOPNOTSUPP;

		expr = nft_set_elem_expr_alloc(ctx, set,
					       nla[NFTA_SET_ELEM_EXPR]);
		if (IS_ERR(expr))
			return PTR_ERR(expr);

		expr_array[0] = expr;
		num_exprs = 1;

		if (set->num_exprs && set->exprs[0]->ops != expr->ops) {
			err = -EOPNOTSUPP;
			goto err_set_elem_expr;
		}
	} else if (nla[NFTA_SET_ELEM_EXPRESSIONS]) {
		struct nft_expr *expr;
		struct nlattr *tmp;
		int left;

		i = 0;
		nla_for_each_nested(tmp, nla[NFTA_SET_ELEM_EXPRESSIONS], left) {
			if (i == NFT_SET_EXPR_MAX ||
			    (set->num_exprs && set->num_exprs == i)) {
				err = -E2BIG;
				goto err_set_elem_expr;
			}
			if (nla_type(tmp) != NFTA_LIST_ELEM) {
				err = -EINVAL;
				goto err_set_elem_expr;
			}
			expr = nft_set_elem_expr_alloc(ctx, set, tmp);
			if (IS_ERR(expr)) {
				err = PTR_ERR(expr);
				goto err_set_elem_expr;
			}
			expr_array[i] = expr;
			num_exprs++;

			if (set->num_exprs && expr->ops != set->exprs[i]->ops) {
				err = -EOPNOTSUPP;
				goto err_set_elem_expr;
			}
			i++;
		}
		if (set->num_exprs && set->num_exprs != i) {
			err = -EOPNOTSUPP;
			goto err_set_elem_expr;
		}
	} else if (set->num_exprs > 0 &&
		   !(flags & NFT_SET_ELEM_INTERVAL_END)) {
		err = nft_set_elem_expr_clone(ctx, set, expr_array);
		if (err < 0)
			goto err_set_elem_expr_clone;

		num_exprs = set->num_exprs;
	}

	if (nla[NFTA_SET_ELEM_KEY]) {
		err = nft_setelem_parse_key(ctx, set, &elem.key.val,
					    nla[NFTA_SET_ELEM_KEY]);
		if (err < 0)
			goto err_set_elem_expr;

		err = nft_set_ext_add_length(&tmpl, NFT_SET_EXT_KEY, set->klen);
		if (err < 0)
			goto err_parse_key;
	}

	if (nla[NFTA_SET_ELEM_KEY_END]) {
		err = nft_setelem_parse_key(ctx, set, &elem.key_end.val,
					    nla[NFTA_SET_ELEM_KEY_END]);
		if (err < 0)
			goto err_parse_key;

		err = nft_set_ext_add_length(&tmpl, NFT_SET_EXT_KEY_END, set->klen);
		if (err < 0)
			goto err_parse_key_end;
	}

	if (timeout > 0) {
		err = nft_set_ext_add(&tmpl, NFT_SET_EXT_EXPIRATION);
		if (err < 0)
			goto err_parse_key_end;

		if (timeout != READ_ONCE(set->timeout)) {
			err = nft_set_ext_add(&tmpl, NFT_SET_EXT_TIMEOUT);
			if (err < 0)
				goto err_parse_key_end;
		}
	}

	if (num_exprs) {
		for (i = 0; i < num_exprs; i++)
			size += expr_array[i]->ops->size;

		err = nft_set_ext_add_length(&tmpl, NFT_SET_EXT_EXPRESSIONS,
					     sizeof(struct nft_set_elem_expr) + size);
		if (err < 0)
			goto err_parse_key_end;
	}

	if (nla[NFTA_SET_ELEM_OBJREF] != NULL) {
		obj = nft_obj_lookup(ctx->net, ctx->table,
				     nla[NFTA_SET_ELEM_OBJREF],
				     set->objtype, genmask);
		if (IS_ERR(obj)) {
			err = PTR_ERR(obj);
			obj = NULL;
			goto err_parse_key_end;
		}

		if (!nft_use_inc(&obj->use)) {
			err = -EMFILE;
			obj = NULL;
			goto err_parse_key_end;
		}

		err = nft_set_ext_add(&tmpl, NFT_SET_EXT_OBJREF);
		if (err < 0)
			goto err_parse_key_end;
	}

	if (nla[NFTA_SET_ELEM_DATA] != NULL) {
		err = nft_setelem_parse_data(ctx, set, &desc, &elem.data.val,
					     nla[NFTA_SET_ELEM_DATA]);
		if (err < 0)
			goto err_parse_key_end;

		dreg = nft_type_to_reg(set->dtype);
		list_for_each_entry(binding, &set->bindings, list) {
			struct nft_ctx bind_ctx = {
				.net	= ctx->net,
				.family	= ctx->family,
				.table	= ctx->table,
				.chain	= (struct nft_chain *)binding->chain,
			};

			if (!(binding->flags & NFT_SET_MAP))
				continue;

			err = nft_validate_register_store(&bind_ctx, dreg,
							  &elem.data.val,
							  desc.type, desc.len);
			if (err < 0)
				goto err_parse_data;

			if (desc.type == NFT_DATA_VERDICT &&
			    (elem.data.val.verdict.code == NFT_GOTO ||
			     elem.data.val.verdict.code == NFT_JUMP))
				nft_validate_state_update(ctx->table,
							  NFT_VALIDATE_NEED);
		}

		err = nft_set_ext_add_length(&tmpl, NFT_SET_EXT_DATA, desc.len);
		if (err < 0)
			goto err_parse_data;
	}

	/* The full maximum length of userdata can exceed the maximum
	 * offset value (U8_MAX) for following extensions, therefor it
	 * must be the last extension added.
	 */
	ulen = 0;
	if (nla[NFTA_SET_ELEM_USERDATA] != NULL) {
		ulen = nla_len(nla[NFTA_SET_ELEM_USERDATA]);
		if (ulen > 0) {
			err = nft_set_ext_add_length(&tmpl, NFT_SET_EXT_USERDATA,
						     ulen);
			if (err < 0)
				goto err_parse_data;
		}
	}

	elem.priv = nft_set_elem_init(set, &tmpl, elem.key.val.data,
				      elem.key_end.val.data, elem.data.val.data,
				      timeout, expiration, GFP_KERNEL_ACCOUNT);
	if (IS_ERR(elem.priv)) {
		err = PTR_ERR(elem.priv);
		goto err_parse_data;
	}

	ext = nft_set_elem_ext(set, elem.priv);
	if (flags)
		*nft_set_ext_flags(ext) = flags;

	if (obj)
		*nft_set_ext_obj(ext) = obj;

	if (ulen > 0) {
		if (nft_set_ext_check(&tmpl, NFT_SET_EXT_USERDATA, ulen) < 0) {
			err = -EINVAL;
			goto err_elem_free;
		}
		udata = nft_set_ext_userdata(ext);
		udata->len = ulen - 1;
		nla_memcpy(&udata->data, nla[NFTA_SET_ELEM_USERDATA], ulen);
	}
	err = nft_set_elem_expr_setup(ctx, &tmpl, ext, expr_array, num_exprs);
	if (err < 0)
		goto err_elem_free;

	trans = nft_trans_elem_alloc(ctx, NFT_MSG_NEWSETELEM, set);
	if (trans == NULL) {
		err = -ENOMEM;
		goto err_elem_free;
	}

	ext->genmask = nft_genmask_cur(ctx->net);

	err = nft_setelem_insert(ctx->net, set, &elem, &ext2, flags);
	if (err) {
		if (err == -EEXIST) {
			if (nft_set_ext_exists(ext, NFT_SET_EXT_DATA) ^
			    nft_set_ext_exists(ext2, NFT_SET_EXT_DATA) ||
			    nft_set_ext_exists(ext, NFT_SET_EXT_OBJREF) ^
			    nft_set_ext_exists(ext2, NFT_SET_EXT_OBJREF))
				goto err_element_clash;
			if ((nft_set_ext_exists(ext, NFT_SET_EXT_DATA) &&
			     nft_set_ext_exists(ext2, NFT_SET_EXT_DATA) &&
			     memcmp(nft_set_ext_data(ext),
				    nft_set_ext_data(ext2), set->dlen) != 0) ||
			    (nft_set_ext_exists(ext, NFT_SET_EXT_OBJREF) &&
			     nft_set_ext_exists(ext2, NFT_SET_EXT_OBJREF) &&
			     *nft_set_ext_obj(ext) != *nft_set_ext_obj(ext2)))
				goto err_element_clash;
			else if (!(nlmsg_flags & NLM_F_EXCL))
				err = 0;
		} else if (err == -ENOTEMPTY) {
			/* ENOTEMPTY reports overlapping between this element
			 * and an existing one.
			 */
			err = -EEXIST;
		}
		goto err_element_clash;
	}

	if (!(flags & NFT_SET_ELEM_CATCHALL)) {
		unsigned int max = set->size ? set->size + set->ndeact : UINT_MAX;

		if (!atomic_add_unless(&set->nelems, 1, max)) {
			err = -ENFILE;
			goto err_set_full;
		}
	}

	nft_trans_elem(trans) = elem;
	nft_trans_commit_list_add_tail(ctx->net, trans);
	return 0;

err_set_full:
	nft_setelem_remove(ctx->net, set, &elem);
err_element_clash:
	kfree(trans);
err_elem_free:
	nf_tables_set_elem_destroy(ctx, set, elem.priv);
err_parse_data:
	if (nla[NFTA_SET_ELEM_DATA] != NULL)
		nft_data_release(&elem.data.val, desc.type);
err_parse_key_end:
	if (obj)
		nft_use_dec_restore(&obj->use);

	nft_data_release(&elem.key_end.val, NFT_DATA_VALUE);
err_parse_key:
	nft_data_release(&elem.key.val, NFT_DATA_VALUE);
err_set_elem_expr:
	for (i = 0; i < num_exprs && expr_array[i]; i++)
		nft_expr_destroy(ctx, expr_array[i]);
err_set_elem_expr_clone:
	return err;
}

static int nf_tables_newsetelem(struct sk_buff *skb,
				const struct nfnl_info *info,
				const struct nlattr * const nla[])
{
	struct netlink_ext_ack *extack = info->extack;
	u8 genmask = nft_genmask_next(info->net);
	u8 family = info->nfmsg->nfgen_family;
	struct net *net = info->net;
	const struct nlattr *attr;
	struct nft_table *table;
	struct nft_set *set;
	struct nft_ctx ctx;
	int rem, err;

	if (nla[NFTA_SET_ELEM_LIST_ELEMENTS] == NULL)
		return -EINVAL;

	table = nft_table_lookup(net, nla[NFTA_SET_ELEM_LIST_TABLE], family,
				 genmask, NETLINK_CB(skb).portid);
	if (IS_ERR(table)) {
		NL_SET_BAD_ATTR(extack, nla[NFTA_SET_ELEM_LIST_TABLE]);
		return PTR_ERR(table);
	}

	set = nft_set_lookup_global(net, table, nla[NFTA_SET_ELEM_LIST_SET],
				    nla[NFTA_SET_ELEM_LIST_SET_ID], genmask);
	if (IS_ERR(set))
		return PTR_ERR(set);

	if (!list_empty(&set->bindings) &&
	    (set->flags & (NFT_SET_CONSTANT | NFT_SET_ANONYMOUS)))
		return -EBUSY;

	nft_ctx_init(&ctx, net, skb, info->nlh, family, table, NULL, nla);

	nla_for_each_nested(attr, nla[NFTA_SET_ELEM_LIST_ELEMENTS], rem) {
		err = nft_add_set_elem(&ctx, set, attr, info->nlh->nlmsg_flags);
		if (err < 0) {
			NL_SET_BAD_ATTR(extack, attr);
			return err;
		}
	}

	if (table->validate_state == NFT_VALIDATE_DO)
		return nft_table_validate(net, table);

	return 0;
}

/**
 *	nft_data_hold - hold a nft_data item
 *
 *	@data: struct nft_data to release
 *	@type: type of data
 *
 *	Hold a nft_data item. NFT_DATA_VALUE types can be silently discarded,
 *	NFT_DATA_VERDICT bumps the reference to chains in case of NFT_JUMP and
 *	NFT_GOTO verdicts. This function must be called on active data objects
 *	from the second phase of the commit protocol.
 */
void nft_data_hold(const struct nft_data *data, enum nft_data_types type)
{
	struct nft_chain *chain;

	if (type == NFT_DATA_VERDICT) {
		switch (data->verdict.code) {
		case NFT_JUMP:
		case NFT_GOTO:
			chain = data->verdict.chain;
			nft_use_inc_restore(&chain->use);
			break;
		}
	}
}

static void nft_setelem_data_activate(const struct net *net,
				      const struct nft_set *set,
				      struct nft_set_elem *elem)
{
	const struct nft_set_ext *ext = nft_set_elem_ext(set, elem->priv);

	if (nft_set_ext_exists(ext, NFT_SET_EXT_DATA))
		nft_data_hold(nft_set_ext_data(ext), set->dtype);
	if (nft_set_ext_exists(ext, NFT_SET_EXT_OBJREF))
		nft_use_inc_restore(&(*nft_set_ext_obj(ext))->use);
}

void nft_setelem_data_deactivate(const struct net *net,
				 const struct nft_set *set,
				 struct nft_set_elem *elem)
{
	const struct nft_set_ext *ext = nft_set_elem_ext(set, elem->priv);

	if (nft_set_ext_exists(ext, NFT_SET_EXT_DATA))
		nft_data_release(nft_set_ext_data(ext), set->dtype);
	if (nft_set_ext_exists(ext, NFT_SET_EXT_OBJREF))
		nft_use_dec(&(*nft_set_ext_obj(ext))->use);
}

static int nft_del_setelem(struct nft_ctx *ctx, struct nft_set *set,
			   const struct nlattr *attr)
{
	struct nlattr *nla[NFTA_SET_ELEM_MAX + 1];
	struct nft_set_ext_tmpl tmpl;
	struct nft_set_elem elem;
	struct nft_set_ext *ext;
	struct nft_trans *trans;
	u32 flags = 0;
	int err;

	err = nla_parse_nested_deprecated(nla, NFTA_SET_ELEM_MAX, attr,
					  nft_set_elem_policy, NULL);
	if (err < 0)
		return err;

	err = nft_setelem_parse_flags(set, nla[NFTA_SET_ELEM_FLAGS], &flags);
	if (err < 0)
		return err;

	if (!nla[NFTA_SET_ELEM_KEY] && !(flags & NFT_SET_ELEM_CATCHALL))
		return -EINVAL;

	if (!nft_setelem_valid_key_end(set, nla, flags))
		return -EINVAL;

	nft_set_ext_prepare(&tmpl);

	if (flags != 0) {
		err = nft_set_ext_add(&tmpl, NFT_SET_EXT_FLAGS);
		if (err < 0)
			return err;
	}

	if (nla[NFTA_SET_ELEM_KEY]) {
		err = nft_setelem_parse_key(ctx, set, &elem.key.val,
					    nla[NFTA_SET_ELEM_KEY]);
		if (err < 0)
			return err;

		err = nft_set_ext_add_length(&tmpl, NFT_SET_EXT_KEY, set->klen);
		if (err < 0)
			goto fail_elem;
	}

	if (nla[NFTA_SET_ELEM_KEY_END]) {
		err = nft_setelem_parse_key(ctx, set, &elem.key_end.val,
					    nla[NFTA_SET_ELEM_KEY_END]);
		if (err < 0)
			goto fail_elem;

		err = nft_set_ext_add_length(&tmpl, NFT_SET_EXT_KEY_END, set->klen);
		if (err < 0)
			goto fail_elem_key_end;
	}

	err = -ENOMEM;
	elem.priv = nft_set_elem_init(set, &tmpl, elem.key.val.data,
				      elem.key_end.val.data, NULL, 0, 0,
				      GFP_KERNEL_ACCOUNT);
	if (IS_ERR(elem.priv)) {
		err = PTR_ERR(elem.priv);
		goto fail_elem_key_end;
	}

	ext = nft_set_elem_ext(set, elem.priv);
	if (flags)
		*nft_set_ext_flags(ext) = flags;

	trans = nft_trans_elem_alloc(ctx, NFT_MSG_DELSETELEM, set);
	if (trans == NULL)
		goto fail_trans;

	err = nft_setelem_deactivate(ctx->net, set, &elem, flags);
	if (err < 0)
		goto fail_ops;

	nft_setelem_data_deactivate(ctx->net, set, &elem);

	nft_trans_elem(trans) = elem;
	nft_trans_commit_list_add_tail(ctx->net, trans);
	return 0;

fail_ops:
	kfree(trans);
fail_trans:
	kfree(elem.priv);
fail_elem_key_end:
	nft_data_release(&elem.key_end.val, NFT_DATA_VALUE);
fail_elem:
	nft_data_release(&elem.key.val, NFT_DATA_VALUE);
	return err;
}

static int nft_setelem_flush(const struct nft_ctx *ctx,
			     struct nft_set *set,
			     const struct nft_set_iter *iter,
			     struct nft_set_elem *elem)
{
	struct nft_trans *trans;
	int err;

	trans = nft_trans_alloc_gfp(ctx, NFT_MSG_DELSETELEM,
				    sizeof(struct nft_trans_elem), GFP_ATOMIC);
	if (!trans)
		return -ENOMEM;

	if (!set->ops->flush(ctx->net, set, elem->priv)) {
		err = -ENOENT;
		goto err1;
	}
	set->ndeact++;

	nft_setelem_data_deactivate(ctx->net, set, elem);
	nft_trans_elem_set(trans) = set;
	nft_trans_elem(trans) = *elem;
	nft_trans_commit_list_add_tail(ctx->net, trans);

	return 0;
err1:
	kfree(trans);
	return err;
}

static int __nft_set_catchall_flush(const struct nft_ctx *ctx,
				    struct nft_set *set,
				    struct nft_set_elem *elem)
{
	struct nft_trans *trans;

	trans = nft_trans_alloc_gfp(ctx, NFT_MSG_DELSETELEM,
				    sizeof(struct nft_trans_elem), GFP_KERNEL);
	if (!trans)
		return -ENOMEM;

	nft_setelem_data_deactivate(ctx->net, set, elem);
	nft_trans_elem_set(trans) = set;
	nft_trans_elem(trans) = *elem;
	nft_trans_commit_list_add_tail(ctx->net, trans);

	return 0;
}

static int nft_set_catchall_flush(const struct nft_ctx *ctx,
				  struct nft_set *set)
{
	u8 genmask = nft_genmask_next(ctx->net);
	struct nft_set_elem_catchall *catchall;
	struct nft_set_elem elem;
	struct nft_set_ext *ext;
	int ret = 0;

	list_for_each_entry_rcu(catchall, &set->catchall_list, list) {
		ext = nft_set_elem_ext(set, catchall->elem);
		if (!nft_set_elem_active(ext, genmask))
			continue;

		elem.priv = catchall->elem;
		ret = __nft_set_catchall_flush(ctx, set, &elem);
		if (ret < 0)
			break;
		nft_set_elem_change_active(ctx->net, set, ext);
	}

	return ret;
}

static int nft_set_flush(struct nft_ctx *ctx, struct nft_set *set, u8 genmask)
{
	struct nft_set_iter iter = {
		.genmask	= genmask,
		.fn		= nft_setelem_flush,
	};

	set->ops->walk(ctx, set, &iter);
	if (!iter.err)
		iter.err = nft_set_catchall_flush(ctx, set);

	return iter.err;
}

static int nf_tables_delsetelem(struct sk_buff *skb,
				const struct nfnl_info *info,
				const struct nlattr * const nla[])
{
	struct netlink_ext_ack *extack = info->extack;
	u8 genmask = nft_genmask_next(info->net);
	u8 family = info->nfmsg->nfgen_family;
	struct net *net = info->net;
	const struct nlattr *attr;
	struct nft_table *table;
	struct nft_set *set;
	struct nft_ctx ctx;
	int rem, err = 0;

	table = nft_table_lookup(net, nla[NFTA_SET_ELEM_LIST_TABLE], family,
				 genmask, NETLINK_CB(skb).portid);
	if (IS_ERR(table)) {
		NL_SET_BAD_ATTR(extack, nla[NFTA_SET_ELEM_LIST_TABLE]);
		return PTR_ERR(table);
	}

	set = nft_set_lookup(table, nla[NFTA_SET_ELEM_LIST_SET], genmask);
	if (IS_ERR(set))
		return PTR_ERR(set);

	if (nft_set_is_anonymous(set))
		return -EOPNOTSUPP;

	if (!list_empty(&set->bindings) && (set->flags & NFT_SET_CONSTANT))
		return -EBUSY;

	nft_ctx_init(&ctx, net, skb, info->nlh, family, table, NULL, nla);

	if (!nla[NFTA_SET_ELEM_LIST_ELEMENTS])
		return nft_set_flush(&ctx, set, genmask);

	nla_for_each_nested(attr, nla[NFTA_SET_ELEM_LIST_ELEMENTS], rem) {
		err = nft_del_setelem(&ctx, set, attr);
		if (err == -ENOENT &&
		    NFNL_MSG_TYPE(info->nlh->nlmsg_type) == NFT_MSG_DESTROYSETELEM)
			continue;

		if (err < 0) {
			NL_SET_BAD_ATTR(extack, attr);
			return err;
		}
	}

	return 0;
}

/*
 * Stateful objects
 */

/**
 *	nft_register_obj- register nf_tables stateful object type
 *	@obj_type: object type
 *
 *	Registers the object type for use with nf_tables. Returns zero on
 *	success or a negative errno code otherwise.
 */
int nft_register_obj(struct nft_object_type *obj_type)
{
	if (obj_type->type == NFT_OBJECT_UNSPEC)
		return -EINVAL;

	nfnl_lock(NFNL_SUBSYS_NFTABLES);
	list_add_rcu(&obj_type->list, &nf_tables_objects);
	nfnl_unlock(NFNL_SUBSYS_NFTABLES);
	return 0;
}
EXPORT_SYMBOL_GPL(nft_register_obj);

/**
 *	nft_unregister_obj - unregister nf_tables object type
 *	@obj_type: object type
 *
 * 	Unregisters the object type for use with nf_tables.
 */
void nft_unregister_obj(struct nft_object_type *obj_type)
{
	nfnl_lock(NFNL_SUBSYS_NFTABLES);
	list_del_rcu(&obj_type->list);
	nfnl_unlock(NFNL_SUBSYS_NFTABLES);
}
EXPORT_SYMBOL_GPL(nft_unregister_obj);

struct nft_object *nft_obj_lookup(const struct net *net,
				  const struct nft_table *table,
				  const struct nlattr *nla, u32 objtype,
				  u8 genmask)
{
	struct nft_object_hash_key k = { .table = table };
	char search[NFT_OBJ_MAXNAMELEN];
	struct rhlist_head *tmp, *list;
	struct nft_object *obj;

	nla_strscpy(search, nla, sizeof(search));
	k.name = search;

	WARN_ON_ONCE(!rcu_read_lock_held() &&
		     !lockdep_commit_lock_is_held(net));

	rcu_read_lock();
	list = rhltable_lookup(&nft_objname_ht, &k, nft_objname_ht_params);
	if (!list)
		goto out;

	rhl_for_each_entry_rcu(obj, tmp, list, rhlhead) {
		if (objtype == obj->ops->type->type &&
		    nft_active_genmask(obj, genmask)) {
			rcu_read_unlock();
			return obj;
		}
	}
out:
	rcu_read_unlock();
	return ERR_PTR(-ENOENT);
}
EXPORT_SYMBOL_GPL(nft_obj_lookup);

static struct nft_object *nft_obj_lookup_byhandle(const struct nft_table *table,
						  const struct nlattr *nla,
						  u32 objtype, u8 genmask)
{
	struct nft_object *obj;

	list_for_each_entry(obj, &table->objects, list) {
		if (be64_to_cpu(nla_get_be64(nla)) == obj->handle &&
		    objtype == obj->ops->type->type &&
		    nft_active_genmask(obj, genmask))
			return obj;
	}
	return ERR_PTR(-ENOENT);
}

static const struct nla_policy nft_obj_policy[NFTA_OBJ_MAX + 1] = {
	[NFTA_OBJ_TABLE]	= { .type = NLA_STRING,
				    .len = NFT_TABLE_MAXNAMELEN - 1 },
	[NFTA_OBJ_NAME]		= { .type = NLA_STRING,
				    .len = NFT_OBJ_MAXNAMELEN - 1 },
	[NFTA_OBJ_TYPE]		= { .type = NLA_U32 },
	[NFTA_OBJ_DATA]		= { .type = NLA_NESTED },
	[NFTA_OBJ_HANDLE]	= { .type = NLA_U64},
	[NFTA_OBJ_USERDATA]	= { .type = NLA_BINARY,
				    .len = NFT_USERDATA_MAXLEN },
};

static struct nft_object *nft_obj_init(const struct nft_ctx *ctx,
				       const struct nft_object_type *type,
				       const struct nlattr *attr)
{
	struct nlattr **tb;
	const struct nft_object_ops *ops;
	struct nft_object *obj;
	int err = -ENOMEM;

	tb = kmalloc_array(type->maxattr + 1, sizeof(*tb), GFP_KERNEL);
	if (!tb)
		goto err1;

	if (attr) {
		err = nla_parse_nested_deprecated(tb, type->maxattr, attr,
						  type->policy, NULL);
		if (err < 0)
			goto err2;
	} else {
		memset(tb, 0, sizeof(tb[0]) * (type->maxattr + 1));
	}

	if (type->select_ops) {
		ops = type->select_ops(ctx, (const struct nlattr * const *)tb);
		if (IS_ERR(ops)) {
			err = PTR_ERR(ops);
			goto err2;
		}
	} else {
		ops = type->ops;
	}

	err = -ENOMEM;
	obj = kzalloc(sizeof(*obj) + ops->size, GFP_KERNEL_ACCOUNT);
	if (!obj)
		goto err2;

	err = ops->init(ctx, (const struct nlattr * const *)tb, obj);
	if (err < 0)
		goto err3;

	obj->ops = ops;

	kfree(tb);
	return obj;
err3:
	kfree(obj);
err2:
	kfree(tb);
err1:
	return ERR_PTR(err);
}

static int nft_object_dump(struct sk_buff *skb, unsigned int attr,
			   struct nft_object *obj, bool reset)
{
	struct nlattr *nest;

	nest = nla_nest_start_noflag(skb, attr);
	if (!nest)
		goto nla_put_failure;
	if (obj->ops->dump(skb, obj, reset) < 0)
		goto nla_put_failure;
	nla_nest_end(skb, nest);
	return 0;

nla_put_failure:
	return -1;
}

static const struct nft_object_type *__nft_obj_type_get(u32 objtype, u8 family)
{
	const struct nft_object_type *type;

	list_for_each_entry(type, &nf_tables_objects, list) {
		if (type->family != NFPROTO_UNSPEC &&
		    type->family != family)
			continue;

		if (objtype == type->type)
			return type;
	}
	return NULL;
}

static const struct nft_object_type *
nft_obj_type_get(struct net *net, u32 objtype, u8 family)
{
	const struct nft_object_type *type;

	type = __nft_obj_type_get(objtype, family);
	if (type != NULL && try_module_get(type->owner))
		return type;

	lockdep_nfnl_nft_mutex_not_held();
#ifdef CONFIG_MODULES
	if (type == NULL) {
		if (nft_request_module(net, "nft-obj-%u", objtype) == -EAGAIN)
			return ERR_PTR(-EAGAIN);
	}
#endif
	return ERR_PTR(-ENOENT);
}

static int nf_tables_updobj(const struct nft_ctx *ctx,
			    const struct nft_object_type *type,
			    const struct nlattr *attr,
			    struct nft_object *obj)
{
	struct nft_object *newobj;
	struct nft_trans *trans;
	int err = -ENOMEM;

	if (!try_module_get(type->owner))
		return -ENOENT;

	trans = nft_trans_alloc(ctx, NFT_MSG_NEWOBJ,
				sizeof(struct nft_trans_obj));
	if (!trans)
		goto err_trans;

	newobj = nft_obj_init(ctx, type, attr);
	if (IS_ERR(newobj)) {
		err = PTR_ERR(newobj);
		goto err_free_trans;
	}

	nft_trans_obj(trans) = obj;
	nft_trans_obj_update(trans) = true;
	nft_trans_obj_newobj(trans) = newobj;
	nft_trans_commit_list_add_tail(ctx->net, trans);

	return 0;

err_free_trans:
	kfree(trans);
err_trans:
	module_put(type->owner);
	return err;
}

static int nf_tables_newobj(struct sk_buff *skb, const struct nfnl_info *info,
			    const struct nlattr * const nla[])
{
	struct netlink_ext_ack *extack = info->extack;
	u8 genmask = nft_genmask_next(info->net);
	u8 family = info->nfmsg->nfgen_family;
	const struct nft_object_type *type;
	struct net *net = info->net;
	struct nft_table *table;
	struct nft_object *obj;
	struct nft_ctx ctx;
	u32 objtype;
	int err;

	if (!nla[NFTA_OBJ_TYPE] ||
	    !nla[NFTA_OBJ_NAME] ||
	    !nla[NFTA_OBJ_DATA])
		return -EINVAL;

	table = nft_table_lookup(net, nla[NFTA_OBJ_TABLE], family, genmask,
				 NETLINK_CB(skb).portid);
	if (IS_ERR(table)) {
		NL_SET_BAD_ATTR(extack, nla[NFTA_OBJ_TABLE]);
		return PTR_ERR(table);
	}

	objtype = ntohl(nla_get_be32(nla[NFTA_OBJ_TYPE]));
	obj = nft_obj_lookup(net, table, nla[NFTA_OBJ_NAME], objtype, genmask);
	if (IS_ERR(obj)) {
		err = PTR_ERR(obj);
		if (err != -ENOENT) {
			NL_SET_BAD_ATTR(extack, nla[NFTA_OBJ_NAME]);
			return err;
		}
	} else {
		if (info->nlh->nlmsg_flags & NLM_F_EXCL) {
			NL_SET_BAD_ATTR(extack, nla[NFTA_OBJ_NAME]);
			return -EEXIST;
		}
		if (info->nlh->nlmsg_flags & NLM_F_REPLACE)
			return -EOPNOTSUPP;

		type = __nft_obj_type_get(objtype, family);
		if (WARN_ON_ONCE(!type))
			return -ENOENT;

		nft_ctx_init(&ctx, net, skb, info->nlh, family, table, NULL, nla);

		return nf_tables_updobj(&ctx, type, nla[NFTA_OBJ_DATA], obj);
	}

	nft_ctx_init(&ctx, net, skb, info->nlh, family, table, NULL, nla);

	if (!nft_use_inc(&table->use))
		return -EMFILE;

	type = nft_obj_type_get(net, objtype, family);
	if (IS_ERR(type)) {
		err = PTR_ERR(type);
		goto err_type;
	}

	obj = nft_obj_init(&ctx, type, nla[NFTA_OBJ_DATA]);
	if (IS_ERR(obj)) {
		err = PTR_ERR(obj);
		goto err_init;
	}
	obj->key.table = table;
	obj->handle = nf_tables_alloc_handle(table);

	obj->key.name = nla_strdup(nla[NFTA_OBJ_NAME], GFP_KERNEL_ACCOUNT);
	if (!obj->key.name) {
		err = -ENOMEM;
		goto err_strdup;
	}

	if (nla[NFTA_OBJ_USERDATA]) {
		obj->udata = nla_memdup(nla[NFTA_OBJ_USERDATA], GFP_KERNEL_ACCOUNT);
		if (obj->udata == NULL)
			goto err_userdata;

		obj->udlen = nla_len(nla[NFTA_OBJ_USERDATA]);
	}

	err = nft_trans_obj_add(&ctx, NFT_MSG_NEWOBJ, obj);
	if (err < 0)
		goto err_trans;

	err = rhltable_insert(&nft_objname_ht, &obj->rhlhead,
			      nft_objname_ht_params);
	if (err < 0)
		goto err_obj_ht;

	list_add_tail_rcu(&obj->list, &table->objects);

	return 0;
err_obj_ht:
	/* queued in transaction log */
	INIT_LIST_HEAD(&obj->list);
	return err;
err_trans:
	kfree(obj->udata);
err_userdata:
	kfree(obj->key.name);
err_strdup:
	if (obj->ops->destroy)
		obj->ops->destroy(&ctx, obj);
	kfree(obj);
err_init:
	module_put(type->owner);
err_type:
	nft_use_dec_restore(&table->use);

	return err;
}

static int nf_tables_fill_obj_info(struct sk_buff *skb, struct net *net,
				   u32 portid, u32 seq, int event, u32 flags,
				   int family, const struct nft_table *table,
				   struct nft_object *obj, bool reset)
{
	struct nlmsghdr *nlh;

	event = nfnl_msg_type(NFNL_SUBSYS_NFTABLES, event);
	nlh = nfnl_msg_put(skb, portid, seq, event, flags, family,
			   NFNETLINK_V0, nft_base_seq(net));
	if (!nlh)
		goto nla_put_failure;

	if (nla_put_string(skb, NFTA_OBJ_TABLE, table->name) ||
	    nla_put_string(skb, NFTA_OBJ_NAME, obj->key.name) ||
	    nla_put_be64(skb, NFTA_OBJ_HANDLE, cpu_to_be64(obj->handle),
			 NFTA_OBJ_PAD))
		goto nla_put_failure;

	if (event == NFT_MSG_DELOBJ) {
		nlmsg_end(skb, nlh);
		return 0;
	}

	if (nla_put_be32(skb, NFTA_OBJ_TYPE, htonl(obj->ops->type->type)) ||
	    nla_put_be32(skb, NFTA_OBJ_USE, htonl(obj->use)) ||
	    nft_object_dump(skb, NFTA_OBJ_DATA, obj, reset))
		goto nla_put_failure;

	if (obj->udata &&
	    nla_put(skb, NFTA_OBJ_USERDATA, obj->udlen, obj->udata))
		goto nla_put_failure;

	nlmsg_end(skb, nlh);
	return 0;

nla_put_failure:
	nlmsg_trim(skb, nlh);
	return -1;
}

static void audit_log_obj_reset(const struct nft_table *table,
				unsigned int base_seq, unsigned int nentries)
{
	char *buf = kasprintf(GFP_ATOMIC, "%s:%u", table->name, base_seq);

	audit_log_nfcfg(buf, table->family, nentries,
			AUDIT_NFT_OP_OBJ_RESET, GFP_ATOMIC);
	kfree(buf);
}

struct nft_obj_filter {
	char		*table;
	u32		type;
};

static int nf_tables_dump_obj(struct sk_buff *skb, struct netlink_callback *cb)
{
	const struct nfgenmsg *nfmsg = nlmsg_data(cb->nlh);
	const struct nft_table *table;
	unsigned int idx = 0, s_idx = cb->args[0];
	struct nft_obj_filter *filter = cb->data;
	struct net *net = sock_net(skb->sk);
	int family = nfmsg->nfgen_family;
	struct nftables_pernet *nft_net;
	unsigned int entries = 0;
	struct nft_object *obj;
	bool reset = false;
	int rc = 0;

	if (NFNL_MSG_TYPE(cb->nlh->nlmsg_type) == NFT_MSG_GETOBJ_RESET)
		reset = true;

	rcu_read_lock();
	nft_net = nft_pernet(net);
	cb->seq = READ_ONCE(nft_net->base_seq);

	list_for_each_entry_rcu(table, &nft_net->tables, list) {
		if (family != NFPROTO_UNSPEC && family != table->family)
			continue;

		entries = 0;
		list_for_each_entry_rcu(obj, &table->objects, list) {
			if (!nft_is_active(net, obj))
				goto cont;
			if (idx < s_idx)
				goto cont;
			if (idx > s_idx)
				memset(&cb->args[1], 0,
				       sizeof(cb->args) - sizeof(cb->args[0]));
			if (filter && filter->table &&
			    strcmp(filter->table, table->name))
				goto cont;
			if (filter &&
			    filter->type != NFT_OBJECT_UNSPEC &&
			    obj->ops->type->type != filter->type)
				goto cont;

			rc = nf_tables_fill_obj_info(skb, net,
						     NETLINK_CB(cb->skb).portid,
						     cb->nlh->nlmsg_seq,
						     NFT_MSG_NEWOBJ,
						     NLM_F_MULTI | NLM_F_APPEND,
						     table->family, table,
						     obj, reset);
			if (rc < 0)
				break;

			entries++;
			nl_dump_check_consistent(cb, nlmsg_hdr(skb));
cont:
			idx++;
		}
		if (reset && entries)
			audit_log_obj_reset(table, nft_net->base_seq, entries);
		if (rc < 0)
			break;
	}
	rcu_read_unlock();

	cb->args[0] = idx;
	return skb->len;
}

static int nf_tables_dump_obj_start(struct netlink_callback *cb)
{
	const struct nlattr * const *nla = cb->data;
	struct nft_obj_filter *filter = NULL;

	if (nla[NFTA_OBJ_TABLE] || nla[NFTA_OBJ_TYPE]) {
		filter = kzalloc(sizeof(*filter), GFP_ATOMIC);
		if (!filter)
			return -ENOMEM;

		if (nla[NFTA_OBJ_TABLE]) {
			filter->table = nla_strdup(nla[NFTA_OBJ_TABLE], GFP_ATOMIC);
			if (!filter->table) {
				kfree(filter);
				return -ENOMEM;
			}
		}

		if (nla[NFTA_OBJ_TYPE])
			filter->type = ntohl(nla_get_be32(nla[NFTA_OBJ_TYPE]));
	}

	cb->data = filter;
	return 0;
}

static int nf_tables_dump_obj_done(struct netlink_callback *cb)
{
	struct nft_obj_filter *filter = cb->data;

	if (filter) {
		kfree(filter->table);
		kfree(filter);
	}

	return 0;
}

/* called with rcu_read_lock held */
static int nf_tables_getobj(struct sk_buff *skb, const struct nfnl_info *info,
			    const struct nlattr * const nla[])
{
	struct netlink_ext_ack *extack = info->extack;
	u8 genmask = nft_genmask_cur(info->net);
	u8 family = info->nfmsg->nfgen_family;
	const struct nft_table *table;
	struct net *net = info->net;
	struct nft_object *obj;
	struct sk_buff *skb2;
	bool reset = false;
	u32 objtype;
	int err;

	if (info->nlh->nlmsg_flags & NLM_F_DUMP) {
		struct netlink_dump_control c = {
			.start = nf_tables_dump_obj_start,
			.dump = nf_tables_dump_obj,
			.done = nf_tables_dump_obj_done,
			.module = THIS_MODULE,
			.data = (void *)nla,
		};

		return nft_netlink_dump_start_rcu(info->sk, skb, info->nlh, &c);
	}

	if (!nla[NFTA_OBJ_NAME] ||
	    !nla[NFTA_OBJ_TYPE])
		return -EINVAL;

	table = nft_table_lookup(net, nla[NFTA_OBJ_TABLE], family, genmask, 0);
	if (IS_ERR(table)) {
		NL_SET_BAD_ATTR(extack, nla[NFTA_OBJ_TABLE]);
		return PTR_ERR(table);
	}

	objtype = ntohl(nla_get_be32(nla[NFTA_OBJ_TYPE]));
	obj = nft_obj_lookup(net, table, nla[NFTA_OBJ_NAME], objtype, genmask);
	if (IS_ERR(obj)) {
		NL_SET_BAD_ATTR(extack, nla[NFTA_OBJ_NAME]);
		return PTR_ERR(obj);
	}

	skb2 = alloc_skb(NLMSG_GOODSIZE, GFP_ATOMIC);
	if (!skb2)
		return -ENOMEM;

	if (NFNL_MSG_TYPE(info->nlh->nlmsg_type) == NFT_MSG_GETOBJ_RESET)
		reset = true;

	if (reset) {
		const struct nftables_pernet *nft_net;
		char *buf;

		nft_net = nft_pernet(net);
		buf = kasprintf(GFP_ATOMIC, "%s:%u", table->name, nft_net->base_seq);

		audit_log_nfcfg(buf,
				family,
				1,
				AUDIT_NFT_OP_OBJ_RESET,
				GFP_ATOMIC);
		kfree(buf);
	}

	err = nf_tables_fill_obj_info(skb2, net, NETLINK_CB(skb).portid,
				      info->nlh->nlmsg_seq, NFT_MSG_NEWOBJ, 0,
				      family, table, obj, reset);
	if (err < 0)
		goto err_fill_obj_info;

	return nfnetlink_unicast(skb2, net, NETLINK_CB(skb).portid);

err_fill_obj_info:
	kfree_skb(skb2);
	return err;
}

static void nft_obj_destroy(const struct nft_ctx *ctx, struct nft_object *obj)
{
	if (obj->ops->destroy)
		obj->ops->destroy(ctx, obj);

	module_put(obj->ops->type->owner);
	kfree(obj->key.name);
	kfree(obj->udata);
	kfree(obj);
}

static int nf_tables_delobj(struct sk_buff *skb, const struct nfnl_info *info,
			    const struct nlattr * const nla[])
{
	struct netlink_ext_ack *extack = info->extack;
	u8 genmask = nft_genmask_next(info->net);
	u8 family = info->nfmsg->nfgen_family;
	struct net *net = info->net;
	const struct nlattr *attr;
	struct nft_table *table;
	struct nft_object *obj;
	struct nft_ctx ctx;
	u32 objtype;

	if (!nla[NFTA_OBJ_TYPE] ||
	    (!nla[NFTA_OBJ_NAME] && !nla[NFTA_OBJ_HANDLE]))
		return -EINVAL;

	table = nft_table_lookup(net, nla[NFTA_OBJ_TABLE], family, genmask,
				 NETLINK_CB(skb).portid);
	if (IS_ERR(table)) {
		NL_SET_BAD_ATTR(extack, nla[NFTA_OBJ_TABLE]);
		return PTR_ERR(table);
	}

	objtype = ntohl(nla_get_be32(nla[NFTA_OBJ_TYPE]));
	if (nla[NFTA_OBJ_HANDLE]) {
		attr = nla[NFTA_OBJ_HANDLE];
		obj = nft_obj_lookup_byhandle(table, attr, objtype, genmask);
	} else {
		attr = nla[NFTA_OBJ_NAME];
		obj = nft_obj_lookup(net, table, attr, objtype, genmask);
	}

	if (IS_ERR(obj)) {
		if (PTR_ERR(obj) == -ENOENT &&
		    NFNL_MSG_TYPE(info->nlh->nlmsg_type) == NFT_MSG_DESTROYOBJ)
			return 0;

		NL_SET_BAD_ATTR(extack, attr);
		return PTR_ERR(obj);
	}
	if (obj->use > 0) {
		NL_SET_BAD_ATTR(extack, attr);
		return -EBUSY;
	}

	nft_ctx_init(&ctx, net, skb, info->nlh, family, table, NULL, nla);

	return nft_delobj(&ctx, obj);
}

static void
__nft_obj_notify(struct net *net, const struct nft_table *table,
		 struct nft_object *obj, u32 portid, u32 seq, int event,
		 u16 flags, int family, int report, gfp_t gfp)
{
	struct nftables_pernet *nft_net = nft_pernet(net);
	struct sk_buff *skb;
	int err;

	if (!report &&
	    !nfnetlink_has_listeners(net, NFNLGRP_NFTABLES))
		return;

	skb = nlmsg_new(NLMSG_GOODSIZE, gfp);
	if (skb == NULL)
		goto err;

	err = nf_tables_fill_obj_info(skb, net, portid, seq, event,
				      flags & (NLM_F_CREATE | NLM_F_EXCL),
				      family, table, obj, false);
	if (err < 0) {
		kfree_skb(skb);
		goto err;
	}

	nft_notify_enqueue(skb, report, &nft_net->notify_list);
	return;
err:
	nfnetlink_set_err(net, portid, NFNLGRP_NFTABLES, -ENOBUFS);
}

void nft_obj_notify(struct net *net, const struct nft_table *table,
		    struct nft_object *obj, u32 portid, u32 seq, int event,
		    u16 flags, int family, int report, gfp_t gfp)
{
	struct nftables_pernet *nft_net = nft_pernet(net);
	char *buf = kasprintf(gfp, "%s:%u",
			      table->name, nft_net->base_seq);

	audit_log_nfcfg(buf,
			family,
			obj->handle,
			event == NFT_MSG_NEWOBJ ?
				 AUDIT_NFT_OP_OBJ_REGISTER :
				 AUDIT_NFT_OP_OBJ_UNREGISTER,
			gfp);
	kfree(buf);

	__nft_obj_notify(net, table, obj, portid, seq, event,
			 flags, family, report, gfp);
}
EXPORT_SYMBOL_GPL(nft_obj_notify);

static void nf_tables_obj_notify(const struct nft_ctx *ctx,
				 struct nft_object *obj, int event)
{
	__nft_obj_notify(ctx->net, ctx->table, obj, ctx->portid,
			 ctx->seq, event, ctx->flags, ctx->family,
			 ctx->report, GFP_KERNEL);
}

/*
 * Flow tables
 */
void nft_register_flowtable_type(struct nf_flowtable_type *type)
{
	nfnl_lock(NFNL_SUBSYS_NFTABLES);
	list_add_tail_rcu(&type->list, &nf_tables_flowtables);
	nfnl_unlock(NFNL_SUBSYS_NFTABLES);
}
EXPORT_SYMBOL_GPL(nft_register_flowtable_type);

void nft_unregister_flowtable_type(struct nf_flowtable_type *type)
{
	nfnl_lock(NFNL_SUBSYS_NFTABLES);
	list_del_rcu(&type->list);
	nfnl_unlock(NFNL_SUBSYS_NFTABLES);
}
EXPORT_SYMBOL_GPL(nft_unregister_flowtable_type);

static const struct nla_policy nft_flowtable_policy[NFTA_FLOWTABLE_MAX + 1] = {
	[NFTA_FLOWTABLE_TABLE]		= { .type = NLA_STRING,
					    .len = NFT_NAME_MAXLEN - 1 },
	[NFTA_FLOWTABLE_NAME]		= { .type = NLA_STRING,
					    .len = NFT_NAME_MAXLEN - 1 },
	[NFTA_FLOWTABLE_HOOK]		= { .type = NLA_NESTED },
	[NFTA_FLOWTABLE_HANDLE]		= { .type = NLA_U64 },
	[NFTA_FLOWTABLE_FLAGS]		= { .type = NLA_U32 },
};

struct nft_flowtable *nft_flowtable_lookup(const struct nft_table *table,
					   const struct nlattr *nla, u8 genmask)
{
	struct nft_flowtable *flowtable;

	list_for_each_entry_rcu(flowtable, &table->flowtables, list) {
		if (!nla_strcmp(nla, flowtable->name) &&
		    nft_active_genmask(flowtable, genmask))
			return flowtable;
	}
	return ERR_PTR(-ENOENT);
}
EXPORT_SYMBOL_GPL(nft_flowtable_lookup);

void nf_tables_deactivate_flowtable(const struct nft_ctx *ctx,
				    struct nft_flowtable *flowtable,
				    enum nft_trans_phase phase)
{
	switch (phase) {
	case NFT_TRANS_PREPARE_ERROR:
	case NFT_TRANS_PREPARE:
	case NFT_TRANS_ABORT:
	case NFT_TRANS_RELEASE:
		nft_use_dec(&flowtable->use);
		fallthrough;
	default:
		return;
	}
}
EXPORT_SYMBOL_GPL(nf_tables_deactivate_flowtable);

static struct nft_flowtable *
nft_flowtable_lookup_byhandle(const struct nft_table *table,
			      const struct nlattr *nla, u8 genmask)
{
       struct nft_flowtable *flowtable;

       list_for_each_entry(flowtable, &table->flowtables, list) {
               if (be64_to_cpu(nla_get_be64(nla)) == flowtable->handle &&
                   nft_active_genmask(flowtable, genmask))
                       return flowtable;
       }
       return ERR_PTR(-ENOENT);
}

struct nft_flowtable_hook {
	u32			num;
	int			priority;
	struct list_head	list;
};

static const struct nla_policy nft_flowtable_hook_policy[NFTA_FLOWTABLE_HOOK_MAX + 1] = {
	[NFTA_FLOWTABLE_HOOK_NUM]	= { .type = NLA_U32 },
	[NFTA_FLOWTABLE_HOOK_PRIORITY]	= { .type = NLA_U32 },
	[NFTA_FLOWTABLE_HOOK_DEVS]	= { .type = NLA_NESTED },
};

static int nft_flowtable_parse_hook(const struct nft_ctx *ctx,
				    const struct nlattr * const nla[],
				    struct nft_flowtable_hook *flowtable_hook,
				    struct nft_flowtable *flowtable,
				    struct netlink_ext_ack *extack, bool add)
{
	struct nlattr *tb[NFTA_FLOWTABLE_HOOK_MAX + 1];
	struct nft_hook *hook;
	int hooknum, priority;
	int err;

	INIT_LIST_HEAD(&flowtable_hook->list);

	err = nla_parse_nested_deprecated(tb, NFTA_FLOWTABLE_HOOK_MAX,
					  nla[NFTA_FLOWTABLE_HOOK],
					  nft_flowtable_hook_policy, NULL);
	if (err < 0)
		return err;

	if (add) {
		if (!tb[NFTA_FLOWTABLE_HOOK_NUM] ||
		    !tb[NFTA_FLOWTABLE_HOOK_PRIORITY]) {
			NL_SET_BAD_ATTR(extack, nla[NFTA_FLOWTABLE_NAME]);
			return -ENOENT;
		}

		hooknum = ntohl(nla_get_be32(tb[NFTA_FLOWTABLE_HOOK_NUM]));
		if (hooknum != NF_NETDEV_INGRESS)
			return -EOPNOTSUPP;

		priority = ntohl(nla_get_be32(tb[NFTA_FLOWTABLE_HOOK_PRIORITY]));

		flowtable_hook->priority	= priority;
		flowtable_hook->num		= hooknum;
	} else {
		if (tb[NFTA_FLOWTABLE_HOOK_NUM]) {
			hooknum = ntohl(nla_get_be32(tb[NFTA_FLOWTABLE_HOOK_NUM]));
			if (hooknum != flowtable->hooknum)
				return -EOPNOTSUPP;
		}

		if (tb[NFTA_FLOWTABLE_HOOK_PRIORITY]) {
			priority = ntohl(nla_get_be32(tb[NFTA_FLOWTABLE_HOOK_PRIORITY]));
			if (priority != flowtable->data.priority)
				return -EOPNOTSUPP;
		}

		flowtable_hook->priority	= flowtable->data.priority;
		flowtable_hook->num		= flowtable->hooknum;
	}

	if (tb[NFTA_FLOWTABLE_HOOK_DEVS]) {
		err = nf_tables_parse_netdev_hooks(ctx->net,
						   tb[NFTA_FLOWTABLE_HOOK_DEVS],
						   &flowtable_hook->list,
						   extack);
		if (err < 0)
			return err;
	}

	list_for_each_entry(hook, &flowtable_hook->list, list) {
		hook->ops.pf		= NFPROTO_NETDEV;
		hook->ops.hooknum	= flowtable_hook->num;
		hook->ops.priority	= flowtable_hook->priority;
		hook->ops.priv		= &flowtable->data;
		hook->ops.hook		= flowtable->data.type->hook;
	}

	return err;
}

static const struct nf_flowtable_type *__nft_flowtable_type_get(u8 family)
{
	const struct nf_flowtable_type *type;

	list_for_each_entry(type, &nf_tables_flowtables, list) {
		if (family == type->family)
			return type;
	}
	return NULL;
}

static const struct nf_flowtable_type *
nft_flowtable_type_get(struct net *net, u8 family)
{
	const struct nf_flowtable_type *type;

	type = __nft_flowtable_type_get(family);
	if (type != NULL && try_module_get(type->owner))
		return type;

	lockdep_nfnl_nft_mutex_not_held();
#ifdef CONFIG_MODULES
	if (type == NULL) {
		if (nft_request_module(net, "nf-flowtable-%u", family) == -EAGAIN)
			return ERR_PTR(-EAGAIN);
	}
#endif
	return ERR_PTR(-ENOENT);
}

/* Only called from error and netdev event paths. */
static void nft_unregister_flowtable_hook(struct net *net,
					  struct nft_flowtable *flowtable,
					  struct nft_hook *hook)
{
	nf_unregister_net_hook(net, &hook->ops);
	flowtable->data.type->setup(&flowtable->data, hook->ops.dev,
				    FLOW_BLOCK_UNBIND);
}

static void __nft_unregister_flowtable_net_hooks(struct net *net,
						 struct list_head *hook_list,
					         bool release_netdev)
{
	struct nft_hook *hook, *next;

	list_for_each_entry_safe(hook, next, hook_list, list) {
		nf_unregister_net_hook(net, &hook->ops);
		if (release_netdev) {
			list_del(&hook->list);
			kfree_rcu(hook, rcu);
		}
	}
}

static void nft_unregister_flowtable_net_hooks(struct net *net,
					       struct list_head *hook_list)
{
	__nft_unregister_flowtable_net_hooks(net, hook_list, false);
}

static int nft_register_flowtable_net_hooks(struct net *net,
					    struct nft_table *table,
					    struct list_head *hook_list,
					    struct nft_flowtable *flowtable)
{
	struct nft_hook *hook, *hook2, *next;
	struct nft_flowtable *ft;
	int err, i = 0;

	list_for_each_entry(hook, hook_list, list) {
		list_for_each_entry(ft, &table->flowtables, list) {
			if (!nft_is_active_next(net, ft))
				continue;

			list_for_each_entry(hook2, &ft->hook_list, list) {
				if (hook->ops.dev == hook2->ops.dev &&
				    hook->ops.pf == hook2->ops.pf) {
					err = -EEXIST;
					goto err_unregister_net_hooks;
				}
			}
		}

		err = flowtable->data.type->setup(&flowtable->data,
						  hook->ops.dev,
						  FLOW_BLOCK_BIND);
		if (err < 0)
			goto err_unregister_net_hooks;

		err = nf_register_net_hook(net, &hook->ops);
		if (err < 0) {
			flowtable->data.type->setup(&flowtable->data,
						    hook->ops.dev,
						    FLOW_BLOCK_UNBIND);
			goto err_unregister_net_hooks;
		}

		i++;
	}

	return 0;

err_unregister_net_hooks:
	list_for_each_entry_safe(hook, next, hook_list, list) {
		if (i-- <= 0)
			break;

		nft_unregister_flowtable_hook(net, flowtable, hook);
		list_del_rcu(&hook->list);
		kfree_rcu(hook, rcu);
	}

	return err;
}

static void nft_hooks_destroy(struct list_head *hook_list)
{
	struct nft_hook *hook, *next;

	list_for_each_entry_safe(hook, next, hook_list, list) {
		list_del_rcu(&hook->list);
		kfree_rcu(hook, rcu);
	}
}

static int nft_flowtable_update(struct nft_ctx *ctx, const struct nlmsghdr *nlh,
				struct nft_flowtable *flowtable,
				struct netlink_ext_ack *extack)
{
	const struct nlattr * const *nla = ctx->nla;
	struct nft_flowtable_hook flowtable_hook;
	struct nft_hook *hook, *next;
	struct nft_trans *trans;
	bool unregister = false;
	u32 flags;
	int err;

	err = nft_flowtable_parse_hook(ctx, nla, &flowtable_hook, flowtable,
				       extack, false);
	if (err < 0)
		return err;

	list_for_each_entry_safe(hook, next, &flowtable_hook.list, list) {
		if (nft_hook_list_find(&flowtable->hook_list, hook)) {
			list_del(&hook->list);
			kfree(hook);
		}
	}

	if (nla[NFTA_FLOWTABLE_FLAGS]) {
		flags = ntohl(nla_get_be32(nla[NFTA_FLOWTABLE_FLAGS]));
		if (flags & ~NFT_FLOWTABLE_MASK) {
			err = -EOPNOTSUPP;
			goto err_flowtable_update_hook;
		}
		if ((flowtable->data.flags & NFT_FLOWTABLE_HW_OFFLOAD) ^
		    (flags & NFT_FLOWTABLE_HW_OFFLOAD)) {
			err = -EOPNOTSUPP;
			goto err_flowtable_update_hook;
		}
	} else {
		flags = flowtable->data.flags;
	}

	err = nft_register_flowtable_net_hooks(ctx->net, ctx->table,
					       &flowtable_hook.list, flowtable);
	if (err < 0)
		goto err_flowtable_update_hook;

	trans = nft_trans_alloc(ctx, NFT_MSG_NEWFLOWTABLE,
				sizeof(struct nft_trans_flowtable));
	if (!trans) {
		unregister = true;
		err = -ENOMEM;
		goto err_flowtable_update_hook;
	}

	nft_trans_flowtable_flags(trans) = flags;
	nft_trans_flowtable(trans) = flowtable;
	nft_trans_flowtable_update(trans) = true;
	INIT_LIST_HEAD(&nft_trans_flowtable_hooks(trans));
	list_splice(&flowtable_hook.list, &nft_trans_flowtable_hooks(trans));

	nft_trans_commit_list_add_tail(ctx->net, trans);

	return 0;

err_flowtable_update_hook:
	list_for_each_entry_safe(hook, next, &flowtable_hook.list, list) {
		if (unregister)
			nft_unregister_flowtable_hook(ctx->net, flowtable, hook);
		list_del_rcu(&hook->list);
		kfree_rcu(hook, rcu);
	}

	return err;

}

static int nf_tables_newflowtable(struct sk_buff *skb,
				  const struct nfnl_info *info,
				  const struct nlattr * const nla[])
{
	struct netlink_ext_ack *extack = info->extack;
	struct nft_flowtable_hook flowtable_hook;
	u8 genmask = nft_genmask_next(info->net);
	u8 family = info->nfmsg->nfgen_family;
	const struct nf_flowtable_type *type;
	struct nft_flowtable *flowtable;
	struct net *net = info->net;
	struct nft_table *table;
	struct nft_trans *trans;
	struct nft_ctx ctx;
	int err;

	if (!nla[NFTA_FLOWTABLE_TABLE] ||
	    !nla[NFTA_FLOWTABLE_NAME] ||
	    !nla[NFTA_FLOWTABLE_HOOK])
		return -EINVAL;

	table = nft_table_lookup(net, nla[NFTA_FLOWTABLE_TABLE], family,
				 genmask, NETLINK_CB(skb).portid);
	if (IS_ERR(table)) {
		NL_SET_BAD_ATTR(extack, nla[NFTA_FLOWTABLE_TABLE]);
		return PTR_ERR(table);
	}

	flowtable = nft_flowtable_lookup(table, nla[NFTA_FLOWTABLE_NAME],
					 genmask);
	if (IS_ERR(flowtable)) {
		err = PTR_ERR(flowtable);
		if (err != -ENOENT) {
			NL_SET_BAD_ATTR(extack, nla[NFTA_FLOWTABLE_NAME]);
			return err;
		}
	} else {
		if (info->nlh->nlmsg_flags & NLM_F_EXCL) {
			NL_SET_BAD_ATTR(extack, nla[NFTA_FLOWTABLE_NAME]);
			return -EEXIST;
		}

		nft_ctx_init(&ctx, net, skb, info->nlh, family, table, NULL, nla);

		return nft_flowtable_update(&ctx, info->nlh, flowtable, extack);
	}

	nft_ctx_init(&ctx, net, skb, info->nlh, family, table, NULL, nla);

	if (!nft_use_inc(&table->use))
		return -EMFILE;

	flowtable = kzalloc(sizeof(*flowtable), GFP_KERNEL_ACCOUNT);
	if (!flowtable) {
		err = -ENOMEM;
		goto flowtable_alloc;
	}

	flowtable->table = table;
	flowtable->handle = nf_tables_alloc_handle(table);
	INIT_LIST_HEAD(&flowtable->hook_list);

	flowtable->name = nla_strdup(nla[NFTA_FLOWTABLE_NAME], GFP_KERNEL_ACCOUNT);
	if (!flowtable->name) {
		err = -ENOMEM;
		goto err1;
	}

	type = nft_flowtable_type_get(net, family);
	if (IS_ERR(type)) {
		err = PTR_ERR(type);
		goto err2;
	}

	if (nla[NFTA_FLOWTABLE_FLAGS]) {
		flowtable->data.flags =
			ntohl(nla_get_be32(nla[NFTA_FLOWTABLE_FLAGS]));
		if (flowtable->data.flags & ~NFT_FLOWTABLE_MASK) {
			err = -EOPNOTSUPP;
			goto err3;
		}
	}

	write_pnet(&flowtable->data.net, net);
	flowtable->data.type = type;
	err = type->init(&flowtable->data);
	if (err < 0)
		goto err3;

	err = nft_flowtable_parse_hook(&ctx, nla, &flowtable_hook, flowtable,
				       extack, true);
	if (err < 0)
		goto err_flowtable_parse_hooks;

	list_splice(&flowtable_hook.list, &flowtable->hook_list);
	flowtable->data.priority = flowtable_hook.priority;
	flowtable->hooknum = flowtable_hook.num;

	trans = nft_trans_flowtable_add(&ctx, NFT_MSG_NEWFLOWTABLE, flowtable);
	if (IS_ERR(trans)) {
		err = PTR_ERR(trans);
		goto err_flowtable_trans;
	}

	/* This must be LAST to ensure no packets are walking over this flowtable. */
	err = nft_register_flowtable_net_hooks(ctx.net, table,
					       &flowtable->hook_list,
					       flowtable);
	if (err < 0)
		goto err_flowtable_hooks;

	list_add_tail_rcu(&flowtable->list, &table->flowtables);

	return 0;

err_flowtable_hooks:
	nft_trans_destroy(trans);
err_flowtable_trans:
	nft_hooks_destroy(&flowtable->hook_list);
err_flowtable_parse_hooks:
	flowtable->data.type->free(&flowtable->data);
err3:
	module_put(type->owner);
err2:
	kfree(flowtable->name);
err1:
	kfree(flowtable);
flowtable_alloc:
	nft_use_dec_restore(&table->use);

	return err;
}

static void nft_flowtable_hook_release(struct nft_flowtable_hook *flowtable_hook)
{
	struct nft_hook *this, *next;

	list_for_each_entry_safe(this, next, &flowtable_hook->list, list) {
		list_del(&this->list);
		kfree(this);
	}
}

static int nft_delflowtable_hook(struct nft_ctx *ctx,
				 struct nft_flowtable *flowtable,
				 struct netlink_ext_ack *extack)
{
	const struct nlattr * const *nla = ctx->nla;
	struct nft_flowtable_hook flowtable_hook;
	LIST_HEAD(flowtable_del_list);
	struct nft_hook *this, *hook;
	struct nft_trans *trans;
	int err;

	err = nft_flowtable_parse_hook(ctx, nla, &flowtable_hook, flowtable,
				       extack, false);
	if (err < 0)
		return err;

	list_for_each_entry(this, &flowtable_hook.list, list) {
		hook = nft_hook_list_find(&flowtable->hook_list, this);
		if (!hook) {
			err = -ENOENT;
			goto err_flowtable_del_hook;
		}
		list_move(&hook->list, &flowtable_del_list);
	}

	trans = nft_trans_alloc(ctx, NFT_MSG_DELFLOWTABLE,
				sizeof(struct nft_trans_flowtable));
	if (!trans) {
		err = -ENOMEM;
		goto err_flowtable_del_hook;
	}

	nft_trans_flowtable(trans) = flowtable;
	nft_trans_flowtable_update(trans) = true;
	INIT_LIST_HEAD(&nft_trans_flowtable_hooks(trans));
	list_splice(&flowtable_del_list, &nft_trans_flowtable_hooks(trans));
	nft_flowtable_hook_release(&flowtable_hook);

	nft_trans_commit_list_add_tail(ctx->net, trans);

	return 0;

err_flowtable_del_hook:
	list_splice(&flowtable_del_list, &flowtable->hook_list);
	nft_flowtable_hook_release(&flowtable_hook);

	return err;
}

static int nf_tables_delflowtable(struct sk_buff *skb,
				  const struct nfnl_info *info,
				  const struct nlattr * const nla[])
{
	struct netlink_ext_ack *extack = info->extack;
	u8 genmask = nft_genmask_next(info->net);
	u8 family = info->nfmsg->nfgen_family;
	struct nft_flowtable *flowtable;
	struct net *net = info->net;
	const struct nlattr *attr;
	struct nft_table *table;
	struct nft_ctx ctx;

	if (!nla[NFTA_FLOWTABLE_TABLE] ||
	    (!nla[NFTA_FLOWTABLE_NAME] &&
	     !nla[NFTA_FLOWTABLE_HANDLE]))
		return -EINVAL;

	table = nft_table_lookup(net, nla[NFTA_FLOWTABLE_TABLE], family,
				 genmask, NETLINK_CB(skb).portid);
	if (IS_ERR(table)) {
		NL_SET_BAD_ATTR(extack, nla[NFTA_FLOWTABLE_TABLE]);
		return PTR_ERR(table);
	}

	if (nla[NFTA_FLOWTABLE_HANDLE]) {
		attr = nla[NFTA_FLOWTABLE_HANDLE];
		flowtable = nft_flowtable_lookup_byhandle(table, attr, genmask);
	} else {
		attr = nla[NFTA_FLOWTABLE_NAME];
		flowtable = nft_flowtable_lookup(table, attr, genmask);
	}

	if (IS_ERR(flowtable)) {
		if (PTR_ERR(flowtable) == -ENOENT &&
		    NFNL_MSG_TYPE(info->nlh->nlmsg_type) == NFT_MSG_DESTROYFLOWTABLE)
			return 0;

		NL_SET_BAD_ATTR(extack, attr);
		return PTR_ERR(flowtable);
	}

	nft_ctx_init(&ctx, net, skb, info->nlh, family, table, NULL, nla);

	if (nla[NFTA_FLOWTABLE_HOOK])
		return nft_delflowtable_hook(&ctx, flowtable, extack);

	if (flowtable->use > 0) {
		NL_SET_BAD_ATTR(extack, attr);
		return -EBUSY;
	}

	return nft_delflowtable(&ctx, flowtable);
}

static int nf_tables_fill_flowtable_info(struct sk_buff *skb, struct net *net,
					 u32 portid, u32 seq, int event,
					 u32 flags, int family,
					 struct nft_flowtable *flowtable,
					 struct list_head *hook_list)
{
	struct nlattr *nest, *nest_devs;
	struct nft_hook *hook;
	struct nlmsghdr *nlh;

	event = nfnl_msg_type(NFNL_SUBSYS_NFTABLES, event);
	nlh = nfnl_msg_put(skb, portid, seq, event, flags, family,
			   NFNETLINK_V0, nft_base_seq(net));
	if (!nlh)
		goto nla_put_failure;

	if (nla_put_string(skb, NFTA_FLOWTABLE_TABLE, flowtable->table->name) ||
	    nla_put_string(skb, NFTA_FLOWTABLE_NAME, flowtable->name) ||
	    nla_put_be64(skb, NFTA_FLOWTABLE_HANDLE, cpu_to_be64(flowtable->handle),
			 NFTA_FLOWTABLE_PAD))
		goto nla_put_failure;

	if (event == NFT_MSG_DELFLOWTABLE && !hook_list) {
		nlmsg_end(skb, nlh);
		return 0;
	}

	if (nla_put_be32(skb, NFTA_FLOWTABLE_USE, htonl(flowtable->use)) ||
	    nla_put_be32(skb, NFTA_FLOWTABLE_FLAGS, htonl(flowtable->data.flags)))
		goto nla_put_failure;

	nest = nla_nest_start_noflag(skb, NFTA_FLOWTABLE_HOOK);
	if (!nest)
		goto nla_put_failure;
	if (nla_put_be32(skb, NFTA_FLOWTABLE_HOOK_NUM, htonl(flowtable->hooknum)) ||
	    nla_put_be32(skb, NFTA_FLOWTABLE_HOOK_PRIORITY, htonl(flowtable->data.priority)))
		goto nla_put_failure;

	nest_devs = nla_nest_start_noflag(skb, NFTA_FLOWTABLE_HOOK_DEVS);
	if (!nest_devs)
		goto nla_put_failure;

	if (!hook_list)
		hook_list = &flowtable->hook_list;

	list_for_each_entry_rcu(hook, hook_list, list) {
		if (nla_put_string(skb, NFTA_DEVICE_NAME, hook->ops.dev->name))
			goto nla_put_failure;
	}
	nla_nest_end(skb, nest_devs);
	nla_nest_end(skb, nest);

	nlmsg_end(skb, nlh);
	return 0;

nla_put_failure:
	nlmsg_trim(skb, nlh);
	return -1;
}

struct nft_flowtable_filter {
	char		*table;
};

static int nf_tables_dump_flowtable(struct sk_buff *skb,
				    struct netlink_callback *cb)
{
	const struct nfgenmsg *nfmsg = nlmsg_data(cb->nlh);
	struct nft_flowtable_filter *filter = cb->data;
	unsigned int idx = 0, s_idx = cb->args[0];
	struct net *net = sock_net(skb->sk);
	int family = nfmsg->nfgen_family;
	struct nft_flowtable *flowtable;
	struct nftables_pernet *nft_net;
	const struct nft_table *table;

	rcu_read_lock();
	nft_net = nft_pernet(net);
	cb->seq = READ_ONCE(nft_net->base_seq);

	list_for_each_entry_rcu(table, &nft_net->tables, list) {
		if (family != NFPROTO_UNSPEC && family != table->family)
			continue;

		list_for_each_entry_rcu(flowtable, &table->flowtables, list) {
			if (!nft_is_active(net, flowtable))
				goto cont;
			if (idx < s_idx)
				goto cont;
			if (idx > s_idx)
				memset(&cb->args[1], 0,
				       sizeof(cb->args) - sizeof(cb->args[0]));
			if (filter && filter->table &&
			    strcmp(filter->table, table->name))
				goto cont;

			if (nf_tables_fill_flowtable_info(skb, net, NETLINK_CB(cb->skb).portid,
							  cb->nlh->nlmsg_seq,
							  NFT_MSG_NEWFLOWTABLE,
							  NLM_F_MULTI | NLM_F_APPEND,
							  table->family,
							  flowtable, NULL) < 0)
				goto done;

			nl_dump_check_consistent(cb, nlmsg_hdr(skb));
cont:
			idx++;
		}
	}
done:
	rcu_read_unlock();

	cb->args[0] = idx;
	return skb->len;
}

static int nf_tables_dump_flowtable_start(struct netlink_callback *cb)
{
	const struct nlattr * const *nla = cb->data;
	struct nft_flowtable_filter *filter = NULL;

	if (nla[NFTA_FLOWTABLE_TABLE]) {
		filter = kzalloc(sizeof(*filter), GFP_ATOMIC);
		if (!filter)
			return -ENOMEM;

		filter->table = nla_strdup(nla[NFTA_FLOWTABLE_TABLE],
					   GFP_ATOMIC);
		if (!filter->table) {
			kfree(filter);
			return -ENOMEM;
		}
	}

	cb->data = filter;
	return 0;
}

static int nf_tables_dump_flowtable_done(struct netlink_callback *cb)
{
	struct nft_flowtable_filter *filter = cb->data;

	if (!filter)
		return 0;

	kfree(filter->table);
	kfree(filter);

	return 0;
}

/* called with rcu_read_lock held */
static int nf_tables_getflowtable(struct sk_buff *skb,
				  const struct nfnl_info *info,
				  const struct nlattr * const nla[])
{
	u8 genmask = nft_genmask_cur(info->net);
	u8 family = info->nfmsg->nfgen_family;
	struct nft_flowtable *flowtable;
	const struct nft_table *table;
	struct net *net = info->net;
	struct sk_buff *skb2;
	int err;

	if (info->nlh->nlmsg_flags & NLM_F_DUMP) {
		struct netlink_dump_control c = {
			.start = nf_tables_dump_flowtable_start,
			.dump = nf_tables_dump_flowtable,
			.done = nf_tables_dump_flowtable_done,
			.module = THIS_MODULE,
			.data = (void *)nla,
		};

		return nft_netlink_dump_start_rcu(info->sk, skb, info->nlh, &c);
	}

	if (!nla[NFTA_FLOWTABLE_NAME])
		return -EINVAL;

	table = nft_table_lookup(net, nla[NFTA_FLOWTABLE_TABLE], family,
				 genmask, 0);
	if (IS_ERR(table))
		return PTR_ERR(table);

	flowtable = nft_flowtable_lookup(table, nla[NFTA_FLOWTABLE_NAME],
					 genmask);
	if (IS_ERR(flowtable))
		return PTR_ERR(flowtable);

	skb2 = alloc_skb(NLMSG_GOODSIZE, GFP_ATOMIC);
	if (!skb2)
		return -ENOMEM;

	err = nf_tables_fill_flowtable_info(skb2, net, NETLINK_CB(skb).portid,
					    info->nlh->nlmsg_seq,
					    NFT_MSG_NEWFLOWTABLE, 0, family,
					    flowtable, NULL);
	if (err < 0)
		goto err_fill_flowtable_info;

	return nfnetlink_unicast(skb2, net, NETLINK_CB(skb).portid);

err_fill_flowtable_info:
	kfree_skb(skb2);
	return err;
}

static void nf_tables_flowtable_notify(struct nft_ctx *ctx,
				       struct nft_flowtable *flowtable,
				       struct list_head *hook_list, int event)
{
	struct nftables_pernet *nft_net = nft_pernet(ctx->net);
	struct sk_buff *skb;
	u16 flags = 0;
	int err;

	if (!ctx->report &&
	    !nfnetlink_has_listeners(ctx->net, NFNLGRP_NFTABLES))
		return;

	skb = nlmsg_new(NLMSG_GOODSIZE, GFP_KERNEL);
	if (skb == NULL)
		goto err;

	if (ctx->flags & (NLM_F_CREATE | NLM_F_EXCL))
		flags |= ctx->flags & (NLM_F_CREATE | NLM_F_EXCL);

	err = nf_tables_fill_flowtable_info(skb, ctx->net, ctx->portid,
					    ctx->seq, event, flags,
					    ctx->family, flowtable, hook_list);
	if (err < 0) {
		kfree_skb(skb);
		goto err;
	}

	nft_notify_enqueue(skb, ctx->report, &nft_net->notify_list);
	return;
err:
	nfnetlink_set_err(ctx->net, ctx->portid, NFNLGRP_NFTABLES, -ENOBUFS);
}

static void nf_tables_flowtable_destroy(struct nft_flowtable *flowtable)
{
	struct nft_hook *hook, *next;

	flowtable->data.type->free(&flowtable->data);
	list_for_each_entry_safe(hook, next, &flowtable->hook_list, list) {
		flowtable->data.type->setup(&flowtable->data, hook->ops.dev,
					    FLOW_BLOCK_UNBIND);
		list_del_rcu(&hook->list);
		kfree(hook);
	}
	kfree(flowtable->name);
	module_put(flowtable->data.type->owner);
	kfree(flowtable);
}

static int nf_tables_fill_gen_info(struct sk_buff *skb, struct net *net,
				   u32 portid, u32 seq)
{
	struct nftables_pernet *nft_net = nft_pernet(net);
	struct nlmsghdr *nlh;
	char buf[TASK_COMM_LEN];
	int event = nfnl_msg_type(NFNL_SUBSYS_NFTABLES, NFT_MSG_NEWGEN);

	nlh = nfnl_msg_put(skb, portid, seq, event, 0, AF_UNSPEC,
			   NFNETLINK_V0, nft_base_seq(net));
	if (!nlh)
		goto nla_put_failure;

	if (nla_put_be32(skb, NFTA_GEN_ID, htonl(nft_net->base_seq)) ||
	    nla_put_be32(skb, NFTA_GEN_PROC_PID, htonl(task_pid_nr(current))) ||
	    nla_put_string(skb, NFTA_GEN_PROC_NAME, get_task_comm(buf, current)))
		goto nla_put_failure;

	nlmsg_end(skb, nlh);
	return 0;

nla_put_failure:
	nlmsg_trim(skb, nlh);
	return -EMSGSIZE;
}

static void nft_flowtable_event(unsigned long event, struct net_device *dev,
				struct nft_flowtable *flowtable)
{
	struct nft_hook *hook;

	list_for_each_entry(hook, &flowtable->hook_list, list) {
		if (hook->ops.dev != dev)
			continue;

		/* flow_offload_netdev_event() cleans up entries for us. */
		nft_unregister_flowtable_hook(dev_net(dev), flowtable, hook);
		list_del_rcu(&hook->list);
		kfree_rcu(hook, rcu);
		break;
	}
}

static int nf_tables_flowtable_event(struct notifier_block *this,
				     unsigned long event, void *ptr)
{
	struct net_device *dev = netdev_notifier_info_to_dev(ptr);
	struct nft_flowtable *flowtable;
	struct nftables_pernet *nft_net;
	struct nft_table *table;
	struct net *net;

	if (event != NETDEV_UNREGISTER)
		return 0;

	net = dev_net(dev);
	nft_net = nft_pernet(net);
	mutex_lock(&nft_net->commit_mutex);
	list_for_each_entry(table, &nft_net->tables, list) {
		list_for_each_entry(flowtable, &table->flowtables, list) {
			nft_flowtable_event(event, dev, flowtable);
		}
	}
	mutex_unlock(&nft_net->commit_mutex);

	return NOTIFY_DONE;
}

static struct notifier_block nf_tables_flowtable_notifier = {
	.notifier_call	= nf_tables_flowtable_event,
};

static void nf_tables_gen_notify(struct net *net, struct sk_buff *skb,
				 int event)
{
	struct nlmsghdr *nlh = nlmsg_hdr(skb);
	struct sk_buff *skb2;
	int err;

	if (!nlmsg_report(nlh) &&
	    !nfnetlink_has_listeners(net, NFNLGRP_NFTABLES))
		return;

	skb2 = nlmsg_new(NLMSG_GOODSIZE, GFP_KERNEL);
	if (skb2 == NULL)
		goto err;

	err = nf_tables_fill_gen_info(skb2, net, NETLINK_CB(skb).portid,
				      nlh->nlmsg_seq);
	if (err < 0) {
		kfree_skb(skb2);
		goto err;
	}

	nfnetlink_send(skb2, net, NETLINK_CB(skb).portid, NFNLGRP_NFTABLES,
		       nlmsg_report(nlh), GFP_KERNEL);
	return;
err:
	nfnetlink_set_err(net, NETLINK_CB(skb).portid, NFNLGRP_NFTABLES,
			  -ENOBUFS);
}

static int nf_tables_getgen(struct sk_buff *skb, const struct nfnl_info *info,
			    const struct nlattr * const nla[])
{
	struct sk_buff *skb2;
	int err;

	skb2 = alloc_skb(NLMSG_GOODSIZE, GFP_ATOMIC);
	if (skb2 == NULL)
		return -ENOMEM;

	err = nf_tables_fill_gen_info(skb2, info->net, NETLINK_CB(skb).portid,
				      info->nlh->nlmsg_seq);
	if (err < 0)
		goto err_fill_gen_info;

	return nfnetlink_unicast(skb2, info->net, NETLINK_CB(skb).portid);

err_fill_gen_info:
	kfree_skb(skb2);
	return err;
}

static const struct nfnl_callback nf_tables_cb[NFT_MSG_MAX] = {
	[NFT_MSG_NEWTABLE] = {
		.call		= nf_tables_newtable,
		.type		= NFNL_CB_BATCH,
		.attr_count	= NFTA_TABLE_MAX,
		.policy		= nft_table_policy,
	},
	[NFT_MSG_GETTABLE] = {
		.call		= nf_tables_gettable,
		.type		= NFNL_CB_RCU,
		.attr_count	= NFTA_TABLE_MAX,
		.policy		= nft_table_policy,
	},
	[NFT_MSG_DELTABLE] = {
		.call		= nf_tables_deltable,
		.type		= NFNL_CB_BATCH,
		.attr_count	= NFTA_TABLE_MAX,
		.policy		= nft_table_policy,
	},
	[NFT_MSG_DESTROYTABLE] = {
		.call		= nf_tables_deltable,
		.type		= NFNL_CB_BATCH,
		.attr_count	= NFTA_TABLE_MAX,
		.policy		= nft_table_policy,
	},
	[NFT_MSG_NEWCHAIN] = {
		.call		= nf_tables_newchain,
		.type		= NFNL_CB_BATCH,
		.attr_count	= NFTA_CHAIN_MAX,
		.policy		= nft_chain_policy,
	},
	[NFT_MSG_GETCHAIN] = {
		.call		= nf_tables_getchain,
		.type		= NFNL_CB_RCU,
		.attr_count	= NFTA_CHAIN_MAX,
		.policy		= nft_chain_policy,
	},
	[NFT_MSG_DELCHAIN] = {
		.call		= nf_tables_delchain,
		.type		= NFNL_CB_BATCH,
		.attr_count	= NFTA_CHAIN_MAX,
		.policy		= nft_chain_policy,
	},
	[NFT_MSG_DESTROYCHAIN] = {
		.call		= nf_tables_delchain,
		.type		= NFNL_CB_BATCH,
		.attr_count	= NFTA_CHAIN_MAX,
		.policy		= nft_chain_policy,
	},
	[NFT_MSG_NEWRULE] = {
		.call		= nf_tables_newrule,
		.type		= NFNL_CB_BATCH,
		.attr_count	= NFTA_RULE_MAX,
		.policy		= nft_rule_policy,
	},
	[NFT_MSG_GETRULE] = {
		.call		= nf_tables_getrule,
		.type		= NFNL_CB_RCU,
		.attr_count	= NFTA_RULE_MAX,
		.policy		= nft_rule_policy,
	},
	[NFT_MSG_GETRULE_RESET] = {
		.call		= nf_tables_getrule,
		.type		= NFNL_CB_RCU,
		.attr_count	= NFTA_RULE_MAX,
		.policy		= nft_rule_policy,
	},
	[NFT_MSG_DELRULE] = {
		.call		= nf_tables_delrule,
		.type		= NFNL_CB_BATCH,
		.attr_count	= NFTA_RULE_MAX,
		.policy		= nft_rule_policy,
	},
	[NFT_MSG_DESTROYRULE] = {
		.call		= nf_tables_delrule,
		.type		= NFNL_CB_BATCH,
		.attr_count	= NFTA_RULE_MAX,
		.policy		= nft_rule_policy,
	},
	[NFT_MSG_NEWSET] = {
		.call		= nf_tables_newset,
		.type		= NFNL_CB_BATCH,
		.attr_count	= NFTA_SET_MAX,
		.policy		= nft_set_policy,
	},
	[NFT_MSG_GETSET] = {
		.call		= nf_tables_getset,
		.type		= NFNL_CB_RCU,
		.attr_count	= NFTA_SET_MAX,
		.policy		= nft_set_policy,
	},
	[NFT_MSG_DELSET] = {
		.call		= nf_tables_delset,
		.type		= NFNL_CB_BATCH,
		.attr_count	= NFTA_SET_MAX,
		.policy		= nft_set_policy,
	},
	[NFT_MSG_DESTROYSET] = {
		.call		= nf_tables_delset,
		.type		= NFNL_CB_BATCH,
		.attr_count	= NFTA_SET_MAX,
		.policy		= nft_set_policy,
	},
	[NFT_MSG_NEWSETELEM] = {
		.call		= nf_tables_newsetelem,
		.type		= NFNL_CB_BATCH,
		.attr_count	= NFTA_SET_ELEM_LIST_MAX,
		.policy		= nft_set_elem_list_policy,
	},
	[NFT_MSG_GETSETELEM] = {
		.call		= nf_tables_getsetelem,
		.type		= NFNL_CB_RCU,
		.attr_count	= NFTA_SET_ELEM_LIST_MAX,
		.policy		= nft_set_elem_list_policy,
	},
	[NFT_MSG_GETSETELEM_RESET] = {
		.call		= nf_tables_getsetelem,
		.type		= NFNL_CB_RCU,
		.attr_count	= NFTA_SET_ELEM_LIST_MAX,
		.policy		= nft_set_elem_list_policy,
	},
	[NFT_MSG_DELSETELEM] = {
		.call		= nf_tables_delsetelem,
		.type		= NFNL_CB_BATCH,
		.attr_count	= NFTA_SET_ELEM_LIST_MAX,
		.policy		= nft_set_elem_list_policy,
	},
	[NFT_MSG_DESTROYSETELEM] = {
		.call		= nf_tables_delsetelem,
		.type		= NFNL_CB_BATCH,
		.attr_count	= NFTA_SET_ELEM_LIST_MAX,
		.policy		= nft_set_elem_list_policy,
	},
	[NFT_MSG_GETGEN] = {
		.call		= nf_tables_getgen,
		.type		= NFNL_CB_RCU,
	},
	[NFT_MSG_NEWOBJ] = {
		.call		= nf_tables_newobj,
		.type		= NFNL_CB_BATCH,
		.attr_count	= NFTA_OBJ_MAX,
		.policy		= nft_obj_policy,
	},
	[NFT_MSG_GETOBJ] = {
		.call		= nf_tables_getobj,
		.type		= NFNL_CB_RCU,
		.attr_count	= NFTA_OBJ_MAX,
		.policy		= nft_obj_policy,
	},
	[NFT_MSG_DELOBJ] = {
		.call		= nf_tables_delobj,
		.type		= NFNL_CB_BATCH,
		.attr_count	= NFTA_OBJ_MAX,
		.policy		= nft_obj_policy,
	},
	[NFT_MSG_DESTROYOBJ] = {
		.call		= nf_tables_delobj,
		.type		= NFNL_CB_BATCH,
		.attr_count	= NFTA_OBJ_MAX,
		.policy		= nft_obj_policy,
	},
	[NFT_MSG_GETOBJ_RESET] = {
		.call		= nf_tables_getobj,
		.type		= NFNL_CB_RCU,
		.attr_count	= NFTA_OBJ_MAX,
		.policy		= nft_obj_policy,
	},
	[NFT_MSG_NEWFLOWTABLE] = {
		.call		= nf_tables_newflowtable,
		.type		= NFNL_CB_BATCH,
		.attr_count	= NFTA_FLOWTABLE_MAX,
		.policy		= nft_flowtable_policy,
	},
	[NFT_MSG_GETFLOWTABLE] = {
		.call		= nf_tables_getflowtable,
		.type		= NFNL_CB_RCU,
		.attr_count	= NFTA_FLOWTABLE_MAX,
		.policy		= nft_flowtable_policy,
	},
	[NFT_MSG_DELFLOWTABLE] = {
		.call		= nf_tables_delflowtable,
		.type		= NFNL_CB_BATCH,
		.attr_count	= NFTA_FLOWTABLE_MAX,
		.policy		= nft_flowtable_policy,
	},
	[NFT_MSG_DESTROYFLOWTABLE] = {
		.call		= nf_tables_delflowtable,
		.type		= NFNL_CB_BATCH,
		.attr_count	= NFTA_FLOWTABLE_MAX,
		.policy		= nft_flowtable_policy,
	},
};

static int nf_tables_validate(struct net *net)
{
	struct nftables_pernet *nft_net = nft_pernet(net);
	struct nft_table *table;

	list_for_each_entry(table, &nft_net->tables, list) {
		switch (table->validate_state) {
		case NFT_VALIDATE_SKIP:
			continue;
		case NFT_VALIDATE_NEED:
			nft_validate_state_update(table, NFT_VALIDATE_DO);
			fallthrough;
		case NFT_VALIDATE_DO:
			if (nft_table_validate(net, table) < 0)
				return -EAGAIN;

			nft_validate_state_update(table, NFT_VALIDATE_SKIP);
			break;
		}
	}

	return 0;
}

/* a drop policy has to be deferred until all rules have been activated,
 * otherwise a large ruleset that contains a drop-policy base chain will
 * cause all packets to get dropped until the full transaction has been
 * processed.
 *
 * We defer the drop policy until the transaction has been finalized.
 */
static void nft_chain_commit_drop_policy(struct nft_trans *trans)
{
	struct nft_base_chain *basechain;

	if (nft_trans_chain_policy(trans) != NF_DROP)
		return;

	if (!nft_is_base_chain(trans->ctx.chain))
		return;

	basechain = nft_base_chain(trans->ctx.chain);
	basechain->policy = NF_DROP;
}

static void nft_chain_commit_update(struct nft_trans *trans)
{
	struct nft_base_chain *basechain;

	if (nft_trans_chain_name(trans)) {
		rhltable_remove(&trans->ctx.table->chains_ht,
				&trans->ctx.chain->rhlhead,
				nft_chain_ht_params);
		swap(trans->ctx.chain->name, nft_trans_chain_name(trans));
		rhltable_insert_key(&trans->ctx.table->chains_ht,
				    trans->ctx.chain->name,
				    &trans->ctx.chain->rhlhead,
				    nft_chain_ht_params);
	}

	if (!nft_is_base_chain(trans->ctx.chain))
		return;

	nft_chain_stats_replace(trans);

	basechain = nft_base_chain(trans->ctx.chain);

	switch (nft_trans_chain_policy(trans)) {
	case NF_DROP:
	case NF_ACCEPT:
		basechain->policy = nft_trans_chain_policy(trans);
		break;
	}
}

static void nft_obj_commit_update(struct nft_trans *trans)
{
	struct nft_object *newobj;
	struct nft_object *obj;

	obj = nft_trans_obj(trans);
	newobj = nft_trans_obj_newobj(trans);

	if (obj->ops->update)
		obj->ops->update(obj, newobj);

	nft_obj_destroy(&trans->ctx, newobj);
}

static void nft_commit_release(struct nft_trans *trans)
{
	switch (trans->msg_type) {
	case NFT_MSG_DELTABLE:
	case NFT_MSG_DESTROYTABLE:
		nf_tables_table_destroy(&trans->ctx);
		break;
	case NFT_MSG_NEWCHAIN:
		free_percpu(nft_trans_chain_stats(trans));
		kfree(nft_trans_chain_name(trans));
		break;
	case NFT_MSG_DELCHAIN:
	case NFT_MSG_DESTROYCHAIN:
		if (nft_trans_chain_update(trans))
			nft_hooks_destroy(&nft_trans_chain_hooks(trans));
		else
			nf_tables_chain_destroy(&trans->ctx);
		break;
	case NFT_MSG_DELRULE:
	case NFT_MSG_DESTROYRULE:
		nf_tables_rule_destroy(&trans->ctx, nft_trans_rule(trans));
		break;
	case NFT_MSG_DELSET:
	case NFT_MSG_DESTROYSET:
		nft_set_destroy(&trans->ctx, nft_trans_set(trans));
		break;
	case NFT_MSG_DELSETELEM:
	case NFT_MSG_DESTROYSETELEM:
		nf_tables_set_elem_destroy(&trans->ctx,
					   nft_trans_elem_set(trans),
					   nft_trans_elem(trans).priv);
		break;
	case NFT_MSG_DELOBJ:
	case NFT_MSG_DESTROYOBJ:
		nft_obj_destroy(&trans->ctx, nft_trans_obj(trans));
		break;
	case NFT_MSG_DELFLOWTABLE:
	case NFT_MSG_DESTROYFLOWTABLE:
		if (nft_trans_flowtable_update(trans))
			nft_hooks_destroy(&nft_trans_flowtable_hooks(trans));
		else
			nf_tables_flowtable_destroy(nft_trans_flowtable(trans));
		break;
	}

	if (trans->put_net)
		put_net(trans->ctx.net);

	kfree(trans);
}

static void nf_tables_trans_destroy_work(struct work_struct *w)
{
	struct nft_trans *trans, *next;
	LIST_HEAD(head);

	spin_lock(&nf_tables_destroy_list_lock);
	list_splice_init(&nf_tables_destroy_list, &head);
	spin_unlock(&nf_tables_destroy_list_lock);

	if (list_empty(&head))
		return;

	synchronize_rcu();

	list_for_each_entry_safe(trans, next, &head, list) {
		nft_trans_list_del(trans);
		nft_commit_release(trans);
	}
}

void nf_tables_trans_destroy_flush_work(void)
{
	flush_work(&trans_destroy_work);
}
EXPORT_SYMBOL_GPL(nf_tables_trans_destroy_flush_work);

static bool nft_expr_reduce(struct nft_regs_track *track,
			    const struct nft_expr *expr)
{
	return false;
}

static int nf_tables_commit_chain_prepare(struct net *net, struct nft_chain *chain)
{
	const struct nft_expr *expr, *last;
	struct nft_regs_track track = {};
	unsigned int size, data_size;
	void *data, *data_boundary;
	struct nft_rule_dp *prule;
	struct nft_rule *rule;

	/* already handled or inactive chain? */
	if (chain->blob_next || !nft_is_active_next(net, chain))
		return 0;

	data_size = 0;
	list_for_each_entry(rule, &chain->rules, list) {
		if (nft_is_active_next(net, rule)) {
			data_size += sizeof(*prule) + rule->dlen;
			if (data_size > INT_MAX)
				return -ENOMEM;
		}
	}

	chain->blob_next = nf_tables_chain_alloc_rules(chain, data_size);
	if (!chain->blob_next)
		return -ENOMEM;

	data = (void *)chain->blob_next->data;
	data_boundary = data + data_size;
	size = 0;

	list_for_each_entry(rule, &chain->rules, list) {
		if (!nft_is_active_next(net, rule))
			continue;

		prule = (struct nft_rule_dp *)data;
		data += offsetof(struct nft_rule_dp, data);
		if (WARN_ON_ONCE(data > data_boundary))
			return -ENOMEM;

		size = 0;
		track.last = nft_expr_last(rule);
		nft_rule_for_each_expr(expr, last, rule) {
			track.cur = expr;

			if (nft_expr_reduce(&track, expr)) {
				expr = track.cur;
				continue;
			}

			if (WARN_ON_ONCE(data + size + expr->ops->size > data_boundary))
				return -ENOMEM;

			memcpy(data + size, expr, expr->ops->size);
			size += expr->ops->size;
		}
		if (WARN_ON_ONCE(size >= 1 << 12))
			return -ENOMEM;

		prule->handle = rule->handle;
		prule->dlen = size;
		prule->is_last = 0;

		data += size;
		size = 0;
		chain->blob_next->size += (unsigned long)(data - (void *)prule);
	}

	if (WARN_ON_ONCE(data > data_boundary))
		return -ENOMEM;

	prule = (struct nft_rule_dp *)data;
	nft_last_rule(chain, prule);

	return 0;
}

static void nf_tables_commit_chain_prepare_cancel(struct net *net)
{
	struct nftables_pernet *nft_net = nft_pernet(net);
	struct nft_trans *trans, *next;

	list_for_each_entry_safe(trans, next, &nft_net->commit_list, list) {
		struct nft_chain *chain = trans->ctx.chain;

		if (trans->msg_type == NFT_MSG_NEWRULE ||
		    trans->msg_type == NFT_MSG_DELRULE) {
			kvfree(chain->blob_next);
			chain->blob_next = NULL;
		}
	}
}

static void __nf_tables_commit_chain_free_rules(struct rcu_head *h)
{
	struct nft_rule_dp_last *l = container_of(h, struct nft_rule_dp_last, h);

	kvfree(l->blob);
}

static void nf_tables_commit_chain_free_rules_old(struct nft_rule_blob *blob)
{
	struct nft_rule_dp_last *last;

	/* last rule trailer is after end marker */
	last = (void *)blob + sizeof(*blob) + blob->size;
	last->blob = blob;

	call_rcu(&last->h, __nf_tables_commit_chain_free_rules);
}

static void nf_tables_commit_chain(struct net *net, struct nft_chain *chain)
{
	struct nft_rule_blob *g0, *g1;
	bool next_genbit;

	next_genbit = nft_gencursor_next(net);

	g0 = rcu_dereference_protected(chain->blob_gen_0,
				       lockdep_commit_lock_is_held(net));
	g1 = rcu_dereference_protected(chain->blob_gen_1,
				       lockdep_commit_lock_is_held(net));

	/* No changes to this chain? */
	if (chain->blob_next == NULL) {
		/* chain had no change in last or next generation */
		if (g0 == g1)
			return;
		/*
		 * chain had no change in this generation; make sure next
		 * one uses same rules as current generation.
		 */
		if (next_genbit) {
			rcu_assign_pointer(chain->blob_gen_1, g0);
			nf_tables_commit_chain_free_rules_old(g1);
		} else {
			rcu_assign_pointer(chain->blob_gen_0, g1);
			nf_tables_commit_chain_free_rules_old(g0);
		}

		return;
	}

	if (next_genbit)
		rcu_assign_pointer(chain->blob_gen_1, chain->blob_next);
	else
		rcu_assign_pointer(chain->blob_gen_0, chain->blob_next);

	chain->blob_next = NULL;

	if (g0 == g1)
		return;

	if (next_genbit)
		nf_tables_commit_chain_free_rules_old(g1);
	else
		nf_tables_commit_chain_free_rules_old(g0);
}

static void nft_obj_del(struct nft_object *obj)
{
	rhltable_remove(&nft_objname_ht, &obj->rhlhead, nft_objname_ht_params);
	list_del_rcu(&obj->list);
}

void nft_chain_del(struct nft_chain *chain)
{
	struct nft_table *table = chain->table;

	WARN_ON_ONCE(rhltable_remove(&table->chains_ht, &chain->rhlhead,
				     nft_chain_ht_params));
	list_del_rcu(&chain->list);
}

static void nft_trans_gc_setelem_remove(struct nft_ctx *ctx,
					struct nft_trans_gc *trans)
{
	void **priv = trans->priv;
	unsigned int i;

	for (i = 0; i < trans->count; i++) {
		struct nft_set_elem elem = {
			.priv = priv[i],
		};

		nft_setelem_data_deactivate(ctx->net, trans->set, &elem);
		nft_setelem_remove(ctx->net, trans->set, &elem);
	}
}

void nft_trans_gc_destroy(struct nft_trans_gc *trans)
{
	nft_set_put(trans->set);
	put_net(trans->net);
	kfree(trans);
}

static void nft_trans_gc_trans_free(struct rcu_head *rcu)
{
	struct nft_set_elem elem = {};
	struct nft_trans_gc *trans;
	struct nft_ctx ctx = {};
	unsigned int i;

	trans = container_of(rcu, struct nft_trans_gc, rcu);
	ctx.net	= read_pnet(&trans->set->net);

	for (i = 0; i < trans->count; i++) {
		elem.priv = trans->priv[i];
		if (!nft_setelem_is_catchall(trans->set, &elem))
			atomic_dec(&trans->set->nelems);

		nf_tables_set_elem_destroy(&ctx, trans->set, elem.priv);
	}

	nft_trans_gc_destroy(trans);
}

static bool nft_trans_gc_work_done(struct nft_trans_gc *trans)
{
	struct nftables_pernet *nft_net;
	struct nft_ctx ctx = {};

	nft_net = nft_pernet(trans->net);

	mutex_lock(&nft_net->commit_mutex);

	/* Check for race with transaction, otherwise this batch refers to
	 * stale objects that might not be there anymore. Skip transaction if
	 * set has been destroyed from control plane transaction in case gc
	 * worker loses race.
	 */
	if (READ_ONCE(nft_net->gc_seq) != trans->seq || trans->set->dead) {
		mutex_unlock(&nft_net->commit_mutex);
		return false;
	}

	ctx.net = trans->net;
	ctx.table = trans->set->table;

	nft_trans_gc_setelem_remove(&ctx, trans);
	mutex_unlock(&nft_net->commit_mutex);

	return true;
}

static void nft_trans_gc_work(struct work_struct *work)
{
	struct nft_trans_gc *trans, *next;
	LIST_HEAD(trans_gc_list);

	spin_lock(&nf_tables_gc_list_lock);
	list_splice_init(&nf_tables_gc_list, &trans_gc_list);
	spin_unlock(&nf_tables_gc_list_lock);

	list_for_each_entry_safe(trans, next, &trans_gc_list, list) {
		list_del(&trans->list);
		if (!nft_trans_gc_work_done(trans)) {
			nft_trans_gc_destroy(trans);
			continue;
		}
		call_rcu(&trans->rcu, nft_trans_gc_trans_free);
	}
}

struct nft_trans_gc *nft_trans_gc_alloc(struct nft_set *set,
					unsigned int gc_seq, gfp_t gfp)
{
	struct net *net = read_pnet(&set->net);
	struct nft_trans_gc *trans;

	trans = kzalloc(sizeof(*trans), gfp);
	if (!trans)
		return NULL;

	trans->net = maybe_get_net(net);
	if (!trans->net) {
		kfree(trans);
		return NULL;
	}

	refcount_inc(&set->refs);
	trans->set = set;
	trans->seq = gc_seq;

	return trans;
}

void nft_trans_gc_elem_add(struct nft_trans_gc *trans, void *priv)
{
	trans->priv[trans->count++] = priv;
}

static void nft_trans_gc_queue_work(struct nft_trans_gc *trans)
{
	spin_lock(&nf_tables_gc_list_lock);
	list_add_tail(&trans->list, &nf_tables_gc_list);
	spin_unlock(&nf_tables_gc_list_lock);

	schedule_work(&trans_gc_work);
}

static int nft_trans_gc_space(struct nft_trans_gc *trans)
{
	return NFT_TRANS_GC_BATCHCOUNT - trans->count;
}

struct nft_trans_gc *nft_trans_gc_queue_async(struct nft_trans_gc *gc,
					      unsigned int gc_seq, gfp_t gfp)
{
	struct nft_set *set;

	if (nft_trans_gc_space(gc))
		return gc;

	set = gc->set;
	nft_trans_gc_queue_work(gc);

	return nft_trans_gc_alloc(set, gc_seq, gfp);
}

void nft_trans_gc_queue_async_done(struct nft_trans_gc *trans)
{
	if (trans->count == 0) {
		nft_trans_gc_destroy(trans);
		return;
	}

	nft_trans_gc_queue_work(trans);
}

struct nft_trans_gc *nft_trans_gc_queue_sync(struct nft_trans_gc *gc, gfp_t gfp)
{
	struct nft_set *set;

	if (WARN_ON_ONCE(!lockdep_commit_lock_is_held(gc->net)))
		return NULL;

	if (nft_trans_gc_space(gc))
		return gc;

	set = gc->set;
	call_rcu(&gc->rcu, nft_trans_gc_trans_free);

	return nft_trans_gc_alloc(set, 0, gfp);
}

void nft_trans_gc_queue_sync_done(struct nft_trans_gc *trans)
{
	WARN_ON_ONCE(!lockdep_commit_lock_is_held(trans->net));

	if (trans->count == 0) {
		nft_trans_gc_destroy(trans);
		return;
	}

	call_rcu(&trans->rcu, nft_trans_gc_trans_free);
}

struct nft_trans_gc *nft_trans_gc_catchall_async(struct nft_trans_gc *gc,
						 unsigned int gc_seq)
{
	struct nft_set_elem_catchall *catchall;
	const struct nft_set *set = gc->set;
	struct nft_set_ext *ext;

	list_for_each_entry_rcu(catchall, &set->catchall_list, list) {
		ext = nft_set_elem_ext(set, catchall->elem);

		if (!nft_set_elem_expired(ext))
			continue;
		if (nft_set_elem_is_dead(ext))
			goto dead_elem;

		nft_set_elem_dead(ext);
dead_elem:
		gc = nft_trans_gc_queue_async(gc, gc_seq, GFP_ATOMIC);
		if (!gc)
			return NULL;

		nft_trans_gc_elem_add(gc, catchall->elem);
	}

	return gc;
}

struct nft_trans_gc *nft_trans_gc_catchall_sync(struct nft_trans_gc *gc)
{
	struct nft_set_elem_catchall *catchall, *next;
	const struct nft_set *set = gc->set;
	struct nft_set_elem elem;
	struct nft_set_ext *ext;

	WARN_ON_ONCE(!lockdep_commit_lock_is_held(gc->net));

	list_for_each_entry_safe(catchall, next, &set->catchall_list, list) {
		ext = nft_set_elem_ext(set, catchall->elem);

		if (!nft_set_elem_expired(ext))
			continue;

		gc = nft_trans_gc_queue_sync(gc, GFP_KERNEL);
		if (!gc)
			return NULL;

		memset(&elem, 0, sizeof(elem));
		elem.priv = catchall->elem;

		nft_setelem_data_deactivate(gc->net, gc->set, &elem);
		nft_setelem_catchall_destroy(catchall);
		nft_trans_gc_elem_add(gc, elem.priv);
	}

	return gc;
}

static void nf_tables_module_autoload_cleanup(struct net *net)
{
	struct nftables_pernet *nft_net = nft_pernet(net);
	struct nft_module_request *req, *next;

	WARN_ON_ONCE(!list_empty(&nft_net->commit_list));
	list_for_each_entry_safe(req, next, &nft_net->module_list, list) {
		WARN_ON_ONCE(!req->done);
		list_del(&req->list);
		kfree(req);
	}
}

static void nf_tables_commit_release(struct net *net)
{
	struct nftables_pernet *nft_net = nft_pernet(net);
	struct nft_trans *trans;

	/* all side effects have to be made visible.
	 * For example, if a chain named 'foo' has been deleted, a
	 * new transaction must not find it anymore.
	 *
	 * Memory reclaim happens asynchronously from work queue
	 * to prevent expensive synchronize_rcu() in commit phase.
	 */
	if (list_empty(&nft_net->commit_list)) {
		nf_tables_module_autoload_cleanup(net);
		mutex_unlock(&nft_net->commit_mutex);
		return;
	}

	trans = list_last_entry(&nft_net->commit_list,
				struct nft_trans, list);
	get_net(trans->ctx.net);
	WARN_ON_ONCE(trans->put_net);

	trans->put_net = true;
	spin_lock(&nf_tables_destroy_list_lock);
	list_splice_tail_init(&nft_net->commit_list, &nf_tables_destroy_list);
	spin_unlock(&nf_tables_destroy_list_lock);

	nf_tables_module_autoload_cleanup(net);
	schedule_work(&trans_destroy_work);

	mutex_unlock(&nft_net->commit_mutex);
}

static void nft_commit_notify(struct net *net, u32 portid)
{
	struct nftables_pernet *nft_net = nft_pernet(net);
	struct sk_buff *batch_skb = NULL, *nskb, *skb;
	unsigned char *data;
	int len;

	list_for_each_entry_safe(skb, nskb, &nft_net->notify_list, list) {
		if (!batch_skb) {
new_batch:
			batch_skb = skb;
			len = NLMSG_GOODSIZE - skb->len;
			list_del(&skb->list);
			continue;
		}
		len -= skb->len;
		if (len > 0 && NFT_CB(skb).report == NFT_CB(batch_skb).report) {
			data = skb_put(batch_skb, skb->len);
			memcpy(data, skb->data, skb->len);
			list_del(&skb->list);
			kfree_skb(skb);
			continue;
		}
		nfnetlink_send(batch_skb, net, portid, NFNLGRP_NFTABLES,
			       NFT_CB(batch_skb).report, GFP_KERNEL);
		goto new_batch;
	}

	if (batch_skb) {
		nfnetlink_send(batch_skb, net, portid, NFNLGRP_NFTABLES,
			       NFT_CB(batch_skb).report, GFP_KERNEL);
	}

	WARN_ON_ONCE(!list_empty(&nft_net->notify_list));
}

static int nf_tables_commit_audit_alloc(struct list_head *adl,
					struct nft_table *table)
{
	struct nft_audit_data *adp;

	list_for_each_entry(adp, adl, list) {
		if (adp->table == table)
			return 0;
	}
	adp = kzalloc(sizeof(*adp), GFP_KERNEL);
	if (!adp)
		return -ENOMEM;
	adp->table = table;
	list_add(&adp->list, adl);
	return 0;
}

static void nf_tables_commit_audit_free(struct list_head *adl)
{
	struct nft_audit_data *adp, *adn;

	list_for_each_entry_safe(adp, adn, adl, list) {
		list_del(&adp->list);
		kfree(adp);
	}
}

static void nf_tables_commit_audit_collect(struct list_head *adl,
					   struct nft_table *table, u32 op)
{
	struct nft_audit_data *adp;

	list_for_each_entry(adp, adl, list) {
		if (adp->table == table)
			goto found;
	}
	WARN_ONCE(1, "table=%s not expected in commit list", table->name);
	return;
found:
	adp->entries++;
	if (!adp->op || adp->op > op)
		adp->op = op;
}

#define AUNFTABLENAMELEN (NFT_TABLE_MAXNAMELEN + 22)

static void nf_tables_commit_audit_log(struct list_head *adl, u32 generation)
{
	struct nft_audit_data *adp, *adn;
	char aubuf[AUNFTABLENAMELEN];

	list_for_each_entry_safe(adp, adn, adl, list) {
		snprintf(aubuf, AUNFTABLENAMELEN, "%s:%u", adp->table->name,
			 generation);
		audit_log_nfcfg(aubuf, adp->table->family, adp->entries,
				nft2audit_op[adp->op], GFP_KERNEL);
		list_del(&adp->list);
		kfree(adp);
	}
}

static void nft_set_commit_update(struct list_head *set_update_list)
{
	struct nft_set *set, *next;

	list_for_each_entry_safe(set, next, set_update_list, pending_update) {
		list_del_init(&set->pending_update);

		if (!set->ops->commit || set->dead)
			continue;

		set->ops->commit(set);
	}
}

static unsigned int nft_gc_seq_begin(struct nftables_pernet *nft_net)
{
	unsigned int gc_seq;

	/* Bump gc counter, it becomes odd, this is the busy mark. */
	gc_seq = READ_ONCE(nft_net->gc_seq);
	WRITE_ONCE(nft_net->gc_seq, ++gc_seq);

	return gc_seq;
}

static void nft_gc_seq_end(struct nftables_pernet *nft_net, unsigned int gc_seq)
{
	WRITE_ONCE(nft_net->gc_seq, ++gc_seq);
}

static int nf_tables_commit(struct net *net, struct sk_buff *skb)
{
	struct nftables_pernet *nft_net = nft_pernet(net);
	struct nft_trans *trans, *next;
	unsigned int base_seq, gc_seq;
	LIST_HEAD(set_update_list);
	struct nft_trans_elem *te;
	struct nft_chain *chain;
	struct nft_table *table;
	LIST_HEAD(adl);
	int err;

	if (list_empty(&nft_net->commit_list)) {
		mutex_unlock(&nft_net->commit_mutex);
		return 0;
	}

	list_for_each_entry(trans, &nft_net->binding_list, binding_list) {
		switch (trans->msg_type) {
		case NFT_MSG_NEWSET:
			if (!nft_trans_set_update(trans) &&
			    nft_set_is_anonymous(nft_trans_set(trans)) &&
			    !nft_trans_set_bound(trans)) {
				pr_warn_once("nftables ruleset with unbound set\n");
				return -EINVAL;
			}
			break;
		case NFT_MSG_NEWCHAIN:
			if (!nft_trans_chain_update(trans) &&
			    nft_chain_binding(nft_trans_chain(trans)) &&
			    !nft_trans_chain_bound(trans)) {
				pr_warn_once("nftables ruleset with unbound chain\n");
				return -EINVAL;
			}
			break;
		}
	}

	/* 0. Validate ruleset, otherwise roll back for error reporting. */
	if (nf_tables_validate(net) < 0) {
		nft_net->validate_state = NFT_VALIDATE_DO;
		return -EAGAIN;
	}

	err = nft_flow_rule_offload_commit(net);
	if (err < 0)
		return err;

	/* 1.  Allocate space for next generation rules_gen_X[] */
	list_for_each_entry_safe(trans, next, &nft_net->commit_list, list) {
		int ret;

		ret = nf_tables_commit_audit_alloc(&adl, trans->ctx.table);
		if (ret) {
			nf_tables_commit_chain_prepare_cancel(net);
			nf_tables_commit_audit_free(&adl);
			return ret;
		}
		if (trans->msg_type == NFT_MSG_NEWRULE ||
		    trans->msg_type == NFT_MSG_DELRULE) {
			chain = trans->ctx.chain;

			ret = nf_tables_commit_chain_prepare(net, chain);
			if (ret < 0) {
				nf_tables_commit_chain_prepare_cancel(net);
				nf_tables_commit_audit_free(&adl);
				return ret;
			}
		}
	}

	/* step 2.  Make rules_gen_X visible to packet path */
	list_for_each_entry(table, &nft_net->tables, list) {
		list_for_each_entry(chain, &table->chains, list)
			nf_tables_commit_chain(net, chain);
	}

	/*
	 * Bump generation counter, invalidate any dump in progress.
	 * Cannot fail after this point.
	 */
	base_seq = READ_ONCE(nft_net->base_seq);
	while (++base_seq == 0)
		;

	WRITE_ONCE(nft_net->base_seq, base_seq);

	gc_seq = nft_gc_seq_begin(nft_net);

	/* step 3. Start new generation, rules_gen_X now in use. */
	net->nft.gencursor = nft_gencursor_next(net);

	list_for_each_entry_safe(trans, next, &nft_net->commit_list, list) {
		nf_tables_commit_audit_collect(&adl, trans->ctx.table,
					       trans->msg_type);
		switch (trans->msg_type) {
		case NFT_MSG_NEWTABLE:
			if (nft_trans_table_update(trans)) {
				if (!(trans->ctx.table->flags & __NFT_TABLE_F_UPDATE)) {
					nft_trans_destroy(trans);
					break;
				}
				if (trans->ctx.table->flags & NFT_TABLE_F_DORMANT)
					nf_tables_table_disable(net, trans->ctx.table);

				trans->ctx.table->flags &= ~__NFT_TABLE_F_UPDATE;
			} else {
				nft_clear(net, trans->ctx.table);
			}
			nf_tables_table_notify(&trans->ctx, NFT_MSG_NEWTABLE);
			nft_trans_destroy(trans);
			break;
		case NFT_MSG_DELTABLE:
		case NFT_MSG_DESTROYTABLE:
			list_del_rcu(&trans->ctx.table->list);
			nf_tables_table_notify(&trans->ctx, trans->msg_type);
			break;
		case NFT_MSG_NEWCHAIN:
			if (nft_trans_chain_update(trans)) {
				nft_chain_commit_update(trans);
				nf_tables_chain_notify(&trans->ctx, NFT_MSG_NEWCHAIN,
						       &nft_trans_chain_hooks(trans));
				list_splice(&nft_trans_chain_hooks(trans),
					    &nft_trans_basechain(trans)->hook_list);
				/* trans destroyed after rcu grace period */
			} else {
				nft_chain_commit_drop_policy(trans);
				nft_clear(net, trans->ctx.chain);
				nf_tables_chain_notify(&trans->ctx, NFT_MSG_NEWCHAIN, NULL);
				nft_trans_destroy(trans);
			}
			break;
		case NFT_MSG_DELCHAIN:
		case NFT_MSG_DESTROYCHAIN:
			if (nft_trans_chain_update(trans)) {
				nf_tables_chain_notify(&trans->ctx, NFT_MSG_DELCHAIN,
						       &nft_trans_chain_hooks(trans));
				nft_netdev_unregister_hooks(net,
							    &nft_trans_chain_hooks(trans),
							    true);
			} else {
				nft_chain_del(trans->ctx.chain);
				nf_tables_chain_notify(&trans->ctx, NFT_MSG_DELCHAIN,
						       NULL);
				nf_tables_unregister_hook(trans->ctx.net,
							  trans->ctx.table,
							  trans->ctx.chain);
			}
			break;
		case NFT_MSG_NEWRULE:
			nft_clear(trans->ctx.net, nft_trans_rule(trans));
			nf_tables_rule_notify(&trans->ctx,
					      nft_trans_rule(trans),
					      NFT_MSG_NEWRULE);
			if (trans->ctx.chain->flags & NFT_CHAIN_HW_OFFLOAD)
				nft_flow_rule_destroy(nft_trans_flow_rule(trans));

			nft_trans_destroy(trans);
			break;
		case NFT_MSG_DELRULE:
		case NFT_MSG_DESTROYRULE:
			list_del_rcu(&nft_trans_rule(trans)->list);
			nf_tables_rule_notify(&trans->ctx,
					      nft_trans_rule(trans),
					      trans->msg_type);
			nft_rule_expr_deactivate(&trans->ctx,
						 nft_trans_rule(trans),
						 NFT_TRANS_COMMIT);

			if (trans->ctx.chain->flags & NFT_CHAIN_HW_OFFLOAD)
				nft_flow_rule_destroy(nft_trans_flow_rule(trans));
			break;
		case NFT_MSG_NEWSET:
			if (nft_trans_set_update(trans)) {
				struct nft_set *set = nft_trans_set(trans);

				WRITE_ONCE(set->timeout, nft_trans_set_timeout(trans));
				WRITE_ONCE(set->gc_int, nft_trans_set_gc_int(trans));

				if (nft_trans_set_size(trans))
					WRITE_ONCE(set->size, nft_trans_set_size(trans));
			} else {
				nft_clear(net, nft_trans_set(trans));
				/* This avoids hitting -EBUSY when deleting the table
				 * from the transaction.
				 */
				if (nft_set_is_anonymous(nft_trans_set(trans)) &&
				    !list_empty(&nft_trans_set(trans)->bindings))
					nft_use_dec(&trans->ctx.table->use);
			}
			nf_tables_set_notify(&trans->ctx, nft_trans_set(trans),
					     NFT_MSG_NEWSET, GFP_KERNEL);
			nft_trans_destroy(trans);
			break;
		case NFT_MSG_DELSET:
		case NFT_MSG_DESTROYSET:
			nft_trans_set(trans)->dead = 1;
			list_del_rcu(&nft_trans_set(trans)->list);
			nf_tables_set_notify(&trans->ctx, nft_trans_set(trans),
					     trans->msg_type, GFP_KERNEL);
			break;
		case NFT_MSG_NEWSETELEM:
			te = (struct nft_trans_elem *)trans->data;

			nft_setelem_activate(net, te->set, &te->elem);
			nf_tables_setelem_notify(&trans->ctx, te->set,
						 &te->elem,
						 NFT_MSG_NEWSETELEM);
			if (te->set->ops->commit &&
			    list_empty(&te->set->pending_update)) {
				list_add_tail(&te->set->pending_update,
					      &set_update_list);
			}
			nft_trans_destroy(trans);
			break;
		case NFT_MSG_DELSETELEM:
		case NFT_MSG_DESTROYSETELEM:
			te = (struct nft_trans_elem *)trans->data;

			nf_tables_setelem_notify(&trans->ctx, te->set,
						 &te->elem,
						 trans->msg_type);
			nft_setelem_remove(net, te->set, &te->elem);
			if (!nft_setelem_is_catchall(te->set, &te->elem)) {
				atomic_dec(&te->set->nelems);
				te->set->ndeact--;
			}
			if (te->set->ops->commit &&
			    list_empty(&te->set->pending_update)) {
				list_add_tail(&te->set->pending_update,
					      &set_update_list);
			}
			break;
		case NFT_MSG_NEWOBJ:
			if (nft_trans_obj_update(trans)) {
				nft_obj_commit_update(trans);
				nf_tables_obj_notify(&trans->ctx,
						     nft_trans_obj(trans),
						     NFT_MSG_NEWOBJ);
			} else {
				nft_clear(net, nft_trans_obj(trans));
				nf_tables_obj_notify(&trans->ctx,
						     nft_trans_obj(trans),
						     NFT_MSG_NEWOBJ);
				nft_trans_destroy(trans);
			}
			break;
		case NFT_MSG_DELOBJ:
		case NFT_MSG_DESTROYOBJ:
			nft_obj_del(nft_trans_obj(trans));
			nf_tables_obj_notify(&trans->ctx, nft_trans_obj(trans),
					     trans->msg_type);
			break;
		case NFT_MSG_NEWFLOWTABLE:
			if (nft_trans_flowtable_update(trans)) {
				nft_trans_flowtable(trans)->data.flags =
					nft_trans_flowtable_flags(trans);
				nf_tables_flowtable_notify(&trans->ctx,
							   nft_trans_flowtable(trans),
							   &nft_trans_flowtable_hooks(trans),
							   NFT_MSG_NEWFLOWTABLE);
				list_splice(&nft_trans_flowtable_hooks(trans),
					    &nft_trans_flowtable(trans)->hook_list);
			} else {
				nft_clear(net, nft_trans_flowtable(trans));
				nf_tables_flowtable_notify(&trans->ctx,
							   nft_trans_flowtable(trans),
							   NULL,
							   NFT_MSG_NEWFLOWTABLE);
			}
			nft_trans_destroy(trans);
			break;
		case NFT_MSG_DELFLOWTABLE:
		case NFT_MSG_DESTROYFLOWTABLE:
			if (nft_trans_flowtable_update(trans)) {
				nf_tables_flowtable_notify(&trans->ctx,
							   nft_trans_flowtable(trans),
							   &nft_trans_flowtable_hooks(trans),
							   trans->msg_type);
				nft_unregister_flowtable_net_hooks(net,
								   &nft_trans_flowtable_hooks(trans));
			} else {
				list_del_rcu(&nft_trans_flowtable(trans)->list);
				nf_tables_flowtable_notify(&trans->ctx,
							   nft_trans_flowtable(trans),
							   NULL,
							   trans->msg_type);
				nft_unregister_flowtable_net_hooks(net,
						&nft_trans_flowtable(trans)->hook_list);
			}
			break;
		}
	}

	nft_set_commit_update(&set_update_list);

	nft_commit_notify(net, NETLINK_CB(skb).portid);
	nf_tables_gen_notify(net, skb, NFT_MSG_NEWGEN);
	nf_tables_commit_audit_log(&adl, nft_net->base_seq);

	nft_gc_seq_end(nft_net, gc_seq);
	nft_net->validate_state = NFT_VALIDATE_SKIP;
	nf_tables_commit_release(net);

	return 0;
}

static void nf_tables_module_autoload(struct net *net)
{
	struct nftables_pernet *nft_net = nft_pernet(net);
	struct nft_module_request *req, *next;
	LIST_HEAD(module_list);

	list_splice_init(&nft_net->module_list, &module_list);
	mutex_unlock(&nft_net->commit_mutex);
	list_for_each_entry_safe(req, next, &module_list, list) {
		request_module("%s", req->module);
		req->done = true;
	}
	mutex_lock(&nft_net->commit_mutex);
	list_splice(&module_list, &nft_net->module_list);
}

static void nf_tables_abort_release(struct nft_trans *trans)
{
	switch (trans->msg_type) {
	case NFT_MSG_NEWTABLE:
		nf_tables_table_destroy(&trans->ctx);
		break;
	case NFT_MSG_NEWCHAIN:
		if (nft_trans_chain_update(trans))
			nft_hooks_destroy(&nft_trans_chain_hooks(trans));
		else
			nf_tables_chain_destroy(&trans->ctx);
		break;
	case NFT_MSG_NEWRULE:
		nf_tables_rule_destroy(&trans->ctx, nft_trans_rule(trans));
		break;
	case NFT_MSG_NEWSET:
		nft_set_destroy(&trans->ctx, nft_trans_set(trans));
		break;
	case NFT_MSG_NEWSETELEM:
		nft_set_elem_destroy(nft_trans_elem_set(trans),
				     nft_trans_elem(trans).priv, true);
		break;
	case NFT_MSG_NEWOBJ:
		nft_obj_destroy(&trans->ctx, nft_trans_obj(trans));
		break;
	case NFT_MSG_NEWFLOWTABLE:
		if (nft_trans_flowtable_update(trans))
			nft_hooks_destroy(&nft_trans_flowtable_hooks(trans));
		else
			nf_tables_flowtable_destroy(nft_trans_flowtable(trans));
		break;
	}
	kfree(trans);
}

static void nft_set_abort_update(struct list_head *set_update_list)
{
	struct nft_set *set, *next;

	list_for_each_entry_safe(set, next, set_update_list, pending_update) {
		list_del_init(&set->pending_update);

		if (!set->ops->abort)
			continue;

		set->ops->abort(set);
	}
}

static int __nf_tables_abort(struct net *net, enum nfnl_abort_action action)
{
	struct nftables_pernet *nft_net = nft_pernet(net);
	struct nft_trans *trans, *next;
	LIST_HEAD(set_update_list);
	struct nft_trans_elem *te;
	int err = 0;

	if (action == NFNL_ABORT_VALIDATE &&
	    nf_tables_validate(net) < 0)
		err = -EAGAIN;

	list_for_each_entry_safe_reverse(trans, next, &nft_net->commit_list,
					 list) {
		switch (trans->msg_type) {
		case NFT_MSG_NEWTABLE:
			if (nft_trans_table_update(trans)) {
				if (!(trans->ctx.table->flags & __NFT_TABLE_F_UPDATE)) {
					nft_trans_destroy(trans);
					break;
				}
				if (trans->ctx.table->flags & __NFT_TABLE_F_WAS_DORMANT) {
					nf_tables_table_disable(net, trans->ctx.table);
					trans->ctx.table->flags |= NFT_TABLE_F_DORMANT;
				} else if (trans->ctx.table->flags & __NFT_TABLE_F_WAS_AWAKEN) {
					trans->ctx.table->flags &= ~NFT_TABLE_F_DORMANT;
				}
				trans->ctx.table->flags &= ~__NFT_TABLE_F_UPDATE;
				nft_trans_destroy(trans);
			} else {
				list_del_rcu(&trans->ctx.table->list);
			}
			break;
		case NFT_MSG_DELTABLE:
		case NFT_MSG_DESTROYTABLE:
			nft_clear(trans->ctx.net, trans->ctx.table);
			nft_trans_destroy(trans);
			break;
		case NFT_MSG_NEWCHAIN:
			if (nft_trans_chain_update(trans)) {
				nft_netdev_unregister_hooks(net,
							    &nft_trans_chain_hooks(trans),
							    true);
				free_percpu(nft_trans_chain_stats(trans));
				kfree(nft_trans_chain_name(trans));
				nft_trans_destroy(trans);
			} else {
				if (nft_trans_chain_bound(trans)) {
					nft_trans_destroy(trans);
					break;
				}
				nft_use_dec_restore(&trans->ctx.table->use);
				nft_chain_del(trans->ctx.chain);
				nf_tables_unregister_hook(trans->ctx.net,
							  trans->ctx.table,
							  trans->ctx.chain);
			}
			break;
		case NFT_MSG_DELCHAIN:
		case NFT_MSG_DESTROYCHAIN:
			if (nft_trans_chain_update(trans)) {
				list_splice(&nft_trans_chain_hooks(trans),
					    &nft_trans_basechain(trans)->hook_list);
			} else {
				nft_use_inc_restore(&trans->ctx.table->use);
				nft_clear(trans->ctx.net, trans->ctx.chain);
			}
			nft_trans_destroy(trans);
			break;
		case NFT_MSG_NEWRULE:
			if (nft_trans_rule_bound(trans)) {
				nft_trans_destroy(trans);
				break;
			}
			nft_use_dec_restore(&trans->ctx.chain->use);
			list_del_rcu(&nft_trans_rule(trans)->list);
			nft_rule_expr_deactivate(&trans->ctx,
						 nft_trans_rule(trans),
						 NFT_TRANS_ABORT);
			if (trans->ctx.chain->flags & NFT_CHAIN_HW_OFFLOAD)
				nft_flow_rule_destroy(nft_trans_flow_rule(trans));
			break;
		case NFT_MSG_DELRULE:
		case NFT_MSG_DESTROYRULE:
			nft_use_inc_restore(&trans->ctx.chain->use);
			nft_clear(trans->ctx.net, nft_trans_rule(trans));
			nft_rule_expr_activate(&trans->ctx, nft_trans_rule(trans));
			if (trans->ctx.chain->flags & NFT_CHAIN_HW_OFFLOAD)
				nft_flow_rule_destroy(nft_trans_flow_rule(trans));

			nft_trans_destroy(trans);
			break;
		case NFT_MSG_NEWSET:
			if (nft_trans_set_update(trans)) {
				nft_trans_destroy(trans);
				break;
			}
			nft_use_dec_restore(&trans->ctx.table->use);
			if (nft_trans_set_bound(trans)) {
				nft_trans_destroy(trans);
				break;
			}
			nft_trans_set(trans)->dead = 1;
			list_del_rcu(&nft_trans_set(trans)->list);
			break;
		case NFT_MSG_DELSET:
		case NFT_MSG_DESTROYSET:
			nft_use_inc_restore(&trans->ctx.table->use);
			nft_clear(trans->ctx.net, nft_trans_set(trans));
			if (nft_trans_set(trans)->flags & (NFT_SET_MAP | NFT_SET_OBJECT))
				nft_map_activate(&trans->ctx, nft_trans_set(trans));

			nft_trans_destroy(trans);
			break;
		case NFT_MSG_NEWSETELEM:
			if (nft_trans_elem_set_bound(trans)) {
				nft_trans_destroy(trans);
				break;
			}
			te = (struct nft_trans_elem *)trans->data;
			nft_setelem_remove(net, te->set, &te->elem);
			if (!nft_setelem_is_catchall(te->set, &te->elem))
				atomic_dec(&te->set->nelems);

			if (te->set->ops->abort &&
			    list_empty(&te->set->pending_update)) {
				list_add_tail(&te->set->pending_update,
					      &set_update_list);
			}
			break;
		case NFT_MSG_DELSETELEM:
		case NFT_MSG_DESTROYSETELEM:
			te = (struct nft_trans_elem *)trans->data;

			nft_setelem_data_activate(net, te->set, &te->elem);
			nft_setelem_activate(net, te->set, &te->elem);
			if (!nft_setelem_is_catchall(te->set, &te->elem))
				te->set->ndeact--;

			if (te->set->ops->abort &&
			    list_empty(&te->set->pending_update)) {
				list_add_tail(&te->set->pending_update,
					      &set_update_list);
			}
			nft_trans_destroy(trans);
			break;
		case NFT_MSG_NEWOBJ:
			if (nft_trans_obj_update(trans)) {
				nft_obj_destroy(&trans->ctx, nft_trans_obj_newobj(trans));
				nft_trans_destroy(trans);
			} else {
				nft_use_dec_restore(&trans->ctx.table->use);
				nft_obj_del(nft_trans_obj(trans));
			}
			break;
		case NFT_MSG_DELOBJ:
		case NFT_MSG_DESTROYOBJ:
			nft_use_inc_restore(&trans->ctx.table->use);
			nft_clear(trans->ctx.net, nft_trans_obj(trans));
			nft_trans_destroy(trans);
			break;
		case NFT_MSG_NEWFLOWTABLE:
			if (nft_trans_flowtable_update(trans)) {
				nft_unregister_flowtable_net_hooks(net,
						&nft_trans_flowtable_hooks(trans));
			} else {
				nft_use_dec_restore(&trans->ctx.table->use);
				list_del_rcu(&nft_trans_flowtable(trans)->list);
				nft_unregister_flowtable_net_hooks(net,
						&nft_trans_flowtable(trans)->hook_list);
			}
			break;
		case NFT_MSG_DELFLOWTABLE:
		case NFT_MSG_DESTROYFLOWTABLE:
			if (nft_trans_flowtable_update(trans)) {
				list_splice(&nft_trans_flowtable_hooks(trans),
					    &nft_trans_flowtable(trans)->hook_list);
			} else {
				nft_use_inc_restore(&trans->ctx.table->use);
				nft_clear(trans->ctx.net, nft_trans_flowtable(trans));
			}
			nft_trans_destroy(trans);
			break;
		}
	}

	nft_set_abort_update(&set_update_list);

	synchronize_rcu();

	list_for_each_entry_safe_reverse(trans, next,
					 &nft_net->commit_list, list) {
		nft_trans_list_del(trans);
		nf_tables_abort_release(trans);
	}

	return err;
}

static int nf_tables_abort(struct net *net, struct sk_buff *skb,
			   enum nfnl_abort_action action)
{
	struct nftables_pernet *nft_net = nft_pernet(net);
	unsigned int gc_seq;
	int ret;

	gc_seq = nft_gc_seq_begin(nft_net);
	ret = __nf_tables_abort(net, action);
	nft_gc_seq_end(nft_net, gc_seq);

	WARN_ON_ONCE(!list_empty(&nft_net->commit_list));

	/* module autoload needs to happen after GC sequence update because it
	 * temporarily releases and grabs mutex again.
	 */
	if (action == NFNL_ABORT_AUTOLOAD)
		nf_tables_module_autoload(net);
	else
		nf_tables_module_autoload_cleanup(net);

	mutex_unlock(&nft_net->commit_mutex);

	return ret;
}

static bool nf_tables_valid_genid(struct net *net, u32 genid)
{
	struct nftables_pernet *nft_net = nft_pernet(net);
	bool genid_ok;

	mutex_lock(&nft_net->commit_mutex);

	genid_ok = genid == 0 || nft_net->base_seq == genid;
	if (!genid_ok)
		mutex_unlock(&nft_net->commit_mutex);

	/* else, commit mutex has to be released by commit or abort function */
	return genid_ok;
}

static const struct nfnetlink_subsystem nf_tables_subsys = {
	.name		= "nf_tables",
	.subsys_id	= NFNL_SUBSYS_NFTABLES,
	.cb_count	= NFT_MSG_MAX,
	.cb		= nf_tables_cb,
	.commit		= nf_tables_commit,
	.abort		= nf_tables_abort,
	.valid_genid	= nf_tables_valid_genid,
	.owner		= THIS_MODULE,
};

int nft_chain_validate_dependency(const struct nft_chain *chain,
				  enum nft_chain_types type)
{
	const struct nft_base_chain *basechain;

	if (nft_is_base_chain(chain)) {
		basechain = nft_base_chain(chain);
		if (basechain->type->type != type)
			return -EOPNOTSUPP;
	}
	return 0;
}
EXPORT_SYMBOL_GPL(nft_chain_validate_dependency);

int nft_chain_validate_hooks(const struct nft_chain *chain,
			     unsigned int hook_flags)
{
	struct nft_base_chain *basechain;

	if (nft_is_base_chain(chain)) {
		basechain = nft_base_chain(chain);

		if ((1 << basechain->ops.hooknum) & hook_flags)
			return 0;

		return -EOPNOTSUPP;
	}

	return 0;
}
EXPORT_SYMBOL_GPL(nft_chain_validate_hooks);

/*
 * Loop detection - walk through the ruleset beginning at the destination chain
 * of a new jump until either the source chain is reached (loop) or all
 * reachable chains have been traversed.
 *
 * The loop check is performed whenever a new jump verdict is added to an
 * expression or verdict map or a verdict map is bound to a new chain.
 */

static int nf_tables_check_loops(const struct nft_ctx *ctx,
				 const struct nft_chain *chain);

static int nft_check_loops(const struct nft_ctx *ctx,
			   const struct nft_set_ext *ext)
{
	const struct nft_data *data;
	int ret;

	data = nft_set_ext_data(ext);
	switch (data->verdict.code) {
	case NFT_JUMP:
	case NFT_GOTO:
		ret = nf_tables_check_loops(ctx, data->verdict.chain);
		break;
	default:
		ret = 0;
		break;
	}

	return ret;
}

static int nf_tables_loop_check_setelem(const struct nft_ctx *ctx,
					struct nft_set *set,
					const struct nft_set_iter *iter,
					struct nft_set_elem *elem)
{
	const struct nft_set_ext *ext = nft_set_elem_ext(set, elem->priv);

	if (nft_set_ext_exists(ext, NFT_SET_EXT_FLAGS) &&
	    *nft_set_ext_flags(ext) & NFT_SET_ELEM_INTERVAL_END)
		return 0;

	return nft_check_loops(ctx, ext);
}

static int nft_set_catchall_loops(const struct nft_ctx *ctx,
				  struct nft_set *set)
{
	u8 genmask = nft_genmask_next(ctx->net);
	struct nft_set_elem_catchall *catchall;
	struct nft_set_ext *ext;
	int ret = 0;

	list_for_each_entry_rcu(catchall, &set->catchall_list, list) {
		ext = nft_set_elem_ext(set, catchall->elem);
		if (!nft_set_elem_active(ext, genmask))
			continue;

		ret = nft_check_loops(ctx, ext);
		if (ret < 0)
			return ret;
	}

	return ret;
}

static int nf_tables_check_loops(const struct nft_ctx *ctx,
				 const struct nft_chain *chain)
{
	const struct nft_rule *rule;
	const struct nft_expr *expr, *last;
	struct nft_set *set;
	struct nft_set_binding *binding;
	struct nft_set_iter iter;

	if (ctx->chain == chain)
		return -ELOOP;

	if (fatal_signal_pending(current))
		return -EINTR;

	list_for_each_entry(rule, &chain->rules, list) {
		nft_rule_for_each_expr(expr, last, rule) {
			struct nft_immediate_expr *priv;
			const struct nft_data *data;
			int err;

			if (strcmp(expr->ops->type->name, "immediate"))
				continue;

			priv = nft_expr_priv(expr);
			if (priv->dreg != NFT_REG_VERDICT)
				continue;

			data = &priv->data;
			switch (data->verdict.code) {
			case NFT_JUMP:
			case NFT_GOTO:
				err = nf_tables_check_loops(ctx,
							data->verdict.chain);
				if (err < 0)
					return err;
				break;
			default:
				break;
			}
		}
	}

	list_for_each_entry(set, &ctx->table->sets, list) {
		if (!nft_is_active_next(ctx->net, set))
			continue;
		if (!(set->flags & NFT_SET_MAP) ||
		    set->dtype != NFT_DATA_VERDICT)
			continue;

		list_for_each_entry(binding, &set->bindings, list) {
			if (!(binding->flags & NFT_SET_MAP) ||
			    binding->chain != chain)
				continue;

			iter.genmask	= nft_genmask_next(ctx->net);
			iter.skip 	= 0;
			iter.count	= 0;
			iter.err	= 0;
			iter.fn		= nf_tables_loop_check_setelem;

			set->ops->walk(ctx, set, &iter);
			if (!iter.err)
				iter.err = nft_set_catchall_loops(ctx, set);

			if (iter.err < 0)
				return iter.err;
		}
	}

	return 0;
}

/**
 *	nft_parse_u32_check - fetch u32 attribute and check for maximum value
 *
 *	@attr: netlink attribute to fetch value from
 *	@max: maximum value to be stored in dest
 *	@dest: pointer to the variable
 *
 *	Parse, check and store a given u32 netlink attribute into variable.
 *	This function returns -ERANGE if the value goes over maximum value.
 *	Otherwise a 0 is returned and the attribute value is stored in the
 *	destination variable.
 */
int nft_parse_u32_check(const struct nlattr *attr, int max, u32 *dest)
{
	u32 val;

	val = ntohl(nla_get_be32(attr));
	if (val > max)
		return -ERANGE;

	*dest = val;
	return 0;
}
EXPORT_SYMBOL_GPL(nft_parse_u32_check);

static int nft_parse_register(const struct nlattr *attr, u32 *preg)
{
	unsigned int reg;

	reg = ntohl(nla_get_be32(attr));
	switch (reg) {
	case NFT_REG_VERDICT...NFT_REG_4:
		*preg = reg * NFT_REG_SIZE / NFT_REG32_SIZE;
		break;
	case NFT_REG32_00...NFT_REG32_15:
		*preg = reg + NFT_REG_SIZE / NFT_REG32_SIZE - NFT_REG32_00;
		break;
	default:
		return -ERANGE;
	}

	return 0;
}

/**
 *	nft_dump_register - dump a register value to a netlink attribute
 *
 *	@skb: socket buffer
 *	@attr: attribute number
 *	@reg: register number
 *
 *	Construct a netlink attribute containing the register number. For
 *	compatibility reasons, register numbers being a multiple of 4 are
 *	translated to the corresponding 128 bit register numbers.
 */
int nft_dump_register(struct sk_buff *skb, unsigned int attr, unsigned int reg)
{
	if (reg % (NFT_REG_SIZE / NFT_REG32_SIZE) == 0)
		reg = reg / (NFT_REG_SIZE / NFT_REG32_SIZE);
	else
		reg = reg - NFT_REG_SIZE / NFT_REG32_SIZE + NFT_REG32_00;

	return nla_put_be32(skb, attr, htonl(reg));
}
EXPORT_SYMBOL_GPL(nft_dump_register);

static int nft_validate_register_load(enum nft_registers reg, unsigned int len)
{
	if (reg < NFT_REG_1 * NFT_REG_SIZE / NFT_REG32_SIZE)
		return -EINVAL;
	if (len == 0)
		return -EINVAL;
	if (reg * NFT_REG32_SIZE + len > sizeof_field(struct nft_regs, data))
		return -ERANGE;

	return 0;
}

int nft_parse_register_load(const struct nlattr *attr, u8 *sreg, u32 len)
{
	u32 reg;
	int err;

	err = nft_parse_register(attr, &reg);
	if (err < 0)
		return err;

	err = nft_validate_register_load(reg, len);
	if (err < 0)
		return err;

	*sreg = reg;
	return 0;
}
EXPORT_SYMBOL_GPL(nft_parse_register_load);

static int nft_validate_register_store(const struct nft_ctx *ctx,
				       enum nft_registers reg,
				       const struct nft_data *data,
				       enum nft_data_types type,
				       unsigned int len)
{
	int err;

	switch (reg) {
	case NFT_REG_VERDICT:
		if (type != NFT_DATA_VERDICT)
			return -EINVAL;

		if (data != NULL &&
		    (data->verdict.code == NFT_GOTO ||
		     data->verdict.code == NFT_JUMP)) {
			err = nf_tables_check_loops(ctx, data->verdict.chain);
			if (err < 0)
				return err;
		}

		return 0;
	default:
		if (reg < NFT_REG_1 * NFT_REG_SIZE / NFT_REG32_SIZE)
			return -EINVAL;
		if (len == 0)
			return -EINVAL;
		if (reg * NFT_REG32_SIZE + len >
		    sizeof_field(struct nft_regs, data))
			return -ERANGE;

		if (data != NULL && type != NFT_DATA_VALUE)
			return -EINVAL;
		return 0;
	}
}

int nft_parse_register_store(const struct nft_ctx *ctx,
			     const struct nlattr *attr, u8 *dreg,
			     const struct nft_data *data,
			     enum nft_data_types type, unsigned int len)
{
	int err;
	u32 reg;

	err = nft_parse_register(attr, &reg);
	if (err < 0)
		return err;

	err = nft_validate_register_store(ctx, reg, data, type, len);
	if (err < 0)
		return err;

	*dreg = reg;
	return 0;
}
EXPORT_SYMBOL_GPL(nft_parse_register_store);

static const struct nla_policy nft_verdict_policy[NFTA_VERDICT_MAX + 1] = {
	[NFTA_VERDICT_CODE]	= { .type = NLA_U32 },
	[NFTA_VERDICT_CHAIN]	= { .type = NLA_STRING,
				    .len = NFT_CHAIN_MAXNAMELEN - 1 },
	[NFTA_VERDICT_CHAIN_ID]	= { .type = NLA_U32 },
};

static int nft_verdict_init(const struct nft_ctx *ctx, struct nft_data *data,
			    struct nft_data_desc *desc, const struct nlattr *nla)
{
	u8 genmask = nft_genmask_next(ctx->net);
	struct nlattr *tb[NFTA_VERDICT_MAX + 1];
	struct nft_chain *chain;
	int err;

	err = nla_parse_nested_deprecated(tb, NFTA_VERDICT_MAX, nla,
					  nft_verdict_policy, NULL);
	if (err < 0)
		return err;

	if (!tb[NFTA_VERDICT_CODE])
		return -EINVAL;

	/* zero padding hole for memcmp */
	memset(data, 0, sizeof(*data));
	data->verdict.code = ntohl(nla_get_be32(tb[NFTA_VERDICT_CODE]));

	switch (data->verdict.code) {
	case NF_ACCEPT:
	case NF_DROP:
	case NF_QUEUE:
		break;
	case NFT_CONTINUE:
	case NFT_BREAK:
	case NFT_RETURN:
		break;
	case NFT_JUMP:
	case NFT_GOTO:
		if (tb[NFTA_VERDICT_CHAIN]) {
			chain = nft_chain_lookup(ctx->net, ctx->table,
						 tb[NFTA_VERDICT_CHAIN],
						 genmask);
		} else if (tb[NFTA_VERDICT_CHAIN_ID]) {
			chain = nft_chain_lookup_byid(ctx->net, ctx->table,
						      tb[NFTA_VERDICT_CHAIN_ID],
						      genmask);
			if (IS_ERR(chain))
				return PTR_ERR(chain);
		} else {
			return -EINVAL;
		}

		if (IS_ERR(chain))
			return PTR_ERR(chain);
		if (nft_is_base_chain(chain))
			return -EOPNOTSUPP;
		if (nft_chain_is_bound(chain))
			return -EINVAL;
		if (desc->flags & NFT_DATA_DESC_SETELEM &&
		    chain->flags & NFT_CHAIN_BINDING)
			return -EINVAL;
		if (!nft_use_inc(&chain->use))
			return -EMFILE;

		data->verdict.chain = chain;
		break;
	default:
		return -EINVAL;
	}

	desc->len = sizeof(data->verdict);

	return 0;
}

static void nft_verdict_uninit(const struct nft_data *data)
{
	struct nft_chain *chain;

	switch (data->verdict.code) {
	case NFT_JUMP:
	case NFT_GOTO:
		chain = data->verdict.chain;
		nft_use_dec(&chain->use);
		break;
	}
}

int nft_verdict_dump(struct sk_buff *skb, int type, const struct nft_verdict *v)
{
	struct nlattr *nest;

	nest = nla_nest_start_noflag(skb, type);
	if (!nest)
		goto nla_put_failure;

	if (nla_put_be32(skb, NFTA_VERDICT_CODE, htonl(v->code)))
		goto nla_put_failure;

	switch (v->code) {
	case NFT_JUMP:
	case NFT_GOTO:
		if (nla_put_string(skb, NFTA_VERDICT_CHAIN,
				   v->chain->name))
			goto nla_put_failure;
	}
	nla_nest_end(skb, nest);
	return 0;

nla_put_failure:
	return -1;
}

static int nft_value_init(const struct nft_ctx *ctx,
			  struct nft_data *data, struct nft_data_desc *desc,
			  const struct nlattr *nla)
{
	unsigned int len;

	len = nla_len(nla);
	if (len == 0)
		return -EINVAL;
	if (len > desc->size)
		return -EOVERFLOW;
	if (desc->len) {
		if (len != desc->len)
			return -EINVAL;
	} else {
		desc->len = len;
	}

	nla_memcpy(data->data, nla, len);

	return 0;
}

static int nft_value_dump(struct sk_buff *skb, const struct nft_data *data,
			  unsigned int len)
{
	return nla_put(skb, NFTA_DATA_VALUE, len, data->data);
}

static const struct nla_policy nft_data_policy[NFTA_DATA_MAX + 1] = {
	[NFTA_DATA_VALUE]	= { .type = NLA_BINARY },
	[NFTA_DATA_VERDICT]	= { .type = NLA_NESTED },
};

/**
 *	nft_data_init - parse nf_tables data netlink attributes
 *
 *	@ctx: context of the expression using the data
 *	@data: destination struct nft_data
 *	@desc: data description
 *	@nla: netlink attribute containing data
 *
 *	Parse the netlink data attributes and initialize a struct nft_data.
 *	The type and length of data are returned in the data description.
 *
 *	The caller can indicate that it only wants to accept data of type
 *	NFT_DATA_VALUE by passing NULL for the ctx argument.
 */
int nft_data_init(const struct nft_ctx *ctx, struct nft_data *data,
		  struct nft_data_desc *desc, const struct nlattr *nla)
{
	struct nlattr *tb[NFTA_DATA_MAX + 1];
	int err;

	if (WARN_ON_ONCE(!desc->size))
		return -EINVAL;

	err = nla_parse_nested_deprecated(tb, NFTA_DATA_MAX, nla,
					  nft_data_policy, NULL);
	if (err < 0)
		return err;

	if (tb[NFTA_DATA_VALUE]) {
		if (desc->type != NFT_DATA_VALUE)
			return -EINVAL;

		err = nft_value_init(ctx, data, desc, tb[NFTA_DATA_VALUE]);
	} else if (tb[NFTA_DATA_VERDICT] && ctx != NULL) {
		if (desc->type != NFT_DATA_VERDICT)
			return -EINVAL;

		err = nft_verdict_init(ctx, data, desc, tb[NFTA_DATA_VERDICT]);
	} else {
		err = -EINVAL;
	}

	return err;
}
EXPORT_SYMBOL_GPL(nft_data_init);

/**
 *	nft_data_release - release a nft_data item
 *
 *	@data: struct nft_data to release
 *	@type: type of data
 *
 *	Release a nft_data item. NFT_DATA_VALUE types can be silently discarded,
 *	all others need to be released by calling this function.
 */
void nft_data_release(const struct nft_data *data, enum nft_data_types type)
{
	if (type < NFT_DATA_VERDICT)
		return;
	switch (type) {
	case NFT_DATA_VERDICT:
		return nft_verdict_uninit(data);
	default:
		WARN_ON(1);
	}
}
EXPORT_SYMBOL_GPL(nft_data_release);

int nft_data_dump(struct sk_buff *skb, int attr, const struct nft_data *data,
		  enum nft_data_types type, unsigned int len)
{
	struct nlattr *nest;
	int err;

	nest = nla_nest_start_noflag(skb, attr);
	if (nest == NULL)
		return -1;

	switch (type) {
	case NFT_DATA_VALUE:
		err = nft_value_dump(skb, data, len);
		break;
	case NFT_DATA_VERDICT:
		err = nft_verdict_dump(skb, NFTA_DATA_VERDICT, &data->verdict);
		break;
	default:
		err = -EINVAL;
		WARN_ON(1);
	}

	nla_nest_end(skb, nest);
	return err;
}
EXPORT_SYMBOL_GPL(nft_data_dump);

int __nft_release_basechain(struct nft_ctx *ctx)
{
	struct nft_rule *rule, *nr;

	if (WARN_ON(!nft_is_base_chain(ctx->chain)))
		return 0;

	nf_tables_unregister_hook(ctx->net, ctx->chain->table, ctx->chain);
	list_for_each_entry_safe(rule, nr, &ctx->chain->rules, list) {
		list_del(&rule->list);
		nft_use_dec(&ctx->chain->use);
		nf_tables_rule_release(ctx, rule);
	}
	nft_chain_del(ctx->chain);
	nft_use_dec(&ctx->table->use);
	nf_tables_chain_destroy(ctx);

	return 0;
}
EXPORT_SYMBOL_GPL(__nft_release_basechain);

static void __nft_release_hook(struct net *net, struct nft_table *table)
{
	struct nft_flowtable *flowtable;
	struct nft_chain *chain;

	list_for_each_entry(chain, &table->chains, list)
		__nf_tables_unregister_hook(net, table, chain, true);
	list_for_each_entry(flowtable, &table->flowtables, list)
		__nft_unregister_flowtable_net_hooks(net, &flowtable->hook_list,
						     true);
}

static void __nft_release_hooks(struct net *net)
{
	struct nftables_pernet *nft_net = nft_pernet(net);
	struct nft_table *table;

	list_for_each_entry(table, &nft_net->tables, list) {
		if (nft_table_has_owner(table))
			continue;

		__nft_release_hook(net, table);
	}
}

static void __nft_release_table(struct net *net, struct nft_table *table)
{
	struct nft_flowtable *flowtable, *nf;
	struct nft_chain *chain, *nc;
	struct nft_object *obj, *ne;
	struct nft_rule *rule, *nr;
	struct nft_set *set, *ns;
	struct nft_ctx ctx = {
		.net	= net,
		.family	= NFPROTO_NETDEV,
	};

	ctx.family = table->family;
	ctx.table = table;
	list_for_each_entry(chain, &table->chains, list) {
		if (nft_chain_binding(chain))
			continue;

		ctx.chain = chain;
		list_for_each_entry_safe(rule, nr, &chain->rules, list) {
			list_del(&rule->list);
			nft_use_dec(&chain->use);
			nf_tables_rule_release(&ctx, rule);
		}
	}
	list_for_each_entry_safe(flowtable, nf, &table->flowtables, list) {
		list_del(&flowtable->list);
		nft_use_dec(&table->use);
		nf_tables_flowtable_destroy(flowtable);
	}
	list_for_each_entry_safe(set, ns, &table->sets, list) {
		list_del(&set->list);
		nft_use_dec(&table->use);
		if (set->flags & (NFT_SET_MAP | NFT_SET_OBJECT))
			nft_map_deactivate(&ctx, set);

		nft_set_destroy(&ctx, set);
	}
	list_for_each_entry_safe(obj, ne, &table->objects, list) {
		nft_obj_del(obj);
		nft_use_dec(&table->use);
		nft_obj_destroy(&ctx, obj);
	}
	list_for_each_entry_safe(chain, nc, &table->chains, list) {
		ctx.chain = chain;
		nft_chain_del(chain);
		nft_use_dec(&table->use);
		nf_tables_chain_destroy(&ctx);
	}
	nf_tables_table_destroy(&ctx);
}

static void __nft_release_tables(struct net *net)
{
	struct nftables_pernet *nft_net = nft_pernet(net);
	struct nft_table *table, *nt;

	list_for_each_entry_safe(table, nt, &nft_net->tables, list) {
		if (nft_table_has_owner(table))
			continue;

		list_del(&table->list);

		__nft_release_table(net, table);
	}
}

static int nft_rcv_nl_event(struct notifier_block *this, unsigned long event,
			    void *ptr)
{
	struct nft_table *table, *to_delete[8];
	struct nftables_pernet *nft_net;
	struct netlink_notify *n = ptr;
	struct net *net = n->net;
	unsigned int deleted;
	bool restart = false;
	unsigned int gc_seq;

	if (event != NETLINK_URELEASE || n->protocol != NETLINK_NETFILTER)
		return NOTIFY_DONE;

	nft_net = nft_pernet(net);
	deleted = 0;
	mutex_lock(&nft_net->commit_mutex);

	gc_seq = nft_gc_seq_begin(nft_net);

	if (!list_empty(&nf_tables_destroy_list))
		nf_tables_trans_destroy_flush_work();
again:
	list_for_each_entry(table, &nft_net->tables, list) {
		if (nft_table_has_owner(table) &&
		    n->portid == table->nlpid) {
			__nft_release_hook(net, table);
			list_del_rcu(&table->list);
			to_delete[deleted++] = table;
			if (deleted >= ARRAY_SIZE(to_delete))
				break;
		}
	}
	if (deleted) {
		restart = deleted >= ARRAY_SIZE(to_delete);
		synchronize_rcu();
		while (deleted)
			__nft_release_table(net, to_delete[--deleted]);

		if (restart)
			goto again;
	}
	nft_gc_seq_end(nft_net, gc_seq);

	mutex_unlock(&nft_net->commit_mutex);

	return NOTIFY_DONE;
}

static struct notifier_block nft_nl_notifier = {
	.notifier_call  = nft_rcv_nl_event,
};

static int __net_init nf_tables_init_net(struct net *net)
{
	struct nftables_pernet *nft_net = nft_pernet(net);

	INIT_LIST_HEAD(&nft_net->tables);
	INIT_LIST_HEAD(&nft_net->commit_list);
	INIT_LIST_HEAD(&nft_net->binding_list);
	INIT_LIST_HEAD(&nft_net->module_list);
	INIT_LIST_HEAD(&nft_net->notify_list);
	mutex_init(&nft_net->commit_mutex);
	nft_net->base_seq = 1;
	nft_net->gc_seq = 0;
	nft_net->validate_state = NFT_VALIDATE_SKIP;

	return 0;
}

static void __net_exit nf_tables_pre_exit_net(struct net *net)
{
	struct nftables_pernet *nft_net = nft_pernet(net);

	mutex_lock(&nft_net->commit_mutex);
	__nft_release_hooks(net);
	mutex_unlock(&nft_net->commit_mutex);
}

static void __net_exit nf_tables_exit_net(struct net *net)
{
	struct nftables_pernet *nft_net = nft_pernet(net);
	unsigned int gc_seq;

	mutex_lock(&nft_net->commit_mutex);

	gc_seq = nft_gc_seq_begin(nft_net);

	WARN_ON_ONCE(!list_empty(&nft_net->commit_list));

	if (!list_empty(&nft_net->module_list))
		nf_tables_module_autoload_cleanup(net);

	__nft_release_tables(net);

	nft_gc_seq_end(nft_net, gc_seq);

	mutex_unlock(&nft_net->commit_mutex);
	WARN_ON_ONCE(!list_empty(&nft_net->tables));
	WARN_ON_ONCE(!list_empty(&nft_net->module_list));
	WARN_ON_ONCE(!list_empty(&nft_net->notify_list));
}

static void nf_tables_exit_batch(struct list_head *net_exit_list)
{
	flush_work(&trans_gc_work);
}

static struct pernet_operations nf_tables_net_ops = {
	.init		= nf_tables_init_net,
	.pre_exit	= nf_tables_pre_exit_net,
	.exit		= nf_tables_exit_net,
	.exit_batch	= nf_tables_exit_batch,
	.id		= &nf_tables_net_id,
	.size		= sizeof(struct nftables_pernet),
};

static int __init nf_tables_module_init(void)
{
	int err;

	err = register_pernet_subsys(&nf_tables_net_ops);
	if (err < 0)
		return err;

	err = nft_chain_filter_init();
	if (err < 0)
		goto err_chain_filter;

	err = nf_tables_core_module_init();
	if (err < 0)
		goto err_core_module;

	err = register_netdevice_notifier(&nf_tables_flowtable_notifier);
	if (err < 0)
		goto err_netdev_notifier;

	err = rhltable_init(&nft_objname_ht, &nft_objname_ht_params);
	if (err < 0)
		goto err_rht_objname;

	err = nft_offload_init();
	if (err < 0)
		goto err_offload;

	err = netlink_register_notifier(&nft_nl_notifier);
	if (err < 0)
		goto err_netlink_notifier;

	/* must be last */
	err = nfnetlink_subsys_register(&nf_tables_subsys);
	if (err < 0)
		goto err_nfnl_subsys;

	nft_chain_route_init();

	return err;

err_nfnl_subsys:
	netlink_unregister_notifier(&nft_nl_notifier);
err_netlink_notifier:
	nft_offload_exit();
err_offload:
	rhltable_destroy(&nft_objname_ht);
err_rht_objname:
	unregister_netdevice_notifier(&nf_tables_flowtable_notifier);
err_netdev_notifier:
	nf_tables_core_module_exit();
err_core_module:
	nft_chain_filter_fini();
err_chain_filter:
	unregister_pernet_subsys(&nf_tables_net_ops);
	return err;
}

static void __exit nf_tables_module_exit(void)
{
	nfnetlink_subsys_unregister(&nf_tables_subsys);
	netlink_unregister_notifier(&nft_nl_notifier);
	nft_offload_exit();
	unregister_netdevice_notifier(&nf_tables_flowtable_notifier);
	nft_chain_filter_fini();
	nft_chain_route_fini();
	unregister_pernet_subsys(&nf_tables_net_ops);
	cancel_work_sync(&trans_gc_work);
	cancel_work_sync(&trans_destroy_work);
	rcu_barrier();
	rhltable_destroy(&nft_objname_ht);
	nf_tables_core_module_exit();
}

module_init(nf_tables_module_init);
module_exit(nf_tables_module_exit);

MODULE_LICENSE("GPL");
MODULE_AUTHOR("Patrick McHardy <kaber@trash.net>");
MODULE_ALIAS_NFNL_SUBSYS(NFNL_SUBSYS_NFTABLES);<|MERGE_RESOLUTION|>--- conflicted
+++ resolved
@@ -4945,12 +4945,9 @@
 		if ((flags & (NFT_SET_ANONYMOUS | NFT_SET_TIMEOUT | NFT_SET_EVAL)) ==
 			     (NFT_SET_ANONYMOUS | NFT_SET_TIMEOUT))
 			return -EOPNOTSUPP;
-<<<<<<< HEAD
-=======
 		if ((flags & (NFT_SET_CONSTANT | NFT_SET_TIMEOUT)) ==
 			     (NFT_SET_CONSTANT | NFT_SET_TIMEOUT))
 			return -EOPNOTSUPP;
->>>>>>> 9467d7a1
 	}
 
 	desc.dtype = 0;
