// SPDX-License-Identifier: GPL-2.0-only
/*
 * Copyright (c) 2008-2009 Patrick McHardy <kaber@trash.net>
 * Copyright (c) 2016 Pablo Neira Ayuso <pablo@netfilter.org>
 *
 * Development of this code funded by Astaro AG (http://www.astaro.com/)
 */

#include <linux/kernel.h>
#include <linux/init.h>
#include <linux/module.h>
#include <linux/netlink.h>
#include <linux/netfilter.h>
#include <linux/netfilter/nf_tables.h>
#include <net/netfilter/nf_tables.h>
#include <net/netfilter/nf_conntrack.h>
#include <net/netfilter/nf_conntrack_acct.h>
#include <net/netfilter/nf_conntrack_tuple.h>
#include <net/netfilter/nf_conntrack_helper.h>
#include <net/netfilter/nf_conntrack_ecache.h>
#include <net/netfilter/nf_conntrack_labels.h>
#include <net/netfilter/nf_conntrack_timeout.h>
#include <net/netfilter/nf_conntrack_l4proto.h>
#include <net/netfilter/nf_conntrack_expect.h>

struct nft_ct {
	enum nft_ct_keys	key:8;
	enum ip_conntrack_dir	dir:8;
	union {
		u8		dreg;
		u8		sreg;
	};
};

struct nft_ct_helper_obj  {
	struct nf_conntrack_helper *helper4;
	struct nf_conntrack_helper *helper6;
	u8 l4proto;
};

#ifdef CONFIG_NF_CONNTRACK_ZONES
static DEFINE_PER_CPU(struct nf_conn *, nft_ct_pcpu_template);
static unsigned int nft_ct_pcpu_template_refcnt __read_mostly;
static DEFINE_MUTEX(nft_ct_pcpu_mutex);
#endif

static u64 nft_ct_get_eval_counter(const struct nf_conn_counter *c,
				   enum nft_ct_keys k,
				   enum ip_conntrack_dir d)
{
	if (d < IP_CT_DIR_MAX)
		return k == NFT_CT_BYTES ? atomic64_read(&c[d].bytes) :
					   atomic64_read(&c[d].packets);

	return nft_ct_get_eval_counter(c, k, IP_CT_DIR_ORIGINAL) +
	       nft_ct_get_eval_counter(c, k, IP_CT_DIR_REPLY);
}

static void nft_ct_get_eval(const struct nft_expr *expr,
			    struct nft_regs *regs,
			    const struct nft_pktinfo *pkt)
{
	const struct nft_ct *priv = nft_expr_priv(expr);
	u32 *dest = &regs->data[priv->dreg];
	enum ip_conntrack_info ctinfo;
	const struct nf_conn *ct;
	const struct nf_conn_help *help;
	const struct nf_conntrack_tuple *tuple;
	const struct nf_conntrack_helper *helper;
	unsigned int state;

	ct = nf_ct_get(pkt->skb, &ctinfo);

	switch (priv->key) {
	case NFT_CT_STATE:
		if (ct)
			state = NF_CT_STATE_BIT(ctinfo);
		else if (ctinfo == IP_CT_UNTRACKED)
			state = NF_CT_STATE_UNTRACKED_BIT;
		else
			state = NF_CT_STATE_INVALID_BIT;
		*dest = state;
		return;
	default:
		break;
	}

	if (ct == NULL)
		goto err;

	switch (priv->key) {
	case NFT_CT_DIRECTION:
		nft_reg_store8(dest, CTINFO2DIR(ctinfo));
		return;
	case NFT_CT_STATUS:
		*dest = ct->status;
		return;
#ifdef CONFIG_NF_CONNTRACK_MARK
	case NFT_CT_MARK:
		*dest = READ_ONCE(ct->mark);
		return;
#endif
#ifdef CONFIG_NF_CONNTRACK_SECMARK
	case NFT_CT_SECMARK:
		*dest = ct->secmark;
		return;
#endif
	case NFT_CT_EXPIRATION:
		*dest = jiffies_to_msecs(nf_ct_expires(ct));
		return;
	case NFT_CT_HELPER:
		if (ct->master == NULL)
			goto err;
		help = nfct_help(ct->master);
		if (help == NULL)
			goto err;
		helper = rcu_dereference(help->helper);
		if (helper == NULL)
			goto err;
		strncpy((char *)dest, helper->name, NF_CT_HELPER_NAME_LEN);
		return;
#ifdef CONFIG_NF_CONNTRACK_LABELS
	case NFT_CT_LABELS: {
		struct nf_conn_labels *labels = nf_ct_labels_find(ct);

		if (labels)
			memcpy(dest, labels->bits, NF_CT_LABELS_MAX_SIZE);
		else
			memset(dest, 0, NF_CT_LABELS_MAX_SIZE);
		return;
	}
#endif
	case NFT_CT_BYTES:
	case NFT_CT_PKTS: {
		const struct nf_conn_acct *acct = nf_conn_acct_find(ct);
		u64 count = 0;

		if (acct)
			count = nft_ct_get_eval_counter(acct->counter,
							priv->key, priv->dir);
		memcpy(dest, &count, sizeof(count));
		return;
	}
	case NFT_CT_AVGPKT: {
		const struct nf_conn_acct *acct = nf_conn_acct_find(ct);
		u64 avgcnt = 0, bcnt = 0, pcnt = 0;

		if (acct) {
			pcnt = nft_ct_get_eval_counter(acct->counter,
						       NFT_CT_PKTS, priv->dir);
			bcnt = nft_ct_get_eval_counter(acct->counter,
						       NFT_CT_BYTES, priv->dir);
			if (pcnt != 0)
				avgcnt = div64_u64(bcnt, pcnt);
		}

		memcpy(dest, &avgcnt, sizeof(avgcnt));
		return;
	}
	case NFT_CT_L3PROTOCOL:
		nft_reg_store8(dest, nf_ct_l3num(ct));
		return;
	case NFT_CT_PROTOCOL:
		nft_reg_store8(dest, nf_ct_protonum(ct));
		return;
#ifdef CONFIG_NF_CONNTRACK_ZONES
	case NFT_CT_ZONE: {
		const struct nf_conntrack_zone *zone = nf_ct_zone(ct);
		u16 zoneid;

		if (priv->dir < IP_CT_DIR_MAX)
			zoneid = nf_ct_zone_id(zone, priv->dir);
		else
			zoneid = zone->id;

		nft_reg_store16(dest, zoneid);
		return;
	}
#endif
	case NFT_CT_ID:
		*dest = nf_ct_get_id(ct);
		return;
	default:
		break;
	}

	tuple = &ct->tuplehash[priv->dir].tuple;
	switch (priv->key) {
	case NFT_CT_SRC:
		memcpy(dest, tuple->src.u3.all,
		       nf_ct_l3num(ct) == NFPROTO_IPV4 ? 4 : 16);
		return;
	case NFT_CT_DST:
		memcpy(dest, tuple->dst.u3.all,
		       nf_ct_l3num(ct) == NFPROTO_IPV4 ? 4 : 16);
		return;
	case NFT_CT_PROTO_SRC:
		nft_reg_store16(dest, (__force u16)tuple->src.u.all);
		return;
	case NFT_CT_PROTO_DST:
		nft_reg_store16(dest, (__force u16)tuple->dst.u.all);
		return;
	case NFT_CT_SRC_IP:
		if (nf_ct_l3num(ct) != NFPROTO_IPV4)
			goto err;
		*dest = tuple->src.u3.ip;
		return;
	case NFT_CT_DST_IP:
		if (nf_ct_l3num(ct) != NFPROTO_IPV4)
			goto err;
		*dest = tuple->dst.u3.ip;
		return;
	case NFT_CT_SRC_IP6:
		if (nf_ct_l3num(ct) != NFPROTO_IPV6)
			goto err;
		memcpy(dest, tuple->src.u3.ip6, sizeof(struct in6_addr));
		return;
	case NFT_CT_DST_IP6:
		if (nf_ct_l3num(ct) != NFPROTO_IPV6)
			goto err;
		memcpy(dest, tuple->dst.u3.ip6, sizeof(struct in6_addr));
		return;
	default:
		break;
	}
	return;
err:
	regs->verdict.code = NFT_BREAK;
}

#ifdef CONFIG_NF_CONNTRACK_ZONES
static void nft_ct_set_zone_eval(const struct nft_expr *expr,
				 struct nft_regs *regs,
				 const struct nft_pktinfo *pkt)
{
	struct nf_conntrack_zone zone = { .dir = NF_CT_DEFAULT_ZONE_DIR };
	const struct nft_ct *priv = nft_expr_priv(expr);
	struct sk_buff *skb = pkt->skb;
	enum ip_conntrack_info ctinfo;
	u16 value = nft_reg_load16(&regs->data[priv->sreg]);
	struct nf_conn *ct;

	ct = nf_ct_get(skb, &ctinfo);
	if (ct) /* already tracked */
		return;

	zone.id = value;

	switch (priv->dir) {
	case IP_CT_DIR_ORIGINAL:
		zone.dir = NF_CT_ZONE_DIR_ORIG;
		break;
	case IP_CT_DIR_REPLY:
		zone.dir = NF_CT_ZONE_DIR_REPL;
		break;
	default:
		break;
	}

	ct = this_cpu_read(nft_ct_pcpu_template);

	if (likely(refcount_read(&ct->ct_general.use) == 1)) {
		refcount_inc(&ct->ct_general.use);
		nf_ct_zone_add(ct, &zone);
	} else {
		/* previous skb got queued to userspace, allocate temporary
		 * one until percpu template can be reused.
		 */
		ct = nf_ct_tmpl_alloc(nft_net(pkt), &zone, GFP_ATOMIC);
		if (!ct) {
			regs->verdict.code = NF_DROP;
			return;
		}
	}

	nf_ct_set(skb, ct, IP_CT_NEW);
}
#endif

static void nft_ct_set_eval(const struct nft_expr *expr,
			    struct nft_regs *regs,
			    const struct nft_pktinfo *pkt)
{
	const struct nft_ct *priv = nft_expr_priv(expr);
	struct sk_buff *skb = pkt->skb;
#if defined(CONFIG_NF_CONNTRACK_MARK) || defined(CONFIG_NF_CONNTRACK_SECMARK)
	u32 value = regs->data[priv->sreg];
#endif
	enum ip_conntrack_info ctinfo;
	struct nf_conn *ct;

	ct = nf_ct_get(skb, &ctinfo);
	if (ct == NULL || nf_ct_is_template(ct))
		return;

	switch (priv->key) {
#ifdef CONFIG_NF_CONNTRACK_MARK
	case NFT_CT_MARK:
		if (READ_ONCE(ct->mark) != value) {
			WRITE_ONCE(ct->mark, value);
			nf_conntrack_event_cache(IPCT_MARK, ct);
		}
		break;
#endif
#ifdef CONFIG_NF_CONNTRACK_SECMARK
	case NFT_CT_SECMARK:
		if (ct->secmark != value) {
			ct->secmark = value;
			nf_conntrack_event_cache(IPCT_SECMARK, ct);
		}
		break;
#endif
#ifdef CONFIG_NF_CONNTRACK_LABELS
	case NFT_CT_LABELS:
		nf_connlabels_replace(ct,
				      &regs->data[priv->sreg],
				      &regs->data[priv->sreg],
				      NF_CT_LABELS_MAX_SIZE / sizeof(u32));
		break;
#endif
#ifdef CONFIG_NF_CONNTRACK_EVENTS
	case NFT_CT_EVENTMASK: {
		struct nf_conntrack_ecache *e = nf_ct_ecache_find(ct);
		u32 ctmask = regs->data[priv->sreg];

		if (e) {
			if (e->ctmask != ctmask)
				e->ctmask = ctmask;
			break;
		}

		if (ctmask && !nf_ct_is_confirmed(ct))
			nf_ct_ecache_ext_add(ct, ctmask, 0, GFP_ATOMIC);
		break;
	}
#endif
	default:
		break;
	}
}

static const struct nla_policy nft_ct_policy[NFTA_CT_MAX + 1] = {
	[NFTA_CT_DREG]		= { .type = NLA_U32 },
	[NFTA_CT_KEY]		= { .type = NLA_U32 },
	[NFTA_CT_DIRECTION]	= { .type = NLA_U8 },
	[NFTA_CT_SREG]		= { .type = NLA_U32 },
};

#ifdef CONFIG_NF_CONNTRACK_ZONES
static void nft_ct_tmpl_put_pcpu(void)
{
	struct nf_conn *ct;
	int cpu;

	for_each_possible_cpu(cpu) {
		ct = per_cpu(nft_ct_pcpu_template, cpu);
		if (!ct)
			break;
		nf_ct_put(ct);
		per_cpu(nft_ct_pcpu_template, cpu) = NULL;
	}
}

static bool nft_ct_tmpl_alloc_pcpu(void)
{
	struct nf_conntrack_zone zone = { .id = 0 };
	struct nf_conn *tmp;
	int cpu;

	if (nft_ct_pcpu_template_refcnt)
		return true;

	for_each_possible_cpu(cpu) {
		tmp = nf_ct_tmpl_alloc(&init_net, &zone, GFP_KERNEL);
		if (!tmp) {
			nft_ct_tmpl_put_pcpu();
			return false;
		}

		per_cpu(nft_ct_pcpu_template, cpu) = tmp;
	}

	return true;
}
#endif

static int nft_ct_get_init(const struct nft_ctx *ctx,
			   const struct nft_expr *expr,
			   const struct nlattr * const tb[])
{
	struct nft_ct *priv = nft_expr_priv(expr);
	unsigned int len;
	int err;

	priv->key = ntohl(nla_get_be32(tb[NFTA_CT_KEY]));
	priv->dir = IP_CT_DIR_MAX;
	switch (priv->key) {
	case NFT_CT_DIRECTION:
		if (tb[NFTA_CT_DIRECTION] != NULL)
			return -EINVAL;
		len = sizeof(u8);
		break;
	case NFT_CT_STATE:
	case NFT_CT_STATUS:
#ifdef CONFIG_NF_CONNTRACK_MARK
	case NFT_CT_MARK:
#endif
#ifdef CONFIG_NF_CONNTRACK_SECMARK
	case NFT_CT_SECMARK:
#endif
	case NFT_CT_EXPIRATION:
		if (tb[NFTA_CT_DIRECTION] != NULL)
			return -EINVAL;
		len = sizeof(u32);
		break;
#ifdef CONFIG_NF_CONNTRACK_LABELS
	case NFT_CT_LABELS:
		if (tb[NFTA_CT_DIRECTION] != NULL)
			return -EINVAL;
		len = NF_CT_LABELS_MAX_SIZE;
		break;
#endif
	case NFT_CT_HELPER:
		if (tb[NFTA_CT_DIRECTION] != NULL)
			return -EINVAL;
		len = NF_CT_HELPER_NAME_LEN;
		break;

	case NFT_CT_L3PROTOCOL:
	case NFT_CT_PROTOCOL:
		/* For compatibility, do not report error if NFTA_CT_DIRECTION
		 * attribute is specified.
		 */
		len = sizeof(u8);
		break;
	case NFT_CT_SRC:
	case NFT_CT_DST:
		if (tb[NFTA_CT_DIRECTION] == NULL)
			return -EINVAL;

		switch (ctx->family) {
		case NFPROTO_IPV4:
			len = sizeof_field(struct nf_conntrack_tuple,
					   src.u3.ip);
			break;
		case NFPROTO_IPV6:
		case NFPROTO_INET:
			len = sizeof_field(struct nf_conntrack_tuple,
					   src.u3.ip6);
			break;
		default:
			return -EAFNOSUPPORT;
		}
		break;
	case NFT_CT_SRC_IP:
	case NFT_CT_DST_IP:
		if (tb[NFTA_CT_DIRECTION] == NULL)
			return -EINVAL;

		len = sizeof_field(struct nf_conntrack_tuple, src.u3.ip);
		break;
	case NFT_CT_SRC_IP6:
	case NFT_CT_DST_IP6:
		if (tb[NFTA_CT_DIRECTION] == NULL)
			return -EINVAL;

		len = sizeof_field(struct nf_conntrack_tuple, src.u3.ip6);
		break;
	case NFT_CT_PROTO_SRC:
	case NFT_CT_PROTO_DST:
		if (tb[NFTA_CT_DIRECTION] == NULL)
			return -EINVAL;
		len = sizeof_field(struct nf_conntrack_tuple, src.u.all);
		break;
	case NFT_CT_BYTES:
	case NFT_CT_PKTS:
	case NFT_CT_AVGPKT:
		len = sizeof(u64);
		break;
#ifdef CONFIG_NF_CONNTRACK_ZONES
	case NFT_CT_ZONE:
		len = sizeof(u16);
		break;
#endif
	case NFT_CT_ID:
		if (tb[NFTA_CT_DIRECTION])
			return -EINVAL;

		len = sizeof(u32);
		break;
	default:
		return -EOPNOTSUPP;
	}

	if (tb[NFTA_CT_DIRECTION] != NULL) {
		priv->dir = nla_get_u8(tb[NFTA_CT_DIRECTION]);
		switch (priv->dir) {
		case IP_CT_DIR_ORIGINAL:
		case IP_CT_DIR_REPLY:
			break;
		default:
			return -EINVAL;
		}
	}

	err = nft_parse_register_store(ctx, tb[NFTA_CT_DREG], &priv->dreg, NULL,
				       NFT_DATA_VALUE, len);
	if (err < 0)
		return err;

	err = nf_ct_netns_get(ctx->net, ctx->family);
	if (err < 0)
		return err;

	if (priv->key == NFT_CT_BYTES ||
	    priv->key == NFT_CT_PKTS  ||
	    priv->key == NFT_CT_AVGPKT)
		nf_ct_set_acct(ctx->net, true);

	return 0;
}

static void __nft_ct_set_destroy(const struct nft_ctx *ctx, struct nft_ct *priv)
{
	switch (priv->key) {
#ifdef CONFIG_NF_CONNTRACK_LABELS
	case NFT_CT_LABELS:
		nf_connlabels_put(ctx->net);
		break;
#endif
#ifdef CONFIG_NF_CONNTRACK_ZONES
	case NFT_CT_ZONE:
		mutex_lock(&nft_ct_pcpu_mutex);
		if (--nft_ct_pcpu_template_refcnt == 0)
			nft_ct_tmpl_put_pcpu();
		mutex_unlock(&nft_ct_pcpu_mutex);
		break;
#endif
	default:
		break;
	}
}

static int nft_ct_set_init(const struct nft_ctx *ctx,
			   const struct nft_expr *expr,
			   const struct nlattr * const tb[])
{
	struct nft_ct *priv = nft_expr_priv(expr);
	unsigned int len;
	int err;

	priv->dir = IP_CT_DIR_MAX;
	priv->key = ntohl(nla_get_be32(tb[NFTA_CT_KEY]));
	switch (priv->key) {
#ifdef CONFIG_NF_CONNTRACK_MARK
	case NFT_CT_MARK:
		if (tb[NFTA_CT_DIRECTION])
			return -EINVAL;
		len = sizeof_field(struct nf_conn, mark);
		break;
#endif
#ifdef CONFIG_NF_CONNTRACK_LABELS
	case NFT_CT_LABELS:
		if (tb[NFTA_CT_DIRECTION])
			return -EINVAL;
		len = NF_CT_LABELS_MAX_SIZE;
		err = nf_connlabels_get(ctx->net, (len * BITS_PER_BYTE) - 1);
		if (err)
			return err;
		break;
#endif
#ifdef CONFIG_NF_CONNTRACK_ZONES
	case NFT_CT_ZONE:
		mutex_lock(&nft_ct_pcpu_mutex);
		if (!nft_ct_tmpl_alloc_pcpu()) {
			mutex_unlock(&nft_ct_pcpu_mutex);
			return -ENOMEM;
		}
		nft_ct_pcpu_template_refcnt++;
		mutex_unlock(&nft_ct_pcpu_mutex);
		len = sizeof(u16);
		break;
#endif
#ifdef CONFIG_NF_CONNTRACK_EVENTS
	case NFT_CT_EVENTMASK:
		if (tb[NFTA_CT_DIRECTION])
			return -EINVAL;
		len = sizeof(u32);
		break;
#endif
#ifdef CONFIG_NF_CONNTRACK_SECMARK
	case NFT_CT_SECMARK:
		if (tb[NFTA_CT_DIRECTION])
			return -EINVAL;
		len = sizeof(u32);
		break;
#endif
	default:
		return -EOPNOTSUPP;
	}

	if (tb[NFTA_CT_DIRECTION]) {
		priv->dir = nla_get_u8(tb[NFTA_CT_DIRECTION]);
		switch (priv->dir) {
		case IP_CT_DIR_ORIGINAL:
		case IP_CT_DIR_REPLY:
			break;
		default:
			err = -EINVAL;
			goto err1;
		}
	}

	err = nft_parse_register_load(tb[NFTA_CT_SREG], &priv->sreg, len);
	if (err < 0)
		goto err1;

	err = nf_ct_netns_get(ctx->net, ctx->family);
	if (err < 0)
		goto err1;

	return 0;

err1:
	__nft_ct_set_destroy(ctx, priv);
	return err;
}

static void nft_ct_get_destroy(const struct nft_ctx *ctx,
			       const struct nft_expr *expr)
{
	nf_ct_netns_put(ctx->net, ctx->family);
}

static void nft_ct_set_destroy(const struct nft_ctx *ctx,
			       const struct nft_expr *expr)
{
	struct nft_ct *priv = nft_expr_priv(expr);

	__nft_ct_set_destroy(ctx, priv);
	nf_ct_netns_put(ctx->net, ctx->family);
}

static int nft_ct_get_dump(struct sk_buff *skb, const struct nft_expr *expr)
{
	const struct nft_ct *priv = nft_expr_priv(expr);

	if (nft_dump_register(skb, NFTA_CT_DREG, priv->dreg))
		goto nla_put_failure;
	if (nla_put_be32(skb, NFTA_CT_KEY, htonl(priv->key)))
		goto nla_put_failure;

	switch (priv->key) {
	case NFT_CT_SRC:
	case NFT_CT_DST:
	case NFT_CT_SRC_IP:
	case NFT_CT_DST_IP:
	case NFT_CT_SRC_IP6:
	case NFT_CT_DST_IP6:
	case NFT_CT_PROTO_SRC:
	case NFT_CT_PROTO_DST:
		if (nla_put_u8(skb, NFTA_CT_DIRECTION, priv->dir))
			goto nla_put_failure;
		break;
	case NFT_CT_BYTES:
	case NFT_CT_PKTS:
	case NFT_CT_AVGPKT:
	case NFT_CT_ZONE:
		if (priv->dir < IP_CT_DIR_MAX &&
		    nla_put_u8(skb, NFTA_CT_DIRECTION, priv->dir))
			goto nla_put_failure;
		break;
	default:
		break;
	}

	return 0;

nla_put_failure:
	return -1;
}

static int nft_ct_set_dump(struct sk_buff *skb, const struct nft_expr *expr)
{
	const struct nft_ct *priv = nft_expr_priv(expr);

	if (nft_dump_register(skb, NFTA_CT_SREG, priv->sreg))
		goto nla_put_failure;
	if (nla_put_be32(skb, NFTA_CT_KEY, htonl(priv->key)))
		goto nla_put_failure;

	switch (priv->key) {
	case NFT_CT_ZONE:
		if (priv->dir < IP_CT_DIR_MAX &&
		    nla_put_u8(skb, NFTA_CT_DIRECTION, priv->dir))
			goto nla_put_failure;
		break;
	default:
		break;
	}

	return 0;

nla_put_failure:
	return -1;
}

static struct nft_expr_type nft_ct_type;
static const struct nft_expr_ops nft_ct_get_ops = {
	.type		= &nft_ct_type,
	.size		= NFT_EXPR_SIZE(sizeof(struct nft_ct)),
	.eval		= nft_ct_get_eval,
	.init		= nft_ct_get_init,
	.destroy	= nft_ct_get_destroy,
	.dump		= nft_ct_get_dump,
};

static const struct nft_expr_ops nft_ct_set_ops = {
	.type		= &nft_ct_type,
	.size		= NFT_EXPR_SIZE(sizeof(struct nft_ct)),
	.eval		= nft_ct_set_eval,
	.init		= nft_ct_set_init,
	.destroy	= nft_ct_set_destroy,
	.dump		= nft_ct_set_dump,
};

#ifdef CONFIG_NF_CONNTRACK_ZONES
static const struct nft_expr_ops nft_ct_set_zone_ops = {
	.type		= &nft_ct_type,
	.size		= NFT_EXPR_SIZE(sizeof(struct nft_ct)),
	.eval		= nft_ct_set_zone_eval,
	.init		= nft_ct_set_init,
	.destroy	= nft_ct_set_destroy,
	.dump		= nft_ct_set_dump,
};
#endif

static const struct nft_expr_ops *
nft_ct_select_ops(const struct nft_ctx *ctx,
		    const struct nlattr * const tb[])
{
	if (tb[NFTA_CT_KEY] == NULL)
		return ERR_PTR(-EINVAL);

	if (tb[NFTA_CT_DREG] && tb[NFTA_CT_SREG])
		return ERR_PTR(-EINVAL);

	if (tb[NFTA_CT_DREG])
		return &nft_ct_get_ops;

	if (tb[NFTA_CT_SREG]) {
#ifdef CONFIG_NF_CONNTRACK_ZONES
		if (nla_get_be32(tb[NFTA_CT_KEY]) == htonl(NFT_CT_ZONE))
			return &nft_ct_set_zone_ops;
#endif
		return &nft_ct_set_ops;
	}

	return ERR_PTR(-EINVAL);
}

static struct nft_expr_type nft_ct_type __read_mostly = {
	.name		= "ct",
	.select_ops	= nft_ct_select_ops,
	.policy		= nft_ct_policy,
	.maxattr	= NFTA_CT_MAX,
	.owner		= THIS_MODULE,
};

static void nft_notrack_eval(const struct nft_expr *expr,
			     struct nft_regs *regs,
			     const struct nft_pktinfo *pkt)
{
	struct sk_buff *skb = pkt->skb;
	enum ip_conntrack_info ctinfo;
	struct nf_conn *ct;

	ct = nf_ct_get(pkt->skb, &ctinfo);
	/* Previously seen (loopback or untracked)?  Ignore. */
	if (ct || ctinfo == IP_CT_UNTRACKED)
		return;

	nf_ct_set(skb, ct, IP_CT_UNTRACKED);
}

static struct nft_expr_type nft_notrack_type;
static const struct nft_expr_ops nft_notrack_ops = {
	.type		= &nft_notrack_type,
	.size		= NFT_EXPR_SIZE(0),
	.eval		= nft_notrack_eval,
};

static struct nft_expr_type nft_notrack_type __read_mostly = {
	.name		= "notrack",
	.ops		= &nft_notrack_ops,
	.owner		= THIS_MODULE,
};

#ifdef CONFIG_NF_CONNTRACK_TIMEOUT
static int
nft_ct_timeout_parse_policy(void *timeouts,
			    const struct nf_conntrack_l4proto *l4proto,
			    struct net *net, const struct nlattr *attr)
{
	struct nlattr **tb;
	int ret = 0;

	tb = kcalloc(l4proto->ctnl_timeout.nlattr_max + 1, sizeof(*tb),
		     GFP_KERNEL);

	if (!tb)
		return -ENOMEM;

	ret = nla_parse_nested_deprecated(tb,
					  l4proto->ctnl_timeout.nlattr_max,
					  attr,
					  l4proto->ctnl_timeout.nla_policy,
					  NULL);
	if (ret < 0)
		goto err;

	ret = l4proto->ctnl_timeout.nlattr_to_obj(tb, net, timeouts);

err:
	kfree(tb);
	return ret;
}

struct nft_ct_timeout_obj {
	struct nf_ct_timeout    *timeout;
	u8			l4proto;
};

static void nft_ct_timeout_obj_eval(struct nft_object *obj,
				    struct nft_regs *regs,
				    const struct nft_pktinfo *pkt)
{
	const struct nft_ct_timeout_obj *priv = nft_obj_data(obj);
	struct nf_conn *ct = (struct nf_conn *)skb_nfct(pkt->skb);
	struct nf_conn_timeout *timeout;
	const unsigned int *values;

	if (priv->l4proto != pkt->tprot)
		return;

	if (!ct || nf_ct_is_template(ct) || nf_ct_is_confirmed(ct))
		return;

	timeout = nf_ct_timeout_find(ct);
	if (!timeout) {
		timeout = nf_ct_timeout_ext_add(ct, priv->timeout, GFP_ATOMIC);
		if (!timeout) {
			regs->verdict.code = NF_DROP;
			return;
		}
	}

	rcu_assign_pointer(timeout->timeout, priv->timeout);

	/* adjust the timeout as per 'new' state. ct is unconfirmed,
	 * so the current timestamp must not be added.
	 */
	values = nf_ct_timeout_data(timeout);
	if (values)
		nf_ct_refresh(ct, pkt->skb, values[0]);
}

static int nft_ct_timeout_obj_init(const struct nft_ctx *ctx,
				   const struct nlattr * const tb[],
				   struct nft_object *obj)
{
	struct nft_ct_timeout_obj *priv = nft_obj_data(obj);
	const struct nf_conntrack_l4proto *l4proto;
	struct nf_ct_timeout *timeout;
	int l3num = ctx->family;
	__u8 l4num;
	int ret;

	if (!tb[NFTA_CT_TIMEOUT_L4PROTO] ||
	    !tb[NFTA_CT_TIMEOUT_DATA])
		return -EINVAL;

	if (tb[NFTA_CT_TIMEOUT_L3PROTO])
		l3num = ntohs(nla_get_be16(tb[NFTA_CT_TIMEOUT_L3PROTO]));

	l4num = nla_get_u8(tb[NFTA_CT_TIMEOUT_L4PROTO]);
	priv->l4proto = l4num;

	l4proto = nf_ct_l4proto_find(l4num);

	if (l4proto->l4proto != l4num) {
		ret = -EOPNOTSUPP;
		goto err_proto_put;
	}

	timeout = kzalloc(sizeof(struct nf_ct_timeout) +
			  l4proto->ctnl_timeout.obj_size, GFP_KERNEL);
	if (timeout == NULL) {
		ret = -ENOMEM;
		goto err_proto_put;
	}

	ret = nft_ct_timeout_parse_policy(&timeout->data, l4proto, ctx->net,
					  tb[NFTA_CT_TIMEOUT_DATA]);
	if (ret < 0)
		goto err_free_timeout;

	timeout->l3num = l3num;
	timeout->l4proto = l4proto;

	ret = nf_ct_netns_get(ctx->net, ctx->family);
	if (ret < 0)
		goto err_free_timeout;

	priv->timeout = timeout;
	return 0;

err_free_timeout:
	kfree(timeout);
err_proto_put:
	return ret;
}

static void nft_ct_timeout_obj_destroy(const struct nft_ctx *ctx,
				       struct nft_object *obj)
{
	struct nft_ct_timeout_obj *priv = nft_obj_data(obj);
	struct nf_ct_timeout *timeout = priv->timeout;

	nf_ct_untimeout(ctx->net, timeout);
	nf_ct_netns_put(ctx->net, ctx->family);
	kfree(priv->timeout);
}

static int nft_ct_timeout_obj_dump(struct sk_buff *skb,
				   struct nft_object *obj, bool reset)
{
	const struct nft_ct_timeout_obj *priv = nft_obj_data(obj);
	const struct nf_ct_timeout *timeout = priv->timeout;
	struct nlattr *nest_params;
	int ret;

	if (nla_put_u8(skb, NFTA_CT_TIMEOUT_L4PROTO, timeout->l4proto->l4proto) ||
	    nla_put_be16(skb, NFTA_CT_TIMEOUT_L3PROTO, htons(timeout->l3num)))
		return -1;

	nest_params = nla_nest_start(skb, NFTA_CT_TIMEOUT_DATA);
	if (!nest_params)
		return -1;

	ret = timeout->l4proto->ctnl_timeout.obj_to_nlattr(skb, &timeout->data);
	if (ret < 0)
		return -1;
	nla_nest_end(skb, nest_params);
	return 0;
}

static const struct nla_policy nft_ct_timeout_policy[NFTA_CT_TIMEOUT_MAX + 1] = {
	[NFTA_CT_TIMEOUT_L3PROTO] = {.type = NLA_U16 },
	[NFTA_CT_TIMEOUT_L4PROTO] = {.type = NLA_U8 },
	[NFTA_CT_TIMEOUT_DATA]	  = {.type = NLA_NESTED },
};

static struct nft_object_type nft_ct_timeout_obj_type;

static const struct nft_object_ops nft_ct_timeout_obj_ops = {
	.type		= &nft_ct_timeout_obj_type,
	.size		= sizeof(struct nft_ct_timeout_obj),
	.eval		= nft_ct_timeout_obj_eval,
	.init		= nft_ct_timeout_obj_init,
	.destroy	= nft_ct_timeout_obj_destroy,
	.dump		= nft_ct_timeout_obj_dump,
};

static struct nft_object_type nft_ct_timeout_obj_type __read_mostly = {
	.type		= NFT_OBJECT_CT_TIMEOUT,
	.ops		= &nft_ct_timeout_obj_ops,
	.maxattr	= NFTA_CT_TIMEOUT_MAX,
	.policy		= nft_ct_timeout_policy,
	.owner		= THIS_MODULE,
};
#endif /* CONFIG_NF_CONNTRACK_TIMEOUT */

static int nft_ct_helper_obj_init(const struct nft_ctx *ctx,
				  const struct nlattr * const tb[],
				  struct nft_object *obj)
{
	struct nft_ct_helper_obj *priv = nft_obj_data(obj);
	struct nf_conntrack_helper *help4, *help6;
	char name[NF_CT_HELPER_NAME_LEN];
	int family = ctx->family;
	int err;

	if (!tb[NFTA_CT_HELPER_NAME] || !tb[NFTA_CT_HELPER_L4PROTO])
		return -EINVAL;

	priv->l4proto = nla_get_u8(tb[NFTA_CT_HELPER_L4PROTO]);
	if (!priv->l4proto)
		return -ENOENT;

	nla_strscpy(name, tb[NFTA_CT_HELPER_NAME], sizeof(name));

	if (tb[NFTA_CT_HELPER_L3PROTO])
		family = ntohs(nla_get_be16(tb[NFTA_CT_HELPER_L3PROTO]));

	help4 = NULL;
	help6 = NULL;

	switch (family) {
	case NFPROTO_IPV4:
		if (ctx->family == NFPROTO_IPV6)
			return -EINVAL;

		help4 = nf_conntrack_helper_try_module_get(name, family,
							   priv->l4proto);
		break;
	case NFPROTO_IPV6:
		if (ctx->family == NFPROTO_IPV4)
			return -EINVAL;

		help6 = nf_conntrack_helper_try_module_get(name, family,
							   priv->l4proto);
		break;
	case NFPROTO_NETDEV:
	case NFPROTO_BRIDGE:
	case NFPROTO_INET:
		help4 = nf_conntrack_helper_try_module_get(name, NFPROTO_IPV4,
							   priv->l4proto);
		help6 = nf_conntrack_helper_try_module_get(name, NFPROTO_IPV6,
							   priv->l4proto);
		break;
	default:
		return -EAFNOSUPPORT;
	}

	/* && is intentional; only error if INET found neither ipv4 or ipv6 */
	if (!help4 && !help6)
		return -ENOENT;

	priv->helper4 = help4;
	priv->helper6 = help6;

	err = nf_ct_netns_get(ctx->net, ctx->family);
	if (err < 0)
		goto err_put_helper;

	/* Avoid the bogus warning, helper will be assigned after CT init */
	nf_ct_set_auto_assign_helper_warned(ctx->net);

	return 0;

err_put_helper:
	if (priv->helper4)
		nf_conntrack_helper_put(priv->helper4);
	if (priv->helper6)
		nf_conntrack_helper_put(priv->helper6);
	return err;
}

static void nft_ct_helper_obj_destroy(const struct nft_ctx *ctx,
				      struct nft_object *obj)
{
	struct nft_ct_helper_obj *priv = nft_obj_data(obj);

	if (priv->helper4)
		nf_conntrack_helper_put(priv->helper4);
	if (priv->helper6)
		nf_conntrack_helper_put(priv->helper6);

	nf_ct_netns_put(ctx->net, ctx->family);
}

static void nft_ct_helper_obj_eval(struct nft_object *obj,
				   struct nft_regs *regs,
				   const struct nft_pktinfo *pkt)
{
	const struct nft_ct_helper_obj *priv = nft_obj_data(obj);
	struct nf_conn *ct = (struct nf_conn *)skb_nfct(pkt->skb);
	struct nf_conntrack_helper *to_assign = NULL;
	struct nf_conn_help *help;

	if (!ct ||
	    nf_ct_is_confirmed(ct) ||
	    nf_ct_is_template(ct) ||
	    priv->l4proto != nf_ct_protonum(ct))
		return;

	switch (nf_ct_l3num(ct)) {
	case NFPROTO_IPV4:
		to_assign = priv->helper4;
		break;
	case NFPROTO_IPV6:
		to_assign = priv->helper6;
		break;
	default:
		WARN_ON_ONCE(1);
		return;
	}

	if (!to_assign)
		return;

	if (test_bit(IPS_HELPER_BIT, &ct->status))
		return;

	help = nf_ct_helper_ext_add(ct, GFP_ATOMIC);
	if (help) {
		rcu_assign_pointer(help->helper, to_assign);
		set_bit(IPS_HELPER_BIT, &ct->status);
	}
}

static int nft_ct_helper_obj_dump(struct sk_buff *skb,
				  struct nft_object *obj, bool reset)
{
	const struct nft_ct_helper_obj *priv = nft_obj_data(obj);
	const struct nf_conntrack_helper *helper;
	u16 family;

	if (priv->helper4 && priv->helper6) {
		family = NFPROTO_INET;
		helper = priv->helper4;
	} else if (priv->helper6) {
		family = NFPROTO_IPV6;
		helper = priv->helper6;
	} else {
		family = NFPROTO_IPV4;
		helper = priv->helper4;
	}

	if (nla_put_string(skb, NFTA_CT_HELPER_NAME, helper->name))
		return -1;

	if (nla_put_u8(skb, NFTA_CT_HELPER_L4PROTO, priv->l4proto))
		return -1;

	if (nla_put_be16(skb, NFTA_CT_HELPER_L3PROTO, htons(family)))
		return -1;

	return 0;
}

static const struct nla_policy nft_ct_helper_policy[NFTA_CT_HELPER_MAX + 1] = {
	[NFTA_CT_HELPER_NAME] = { .type = NLA_STRING,
				  .len = NF_CT_HELPER_NAME_LEN - 1 },
	[NFTA_CT_HELPER_L3PROTO] = { .type = NLA_U16 },
	[NFTA_CT_HELPER_L4PROTO] = { .type = NLA_U8 },
};

static struct nft_object_type nft_ct_helper_obj_type;
static const struct nft_object_ops nft_ct_helper_obj_ops = {
	.type		= &nft_ct_helper_obj_type,
	.size		= sizeof(struct nft_ct_helper_obj),
	.eval		= nft_ct_helper_obj_eval,
	.init		= nft_ct_helper_obj_init,
	.destroy	= nft_ct_helper_obj_destroy,
	.dump		= nft_ct_helper_obj_dump,
};

static struct nft_object_type nft_ct_helper_obj_type __read_mostly = {
	.type		= NFT_OBJECT_CT_HELPER,
	.ops		= &nft_ct_helper_obj_ops,
	.maxattr	= NFTA_CT_HELPER_MAX,
	.policy		= nft_ct_helper_policy,
	.owner		= THIS_MODULE,
};

struct nft_ct_expect_obj {
	u16		l3num;
	__be16		dport;
	u8		l4proto;
	u8		size;
	u32		timeout;
};

static int nft_ct_expect_obj_init(const struct nft_ctx *ctx,
				  const struct nlattr * const tb[],
				  struct nft_object *obj)
{
	struct nft_ct_expect_obj *priv = nft_obj_data(obj);

	if (!tb[NFTA_CT_EXPECT_L4PROTO] ||
	    !tb[NFTA_CT_EXPECT_DPORT] ||
	    !tb[NFTA_CT_EXPECT_TIMEOUT] ||
	    !tb[NFTA_CT_EXPECT_SIZE])
		return -EINVAL;

	priv->l3num = ctx->family;
	if (tb[NFTA_CT_EXPECT_L3PROTO])
		priv->l3num = ntohs(nla_get_be16(tb[NFTA_CT_EXPECT_L3PROTO]));

	switch (priv->l3num) {
	case NFPROTO_IPV4:
	case NFPROTO_IPV6:
<<<<<<< HEAD
		if (priv->l3num != ctx->family)
			return -EINVAL;

		fallthrough;
	case NFPROTO_INET:
		break;
	default:
		return -EOPNOTSUPP;
=======
		if (priv->l3num == ctx->family || ctx->family == NFPROTO_INET)
			break;

		return -EINVAL;
	case NFPROTO_INET: /* tuple.src.l3num supports NFPROTO_IPV4/6 only */
	default:
		return -EAFNOSUPPORT;
>>>>>>> 8517b7fa
	}

	priv->l4proto = nla_get_u8(tb[NFTA_CT_EXPECT_L4PROTO]);
	switch (priv->l4proto) {
	case IPPROTO_TCP:
	case IPPROTO_UDP:
	case IPPROTO_UDPLITE:
	case IPPROTO_DCCP:
	case IPPROTO_SCTP:
		break;
	default:
		return -EOPNOTSUPP;
	}

	priv->dport = nla_get_be16(tb[NFTA_CT_EXPECT_DPORT]);
	priv->timeout = nla_get_u32(tb[NFTA_CT_EXPECT_TIMEOUT]);
	priv->size = nla_get_u8(tb[NFTA_CT_EXPECT_SIZE]);

	return nf_ct_netns_get(ctx->net, ctx->family);
}

static void nft_ct_expect_obj_destroy(const struct nft_ctx *ctx,
				       struct nft_object *obj)
{
	nf_ct_netns_put(ctx->net, ctx->family);
}

static int nft_ct_expect_obj_dump(struct sk_buff *skb,
				  struct nft_object *obj, bool reset)
{
	const struct nft_ct_expect_obj *priv = nft_obj_data(obj);

	if (nla_put_be16(skb, NFTA_CT_EXPECT_L3PROTO, htons(priv->l3num)) ||
	    nla_put_u8(skb, NFTA_CT_EXPECT_L4PROTO, priv->l4proto) ||
	    nla_put_be16(skb, NFTA_CT_EXPECT_DPORT, priv->dport) ||
	    nla_put_u32(skb, NFTA_CT_EXPECT_TIMEOUT, priv->timeout) ||
	    nla_put_u8(skb, NFTA_CT_EXPECT_SIZE, priv->size))
		return -1;

	return 0;
}

static void nft_ct_expect_obj_eval(struct nft_object *obj,
				   struct nft_regs *regs,
				   const struct nft_pktinfo *pkt)
{
	const struct nft_ct_expect_obj *priv = nft_obj_data(obj);
	struct nf_conntrack_expect *exp;
	enum ip_conntrack_info ctinfo;
	struct nf_conn_help *help;
	enum ip_conntrack_dir dir;
	u16 l3num = priv->l3num;
	struct nf_conn *ct;

	ct = nf_ct_get(pkt->skb, &ctinfo);
	if (!ct || nf_ct_is_confirmed(ct) || nf_ct_is_template(ct)) {
		regs->verdict.code = NFT_BREAK;
		return;
	}
	dir = CTINFO2DIR(ctinfo);

	help = nfct_help(ct);
	if (!help)
		help = nf_ct_helper_ext_add(ct, GFP_ATOMIC);
	if (!help) {
		regs->verdict.code = NF_DROP;
		return;
	}

	if (help->expecting[NF_CT_EXPECT_CLASS_DEFAULT] >= priv->size) {
		regs->verdict.code = NFT_BREAK;
		return;
	}
	if (l3num == NFPROTO_INET)
		l3num = nf_ct_l3num(ct);

	exp = nf_ct_expect_alloc(ct);
	if (exp == NULL) {
		regs->verdict.code = NF_DROP;
		return;
	}
	nf_ct_expect_init(exp, NF_CT_EXPECT_CLASS_DEFAULT, l3num,
		          &ct->tuplehash[!dir].tuple.src.u3,
		          &ct->tuplehash[!dir].tuple.dst.u3,
		          priv->l4proto, NULL, &priv->dport);
	exp->timeout.expires = jiffies + priv->timeout * HZ;

	if (nf_ct_expect_related(exp, 0) != 0)
		regs->verdict.code = NF_DROP;
}

static const struct nla_policy nft_ct_expect_policy[NFTA_CT_EXPECT_MAX + 1] = {
	[NFTA_CT_EXPECT_L3PROTO]	= { .type = NLA_U16 },
	[NFTA_CT_EXPECT_L4PROTO]	= { .type = NLA_U8 },
	[NFTA_CT_EXPECT_DPORT]		= { .type = NLA_U16 },
	[NFTA_CT_EXPECT_TIMEOUT]	= { .type = NLA_U32 },
	[NFTA_CT_EXPECT_SIZE]		= { .type = NLA_U8 },
};

static struct nft_object_type nft_ct_expect_obj_type;

static const struct nft_object_ops nft_ct_expect_obj_ops = {
	.type		= &nft_ct_expect_obj_type,
	.size		= sizeof(struct nft_ct_expect_obj),
	.eval		= nft_ct_expect_obj_eval,
	.init		= nft_ct_expect_obj_init,
	.destroy	= nft_ct_expect_obj_destroy,
	.dump		= nft_ct_expect_obj_dump,
};

static struct nft_object_type nft_ct_expect_obj_type __read_mostly = {
	.type		= NFT_OBJECT_CT_EXPECT,
	.ops		= &nft_ct_expect_obj_ops,
	.maxattr	= NFTA_CT_EXPECT_MAX,
	.policy		= nft_ct_expect_policy,
	.owner		= THIS_MODULE,
};

static int __init nft_ct_module_init(void)
{
	int err;

	BUILD_BUG_ON(NF_CT_LABELS_MAX_SIZE > NFT_REG_SIZE);

	err = nft_register_expr(&nft_ct_type);
	if (err < 0)
		return err;

	err = nft_register_expr(&nft_notrack_type);
	if (err < 0)
		goto err1;

	err = nft_register_obj(&nft_ct_helper_obj_type);
	if (err < 0)
		goto err2;

	err = nft_register_obj(&nft_ct_expect_obj_type);
	if (err < 0)
		goto err3;
#ifdef CONFIG_NF_CONNTRACK_TIMEOUT
	err = nft_register_obj(&nft_ct_timeout_obj_type);
	if (err < 0)
		goto err4;
#endif
	return 0;

#ifdef CONFIG_NF_CONNTRACK_TIMEOUT
err4:
	nft_unregister_obj(&nft_ct_expect_obj_type);
#endif
err3:
	nft_unregister_obj(&nft_ct_helper_obj_type);
err2:
	nft_unregister_expr(&nft_notrack_type);
err1:
	nft_unregister_expr(&nft_ct_type);
	return err;
}

static void __exit nft_ct_module_exit(void)
{
#ifdef CONFIG_NF_CONNTRACK_TIMEOUT
	nft_unregister_obj(&nft_ct_timeout_obj_type);
#endif
	nft_unregister_obj(&nft_ct_expect_obj_type);
	nft_unregister_obj(&nft_ct_helper_obj_type);
	nft_unregister_expr(&nft_notrack_type);
	nft_unregister_expr(&nft_ct_type);
}

module_init(nft_ct_module_init);
module_exit(nft_ct_module_exit);

MODULE_LICENSE("GPL");
MODULE_AUTHOR("Patrick McHardy <kaber@trash.net>");
MODULE_ALIAS_NFT_EXPR("ct");
MODULE_ALIAS_NFT_EXPR("notrack");
MODULE_ALIAS_NFT_OBJ(NFT_OBJECT_CT_HELPER);
MODULE_ALIAS_NFT_OBJ(NFT_OBJECT_CT_TIMEOUT);
MODULE_ALIAS_NFT_OBJ(NFT_OBJECT_CT_EXPECT);
MODULE_DESCRIPTION("Netfilter nf_tables conntrack module");<|MERGE_RESOLUTION|>--- conflicted
+++ resolved
@@ -1192,16 +1192,6 @@
 	switch (priv->l3num) {
 	case NFPROTO_IPV4:
 	case NFPROTO_IPV6:
-<<<<<<< HEAD
-		if (priv->l3num != ctx->family)
-			return -EINVAL;
-
-		fallthrough;
-	case NFPROTO_INET:
-		break;
-	default:
-		return -EOPNOTSUPP;
-=======
 		if (priv->l3num == ctx->family || ctx->family == NFPROTO_INET)
 			break;
 
@@ -1209,7 +1199,6 @@
 	case NFPROTO_INET: /* tuple.src.l3num supports NFPROTO_IPV4/6 only */
 	default:
 		return -EAFNOSUPPORT;
->>>>>>> 8517b7fa
 	}
 
 	priv->l4proto = nla_get_u8(tb[NFTA_CT_EXPECT_L4PROTO]);
