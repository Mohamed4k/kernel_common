--- conflicted
+++ resolved
@@ -2434,11 +2434,7 @@
 			return err;
 	}
 
-<<<<<<< HEAD
-	xp = xfrm_policy_bysel_ctx(net, DUMMY_MARK, 0, XFRM_POLICY_TYPE_MAIN,
-=======
-	xp = xfrm_policy_bysel_ctx(net, &dummy_mark, XFRM_POLICY_TYPE_MAIN,
->>>>>>> 7eb61afe
+	xp = xfrm_policy_bysel_ctx(net, &dummy_mark, 0, XFRM_POLICY_TYPE_MAIN,
 				   pol->sadb_x_policy_dir - 1, &sel, pol_ctx,
 				   1, &err);
 	security_xfrm_policy_free(pol_ctx);
@@ -2691,11 +2687,7 @@
 		return -EINVAL;
 
 	delete = (hdr->sadb_msg_type == SADB_X_SPDDELETE2);
-<<<<<<< HEAD
-	xp = xfrm_policy_byid(net, DUMMY_MARK, 0, XFRM_POLICY_TYPE_MAIN,
-=======
-	xp = xfrm_policy_byid(net, &dummy_mark, XFRM_POLICY_TYPE_MAIN,
->>>>>>> 7eb61afe
+	xp = xfrm_policy_byid(net, &dummy_mark, 0, XFRM_POLICY_TYPE_MAIN,
 			      dir, pol->sadb_x_policy_id, delete, &err);
 	if (xp == NULL)
 		return -ENOENT;
