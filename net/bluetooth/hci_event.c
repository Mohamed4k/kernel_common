--- conflicted
+++ resolved
@@ -5589,151 +5589,6 @@
 	hci_dev_unlock(hdev);
 }
 
-<<<<<<< HEAD
-#if IS_ENABLED(CONFIG_BT_HS)
-static void hci_chan_selected_evt(struct hci_dev *hdev, void *data,
-				  struct sk_buff *skb)
-{
-	struct hci_ev_channel_selected *ev = data;
-	struct hci_conn *hcon;
-
-	bt_dev_dbg(hdev, "handle 0x%2.2x", ev->phy_handle);
-
-	hcon = hci_conn_hash_lookup_handle(hdev, ev->phy_handle);
-	if (!hcon)
-		return;
-
-	amp_read_loc_assoc_final_data(hdev, hcon);
-}
-
-static void hci_phy_link_complete_evt(struct hci_dev *hdev, void *data,
-				      struct sk_buff *skb)
-{
-	struct hci_ev_phy_link_complete *ev = data;
-	struct hci_conn *hcon, *bredr_hcon;
-
-	bt_dev_dbg(hdev, "handle 0x%2.2x status 0x%2.2x", ev->phy_handle,
-		   ev->status);
-
-	hci_dev_lock(hdev);
-
-	hcon = hci_conn_hash_lookup_handle(hdev, ev->phy_handle);
-	if (!hcon)
-		goto unlock;
-
-	if (!hcon->amp_mgr)
-		goto unlock;
-
-	if (ev->status) {
-		hci_conn_del(hcon);
-		goto unlock;
-	}
-
-	bredr_hcon = hcon->amp_mgr->l2cap_conn->hcon;
-
-	hcon->state = BT_CONNECTED;
-	bacpy(&hcon->dst, &bredr_hcon->dst);
-
-	hci_conn_hold(hcon);
-	hcon->disc_timeout = HCI_DISCONN_TIMEOUT;
-	hci_conn_drop(hcon);
-
-	hci_debugfs_create_conn(hcon);
-	hci_conn_add_sysfs(hcon);
-
-	amp_physical_cfm(bredr_hcon, hcon);
-
-unlock:
-	hci_dev_unlock(hdev);
-}
-
-static void hci_loglink_complete_evt(struct hci_dev *hdev, void *data,
-				     struct sk_buff *skb)
-{
-	struct hci_ev_logical_link_complete *ev = data;
-	struct hci_conn *hcon;
-	struct hci_chan *hchan;
-	struct amp_mgr *mgr;
-
-	bt_dev_dbg(hdev, "log_handle 0x%4.4x phy_handle 0x%2.2x status 0x%2.2x",
-		   le16_to_cpu(ev->handle), ev->phy_handle, ev->status);
-
-	hcon = hci_conn_hash_lookup_handle(hdev, ev->phy_handle);
-	if (!hcon)
-		return;
-
-	/* Create AMP hchan */
-	hchan = hci_chan_create(hcon);
-	if (!hchan)
-		return;
-
-	hchan->handle = le16_to_cpu(ev->handle);
-	hchan->amp = true;
-
-	BT_DBG("hcon %p mgr %p hchan %p", hcon, hcon->amp_mgr, hchan);
-
-	mgr = hcon->amp_mgr;
-	if (mgr && mgr->bredr_chan) {
-		struct l2cap_chan *bredr_chan = mgr->bredr_chan;
-
-		l2cap_chan_lock(bredr_chan);
-
-		bredr_chan->conn->mtu = hdev->block_mtu;
-		l2cap_logical_cfm(bredr_chan, hchan, 0);
-		hci_conn_hold(hcon);
-
-		l2cap_chan_unlock(bredr_chan);
-	}
-}
-
-static void hci_disconn_loglink_complete_evt(struct hci_dev *hdev, void *data,
-					     struct sk_buff *skb)
-{
-	struct hci_ev_disconn_logical_link_complete *ev = data;
-	struct hci_chan *hchan;
-
-	bt_dev_dbg(hdev, "handle 0x%4.4x status 0x%2.2x",
-		   le16_to_cpu(ev->handle), ev->status);
-
-	if (ev->status)
-		return;
-
-	hci_dev_lock(hdev);
-
-	hchan = hci_chan_lookup_handle(hdev, le16_to_cpu(ev->handle));
-	if (!hchan || !hchan->amp)
-		goto unlock;
-
-	amp_destroy_logical_link(hchan, ev->reason);
-
-unlock:
-	hci_dev_unlock(hdev);
-}
-
-static void hci_disconn_phylink_complete_evt(struct hci_dev *hdev, void *data,
-					     struct sk_buff *skb)
-{
-	struct hci_ev_disconn_phy_link_complete *ev = data;
-	struct hci_conn *hcon;
-
-	bt_dev_dbg(hdev, "status 0x%2.2x", ev->status);
-
-	if (ev->status)
-		return;
-
-	hci_dev_lock(hdev);
-
-	hcon = hci_conn_hash_lookup_handle(hdev, ev->phy_handle);
-	if (hcon && hcon->type == AMP_LINK) {
-		hcon->state = BT_CLOSED;
-		hci_disconn_cfm(hcon, ev->reason);
-		hci_conn_del(hcon);
-	}
-
-	hci_dev_unlock(hdev);
-}
-#endif
-
 #define QUALITY_SPEC_NA			0x0
 #define QUALITY_SPEC_INTEL_TELEMETRY	0x1
 #define QUALITY_SPEC_AOSP_BQR		0x2
@@ -5769,8 +5624,6 @@
 		msft_vendor_evt(hdev, data, skb);
 }
 
-=======
->>>>>>> 071d0e62
 static void le_conn_update_addr(struct hci_conn *conn, bdaddr_t *bdaddr,
 				u8 bdaddr_type, bdaddr_t *local_rpa)
 {
