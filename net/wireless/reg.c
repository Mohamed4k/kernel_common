--- conflicted
+++ resolved
@@ -1589,15 +1589,12 @@
 		channel_flags |= IEEE80211_CHAN_NO_320MHZ;
 	if (rd_flags & NL80211_RRF_NO_EHT)
 		channel_flags |= IEEE80211_CHAN_NO_EHT;
-<<<<<<< HEAD
-=======
 	if (rd_flags & NL80211_RRF_DFS_CONCURRENT)
 		channel_flags |= IEEE80211_CHAN_DFS_CONCURRENT;
 	if (rd_flags & NL80211_RRF_NO_6GHZ_VLP_CLIENT)
 		channel_flags |= IEEE80211_CHAN_NO_6GHZ_VLP_CLIENT;
 	if (rd_flags & NL80211_RRF_NO_6GHZ_AFC_CLIENT)
 		channel_flags |= IEEE80211_CHAN_NO_6GHZ_AFC_CLIENT;
->>>>>>> 071d0e62
 	if (rd_flags & NL80211_RRF_PSD)
 		channel_flags |= IEEE80211_CHAN_PSD;
 	return channel_flags;
