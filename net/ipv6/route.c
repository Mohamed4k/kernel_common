--- conflicted
+++ resolved
@@ -3206,13 +3206,7 @@
 	if (entries < ops->gc_thresh)
 		net->ipv6.ip6_rt_gc_expire = rt_gc_timeout>>1;
 out:
-<<<<<<< HEAD
 	net->ipv6.ip6_rt_gc_expire -= net->ipv6.ip6_rt_gc_expire>>rt_elasticity;
-	return entries > rt_max_size;
-=======
-	val = atomic_read(&net->ipv6.ip6_rt_gc_expire);
-	atomic_set(&net->ipv6.ip6_rt_gc_expire, val - (val >> rt_elasticity));
->>>>>>> 3fee45ee
 }
 
 static int ip6_nh_lookup_table(struct net *net, struct fib6_config *cfg,
