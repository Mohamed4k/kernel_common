--- conflicted
+++ resolved
@@ -1905,11 +1905,7 @@
 	struct km_event c;
 	int delete;
 	struct xfrm_mark m;
-<<<<<<< HEAD
-	u32 mark = xfrm_mark_get(attrs, &m);
 	u32 if_id = 0;
-=======
->>>>>>> 15a1c6b6
 
 	p = nlmsg_data(nlh);
 	delete = nlh->nlmsg_type == XFRM_MSG_DELPOLICY;
@@ -1922,18 +1918,13 @@
 	if (err)
 		return err;
 
-<<<<<<< HEAD
 	if (attrs[XFRMA_IF_ID])
 		if_id = nla_get_u32(attrs[XFRMA_IF_ID]);
 
+	xfrm_mark_get(attrs, &m);
+
 	if (p->index)
-		xp = xfrm_policy_byid(net, mark, if_id, type, p->dir, p->index, delete, &err);
-=======
-	xfrm_mark_get(attrs, &m);
-
-	if (p->index)
-		xp = xfrm_policy_byid(net, &m, type, p->dir, p->index, delete, &err);
->>>>>>> 15a1c6b6
+		xp = xfrm_policy_byid(net, &m, if_id, type, p->dir, p->index, delete, &err);
 	else {
 		struct nlattr *rt = attrs[XFRMA_SEC_CTX];
 		struct xfrm_sec_ctx *ctx;
@@ -1950,11 +1941,7 @@
 			if (err)
 				return err;
 		}
-<<<<<<< HEAD
-		xp = xfrm_policy_bysel_ctx(net, mark, if_id, type, p->dir, &p->sel,
-=======
-		xp = xfrm_policy_bysel_ctx(net, &m, type, p->dir, &p->sel,
->>>>>>> 15a1c6b6
+		xp = xfrm_policy_bysel_ctx(net, &m, if_id, type, p->dir, &p->sel,
 					   ctx, delete, &err);
 		security_xfrm_policy_free(ctx);
 	}
@@ -2221,11 +2208,7 @@
 	u8 type = XFRM_POLICY_TYPE_MAIN;
 	int err = -ENOENT;
 	struct xfrm_mark m;
-<<<<<<< HEAD
-	u32 mark = xfrm_mark_get(attrs, &m);
 	u32 if_id = 0;
-=======
->>>>>>> 15a1c6b6
 
 	err = copy_from_user_policy_type(&type, attrs);
 	if (err)
@@ -2235,18 +2218,13 @@
 	if (err)
 		return err;
 
-<<<<<<< HEAD
 	if (attrs[XFRMA_IF_ID])
 		if_id = nla_get_u32(attrs[XFRMA_IF_ID]);
 
+	xfrm_mark_get(attrs, &m);
+
 	if (p->index)
-		xp = xfrm_policy_byid(net, mark, if_id, type, p->dir, p->index, 0, &err);
-=======
-	xfrm_mark_get(attrs, &m);
-
-	if (p->index)
-		xp = xfrm_policy_byid(net, &m, type, p->dir, p->index, 0, &err);
->>>>>>> 15a1c6b6
+		xp = xfrm_policy_byid(net, &m, if_id, type, p->dir, p->index, 0, &err);
 	else {
 		struct nlattr *rt = attrs[XFRMA_SEC_CTX];
 		struct xfrm_sec_ctx *ctx;
@@ -2263,11 +2241,7 @@
 			if (err)
 				return err;
 		}
-<<<<<<< HEAD
-		xp = xfrm_policy_bysel_ctx(net, mark, if_id, type, p->dir,
-=======
-		xp = xfrm_policy_bysel_ctx(net, &m, type, p->dir,
->>>>>>> 15a1c6b6
+		xp = xfrm_policy_bysel_ctx(net, &m, if_id, type, p->dir,
 					   &p->sel, ctx, 0, &err);
 		security_xfrm_policy_free(ctx);
 	}
