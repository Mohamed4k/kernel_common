{
  "presubmit": [
    {
      "name": "CtsAppEnumerationTestCases",
      "options": [
        {
          "exclude-annotation": "com.android.testutils.SkipPresubmit"
        },
        {
          "include-filter": "android.appenumeration.cts.AppEnumerationTests"
        }
      ]
    },
    {
      "name": "CtsHostsideNetworkTests",
      "options": [
        {
          "exclude-annotation": "com.android.testutils.SkipPresubmit"
        }
      ]
    },
    {
      "name": "CtsNetTestCases",
      "options": [
        {
          "exclude-annotation": "com.android.testutils.SkipPresubmit"
        }
      ]
    },
    {
      "name": "CtsNetTestCasesLatestSdk",
      "options": [
        {
          "exclude-annotation": "com.android.testutils.SkipPresubmit"
        }
      ]
    },
    {
      "name": "CtsTelecomTestCases",
      "options": [
        {
          "exclude-annotation": "com.android.testutils.SkipPresubmit"
        },
        {
          "include-filter": "android.telecom.cts.ExtendedInCallServiceTest"
        }
      ]
    },
    {
      "name": "CtsWifiBroadcastsHostTestCases",
      "options": [
        {
          "exclude-annotation": "com.android.testutils.SkipPresubmit"
        }
      ]
    },
    {
      "name": "selftests",
      "options": [
        {
          "include-filter": "kselftest_binderfs_binderfs_test"
        },
        {
          "include-filter": "kselftest_breakpoints_breakpoint_test"
        },
        {
          "include-filter": "kselftest_capabilities_test_execve"
        },
        {
          "include-filter": "kselftest_futex_requeue"
        },
        {
          "include-filter": "kselftest_futex_requeue_pi"
        },
        {
          "include-filter": "kselftest_futex_requeue_pi_500k"
        },
        {
          "include-filter": "kselftest_futex_requeue_pi_5k"
        },
        {
          "include-filter": "kselftest_futex_requeue_pi_b"
        },
        {
          "include-filter": "kselftest_futex_requeue_pi_b_500k"
        },
        {
          "include-filter": "kselftest_futex_requeue_pi_b_5k"
        },
        {
          "include-filter": "kselftest_futex_requeue_pi_bl"
        },
        {
          "include-filter": "kselftest_futex_requeue_pi_bl_2G"
        },
        {
          "include-filter": "kselftest_futex_requeue_pi_bl_500k"
        },
        {
          "include-filter": "kselftest_futex_requeue_pi_bl_5k"
        },
        {
          "include-filter": "kselftest_futex_requeue_pi_bo"
        },
        {
          "include-filter": "kselftest_futex_requeue_pi_bo_500k"
        },
        {
          "include-filter": "kselftest_futex_requeue_pi_bo_5k"
        },
        {
          "include-filter": "kselftest_futex_requeue_pi_l"
        },
        {
          "include-filter": "kselftest_futex_requeue_pi_l_2G"
        },
        {
          "include-filter": "kselftest_futex_requeue_pi_l_500k"
        },
        {
          "include-filter": "kselftest_futex_requeue_pi_l_5k"
        },
        {
          "include-filter": "kselftest_futex_requeue_pi_mismatched_ops"
        },
        {
          "include-filter": "kselftest_futex_requeue_pi_o"
        },
        {
          "include-filter": "kselftest_futex_requeue_pi_o_500k"
        },
        {
          "include-filter": "kselftest_futex_requeue_pi_o_5k"
        },
        {
          "include-filter": "kselftest_futex_requeue_pi_signal_restart"
        },
        {
          "include-filter": "kselftest_futex_wait"
        },
        {
          "include-filter": "kselftest_futex_wait_private_mapped_file"
        },
        {
          "include-filter": "kselftest_futex_wait_timeout"
        },
        {
          "include-filter": "kselftest_futex_wait_uninitialized_heap"
        },
        {
          "include-filter": "kselftest_futex_wait_wouldblock"
        },
        {
          "include-filter": "kselftest_kcmp_kcmp_test"
        },
        {
          "include-filter": "kselftest_mm_mremap_dontunmap"
        },
        {
          "include-filter": "kselftest_mm_mremap_test"
        },
        {
          "include-filter": "kselftest_mm_uffd_unit_tests"
        },
        {
          "include-filter": "kselftest_net_psock_tpacket"
        },
        {
          "include-filter": "kselftest_net_reuseaddr_conflict"
        },
        {
          "include-filter": "kselftest_net_socket"
        },
        {
          "include-filter": "kselftest_ptrace_peeksiginfo"
        },
        {
          "include-filter": "kselftest_rtc_rtctest"
        },
        {
          "include-filter": "kselftest_seccomp_seccomp_bpf"
        },
        {
          "include-filter": "kselftest_size_test_get_size"
        },
        {
          "include-filter": "kselftest_timers_inconsistency_check"
        },
        {
          "include-filter": "kselftest_timers_nanosleep"
        },
        {
          "include-filter": "kselftest_timers_nsleep_lat"
        },
        {
          "include-filter": "kselftest_timers_posix_timers"
        },
        {
          "include-filter": "kselftest_timers_set_timer_lat"
        },
        {
          "include-filter": "kselftest_timers_tests_raw_skew"
        },
        {
          "include-filter": "kselftest_timers_threadtest"
        },
        {
          "include-filter": "kselftest_timers_valid_adjtimex"
        },
        {
          "include-filter": "kselftest_vdso_vdso_test_abi"
        },
        {
          "include-filter": "kselftest_vdso_vdso_test_clock_getres"
        },
        {
          "include-filter": "kselftest_vdso_vdso_test_getcpu"
        },
        {
          "include-filter": "kselftest_vdso_vdso_test_gettimeofday"
        },
        {
          "include-filter": "kselftest_x86_check_initial_reg_state"
        },
        {
          "include-filter": "kselftest_x86_ldt_gdt"
        },
        {
          "include-filter": "kselftest_x86_ptrace_syscall"
        },
        {
          "include-filter": "kselftest_x86_single_step_syscall"
        },
        {
          "include-filter": "kselftest_x86_syscall_nt"
        },
        {
          "include-filter": "kselftest_x86_test_mremap_vdso"
        }
      ]
    },
    {
      "name": "vts_kernel_net_tests"
    }
  ],
  "kernel-presubmit": [
    {
      "name": "CtsCameraTestCases",
      "options": [
        {
          "include-filter": "android.hardware.camera2.cts.FastBasicsTest"
        }
      ]
    },
    {
<<<<<<< HEAD
=======
      "name": "CtsIncrementalInstallHostTestCases",
      "options": [
        {
          "include-filter": "android.incrementalinstall.cts.IncrementalFeatureTest"
        },
        {
          "include-filter": "android.incrementalinstall.cts.IncrementalInstallTest"
        }
      ]
    },
    {
>>>>>>> f4053f5b
      "name": "CtsLibcoreLegacy22TestCases",
      "options": [
        {
          "include-filter": "android.util.cts.FloatMathTest"
        }
      ]
    }
  ]
}<|MERGE_RESOLUTION|>--- conflicted
+++ resolved
@@ -253,8 +253,6 @@
       ]
     },
     {
-<<<<<<< HEAD
-=======
       "name": "CtsIncrementalInstallHostTestCases",
       "options": [
         {
@@ -266,7 +264,6 @@
       ]
     },
     {
->>>>>>> f4053f5b
       "name": "CtsLibcoreLegacy22TestCases",
       "options": [
         {
