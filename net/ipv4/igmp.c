--- conflicted
+++ resolved
@@ -820,11 +820,7 @@
 	struct net *net = dev_net(in_dev->dev);
 	if (IGMP_V1_SEEN(in_dev) || IGMP_V2_SEEN(in_dev))
 		return;
-<<<<<<< HEAD
-	in_dev->mr_ifc_count = in_dev->mr_qrv ?: net->ipv4.sysctl_igmp_qrv;
-=======
-	WRITE_ONCE(in_dev->mr_ifc_count, in_dev->mr_qrv ?: READ_ONCE(net->ipv4.sysctl_igmp_qrv));
->>>>>>> 4fd9cb57
+	in_dev->mr_ifc_count = in_dev->mr_qrv ?: READ_ONCE(net->ipv4.sysctl_igmp_qrv);
 	igmp_ifc_start_timer(in_dev, 1);
 }
 
@@ -1951,13 +1947,8 @@
 		/* filter mode change */
 		pmc->sfmode = MCAST_INCLUDE;
 #ifdef CONFIG_IP_MULTICAST
-<<<<<<< HEAD
-		pmc->crcount = in_dev->mr_qrv ?: net->ipv4.sysctl_igmp_qrv;
+		pmc->crcount = in_dev->mr_qrv ?: READ_ONCE(net->ipv4.sysctl_igmp_qrv);
 		in_dev->mr_ifc_count = pmc->crcount;
-=======
-		pmc->crcount = in_dev->mr_qrv ?: READ_ONCE(net->ipv4.sysctl_igmp_qrv);
-		WRITE_ONCE(in_dev->mr_ifc_count, pmc->crcount);
->>>>>>> 4fd9cb57
 		for (psf = pmc->sources; psf; psf = psf->sf_next)
 			psf->sf_crcount = 0;
 		igmp_ifc_event(pmc->interface);
@@ -2135,13 +2126,8 @@
 #ifdef CONFIG_IP_MULTICAST
 		/* else no filters; keep old mode for reports */
 
-<<<<<<< HEAD
-		pmc->crcount = in_dev->mr_qrv ?: net->ipv4.sysctl_igmp_qrv;
+		pmc->crcount = in_dev->mr_qrv ?: READ_ONCE(net->ipv4.sysctl_igmp_qrv);
 		in_dev->mr_ifc_count = pmc->crcount;
-=======
-		pmc->crcount = in_dev->mr_qrv ?: READ_ONCE(net->ipv4.sysctl_igmp_qrv);
-		WRITE_ONCE(in_dev->mr_ifc_count, pmc->crcount);
->>>>>>> 4fd9cb57
 		for (psf = pmc->sources; psf; psf = psf->sf_next)
 			psf->sf_crcount = 0;
 		igmp_ifc_event(in_dev);
