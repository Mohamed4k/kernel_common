--- conflicted
+++ resolved
@@ -273,7 +273,22 @@
 	__sum16 check;
 	__be16 newlen;
 
-<<<<<<< HEAD
+	mss = skb_shinfo(gso_skb)->gso_size;
+	if (gso_skb->len <= sizeof(*uh) + mss)
+		return ERR_PTR(-EINVAL);
+
+	if (unlikely(skb_checksum_start(gso_skb) !=
+		     skb_transport_header(gso_skb) &&
+		     !(skb_shinfo(gso_skb)->gso_type & SKB_GSO_FRAGLIST)))
+		return ERR_PTR(-EINVAL);
+
+	if (skb_gso_ok(gso_skb, features | NETIF_F_GSO_ROBUST)) {
+		/* Packet is from an untrusted source, reset gso_segs. */
+		skb_shinfo(gso_skb)->gso_segs = DIV_ROUND_UP(gso_skb->len - sizeof(*uh),
+							     mss);
+		return NULL;
+	}
+
 	if (skb_shinfo(gso_skb)->gso_type & SKB_GSO_FRAGLIST) {
 		 /* Detect modified geometry and pass those to skb_segment. */
 		if (skb_pagelen(gso_skb) - sizeof(*uh) == skb_shinfo(gso_skb)->gso_size)
@@ -294,27 +309,6 @@
 						  ip_hdr(gso_skb)->saddr,
 						  ip_hdr(gso_skb)->daddr, 0);
 	}
-
-=======
->>>>>>> 5e463568
-	mss = skb_shinfo(gso_skb)->gso_size;
-	if (gso_skb->len <= sizeof(*uh) + mss)
-		return ERR_PTR(-EINVAL);
-
-	if (unlikely(skb_checksum_start(gso_skb) !=
-		     skb_transport_header(gso_skb) &&
-		     !(skb_shinfo(gso_skb)->gso_type & SKB_GSO_FRAGLIST)))
-		return ERR_PTR(-EINVAL);
-
-	if (skb_gso_ok(gso_skb, features | NETIF_F_GSO_ROBUST)) {
-		/* Packet is from an untrusted source, reset gso_segs. */
-		skb_shinfo(gso_skb)->gso_segs = DIV_ROUND_UP(gso_skb->len - sizeof(*uh),
-							     mss);
-		return NULL;
-	}
-
-	if (skb_shinfo(gso_skb)->gso_type & SKB_GSO_FRAGLIST)
-		return __udp_gso_segment_list(gso_skb, features, is_ipv6);
 
 	skb_pull(gso_skb, sizeof(*uh));
 
