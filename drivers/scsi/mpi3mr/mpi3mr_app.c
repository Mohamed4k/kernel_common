--- conflicted
+++ resolved
@@ -1611,10 +1611,7 @@
 				drv_buf_iter = &drv_bufs[0];
 				dprint_dump(drv_buf_iter->kern_buf,
 				    rmc_size, "mpi3_mgmt_req");
-<<<<<<< HEAD
-=======
 				}
->>>>>>> 0c383648
 			}
 		}
 		if ((mpi_header->function == MPI3_BSG_FUNCTION_NVME_ENCAPSULATED) ||
