/*
 * Copyright (C) 2001, 2002 Sistina Software (UK) Limited.
 * Copyright (C) 2004 - 2006 Red Hat, Inc. All rights reserved.
 *
 * This file is released under the GPL.
 */

#include "dm-core.h"

#include <linux/module.h>
#include <linux/vmalloc.h>
#include <linux/miscdevice.h>
#include <linux/sched/mm.h>
#include <linux/init.h>
#include <linux/wait.h>
#include <linux/slab.h>
#include <linux/dm-ioctl.h>
#include <linux/hdreg.h>
#include <linux/compat.h>

#include <linux/uaccess.h>

#define DM_MSG_PREFIX "ioctl"
#define DM_DRIVER_EMAIL "dm-devel@redhat.com"

struct dm_file {
	/*
	 * poll will wait until the global event number is greater than
	 * this value.
	 */
	volatile unsigned global_event_nr;
};

/*-----------------------------------------------------------------
 * The ioctl interface needs to be able to look up devices by
 * name or uuid.
 *---------------------------------------------------------------*/
struct hash_cell {
	struct list_head name_list;
	struct list_head uuid_list;

	char *name;
	char *uuid;
	struct mapped_device *md;
	struct dm_table *new_map;
};

struct vers_iter {
    size_t param_size;
    struct dm_target_versions *vers, *old_vers;
    char *end;
    uint32_t flags;
};


#define NUM_BUCKETS 64
#define MASK_BUCKETS (NUM_BUCKETS - 1)
static struct list_head _name_buckets[NUM_BUCKETS];
static struct list_head _uuid_buckets[NUM_BUCKETS];

static void dm_hash_remove_all(bool keep_open_devices, bool mark_deferred, bool only_deferred);

/*
 * Guards access to both hash tables.
 */
static DECLARE_RWSEM(_hash_lock);

/*
 * Protects use of mdptr to obtain hash cell name and uuid from mapped device.
 */
static DEFINE_MUTEX(dm_hash_cells_mutex);

static void init_buckets(struct list_head *buckets)
{
	unsigned int i;

	for (i = 0; i < NUM_BUCKETS; i++)
		INIT_LIST_HEAD(buckets + i);
}

static int dm_hash_init(void)
{
	init_buckets(_name_buckets);
	init_buckets(_uuid_buckets);
	return 0;
}

static void dm_hash_exit(void)
{
	dm_hash_remove_all(false, false, false);
}

/*-----------------------------------------------------------------
 * Hash function:
 * We're not really concerned with the str hash function being
 * fast since it's only used by the ioctl interface.
 *---------------------------------------------------------------*/
static unsigned int hash_str(const char *str)
{
	const unsigned int hash_mult = 2654435387U;
	unsigned int h = 0;

	while (*str)
		h = (h + (unsigned int) *str++) * hash_mult;

	return h & MASK_BUCKETS;
}

/*-----------------------------------------------------------------
 * Code for looking up a device by name
 *---------------------------------------------------------------*/
static struct hash_cell *__get_name_cell(const char *str)
{
	struct hash_cell *hc;
	unsigned int h = hash_str(str);

	list_for_each_entry (hc, _name_buckets + h, name_list)
		if (!strcmp(hc->name, str)) {
			dm_get(hc->md);
			return hc;
		}

	return NULL;
}

static struct hash_cell *__get_uuid_cell(const char *str)
{
	struct hash_cell *hc;
	unsigned int h = hash_str(str);

	list_for_each_entry (hc, _uuid_buckets + h, uuid_list)
		if (!strcmp(hc->uuid, str)) {
			dm_get(hc->md);
			return hc;
		}

	return NULL;
}

static struct hash_cell *__get_dev_cell(uint64_t dev)
{
	struct mapped_device *md;
	struct hash_cell *hc;

	md = dm_get_md(huge_decode_dev(dev));
	if (!md)
		return NULL;

	hc = dm_get_mdptr(md);
	if (!hc) {
		dm_put(md);
		return NULL;
	}

	return hc;
}

/*-----------------------------------------------------------------
 * Inserting, removing and renaming a device.
 *---------------------------------------------------------------*/
static struct hash_cell *alloc_cell(const char *name, const char *uuid,
				    struct mapped_device *md)
{
	struct hash_cell *hc;

	hc = kmalloc(sizeof(*hc), GFP_KERNEL);
	if (!hc)
		return NULL;

	hc->name = kstrdup(name, GFP_KERNEL);
	if (!hc->name) {
		kfree(hc);
		return NULL;
	}

	if (!uuid)
		hc->uuid = NULL;

	else {
		hc->uuid = kstrdup(uuid, GFP_KERNEL);
		if (!hc->uuid) {
			kfree(hc->name);
			kfree(hc);
			return NULL;
		}
	}

	INIT_LIST_HEAD(&hc->name_list);
	INIT_LIST_HEAD(&hc->uuid_list);
	hc->md = md;
	hc->new_map = NULL;
	return hc;
}

static void free_cell(struct hash_cell *hc)
{
	if (hc) {
		kfree(hc->name);
		kfree(hc->uuid);
		kfree(hc);
	}
}

/*
 * The kdev_t and uuid of a device can never change once it is
 * initially inserted.
 */
static int dm_hash_insert(const char *name, const char *uuid, struct mapped_device *md)
{
	struct hash_cell *cell, *hc;

	/*
	 * Allocate the new cells.
	 */
	cell = alloc_cell(name, uuid, md);
	if (!cell)
		return -ENOMEM;

	/*
	 * Insert the cell into both hash tables.
	 */
	down_write(&_hash_lock);
	hc = __get_name_cell(name);
	if (hc) {
		dm_put(hc->md);
		goto bad;
	}

	list_add(&cell->name_list, _name_buckets + hash_str(name));

	if (uuid) {
		hc = __get_uuid_cell(uuid);
		if (hc) {
			list_del(&cell->name_list);
			dm_put(hc->md);
			goto bad;
		}
		list_add(&cell->uuid_list, _uuid_buckets + hash_str(uuid));
	}
	dm_get(md);
	mutex_lock(&dm_hash_cells_mutex);
	dm_set_mdptr(md, cell);
	mutex_unlock(&dm_hash_cells_mutex);
	up_write(&_hash_lock);

	return 0;

 bad:
	up_write(&_hash_lock);
	free_cell(cell);
	return -EBUSY;
}

static struct dm_table *__hash_remove(struct hash_cell *hc)
{
	struct dm_table *table;
	int srcu_idx;

	/* remove from the dev hash */
	list_del(&hc->uuid_list);
	list_del(&hc->name_list);
	mutex_lock(&dm_hash_cells_mutex);
	dm_set_mdptr(hc->md, NULL);
	mutex_unlock(&dm_hash_cells_mutex);

	table = dm_get_live_table(hc->md, &srcu_idx);
	if (table)
		dm_table_event(table);
	dm_put_live_table(hc->md, srcu_idx);

	table = NULL;
	if (hc->new_map)
		table = hc->new_map;
	dm_put(hc->md);
	free_cell(hc);

	return table;
}

static void dm_hash_remove_all(bool keep_open_devices, bool mark_deferred, bool only_deferred)
{
	int i, dev_skipped;
	struct hash_cell *hc;
	struct mapped_device *md;
	struct dm_table *t;

retry:
	dev_skipped = 0;

	down_write(&_hash_lock);

	for (i = 0; i < NUM_BUCKETS; i++) {
		list_for_each_entry(hc, _name_buckets + i, name_list) {
			md = hc->md;
			dm_get(md);

			if (keep_open_devices &&
			    dm_lock_for_deletion(md, mark_deferred, only_deferred)) {
				dm_put(md);
				dev_skipped++;
				continue;
			}

			t = __hash_remove(hc);

			up_write(&_hash_lock);

			if (t) {
				dm_sync_table(md);
				dm_table_destroy(t);
			}
			dm_put(md);
			if (likely(keep_open_devices))
				dm_destroy(md);
			else
				dm_destroy_immediate(md);

			/*
			 * Some mapped devices may be using other mapped
			 * devices, so repeat until we make no further
			 * progress.  If a new mapped device is created
			 * here it will also get removed.
			 */
			goto retry;
		}
	}

	up_write(&_hash_lock);

	if (dev_skipped)
		DMWARN("remove_all left %d open device(s)", dev_skipped);
}

/*
 * Set the uuid of a hash_cell that isn't already set.
 */
static void __set_cell_uuid(struct hash_cell *hc, char *new_uuid)
{
	mutex_lock(&dm_hash_cells_mutex);
	hc->uuid = new_uuid;
	mutex_unlock(&dm_hash_cells_mutex);

	list_add(&hc->uuid_list, _uuid_buckets + hash_str(new_uuid));
}

/*
 * Changes the name of a hash_cell and returns the old name for
 * the caller to free.
 */
static char *__change_cell_name(struct hash_cell *hc, char *new_name)
{
	char *old_name;

	/*
	 * Rename and move the name cell.
	 */
	list_del(&hc->name_list);
	old_name = hc->name;

	mutex_lock(&dm_hash_cells_mutex);
	hc->name = new_name;
	mutex_unlock(&dm_hash_cells_mutex);

	list_add(&hc->name_list, _name_buckets + hash_str(new_name));

	return old_name;
}

static struct mapped_device *dm_hash_rename(struct dm_ioctl *param,
					    const char *new)
{
	char *new_data, *old_name = NULL;
	struct hash_cell *hc;
	struct dm_table *table;
	struct mapped_device *md;
	unsigned change_uuid = (param->flags & DM_UUID_FLAG) ? 1 : 0;
	int srcu_idx;

	/*
	 * duplicate new.
	 */
	new_data = kstrdup(new, GFP_KERNEL);
	if (!new_data)
		return ERR_PTR(-ENOMEM);

	down_write(&_hash_lock);

	/*
	 * Is new free ?
	 */
	if (change_uuid)
		hc = __get_uuid_cell(new);
	else
		hc = __get_name_cell(new);

	if (hc) {
		DMWARN("Unable to change %s on mapped device %s to one that "
		       "already exists: %s",
		       change_uuid ? "uuid" : "name",
		       param->name, new);
		dm_put(hc->md);
		up_write(&_hash_lock);
		kfree(new_data);
		return ERR_PTR(-EBUSY);
	}

	/*
	 * Is there such a device as 'old' ?
	 */
	hc = __get_name_cell(param->name);
	if (!hc) {
		DMWARN("Unable to rename non-existent device, %s to %s%s",
		       param->name, change_uuid ? "uuid " : "", new);
		up_write(&_hash_lock);
		kfree(new_data);
		return ERR_PTR(-ENXIO);
	}

	/*
	 * Does this device already have a uuid?
	 */
	if (change_uuid && hc->uuid) {
		DMWARN("Unable to change uuid of mapped device %s to %s "
		       "because uuid is already set to %s",
		       param->name, new, hc->uuid);
		dm_put(hc->md);
		up_write(&_hash_lock);
		kfree(new_data);
		return ERR_PTR(-EINVAL);
	}

	if (change_uuid)
		__set_cell_uuid(hc, new_data);
	else
		old_name = __change_cell_name(hc, new_data);

	/*
	 * Wake up any dm event waiters.
	 */
	table = dm_get_live_table(hc->md, &srcu_idx);
	if (table)
		dm_table_event(table);
	dm_put_live_table(hc->md, srcu_idx);

	if (!dm_kobject_uevent(hc->md, KOBJ_CHANGE, param->event_nr))
		param->flags |= DM_UEVENT_GENERATED_FLAG;

	md = hc->md;
	up_write(&_hash_lock);
	kfree(old_name);

	return md;
}

void dm_deferred_remove(void)
{
	dm_hash_remove_all(true, false, true);
}

/*-----------------------------------------------------------------
 * Implementation of the ioctl commands
 *---------------------------------------------------------------*/
/*
 * All the ioctl commands get dispatched to functions with this
 * prototype.
 */
typedef int (*ioctl_fn)(struct file *filp, struct dm_ioctl *param, size_t param_size);

static int remove_all(struct file *filp, struct dm_ioctl *param, size_t param_size)
{
	dm_hash_remove_all(true, !!(param->flags & DM_DEFERRED_REMOVE), false);
	param->data_size = 0;
	return 0;
}

/*
 * Round up the ptr to an 8-byte boundary.
 */
#define ALIGN_MASK 7
static inline size_t align_val(size_t val)
{
	return (val + ALIGN_MASK) & ~ALIGN_MASK;
}
static inline void *align_ptr(void *ptr)
{
	return (void *)align_val((size_t)ptr);
}

/*
 * Retrieves the data payload buffer from an already allocated
 * struct dm_ioctl.
 */
static void *get_result_buffer(struct dm_ioctl *param, size_t param_size,
			       size_t *len)
{
	param->data_start = align_ptr(param + 1) - (void *) param;

	if (param->data_start < param_size)
		*len = param_size - param->data_start;
	else
		*len = 0;

	return ((void *) param) + param->data_start;
}

static int list_devices(struct file *filp, struct dm_ioctl *param, size_t param_size)
{
	unsigned int i;
	struct hash_cell *hc;
	size_t len, needed = 0;
	struct gendisk *disk;
<<<<<<< HEAD
	struct dm_name_list *nl, *old_nl = NULL;
=======
	struct dm_name_list *orig_nl, *nl, *old_nl = NULL;
>>>>>>> bb176f67
	uint32_t *event_nr;

	down_write(&_hash_lock);

	/*
	 * Loop through all the devices working out how much
	 * space we need.
	 */
	for (i = 0; i < NUM_BUCKETS; i++) {
		list_for_each_entry (hc, _name_buckets + i, name_list) {
<<<<<<< HEAD
			needed += sizeof(struct dm_name_list);
			needed += strlen(hc->name) + 1;
			needed += ALIGN_MASK;
			needed += (sizeof(uint32_t) + ALIGN_MASK) & ~ALIGN_MASK;
=======
			needed += align_val(offsetof(struct dm_name_list, name) + strlen(hc->name) + 1);
			needed += align_val(sizeof(uint32_t));
>>>>>>> bb176f67
		}
	}

	/*
	 * Grab our output buffer.
	 */
	nl = orig_nl = get_result_buffer(param, param_size, &len);
	if (len < needed) {
		param->flags |= DM_BUFFER_FULL_FLAG;
		goto out;
	}
	param->data_size = param->data_start + needed;

	nl->dev = 0;	/* Flags no data */

	/*
	 * Now loop through filling out the names.
	 */
	for (i = 0; i < NUM_BUCKETS; i++) {
		list_for_each_entry (hc, _name_buckets + i, name_list) {
			if (old_nl)
				old_nl->next = (uint32_t) ((void *) nl -
							   (void *) old_nl);
			disk = dm_disk(hc->md);
			nl->dev = huge_encode_dev(disk_devt(disk));
			nl->next = 0;
			strcpy(nl->name, hc->name);

			old_nl = nl;
<<<<<<< HEAD
			event_nr = align_ptr(((void *) (nl + 1)) + strlen(hc->name) + 1);
=======
			event_nr = align_ptr(nl->name + strlen(hc->name) + 1);
>>>>>>> bb176f67
			*event_nr = dm_get_event_nr(hc->md);
			nl = align_ptr(event_nr + 1);
		}
	}
	/*
	 * If mismatch happens, security may be compromised due to buffer
	 * overflow, so it's better to crash.
	 */
	BUG_ON((char *)nl - (char *)orig_nl != needed);

 out:
	up_write(&_hash_lock);
	return 0;
}

static void list_version_get_needed(struct target_type *tt, void *needed_param)
{
    size_t *needed = needed_param;

    *needed += sizeof(struct dm_target_versions);
    *needed += strlen(tt->name);
    *needed += ALIGN_MASK;
}

static void list_version_get_info(struct target_type *tt, void *param)
{
    struct vers_iter *info = param;

    /* Check space - it might have changed since the first iteration */
    if ((char *)info->vers + sizeof(tt->version) + strlen(tt->name) + 1 >
	info->end) {

	info->flags = DM_BUFFER_FULL_FLAG;
	return;
    }

    if (info->old_vers)
	info->old_vers->next = (uint32_t) ((void *)info->vers -
					   (void *)info->old_vers);
    info->vers->version[0] = tt->version[0];
    info->vers->version[1] = tt->version[1];
    info->vers->version[2] = tt->version[2];
    info->vers->next = 0;
    strcpy(info->vers->name, tt->name);

    info->old_vers = info->vers;
    info->vers = align_ptr(((void *) ++info->vers) + strlen(tt->name) + 1);
}

static int list_versions(struct file *filp, struct dm_ioctl *param, size_t param_size)
{
	size_t len, needed = 0;
	struct dm_target_versions *vers;
	struct vers_iter iter_info;

	/*
	 * Loop through all the devices working out how much
	 * space we need.
	 */
	dm_target_iterate(list_version_get_needed, &needed);

	/*
	 * Grab our output buffer.
	 */
	vers = get_result_buffer(param, param_size, &len);
	if (len < needed) {
		param->flags |= DM_BUFFER_FULL_FLAG;
		goto out;
	}
	param->data_size = param->data_start + needed;

	iter_info.param_size = param_size;
	iter_info.old_vers = NULL;
	iter_info.vers = vers;
	iter_info.flags = 0;
	iter_info.end = (char *)vers+len;

	/*
	 * Now loop through filling out the names & versions.
	 */
	dm_target_iterate(list_version_get_info, &iter_info);
	param->flags |= iter_info.flags;

 out:
	return 0;
}

static int check_name(const char *name)
{
	if (strchr(name, '/')) {
		DMWARN("invalid device name");
		return -EINVAL;
	}

	return 0;
}

/*
 * On successful return, the caller must not attempt to acquire
 * _hash_lock without first calling dm_put_live_table, because dm_table_destroy
 * waits for this dm_put_live_table and could be called under this lock.
 */
static struct dm_table *dm_get_inactive_table(struct mapped_device *md, int *srcu_idx)
{
	struct hash_cell *hc;
	struct dm_table *table = NULL;

	/* increment rcu count, we don't care about the table pointer */
	dm_get_live_table(md, srcu_idx);

	down_read(&_hash_lock);
	hc = dm_get_mdptr(md);
	if (!hc || hc->md != md) {
		DMWARN("device has been removed from the dev hash table.");
		goto out;
	}

	table = hc->new_map;

out:
	up_read(&_hash_lock);

	return table;
}

static struct dm_table *dm_get_live_or_inactive_table(struct mapped_device *md,
						      struct dm_ioctl *param,
						      int *srcu_idx)
{
	return (param->flags & DM_QUERY_INACTIVE_TABLE_FLAG) ?
		dm_get_inactive_table(md, srcu_idx) : dm_get_live_table(md, srcu_idx);
}

/*
 * Fills in a dm_ioctl structure, ready for sending back to
 * userland.
 */
static void __dev_status(struct mapped_device *md, struct dm_ioctl *param)
{
	struct gendisk *disk = dm_disk(md);
	struct dm_table *table;
	int srcu_idx;

	param->flags &= ~(DM_SUSPEND_FLAG | DM_READONLY_FLAG |
			  DM_ACTIVE_PRESENT_FLAG | DM_INTERNAL_SUSPEND_FLAG);

	if (dm_suspended_md(md))
		param->flags |= DM_SUSPEND_FLAG;

	if (dm_suspended_internally_md(md))
		param->flags |= DM_INTERNAL_SUSPEND_FLAG;

	if (dm_test_deferred_remove_flag(md))
		param->flags |= DM_DEFERRED_REMOVE;

	param->dev = huge_encode_dev(disk_devt(disk));

	/*
	 * Yes, this will be out of date by the time it gets back
	 * to userland, but it is still very useful for
	 * debugging.
	 */
	param->open_count = dm_open_count(md);

	param->event_nr = dm_get_event_nr(md);
	param->target_count = 0;

	table = dm_get_live_table(md, &srcu_idx);
	if (table) {
		if (!(param->flags & DM_QUERY_INACTIVE_TABLE_FLAG)) {
			if (get_disk_ro(disk))
				param->flags |= DM_READONLY_FLAG;
			param->target_count = dm_table_get_num_targets(table);
		}

		param->flags |= DM_ACTIVE_PRESENT_FLAG;
	}
	dm_put_live_table(md, srcu_idx);

	if (param->flags & DM_QUERY_INACTIVE_TABLE_FLAG) {
		int srcu_idx;
		table = dm_get_inactive_table(md, &srcu_idx);
		if (table) {
			if (!(dm_table_get_mode(table) & FMODE_WRITE))
				param->flags |= DM_READONLY_FLAG;
			param->target_count = dm_table_get_num_targets(table);
		}
		dm_put_live_table(md, srcu_idx);
	}
}

static int dev_create(struct file *filp, struct dm_ioctl *param, size_t param_size)
{
	int r, m = DM_ANY_MINOR;
	struct mapped_device *md;

	r = check_name(param->name);
	if (r)
		return r;

	if (param->flags & DM_PERSISTENT_DEV_FLAG)
		m = MINOR(huge_decode_dev(param->dev));

	r = dm_create(m, &md);
	if (r)
		return r;

	r = dm_hash_insert(param->name, *param->uuid ? param->uuid : NULL, md);
	if (r) {
		dm_put(md);
		dm_destroy(md);
		return r;
	}

	param->flags &= ~DM_INACTIVE_PRESENT_FLAG;

	__dev_status(md, param);

	dm_put(md);

	return 0;
}

/*
 * Always use UUID for lookups if it's present, otherwise use name or dev.
 */
static struct hash_cell *__find_device_hash_cell(struct dm_ioctl *param)
{
	struct hash_cell *hc = NULL;

	if (*param->uuid) {
		if (*param->name || param->dev)
			return NULL;

		hc = __get_uuid_cell(param->uuid);
		if (!hc)
			return NULL;
	} else if (*param->name) {
		if (param->dev)
			return NULL;

		hc = __get_name_cell(param->name);
		if (!hc)
			return NULL;
	} else if (param->dev) {
		hc = __get_dev_cell(param->dev);
		if (!hc)
			return NULL;
	} else
		return NULL;

	/*
	 * Sneakily write in both the name and the uuid
	 * while we have the cell.
	 */
	strlcpy(param->name, hc->name, sizeof(param->name));
	if (hc->uuid)
		strlcpy(param->uuid, hc->uuid, sizeof(param->uuid));
	else
		param->uuid[0] = '\0';

	if (hc->new_map)
		param->flags |= DM_INACTIVE_PRESENT_FLAG;
	else
		param->flags &= ~DM_INACTIVE_PRESENT_FLAG;

	return hc;
}

static struct mapped_device *find_device(struct dm_ioctl *param)
{
	struct hash_cell *hc;
	struct mapped_device *md = NULL;

	down_read(&_hash_lock);
	hc = __find_device_hash_cell(param);
	if (hc)
		md = hc->md;
	up_read(&_hash_lock);

	return md;
}

static int dev_remove(struct file *filp, struct dm_ioctl *param, size_t param_size)
{
	struct hash_cell *hc;
	struct mapped_device *md;
	int r;
	struct dm_table *t;

	down_write(&_hash_lock);
	hc = __find_device_hash_cell(param);

	if (!hc) {
		DMDEBUG_LIMIT("device doesn't appear to be in the dev hash table.");
		up_write(&_hash_lock);
		return -ENXIO;
	}

	md = hc->md;

	/*
	 * Ensure the device is not open and nothing further can open it.
	 */
	r = dm_lock_for_deletion(md, !!(param->flags & DM_DEFERRED_REMOVE), false);
	if (r) {
		if (r == -EBUSY && param->flags & DM_DEFERRED_REMOVE) {
			up_write(&_hash_lock);
			dm_put(md);
			return 0;
		}
		DMDEBUG_LIMIT("unable to remove open device %s", hc->name);
		up_write(&_hash_lock);
		dm_put(md);
		return r;
	}

	t = __hash_remove(hc);
	up_write(&_hash_lock);

	if (t) {
		dm_sync_table(md);
		dm_table_destroy(t);
	}

	param->flags &= ~DM_DEFERRED_REMOVE;

	if (!dm_kobject_uevent(md, KOBJ_REMOVE, param->event_nr))
		param->flags |= DM_UEVENT_GENERATED_FLAG;

	dm_put(md);
	dm_destroy(md);
	return 0;
}

/*
 * Check a string doesn't overrun the chunk of
 * memory we copied from userland.
 */
static int invalid_str(char *str, void *end)
{
	while ((void *) str < end)
		if (!*str++)
			return 0;

	return -EINVAL;
}

static int dev_rename(struct file *filp, struct dm_ioctl *param, size_t param_size)
{
	int r;
	char *new_data = (char *) param + param->data_start;
	struct mapped_device *md;
	unsigned change_uuid = (param->flags & DM_UUID_FLAG) ? 1 : 0;

	if (new_data < param->data ||
	    invalid_str(new_data, (void *) param + param_size) || !*new_data ||
	    strlen(new_data) > (change_uuid ? DM_UUID_LEN - 1 : DM_NAME_LEN - 1)) {
		DMWARN("Invalid new mapped device name or uuid string supplied.");
		return -EINVAL;
	}

	if (!change_uuid) {
		r = check_name(new_data);
		if (r)
			return r;
	}

	md = dm_hash_rename(param, new_data);
	if (IS_ERR(md))
		return PTR_ERR(md);

	__dev_status(md, param);
	dm_put(md);

	return 0;
}

static int dev_set_geometry(struct file *filp, struct dm_ioctl *param, size_t param_size)
{
	int r = -EINVAL, x;
	struct mapped_device *md;
	struct hd_geometry geometry;
	unsigned long indata[4];
	char *geostr = (char *) param + param->data_start;
	char dummy;

	md = find_device(param);
	if (!md)
		return -ENXIO;

	if (geostr < param->data ||
	    invalid_str(geostr, (void *) param + param_size)) {
		DMWARN("Invalid geometry supplied.");
		goto out;
	}

	x = sscanf(geostr, "%lu %lu %lu %lu%c", indata,
		   indata + 1, indata + 2, indata + 3, &dummy);

	if (x != 4) {
		DMWARN("Unable to interpret geometry settings.");
		goto out;
	}

	if (indata[0] > 65535 || indata[1] > 255 ||
	    indata[2] > 255 || indata[3] > ULONG_MAX) {
		DMWARN("Geometry exceeds range limits.");
		goto out;
	}

	geometry.cylinders = indata[0];
	geometry.heads = indata[1];
	geometry.sectors = indata[2];
	geometry.start = indata[3];

	r = dm_set_geometry(md, &geometry);

	param->data_size = 0;

out:
	dm_put(md);
	return r;
}

static int do_suspend(struct dm_ioctl *param)
{
	int r = 0;
	unsigned suspend_flags = DM_SUSPEND_LOCKFS_FLAG;
	struct mapped_device *md;

	md = find_device(param);
	if (!md)
		return -ENXIO;

	if (param->flags & DM_SKIP_LOCKFS_FLAG)
		suspend_flags &= ~DM_SUSPEND_LOCKFS_FLAG;
	if (param->flags & DM_NOFLUSH_FLAG)
		suspend_flags |= DM_SUSPEND_NOFLUSH_FLAG;

	if (!dm_suspended_md(md)) {
		r = dm_suspend(md, suspend_flags);
		if (r)
			goto out;
	}

	__dev_status(md, param);

out:
	dm_put(md);

	return r;
}

static int do_resume(struct dm_ioctl *param)
{
	int r = 0;
	unsigned suspend_flags = DM_SUSPEND_LOCKFS_FLAG;
	struct hash_cell *hc;
	struct mapped_device *md;
	struct dm_table *new_map, *old_map = NULL;

	down_write(&_hash_lock);

	hc = __find_device_hash_cell(param);
	if (!hc) {
		DMDEBUG_LIMIT("device doesn't appear to be in the dev hash table.");
		up_write(&_hash_lock);
		return -ENXIO;
	}

	md = hc->md;

	new_map = hc->new_map;
	hc->new_map = NULL;
	param->flags &= ~DM_INACTIVE_PRESENT_FLAG;

	up_write(&_hash_lock);

	/* Do we need to load a new map ? */
	if (new_map) {
		/* Suspend if it isn't already suspended */
		if (param->flags & DM_SKIP_LOCKFS_FLAG)
			suspend_flags &= ~DM_SUSPEND_LOCKFS_FLAG;
		if (param->flags & DM_NOFLUSH_FLAG)
			suspend_flags |= DM_SUSPEND_NOFLUSH_FLAG;
		if (!dm_suspended_md(md))
			dm_suspend(md, suspend_flags);

		old_map = dm_swap_table(md, new_map);
		if (IS_ERR(old_map)) {
			dm_sync_table(md);
			dm_table_destroy(new_map);
			dm_put(md);
			return PTR_ERR(old_map);
		}

		if (dm_table_get_mode(new_map) & FMODE_WRITE)
			set_disk_ro(dm_disk(md), 0);
		else
			set_disk_ro(dm_disk(md), 1);
	}

	if (dm_suspended_md(md)) {
		r = dm_resume(md);
		if (!r && !dm_kobject_uevent(md, KOBJ_CHANGE, param->event_nr))
			param->flags |= DM_UEVENT_GENERATED_FLAG;
	}

	/*
	 * Since dm_swap_table synchronizes RCU, nobody should be in
	 * read-side critical section already.
	 */
	if (old_map)
		dm_table_destroy(old_map);

	if (!r)
		__dev_status(md, param);

	dm_put(md);
	return r;
}

/*
 * Set or unset the suspension state of a device.
 * If the device already is in the requested state we just return its status.
 */
static int dev_suspend(struct file *filp, struct dm_ioctl *param, size_t param_size)
{
	if (param->flags & DM_SUSPEND_FLAG)
		return do_suspend(param);

	return do_resume(param);
}

/*
 * Copies device info back to user space, used by
 * the create and info ioctls.
 */
static int dev_status(struct file *filp, struct dm_ioctl *param, size_t param_size)
{
	struct mapped_device *md;

	md = find_device(param);
	if (!md)
		return -ENXIO;

	__dev_status(md, param);
	dm_put(md);

	return 0;
}

/*
 * Build up the status struct for each target
 */
static void retrieve_status(struct dm_table *table,
			    struct dm_ioctl *param, size_t param_size)
{
	unsigned int i, num_targets;
	struct dm_target_spec *spec;
	char *outbuf, *outptr;
	status_type_t type;
	size_t remaining, len, used = 0;
	unsigned status_flags = 0;

	outptr = outbuf = get_result_buffer(param, param_size, &len);

	if (param->flags & DM_STATUS_TABLE_FLAG)
		type = STATUSTYPE_TABLE;
	else
		type = STATUSTYPE_INFO;

	/* Get all the target info */
	num_targets = dm_table_get_num_targets(table);
	for (i = 0; i < num_targets; i++) {
		struct dm_target *ti = dm_table_get_target(table, i);
		size_t l;

		remaining = len - (outptr - outbuf);
		if (remaining <= sizeof(struct dm_target_spec)) {
			param->flags |= DM_BUFFER_FULL_FLAG;
			break;
		}

		spec = (struct dm_target_spec *) outptr;

		spec->status = 0;
		spec->sector_start = ti->begin;
		spec->length = ti->len;
		strncpy(spec->target_type, ti->type->name,
			sizeof(spec->target_type));

		outptr += sizeof(struct dm_target_spec);
		remaining = len - (outptr - outbuf);
		if (remaining <= 0) {
			param->flags |= DM_BUFFER_FULL_FLAG;
			break;
		}

		/* Get the status/table string from the target driver */
		if (ti->type->status) {
			if (param->flags & DM_NOFLUSH_FLAG)
				status_flags |= DM_STATUS_NOFLUSH_FLAG;
			ti->type->status(ti, type, status_flags, outptr, remaining);
		} else
			outptr[0] = '\0';

		l = strlen(outptr) + 1;
		if (l == remaining) {
			param->flags |= DM_BUFFER_FULL_FLAG;
			break;
		}

		outptr += l;
		used = param->data_start + (outptr - outbuf);

		outptr = align_ptr(outptr);
		spec->next = outptr - outbuf;
	}

	if (used)
		param->data_size = used;

	param->target_count = num_targets;
}

/*
 * Wait for a device to report an event
 */
static int dev_wait(struct file *filp, struct dm_ioctl *param, size_t param_size)
{
	int r = 0;
	struct mapped_device *md;
	struct dm_table *table;
	int srcu_idx;

	md = find_device(param);
	if (!md)
		return -ENXIO;

	/*
	 * Wait for a notification event
	 */
	if (dm_wait_event(md, param->event_nr)) {
		r = -ERESTARTSYS;
		goto out;
	}

	/*
	 * The userland program is going to want to know what
	 * changed to trigger the event, so we may as well tell
	 * him and save an ioctl.
	 */
	__dev_status(md, param);

	table = dm_get_live_or_inactive_table(md, param, &srcu_idx);
	if (table)
		retrieve_status(table, param, param_size);
	dm_put_live_table(md, srcu_idx);

out:
	dm_put(md);

	return r;
}

/*
 * Remember the global event number and make it possible to poll
 * for further events.
 */
static int dev_arm_poll(struct file *filp, struct dm_ioctl *param, size_t param_size)
{
	struct dm_file *priv = filp->private_data;

	priv->global_event_nr = atomic_read(&dm_global_event_nr);

	return 0;
}

static inline fmode_t get_mode(struct dm_ioctl *param)
{
	fmode_t mode = FMODE_READ | FMODE_WRITE;

	if (param->flags & DM_READONLY_FLAG)
		mode = FMODE_READ;

	return mode;
}

static int next_target(struct dm_target_spec *last, uint32_t next, void *end,
		       struct dm_target_spec **spec, char **target_params)
{
	*spec = (struct dm_target_spec *) ((unsigned char *) last + next);
	*target_params = (char *) (*spec + 1);

	if (*spec < (last + 1))
		return -EINVAL;

	return invalid_str(*target_params, end);
}

static int populate_table(struct dm_table *table,
			  struct dm_ioctl *param, size_t param_size)
{
	int r;
	unsigned int i = 0;
	struct dm_target_spec *spec = (struct dm_target_spec *) param;
	uint32_t next = param->data_start;
	void *end = (void *) param + param_size;
	char *target_params;

	if (!param->target_count) {
		DMWARN("populate_table: no targets specified");
		return -EINVAL;
	}

	for (i = 0; i < param->target_count; i++) {

		r = next_target(spec, next, end, &spec, &target_params);
		if (r) {
			DMWARN("unable to find target");
			return r;
		}

		r = dm_table_add_target(table, spec->target_type,
					(sector_t) spec->sector_start,
					(sector_t) spec->length,
					target_params);
		if (r) {
			DMWARN("error adding target to table");
			return r;
		}

		next = spec->next;
	}

	return dm_table_complete(table);
}

static bool is_valid_type(enum dm_queue_mode cur, enum dm_queue_mode new)
{
	if (cur == new ||
	    (cur == DM_TYPE_BIO_BASED && new == DM_TYPE_DAX_BIO_BASED))
		return true;

	return false;
}

static int table_load(struct file *filp, struct dm_ioctl *param, size_t param_size)
{
	int r;
	struct hash_cell *hc;
	struct dm_table *t, *old_map = NULL;
	struct mapped_device *md;
	struct target_type *immutable_target_type;

	md = find_device(param);
	if (!md)
		return -ENXIO;

	r = dm_table_create(&t, get_mode(param), param->target_count, md);
	if (r)
		goto err;

	/* Protect md->type and md->queue against concurrent table loads. */
	dm_lock_md_type(md);
	r = populate_table(t, param, param_size);
	if (r)
		goto err_unlock_md_type;

	immutable_target_type = dm_get_immutable_target_type(md);
	if (immutable_target_type &&
	    (immutable_target_type != dm_table_get_immutable_target_type(t)) &&
	    !dm_table_get_wildcard_target(t)) {
		DMWARN("can't replace immutable target type %s",
		       immutable_target_type->name);
		r = -EINVAL;
		goto err_unlock_md_type;
	}

	if (dm_get_md_type(md) == DM_TYPE_NONE) {
		/* Initial table load: acquire type of table. */
		dm_set_md_type(md, dm_table_get_type(t));

		/* setup md->queue to reflect md's type (may block) */
		r = dm_setup_md_queue(md, t);
		if (r) {
			DMWARN("unable to set up device queue for new table.");
			goto err_unlock_md_type;
		}
	} else if (!is_valid_type(dm_get_md_type(md), dm_table_get_type(t))) {
		DMWARN("can't change device type after initial table load.");
		r = -EINVAL;
		goto err_unlock_md_type;
	}

	dm_unlock_md_type(md);

	/* stage inactive table */
	down_write(&_hash_lock);
	hc = dm_get_mdptr(md);
	if (!hc || hc->md != md) {
		DMWARN("device has been removed from the dev hash table.");
		up_write(&_hash_lock);
		r = -ENXIO;
		goto err_destroy_table;
	}

	if (hc->new_map)
		old_map = hc->new_map;
	hc->new_map = t;
	up_write(&_hash_lock);

	param->flags |= DM_INACTIVE_PRESENT_FLAG;
	__dev_status(md, param);

	if (old_map) {
		dm_sync_table(md);
		dm_table_destroy(old_map);
	}

	dm_put(md);

	return 0;

err_unlock_md_type:
	dm_unlock_md_type(md);
err_destroy_table:
	dm_table_destroy(t);
err:
	dm_put(md);

	return r;
}

static int table_clear(struct file *filp, struct dm_ioctl *param, size_t param_size)
{
	struct hash_cell *hc;
	struct mapped_device *md;
	struct dm_table *old_map = NULL;

	down_write(&_hash_lock);

	hc = __find_device_hash_cell(param);
	if (!hc) {
		DMDEBUG_LIMIT("device doesn't appear to be in the dev hash table.");
		up_write(&_hash_lock);
		return -ENXIO;
	}

	if (hc->new_map) {
		old_map = hc->new_map;
		hc->new_map = NULL;
	}

	param->flags &= ~DM_INACTIVE_PRESENT_FLAG;

	__dev_status(hc->md, param);
	md = hc->md;
	up_write(&_hash_lock);
	if (old_map) {
		dm_sync_table(md);
		dm_table_destroy(old_map);
	}
	dm_put(md);

	return 0;
}

/*
 * Retrieves a list of devices used by a particular dm device.
 */
static void retrieve_deps(struct dm_table *table,
			  struct dm_ioctl *param, size_t param_size)
{
	unsigned int count = 0;
	struct list_head *tmp;
	size_t len, needed;
	struct dm_dev_internal *dd;
	struct dm_target_deps *deps;

	deps = get_result_buffer(param, param_size, &len);

	/*
	 * Count the devices.
	 */
	list_for_each (tmp, dm_table_get_devices(table))
		count++;

	/*
	 * Check we have enough space.
	 */
	needed = sizeof(*deps) + (sizeof(*deps->dev) * count);
	if (len < needed) {
		param->flags |= DM_BUFFER_FULL_FLAG;
		return;
	}

	/*
	 * Fill in the devices.
	 */
	deps->count = count;
	count = 0;
	list_for_each_entry (dd, dm_table_get_devices(table), list)
		deps->dev[count++] = huge_encode_dev(dd->dm_dev->bdev->bd_dev);

	param->data_size = param->data_start + needed;
}

static int table_deps(struct file *filp, struct dm_ioctl *param, size_t param_size)
{
	struct mapped_device *md;
	struct dm_table *table;
	int srcu_idx;

	md = find_device(param);
	if (!md)
		return -ENXIO;

	__dev_status(md, param);

	table = dm_get_live_or_inactive_table(md, param, &srcu_idx);
	if (table)
		retrieve_deps(table, param, param_size);
	dm_put_live_table(md, srcu_idx);

	dm_put(md);

	return 0;
}

/*
 * Return the status of a device as a text string for each
 * target.
 */
static int table_status(struct file *filp, struct dm_ioctl *param, size_t param_size)
{
	struct mapped_device *md;
	struct dm_table *table;
	int srcu_idx;

	md = find_device(param);
	if (!md)
		return -ENXIO;

	__dev_status(md, param);

	table = dm_get_live_or_inactive_table(md, param, &srcu_idx);
	if (table)
		retrieve_status(table, param, param_size);
	dm_put_live_table(md, srcu_idx);

	dm_put(md);

	return 0;
}

/*
 * Process device-mapper dependent messages.  Messages prefixed with '@'
 * are processed by the DM core.  All others are delivered to the target.
 * Returns a number <= 1 if message was processed by device mapper.
 * Returns 2 if message should be delivered to the target.
 */
static int message_for_md(struct mapped_device *md, unsigned argc, char **argv,
			  char *result, unsigned maxlen)
{
	int r;

	if (**argv != '@')
		return 2; /* no '@' prefix, deliver to target */

	if (!strcasecmp(argv[0], "@cancel_deferred_remove")) {
		if (argc != 1) {
			DMERR("Invalid arguments for @cancel_deferred_remove");
			return -EINVAL;
		}
		return dm_cancel_deferred_remove(md);
	}

	r = dm_stats_message(md, argc, argv, result, maxlen);
	if (r < 2)
		return r;

	DMERR("Unsupported message sent to DM core: %s", argv[0]);
	return -EINVAL;
}

/*
 * Pass a message to the target that's at the supplied device offset.
 */
static int target_message(struct file *filp, struct dm_ioctl *param, size_t param_size)
{
	int r, argc;
	char **argv;
	struct mapped_device *md;
	struct dm_table *table;
	struct dm_target *ti;
	struct dm_target_msg *tmsg = (void *) param + param->data_start;
	size_t maxlen;
	char *result = get_result_buffer(param, param_size, &maxlen);
	int srcu_idx;

	md = find_device(param);
	if (!md)
		return -ENXIO;

	if (tmsg < (struct dm_target_msg *) param->data ||
	    invalid_str(tmsg->message, (void *) param + param_size)) {
		DMWARN("Invalid target message parameters.");
		r = -EINVAL;
		goto out;
	}

	r = dm_split_args(&argc, &argv, tmsg->message);
	if (r) {
		DMWARN("Failed to split target message parameters");
		goto out;
	}

	if (!argc) {
		DMWARN("Empty message received.");
		goto out_argv;
	}

	r = message_for_md(md, argc, argv, result, maxlen);
	if (r <= 1)
		goto out_argv;

	table = dm_get_live_table(md, &srcu_idx);
	if (!table)
		goto out_table;

	if (dm_deleting_md(md)) {
		r = -ENXIO;
		goto out_table;
	}

	ti = dm_table_find_target(table, tmsg->sector);
	if (!dm_target_is_valid(ti)) {
		DMWARN("Target message sector outside device.");
		r = -EINVAL;
	} else if (ti->type->message)
		r = ti->type->message(ti, argc, argv);
	else {
		DMWARN("Target type does not support messages");
		r = -EINVAL;
	}

 out_table:
	dm_put_live_table(md, srcu_idx);
 out_argv:
	kfree(argv);
 out:
	if (r >= 0)
		__dev_status(md, param);

	if (r == 1) {
		param->flags |= DM_DATA_OUT_FLAG;
		if (dm_message_test_buffer_overflow(result, maxlen))
			param->flags |= DM_BUFFER_FULL_FLAG;
		else
			param->data_size = param->data_start + strlen(result) + 1;
		r = 0;
	}

	dm_put(md);
	return r;
}

/*
 * The ioctl parameter block consists of two parts, a dm_ioctl struct
 * followed by a data buffer.  This flag is set if the second part,
 * which has a variable size, is not used by the function processing
 * the ioctl.
 */
#define IOCTL_FLAGS_NO_PARAMS		1
#define IOCTL_FLAGS_ISSUE_GLOBAL_EVENT	2

/*-----------------------------------------------------------------
 * Implementation of open/close/ioctl on the special char
 * device.
 *---------------------------------------------------------------*/
static ioctl_fn lookup_ioctl(unsigned int cmd, int *ioctl_flags)
{
	static const struct {
		int cmd;
		int flags;
		ioctl_fn fn;
	} _ioctls[] = {
		{DM_VERSION_CMD, 0, NULL}, /* version is dealt with elsewhere */
		{DM_REMOVE_ALL_CMD, IOCTL_FLAGS_NO_PARAMS | IOCTL_FLAGS_ISSUE_GLOBAL_EVENT, remove_all},
		{DM_LIST_DEVICES_CMD, 0, list_devices},

		{DM_DEV_CREATE_CMD, IOCTL_FLAGS_NO_PARAMS | IOCTL_FLAGS_ISSUE_GLOBAL_EVENT, dev_create},
		{DM_DEV_REMOVE_CMD, IOCTL_FLAGS_NO_PARAMS | IOCTL_FLAGS_ISSUE_GLOBAL_EVENT, dev_remove},
		{DM_DEV_RENAME_CMD, IOCTL_FLAGS_ISSUE_GLOBAL_EVENT, dev_rename},
		{DM_DEV_SUSPEND_CMD, IOCTL_FLAGS_NO_PARAMS, dev_suspend},
		{DM_DEV_STATUS_CMD, IOCTL_FLAGS_NO_PARAMS, dev_status},
		{DM_DEV_WAIT_CMD, 0, dev_wait},

		{DM_TABLE_LOAD_CMD, 0, table_load},
		{DM_TABLE_CLEAR_CMD, IOCTL_FLAGS_NO_PARAMS, table_clear},
		{DM_TABLE_DEPS_CMD, 0, table_deps},
		{DM_TABLE_STATUS_CMD, 0, table_status},

		{DM_LIST_VERSIONS_CMD, 0, list_versions},

		{DM_TARGET_MSG_CMD, 0, target_message},
		{DM_DEV_SET_GEOMETRY_CMD, 0, dev_set_geometry},
		{DM_DEV_ARM_POLL, IOCTL_FLAGS_NO_PARAMS, dev_arm_poll},
	};

	if (unlikely(cmd >= ARRAY_SIZE(_ioctls)))
		return NULL;

	*ioctl_flags = _ioctls[cmd].flags;
	return _ioctls[cmd].fn;
}

/*
 * As well as checking the version compatibility this always
 * copies the kernel interface version out.
 */
static int check_version(unsigned int cmd, struct dm_ioctl __user *user)
{
	uint32_t version[3];
	int r = 0;

	if (copy_from_user(version, user->version, sizeof(version)))
		return -EFAULT;

	if ((DM_VERSION_MAJOR != version[0]) ||
	    (DM_VERSION_MINOR < version[1])) {
		DMWARN("ioctl interface mismatch: "
		       "kernel(%u.%u.%u), user(%u.%u.%u), cmd(%d)",
		       DM_VERSION_MAJOR, DM_VERSION_MINOR,
		       DM_VERSION_PATCHLEVEL,
		       version[0], version[1], version[2], cmd);
		r = -EINVAL;
	}

	/*
	 * Fill in the kernel version.
	 */
	version[0] = DM_VERSION_MAJOR;
	version[1] = DM_VERSION_MINOR;
	version[2] = DM_VERSION_PATCHLEVEL;
	if (copy_to_user(user->version, version, sizeof(version)))
		return -EFAULT;

	return r;
}

#define DM_PARAMS_MALLOC	0x0001	/* Params allocated with kvmalloc() */
#define DM_WIPE_BUFFER		0x0010	/* Wipe input buffer before returning from ioctl */

static void free_params(struct dm_ioctl *param, size_t param_size, int param_flags)
{
	if (param_flags & DM_WIPE_BUFFER)
		memset(param, 0, param_size);

	if (param_flags & DM_PARAMS_MALLOC)
		kvfree(param);
}

static int copy_params(struct dm_ioctl __user *user, struct dm_ioctl *param_kernel,
		       int ioctl_flags,
		       struct dm_ioctl **param, int *param_flags)
{
	struct dm_ioctl *dmi;
	int secure_data;
	const size_t minimum_data_size = offsetof(struct dm_ioctl, data);
	unsigned noio_flag;

	if (copy_from_user(param_kernel, user, minimum_data_size))
		return -EFAULT;

	if (param_kernel->data_size < minimum_data_size)
		return -EINVAL;

	secure_data = param_kernel->flags & DM_SECURE_DATA_FLAG;

	*param_flags = secure_data ? DM_WIPE_BUFFER : 0;

	if (ioctl_flags & IOCTL_FLAGS_NO_PARAMS) {
		dmi = param_kernel;
		dmi->data_size = minimum_data_size;
		goto data_copied;
	}

	/*
	 * Use __GFP_HIGH to avoid low memory issues when a device is
	 * suspended and the ioctl is needed to resume it.
	 * Use kmalloc() rather than vmalloc() when we can.
	 */
	dmi = NULL;
	noio_flag = memalloc_noio_save();
	dmi = kvmalloc(param_kernel->data_size, GFP_KERNEL | __GFP_HIGH);
	memalloc_noio_restore(noio_flag);

	if (!dmi) {
		if (secure_data && clear_user(user, param_kernel->data_size))
			return -EFAULT;
		return -ENOMEM;
	}

	*param_flags |= DM_PARAMS_MALLOC;

	if (copy_from_user(dmi, user, param_kernel->data_size))
		goto bad;

data_copied:
	/*
	 * Abort if something changed the ioctl data while it was being copied.
	 */
	if (dmi->data_size != param_kernel->data_size) {
		DMERR("rejecting ioctl: data size modified while processing parameters");
		goto bad;
	}

	/* Wipe the user buffer so we do not return it to userspace */
	if (secure_data && clear_user(user, param_kernel->data_size))
		goto bad;

	*param = dmi;
	return 0;

bad:
	free_params(dmi, param_kernel->data_size, *param_flags);

	return -EFAULT;
}

static int validate_params(uint cmd, struct dm_ioctl *param)
{
	/* Always clear this flag */
	param->flags &= ~DM_BUFFER_FULL_FLAG;
	param->flags &= ~DM_UEVENT_GENERATED_FLAG;
	param->flags &= ~DM_SECURE_DATA_FLAG;
	param->flags &= ~DM_DATA_OUT_FLAG;

	/* Ignores parameters */
	if (cmd == DM_REMOVE_ALL_CMD ||
	    cmd == DM_LIST_DEVICES_CMD ||
	    cmd == DM_LIST_VERSIONS_CMD)
		return 0;

	if (cmd == DM_DEV_CREATE_CMD) {
		if (!*param->name) {
			DMWARN("name not supplied when creating device");
			return -EINVAL;
		}
	} else if (*param->uuid && *param->name) {
		DMWARN("only supply one of name or uuid, cmd(%u)", cmd);
		return -EINVAL;
	}

	/* Ensure strings are terminated */
	param->name[DM_NAME_LEN - 1] = '\0';
	param->uuid[DM_UUID_LEN - 1] = '\0';

	return 0;
}

static int ctl_ioctl(struct file *file, uint command, struct dm_ioctl __user *user)
{
	int r = 0;
	int ioctl_flags;
	int param_flags;
	unsigned int cmd;
	struct dm_ioctl *uninitialized_var(param);
	ioctl_fn fn = NULL;
	size_t input_param_size;
	struct dm_ioctl param_kernel;

	/* only root can play with this */
	if (!capable(CAP_SYS_ADMIN))
		return -EACCES;

	if (_IOC_TYPE(command) != DM_IOCTL)
		return -ENOTTY;

	cmd = _IOC_NR(command);

	/*
	 * Check the interface version passed in.  This also
	 * writes out the kernel's interface version.
	 */
	r = check_version(cmd, user);
	if (r)
		return r;

	/*
	 * Nothing more to do for the version command.
	 */
	if (cmd == DM_VERSION_CMD)
		return 0;

	fn = lookup_ioctl(cmd, &ioctl_flags);
	if (!fn) {
		DMWARN("dm_ctl_ioctl: unknown command 0x%x", command);
		return -ENOTTY;
	}

	/*
	 * Copy the parameters into kernel space.
	 */
	r = copy_params(user, &param_kernel, ioctl_flags, &param, &param_flags);

	if (r)
		return r;

	input_param_size = param->data_size;
	r = validate_params(cmd, param);
	if (r)
		goto out;

	param->data_size = offsetof(struct dm_ioctl, data);
	r = fn(file, param, input_param_size);

	if (unlikely(param->flags & DM_BUFFER_FULL_FLAG) &&
	    unlikely(ioctl_flags & IOCTL_FLAGS_NO_PARAMS))
		DMERR("ioctl %d tried to output some data but has IOCTL_FLAGS_NO_PARAMS set", cmd);

	if (!r && ioctl_flags & IOCTL_FLAGS_ISSUE_GLOBAL_EVENT)
		dm_issue_global_event();

	/*
	 * Copy the results back to userland.
	 */
	if (!r && copy_to_user(user, param, param->data_size))
		r = -EFAULT;

out:
	free_params(param, input_param_size, param_flags);
	return r;
}

static long dm_ctl_ioctl(struct file *file, uint command, ulong u)
{
	return (long)ctl_ioctl(file, command, (struct dm_ioctl __user *)u);
}

#ifdef CONFIG_COMPAT
static long dm_compat_ctl_ioctl(struct file *file, uint command, ulong u)
{
	return (long)dm_ctl_ioctl(file, command, (ulong) compat_ptr(u));
}
#else
#define dm_compat_ctl_ioctl NULL
#endif

static int dm_open(struct inode *inode, struct file *filp)
{
	int r;
	struct dm_file *priv;

	r = nonseekable_open(inode, filp);
	if (unlikely(r))
		return r;

	priv = filp->private_data = kmalloc(sizeof(struct dm_file), GFP_KERNEL);
	if (!priv)
		return -ENOMEM;

	priv->global_event_nr = atomic_read(&dm_global_event_nr);

	return 0;
}

static int dm_release(struct inode *inode, struct file *filp)
{
	kfree(filp->private_data);
	return 0;
}

static unsigned dm_poll(struct file *filp, poll_table *wait)
{
	struct dm_file *priv = filp->private_data;
	unsigned mask = 0;

	poll_wait(filp, &dm_global_eventq, wait);

	if ((int)(atomic_read(&dm_global_event_nr) - priv->global_event_nr) > 0)
		mask |= POLLIN;

	return mask;
}

static const struct file_operations _ctl_fops = {
	.open    = dm_open,
	.release = dm_release,
	.poll    = dm_poll,
	.unlocked_ioctl	 = dm_ctl_ioctl,
	.compat_ioctl = dm_compat_ctl_ioctl,
	.owner	 = THIS_MODULE,
	.llseek  = noop_llseek,
};

static struct miscdevice _dm_misc = {
	.minor		= MAPPER_CTRL_MINOR,
	.name  		= DM_NAME,
	.nodename	= DM_DIR "/" DM_CONTROL_NODE,
	.fops  		= &_ctl_fops
};

MODULE_ALIAS_MISCDEV(MAPPER_CTRL_MINOR);
MODULE_ALIAS("devname:" DM_DIR "/" DM_CONTROL_NODE);

/*
 * Create misc character device and link to DM_DIR/control.
 */
int __init dm_interface_init(void)
{
	int r;

	r = dm_hash_init();
	if (r)
		return r;

	r = misc_register(&_dm_misc);
	if (r) {
		DMERR("misc_register failed for control device");
		dm_hash_exit();
		return r;
	}

	DMINFO("%d.%d.%d%s initialised: %s", DM_VERSION_MAJOR,
	       DM_VERSION_MINOR, DM_VERSION_PATCHLEVEL, DM_VERSION_EXTRA,
	       DM_DRIVER_EMAIL);
	return 0;
}

void dm_interface_exit(void)
{
	misc_deregister(&_dm_misc);
	dm_hash_exit();
}

/**
 * dm_copy_name_and_uuid - Copy mapped device name & uuid into supplied buffers
 * @md: Pointer to mapped_device
 * @name: Buffer (size DM_NAME_LEN) for name
 * @uuid: Buffer (size DM_UUID_LEN) for uuid or empty string if uuid not defined
 */
int dm_copy_name_and_uuid(struct mapped_device *md, char *name, char *uuid)
{
	int r = 0;
	struct hash_cell *hc;

	if (!md)
		return -ENXIO;

	mutex_lock(&dm_hash_cells_mutex);
	hc = dm_get_mdptr(md);
	if (!hc || hc->md != md) {
		r = -ENXIO;
		goto out;
	}

	if (name)
		strcpy(name, hc->name);
	if (uuid)
		strcpy(uuid, hc->uuid ? : "");

out:
	mutex_unlock(&dm_hash_cells_mutex);

	return r;
}<|MERGE_RESOLUTION|>--- conflicted
+++ resolved
@@ -509,11 +509,7 @@
 	struct hash_cell *hc;
 	size_t len, needed = 0;
 	struct gendisk *disk;
-<<<<<<< HEAD
-	struct dm_name_list *nl, *old_nl = NULL;
-=======
 	struct dm_name_list *orig_nl, *nl, *old_nl = NULL;
->>>>>>> bb176f67
 	uint32_t *event_nr;
 
 	down_write(&_hash_lock);
@@ -524,15 +520,8 @@
 	 */
 	for (i = 0; i < NUM_BUCKETS; i++) {
 		list_for_each_entry (hc, _name_buckets + i, name_list) {
-<<<<<<< HEAD
-			needed += sizeof(struct dm_name_list);
-			needed += strlen(hc->name) + 1;
-			needed += ALIGN_MASK;
-			needed += (sizeof(uint32_t) + ALIGN_MASK) & ~ALIGN_MASK;
-=======
 			needed += align_val(offsetof(struct dm_name_list, name) + strlen(hc->name) + 1);
 			needed += align_val(sizeof(uint32_t));
->>>>>>> bb176f67
 		}
 	}
 
@@ -562,11 +551,7 @@
 			strcpy(nl->name, hc->name);
 
 			old_nl = nl;
-<<<<<<< HEAD
-			event_nr = align_ptr(((void *) (nl + 1)) + strlen(hc->name) + 1);
-=======
 			event_nr = align_ptr(nl->name + strlen(hc->name) + 1);
->>>>>>> bb176f67
 			*event_nr = dm_get_event_nr(hc->md);
 			nl = align_ptr(event_nr + 1);
 		}
