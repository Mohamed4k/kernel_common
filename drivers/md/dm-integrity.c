// SPDX-License-Identifier: GPL-2.0-only
/*
 * Copyright (C) 2016-2017 Red Hat, Inc. All rights reserved.
 * Copyright (C) 2016-2017 Milan Broz
 * Copyright (C) 2016-2017 Mikulas Patocka
 *
 * This file is released under the GPL.
 */

#include "dm-bio-record.h"

#include <linux/compiler.h>
#include <linux/module.h>
#include <linux/device-mapper.h>
#include <linux/dm-io.h>
#include <linux/vmalloc.h>
#include <linux/sort.h>
#include <linux/rbtree.h>
#include <linux/delay.h>
#include <linux/random.h>
#include <linux/reboot.h>
#include <crypto/hash.h>
#include <crypto/skcipher.h>
#include <linux/async_tx.h>
#include <linux/dm-bufio.h>

#include "dm-audit.h"

#define DM_MSG_PREFIX "integrity"

#define DEFAULT_INTERLEAVE_SECTORS	32768
#define DEFAULT_JOURNAL_SIZE_FACTOR	7
#define DEFAULT_SECTORS_PER_BITMAP_BIT	32768
#define DEFAULT_BUFFER_SECTORS		128
#define DEFAULT_JOURNAL_WATERMARK	50
#define DEFAULT_SYNC_MSEC		10000
#define DEFAULT_MAX_JOURNAL_SECTORS	(IS_ENABLED(CONFIG_64BIT) ? 131072 : 8192)
#define MIN_LOG2_INTERLEAVE_SECTORS	3
#define MAX_LOG2_INTERLEAVE_SECTORS	31
#define METADATA_WORKQUEUE_MAX_ACTIVE	16
#define RECALC_SECTORS			(IS_ENABLED(CONFIG_64BIT) ? 32768 : 2048)
#define RECALC_WRITE_SUPER		16
#define BITMAP_BLOCK_SIZE		4096	/* don't change it */
#define BITMAP_FLUSH_INTERVAL		(10 * HZ)
#define DISCARD_FILLER			0xf6
#define SALT_SIZE			16

/*
 * Warning - DEBUG_PRINT prints security-sensitive data to the log,
 * so it should not be enabled in the official kernel
 */
//#define DEBUG_PRINT
//#define INTERNAL_VERIFY

/*
 * On disk structures
 */

#define SB_MAGIC			"integrt"
#define SB_VERSION_1			1
#define SB_VERSION_2			2
#define SB_VERSION_3			3
#define SB_VERSION_4			4
#define SB_VERSION_5			5
#define SB_SECTORS			8
#define MAX_SECTORS_PER_BLOCK		8

struct superblock {
	__u8 magic[8];
	__u8 version;
	__u8 log2_interleave_sectors;
	__le16 integrity_tag_size;
	__le32 journal_sections;
	__le64 provided_data_sectors;	/* userspace uses this value */
	__le32 flags;
	__u8 log2_sectors_per_block;
	__u8 log2_blocks_per_bitmap_bit;
	__u8 pad[2];
	__le64 recalc_sector;
	__u8 pad2[8];
	__u8 salt[SALT_SIZE];
};

#define SB_FLAG_HAVE_JOURNAL_MAC	0x1
#define SB_FLAG_RECALCULATING		0x2
#define SB_FLAG_DIRTY_BITMAP		0x4
#define SB_FLAG_FIXED_PADDING		0x8
#define SB_FLAG_FIXED_HMAC		0x10

#define	JOURNAL_ENTRY_ROUNDUP		8

typedef __le64 commit_id_t;
#define JOURNAL_MAC_PER_SECTOR		8

struct journal_entry {
	union {
		struct {
			__le32 sector_lo;
			__le32 sector_hi;
		} s;
		__le64 sector;
	} u;
	commit_id_t last_bytes[];
	/* __u8 tag[0]; */
};

#define journal_entry_tag(ic, je)		((__u8 *)&(je)->last_bytes[(ic)->sectors_per_block])

#if BITS_PER_LONG == 64
#define journal_entry_set_sector(je, x)		do { smp_wmb(); WRITE_ONCE((je)->u.sector, cpu_to_le64(x)); } while (0)
#else
#define journal_entry_set_sector(je, x)		do { (je)->u.s.sector_lo = cpu_to_le32(x); smp_wmb(); WRITE_ONCE((je)->u.s.sector_hi, cpu_to_le32((x) >> 32)); } while (0)
#endif
#define journal_entry_get_sector(je)		le64_to_cpu((je)->u.sector)
#define journal_entry_is_unused(je)		((je)->u.s.sector_hi == cpu_to_le32(-1))
#define journal_entry_set_unused(je)		((je)->u.s.sector_hi = cpu_to_le32(-1))
#define journal_entry_is_inprogress(je)		((je)->u.s.sector_hi == cpu_to_le32(-2))
#define journal_entry_set_inprogress(je)	((je)->u.s.sector_hi = cpu_to_le32(-2))

#define JOURNAL_BLOCK_SECTORS		8
#define JOURNAL_SECTOR_DATA		((1 << SECTOR_SHIFT) - sizeof(commit_id_t))
#define JOURNAL_MAC_SIZE		(JOURNAL_MAC_PER_SECTOR * JOURNAL_BLOCK_SECTORS)

struct journal_sector {
	struct_group(sectors,
		__u8 entries[JOURNAL_SECTOR_DATA - JOURNAL_MAC_PER_SECTOR];
		__u8 mac[JOURNAL_MAC_PER_SECTOR];
	);
	commit_id_t commit_id;
};

#define MAX_TAG_SIZE			(JOURNAL_SECTOR_DATA - JOURNAL_MAC_PER_SECTOR - offsetof(struct journal_entry, last_bytes[MAX_SECTORS_PER_BLOCK]))

#define METADATA_PADDING_SECTORS	8

#define N_COMMIT_IDS			4

static unsigned char prev_commit_seq(unsigned char seq)
{
	return (seq + N_COMMIT_IDS - 1) % N_COMMIT_IDS;
}

static unsigned char next_commit_seq(unsigned char seq)
{
	return (seq + 1) % N_COMMIT_IDS;
}

/*
 * In-memory structures
 */

struct journal_node {
	struct rb_node node;
	sector_t sector;
};

struct alg_spec {
	char *alg_string;
	char *key_string;
	__u8 *key;
	unsigned int key_size;
};

struct dm_integrity_c {
	struct dm_dev *dev;
	struct dm_dev *meta_dev;
	unsigned int tag_size;
	__s8 log2_tag_size;
	sector_t start;
	mempool_t journal_io_mempool;
	struct dm_io_client *io;
	struct dm_bufio_client *bufio;
	struct workqueue_struct *metadata_wq;
	struct superblock *sb;
	unsigned int journal_pages;
	unsigned int n_bitmap_blocks;

	struct page_list *journal;
	struct page_list *journal_io;
	struct page_list *journal_xor;
	struct page_list *recalc_bitmap;
	struct page_list *may_write_bitmap;
	struct bitmap_block_status *bbs;
	unsigned int bitmap_flush_interval;
	int synchronous_mode;
	struct bio_list synchronous_bios;
	struct delayed_work bitmap_flush_work;

	struct crypto_skcipher *journal_crypt;
	struct scatterlist **journal_scatterlist;
	struct scatterlist **journal_io_scatterlist;
	struct skcipher_request **sk_requests;

	struct crypto_shash *journal_mac;

	struct journal_node *journal_tree;
	struct rb_root journal_tree_root;

	sector_t provided_data_sectors;

	unsigned short journal_entry_size;
	unsigned char journal_entries_per_sector;
	unsigned char journal_section_entries;
	unsigned short journal_section_sectors;
	unsigned int journal_sections;
	unsigned int journal_entries;
	sector_t data_device_sectors;
	sector_t meta_device_sectors;
	unsigned int initial_sectors;
	unsigned int metadata_run;
	__s8 log2_metadata_run;
	__u8 log2_buffer_sectors;
	__u8 sectors_per_block;
	__u8 log2_blocks_per_bitmap_bit;

	unsigned char mode;

	int failed;

	struct crypto_shash *internal_hash;

	struct dm_target *ti;

	/* these variables are locked with endio_wait.lock */
	struct rb_root in_progress;
	struct list_head wait_list;
	wait_queue_head_t endio_wait;
	struct workqueue_struct *wait_wq;
	struct workqueue_struct *offload_wq;

	unsigned char commit_seq;
	commit_id_t commit_ids[N_COMMIT_IDS];

	unsigned int committed_section;
	unsigned int n_committed_sections;

	unsigned int uncommitted_section;
	unsigned int n_uncommitted_sections;

	unsigned int free_section;
	unsigned char free_section_entry;
	unsigned int free_sectors;

	unsigned int free_sectors_threshold;

	struct workqueue_struct *commit_wq;
	struct work_struct commit_work;

	struct workqueue_struct *writer_wq;
	struct work_struct writer_work;

	struct workqueue_struct *recalc_wq;
	struct work_struct recalc_work;

	struct bio_list flush_bio_list;

	unsigned long autocommit_jiffies;
	struct timer_list autocommit_timer;
	unsigned int autocommit_msec;

	wait_queue_head_t copy_to_journal_wait;

	struct completion crypto_backoff;

	bool wrote_to_journal;
	bool journal_uptodate;
	bool just_formatted;
	bool recalculate_flag;
	bool reset_recalculate_flag;
	bool discard;
	bool fix_padding;
	bool fix_hmac;
	bool legacy_recalculate;

	struct alg_spec internal_hash_alg;
	struct alg_spec journal_crypt_alg;
	struct alg_spec journal_mac_alg;

	atomic64_t number_of_mismatches;

	mempool_t recheck_pool;

	struct notifier_block reboot_notifier;
};

struct dm_integrity_range {
	sector_t logical_sector;
	sector_t n_sectors;
	bool waiting;
	union {
		struct rb_node node;
		struct {
			struct task_struct *task;
			struct list_head wait_entry;
		};
	};
};

struct dm_integrity_io {
	struct work_struct work;

	struct dm_integrity_c *ic;
	enum req_op op;
	bool fua;

	struct dm_integrity_range range;

	sector_t metadata_block;
	unsigned int metadata_offset;

	atomic_t in_flight;
	blk_status_t bi_status;

	struct completion *completion;

	struct dm_bio_details bio_details;
};

struct journal_completion {
	struct dm_integrity_c *ic;
	atomic_t in_flight;
	struct completion comp;
};

struct journal_io {
	struct dm_integrity_range range;
	struct journal_completion *comp;
};

struct bitmap_block_status {
	struct work_struct work;
	struct dm_integrity_c *ic;
	unsigned int idx;
	unsigned long *bitmap;
	struct bio_list bio_queue;
	spinlock_t bio_queue_lock;

};

static struct kmem_cache *journal_io_cache;

#define JOURNAL_IO_MEMPOOL	32

#ifdef DEBUG_PRINT
#define DEBUG_print(x, ...)			printk(KERN_DEBUG x, ##__VA_ARGS__)
#define DEBUG_bytes(bytes, len, msg, ...)	printk(KERN_DEBUG msg "%s%*ph\n", ##__VA_ARGS__, \
						       len ? ": " : "", len, bytes)
#else
#define DEBUG_print(x, ...)			do { } while (0)
#define DEBUG_bytes(bytes, len, msg, ...)	do { } while (0)
#endif

static void dm_integrity_prepare(struct request *rq)
{
}

static void dm_integrity_complete(struct request *rq, unsigned int nr_bytes)
{
}

/*
 * DM Integrity profile, protection is performed layer above (dm-crypt)
 */
static const struct blk_integrity_profile dm_integrity_profile = {
	.name			= "DM-DIF-EXT-TAG",
	.generate_fn		= NULL,
	.verify_fn		= NULL,
	.prepare_fn		= dm_integrity_prepare,
	.complete_fn		= dm_integrity_complete,
};

static void dm_integrity_map_continue(struct dm_integrity_io *dio, bool from_map);
static void integrity_bio_wait(struct work_struct *w);
static void dm_integrity_dtr(struct dm_target *ti);

static void dm_integrity_io_error(struct dm_integrity_c *ic, const char *msg, int err)
{
	if (err == -EILSEQ)
		atomic64_inc(&ic->number_of_mismatches);
	if (!cmpxchg(&ic->failed, 0, err))
		DMERR("Error on %s: %d", msg, err);
}

static int dm_integrity_failed(struct dm_integrity_c *ic)
{
	return READ_ONCE(ic->failed);
}

static bool dm_integrity_disable_recalculate(struct dm_integrity_c *ic)
{
	if (ic->legacy_recalculate)
		return false;
	if (!(ic->sb->flags & cpu_to_le32(SB_FLAG_FIXED_HMAC)) ?
	    ic->internal_hash_alg.key || ic->journal_mac_alg.key :
	    ic->internal_hash_alg.key && !ic->journal_mac_alg.key)
		return true;
	return false;
}

static commit_id_t dm_integrity_commit_id(struct dm_integrity_c *ic, unsigned int i,
					  unsigned int j, unsigned char seq)
{
	/*
	 * Xor the number with section and sector, so that if a piece of
	 * journal is written at wrong place, it is detected.
	 */
	return ic->commit_ids[seq] ^ cpu_to_le64(((__u64)i << 32) ^ j);
}

static void get_area_and_offset(struct dm_integrity_c *ic, sector_t data_sector,
				sector_t *area, sector_t *offset)
{
	if (!ic->meta_dev) {
		__u8 log2_interleave_sectors = ic->sb->log2_interleave_sectors;
		*area = data_sector >> log2_interleave_sectors;
		*offset = (unsigned int)data_sector & ((1U << log2_interleave_sectors) - 1);
	} else {
		*area = 0;
		*offset = data_sector;
	}
}

#define sector_to_block(ic, n)						\
do {									\
	BUG_ON((n) & (unsigned int)((ic)->sectors_per_block - 1));		\
	(n) >>= (ic)->sb->log2_sectors_per_block;			\
} while (0)

static __u64 get_metadata_sector_and_offset(struct dm_integrity_c *ic, sector_t area,
					    sector_t offset, unsigned int *metadata_offset)
{
	__u64 ms;
	unsigned int mo;

	ms = area << ic->sb->log2_interleave_sectors;
	if (likely(ic->log2_metadata_run >= 0))
		ms += area << ic->log2_metadata_run;
	else
		ms += area * ic->metadata_run;
	ms >>= ic->log2_buffer_sectors;

	sector_to_block(ic, offset);

	if (likely(ic->log2_tag_size >= 0)) {
		ms += offset >> (SECTOR_SHIFT + ic->log2_buffer_sectors - ic->log2_tag_size);
		mo = (offset << ic->log2_tag_size) & ((1U << SECTOR_SHIFT << ic->log2_buffer_sectors) - 1);
	} else {
		ms += (__u64)offset * ic->tag_size >> (SECTOR_SHIFT + ic->log2_buffer_sectors);
		mo = (offset * ic->tag_size) & ((1U << SECTOR_SHIFT << ic->log2_buffer_sectors) - 1);
	}
	*metadata_offset = mo;
	return ms;
}

static sector_t get_data_sector(struct dm_integrity_c *ic, sector_t area, sector_t offset)
{
	sector_t result;

	if (ic->meta_dev)
		return offset;

	result = area << ic->sb->log2_interleave_sectors;
	if (likely(ic->log2_metadata_run >= 0))
		result += (area + 1) << ic->log2_metadata_run;
	else
		result += (area + 1) * ic->metadata_run;

	result += (sector_t)ic->initial_sectors + offset;
	result += ic->start;

	return result;
}

static void wraparound_section(struct dm_integrity_c *ic, unsigned int *sec_ptr)
{
	if (unlikely(*sec_ptr >= ic->journal_sections))
		*sec_ptr -= ic->journal_sections;
}

static void sb_set_version(struct dm_integrity_c *ic)
{
	if (ic->sb->flags & cpu_to_le32(SB_FLAG_FIXED_HMAC))
		ic->sb->version = SB_VERSION_5;
	else if (ic->sb->flags & cpu_to_le32(SB_FLAG_FIXED_PADDING))
		ic->sb->version = SB_VERSION_4;
	else if (ic->mode == 'B' || ic->sb->flags & cpu_to_le32(SB_FLAG_DIRTY_BITMAP))
		ic->sb->version = SB_VERSION_3;
	else if (ic->meta_dev || ic->sb->flags & cpu_to_le32(SB_FLAG_RECALCULATING))
		ic->sb->version = SB_VERSION_2;
	else
		ic->sb->version = SB_VERSION_1;
}

static int sb_mac(struct dm_integrity_c *ic, bool wr)
{
	SHASH_DESC_ON_STACK(desc, ic->journal_mac);
	int r;
	unsigned int size = crypto_shash_digestsize(ic->journal_mac);

	if (sizeof(struct superblock) + size > 1 << SECTOR_SHIFT) {
		dm_integrity_io_error(ic, "digest is too long", -EINVAL);
		return -EINVAL;
	}

	desc->tfm = ic->journal_mac;

	r = crypto_shash_init(desc);
	if (unlikely(r < 0)) {
		dm_integrity_io_error(ic, "crypto_shash_init", r);
		return r;
	}

	r = crypto_shash_update(desc, (__u8 *)ic->sb, (1 << SECTOR_SHIFT) - size);
	if (unlikely(r < 0)) {
		dm_integrity_io_error(ic, "crypto_shash_update", r);
		return r;
	}

	if (likely(wr)) {
		r = crypto_shash_final(desc, (__u8 *)ic->sb + (1 << SECTOR_SHIFT) - size);
		if (unlikely(r < 0)) {
			dm_integrity_io_error(ic, "crypto_shash_final", r);
			return r;
		}
	} else {
		__u8 result[HASH_MAX_DIGESTSIZE];

		r = crypto_shash_final(desc, result);
		if (unlikely(r < 0)) {
			dm_integrity_io_error(ic, "crypto_shash_final", r);
			return r;
		}
		if (memcmp((__u8 *)ic->sb + (1 << SECTOR_SHIFT) - size, result, size)) {
			dm_integrity_io_error(ic, "superblock mac", -EILSEQ);
			dm_audit_log_target(DM_MSG_PREFIX, "mac-superblock", ic->ti, 0);
			return -EILSEQ;
		}
	}

	return 0;
}

static int sync_rw_sb(struct dm_integrity_c *ic, blk_opf_t opf)
{
	struct dm_io_request io_req;
	struct dm_io_region io_loc;
	const enum req_op op = opf & REQ_OP_MASK;
	int r;

	io_req.bi_opf = opf;
	io_req.mem.type = DM_IO_KMEM;
	io_req.mem.ptr.addr = ic->sb;
	io_req.notify.fn = NULL;
	io_req.client = ic->io;
	io_loc.bdev = ic->meta_dev ? ic->meta_dev->bdev : ic->dev->bdev;
	io_loc.sector = ic->start;
	io_loc.count = SB_SECTORS;

	if (op == REQ_OP_WRITE) {
		sb_set_version(ic);
		if (ic->journal_mac && ic->sb->flags & cpu_to_le32(SB_FLAG_FIXED_HMAC)) {
			r = sb_mac(ic, true);
			if (unlikely(r))
				return r;
		}
	}

	r = dm_io(&io_req, 1, &io_loc, NULL, IOPRIO_DEFAULT);
	if (unlikely(r))
		return r;

	if (op == REQ_OP_READ) {
		if (ic->mode != 'R' && ic->journal_mac && ic->sb->flags & cpu_to_le32(SB_FLAG_FIXED_HMAC)) {
			r = sb_mac(ic, false);
			if (unlikely(r))
				return r;
		}
	}

	return 0;
}

#define BITMAP_OP_TEST_ALL_SET		0
#define BITMAP_OP_TEST_ALL_CLEAR	1
#define BITMAP_OP_SET			2
#define BITMAP_OP_CLEAR			3

static bool block_bitmap_op(struct dm_integrity_c *ic, struct page_list *bitmap,
			    sector_t sector, sector_t n_sectors, int mode)
{
	unsigned long bit, end_bit, this_end_bit, page, end_page;
	unsigned long *data;

	if (unlikely(((sector | n_sectors) & ((1 << ic->sb->log2_sectors_per_block) - 1)) != 0)) {
		DMCRIT("invalid bitmap access (%llx,%llx,%d,%d,%d)",
			sector,
			n_sectors,
			ic->sb->log2_sectors_per_block,
			ic->log2_blocks_per_bitmap_bit,
			mode);
		BUG();
	}

	if (unlikely(!n_sectors))
		return true;

	bit = sector >> (ic->sb->log2_sectors_per_block + ic->log2_blocks_per_bitmap_bit);
	end_bit = (sector + n_sectors - 1) >>
		(ic->sb->log2_sectors_per_block + ic->log2_blocks_per_bitmap_bit);

	page = bit / (PAGE_SIZE * 8);
	bit %= PAGE_SIZE * 8;

	end_page = end_bit / (PAGE_SIZE * 8);
	end_bit %= PAGE_SIZE * 8;

repeat:
	if (page < end_page)
		this_end_bit = PAGE_SIZE * 8 - 1;
	else
		this_end_bit = end_bit;

	data = lowmem_page_address(bitmap[page].page);

	if (mode == BITMAP_OP_TEST_ALL_SET) {
		while (bit <= this_end_bit) {
			if (!(bit % BITS_PER_LONG) && this_end_bit >= bit + BITS_PER_LONG - 1) {
				do {
					if (data[bit / BITS_PER_LONG] != -1)
						return false;
					bit += BITS_PER_LONG;
				} while (this_end_bit >= bit + BITS_PER_LONG - 1);
				continue;
			}
			if (!test_bit(bit, data))
				return false;
			bit++;
		}
	} else if (mode == BITMAP_OP_TEST_ALL_CLEAR) {
		while (bit <= this_end_bit) {
			if (!(bit % BITS_PER_LONG) && this_end_bit >= bit + BITS_PER_LONG - 1) {
				do {
					if (data[bit / BITS_PER_LONG] != 0)
						return false;
					bit += BITS_PER_LONG;
				} while (this_end_bit >= bit + BITS_PER_LONG - 1);
				continue;
			}
			if (test_bit(bit, data))
				return false;
			bit++;
		}
	} else if (mode == BITMAP_OP_SET) {
		while (bit <= this_end_bit) {
			if (!(bit % BITS_PER_LONG) && this_end_bit >= bit + BITS_PER_LONG - 1) {
				do {
					data[bit / BITS_PER_LONG] = -1;
					bit += BITS_PER_LONG;
				} while (this_end_bit >= bit + BITS_PER_LONG - 1);
				continue;
			}
			__set_bit(bit, data);
			bit++;
		}
	} else if (mode == BITMAP_OP_CLEAR) {
		if (!bit && this_end_bit == PAGE_SIZE * 8 - 1)
			clear_page(data);
		else {
			while (bit <= this_end_bit) {
				if (!(bit % BITS_PER_LONG) && this_end_bit >= bit + BITS_PER_LONG - 1) {
					do {
						data[bit / BITS_PER_LONG] = 0;
						bit += BITS_PER_LONG;
					} while (this_end_bit >= bit + BITS_PER_LONG - 1);
					continue;
				}
				__clear_bit(bit, data);
				bit++;
			}
		}
	} else {
		BUG();
	}

	if (unlikely(page < end_page)) {
		bit = 0;
		page++;
		goto repeat;
	}

	return true;
}

static void block_bitmap_copy(struct dm_integrity_c *ic, struct page_list *dst, struct page_list *src)
{
	unsigned int n_bitmap_pages = DIV_ROUND_UP(ic->n_bitmap_blocks, PAGE_SIZE / BITMAP_BLOCK_SIZE);
	unsigned int i;

	for (i = 0; i < n_bitmap_pages; i++) {
		unsigned long *dst_data = lowmem_page_address(dst[i].page);
		unsigned long *src_data = lowmem_page_address(src[i].page);

		copy_page(dst_data, src_data);
	}
}

static struct bitmap_block_status *sector_to_bitmap_block(struct dm_integrity_c *ic, sector_t sector)
{
	unsigned int bit = sector >> (ic->sb->log2_sectors_per_block + ic->log2_blocks_per_bitmap_bit);
	unsigned int bitmap_block = bit / (BITMAP_BLOCK_SIZE * 8);

	BUG_ON(bitmap_block >= ic->n_bitmap_blocks);
	return &ic->bbs[bitmap_block];
}

static void access_journal_check(struct dm_integrity_c *ic, unsigned int section, unsigned int offset,
				 bool e, const char *function)
{
#if defined(CONFIG_DM_DEBUG) || defined(INTERNAL_VERIFY)
	unsigned int limit = e ? ic->journal_section_entries : ic->journal_section_sectors;

	if (unlikely(section >= ic->journal_sections) ||
	    unlikely(offset >= limit)) {
		DMCRIT("%s: invalid access at (%u,%u), limit (%u,%u)",
		       function, section, offset, ic->journal_sections, limit);
		BUG();
	}
#endif
}

static void page_list_location(struct dm_integrity_c *ic, unsigned int section, unsigned int offset,
			       unsigned int *pl_index, unsigned int *pl_offset)
{
	unsigned int sector;

	access_journal_check(ic, section, offset, false, "page_list_location");

	sector = section * ic->journal_section_sectors + offset;

	*pl_index = sector >> (PAGE_SHIFT - SECTOR_SHIFT);
	*pl_offset = (sector << SECTOR_SHIFT) & (PAGE_SIZE - 1);
}

static struct journal_sector *access_page_list(struct dm_integrity_c *ic, struct page_list *pl,
					       unsigned int section, unsigned int offset, unsigned int *n_sectors)
{
	unsigned int pl_index, pl_offset;
	char *va;

	page_list_location(ic, section, offset, &pl_index, &pl_offset);

	if (n_sectors)
		*n_sectors = (PAGE_SIZE - pl_offset) >> SECTOR_SHIFT;

	va = lowmem_page_address(pl[pl_index].page);

	return (struct journal_sector *)(va + pl_offset);
}

static struct journal_sector *access_journal(struct dm_integrity_c *ic, unsigned int section, unsigned int offset)
{
	return access_page_list(ic, ic->journal, section, offset, NULL);
}

static struct journal_entry *access_journal_entry(struct dm_integrity_c *ic, unsigned int section, unsigned int n)
{
	unsigned int rel_sector, offset;
	struct journal_sector *js;

	access_journal_check(ic, section, n, true, "access_journal_entry");

	rel_sector = n % JOURNAL_BLOCK_SECTORS;
	offset = n / JOURNAL_BLOCK_SECTORS;

	js = access_journal(ic, section, rel_sector);
	return (struct journal_entry *)((char *)js + offset * ic->journal_entry_size);
}

static struct journal_sector *access_journal_data(struct dm_integrity_c *ic, unsigned int section, unsigned int n)
{
	n <<= ic->sb->log2_sectors_per_block;

	n += JOURNAL_BLOCK_SECTORS;

	access_journal_check(ic, section, n, false, "access_journal_data");

	return access_journal(ic, section, n);
}

static void section_mac(struct dm_integrity_c *ic, unsigned int section, __u8 result[JOURNAL_MAC_SIZE])
{
	SHASH_DESC_ON_STACK(desc, ic->journal_mac);
	int r;
	unsigned int j, size;

	desc->tfm = ic->journal_mac;

	r = crypto_shash_init(desc);
	if (unlikely(r < 0)) {
		dm_integrity_io_error(ic, "crypto_shash_init", r);
		goto err;
	}

	if (ic->sb->flags & cpu_to_le32(SB_FLAG_FIXED_HMAC)) {
		__le64 section_le;

		r = crypto_shash_update(desc, (__u8 *)&ic->sb->salt, SALT_SIZE);
		if (unlikely(r < 0)) {
			dm_integrity_io_error(ic, "crypto_shash_update", r);
			goto err;
		}

		section_le = cpu_to_le64(section);
		r = crypto_shash_update(desc, (__u8 *)&section_le, sizeof(section_le));
		if (unlikely(r < 0)) {
			dm_integrity_io_error(ic, "crypto_shash_update", r);
			goto err;
		}
	}

	for (j = 0; j < ic->journal_section_entries; j++) {
		struct journal_entry *je = access_journal_entry(ic, section, j);

		r = crypto_shash_update(desc, (__u8 *)&je->u.sector, sizeof(je->u.sector));
		if (unlikely(r < 0)) {
			dm_integrity_io_error(ic, "crypto_shash_update", r);
			goto err;
		}
	}

	size = crypto_shash_digestsize(ic->journal_mac);

	if (likely(size <= JOURNAL_MAC_SIZE)) {
		r = crypto_shash_final(desc, result);
		if (unlikely(r < 0)) {
			dm_integrity_io_error(ic, "crypto_shash_final", r);
			goto err;
		}
		memset(result + size, 0, JOURNAL_MAC_SIZE - size);
	} else {
		__u8 digest[HASH_MAX_DIGESTSIZE];

		if (WARN_ON(size > sizeof(digest))) {
			dm_integrity_io_error(ic, "digest_size", -EINVAL);
			goto err;
		}
		r = crypto_shash_final(desc, digest);
		if (unlikely(r < 0)) {
			dm_integrity_io_error(ic, "crypto_shash_final", r);
			goto err;
		}
		memcpy(result, digest, JOURNAL_MAC_SIZE);
	}

	return;
err:
	memset(result, 0, JOURNAL_MAC_SIZE);
}

static void rw_section_mac(struct dm_integrity_c *ic, unsigned int section, bool wr)
{
	__u8 result[JOURNAL_MAC_SIZE];
	unsigned int j;

	if (!ic->journal_mac)
		return;

	section_mac(ic, section, result);

	for (j = 0; j < JOURNAL_BLOCK_SECTORS; j++) {
		struct journal_sector *js = access_journal(ic, section, j);

		if (likely(wr))
			memcpy(&js->mac, result + (j * JOURNAL_MAC_PER_SECTOR), JOURNAL_MAC_PER_SECTOR);
		else {
			if (memcmp(&js->mac, result + (j * JOURNAL_MAC_PER_SECTOR), JOURNAL_MAC_PER_SECTOR)) {
				dm_integrity_io_error(ic, "journal mac", -EILSEQ);
				dm_audit_log_target(DM_MSG_PREFIX, "mac-journal", ic->ti, 0);
			}
		}
	}
}

static void complete_journal_op(void *context)
{
	struct journal_completion *comp = context;

	BUG_ON(!atomic_read(&comp->in_flight));
	if (likely(atomic_dec_and_test(&comp->in_flight)))
		complete(&comp->comp);
}

static void xor_journal(struct dm_integrity_c *ic, bool encrypt, unsigned int section,
			unsigned int n_sections, struct journal_completion *comp)
{
	struct async_submit_ctl submit;
	size_t n_bytes = (size_t)(n_sections * ic->journal_section_sectors) << SECTOR_SHIFT;
	unsigned int pl_index, pl_offset, section_index;
	struct page_list *source_pl, *target_pl;

	if (likely(encrypt)) {
		source_pl = ic->journal;
		target_pl = ic->journal_io;
	} else {
		source_pl = ic->journal_io;
		target_pl = ic->journal;
	}

	page_list_location(ic, section, 0, &pl_index, &pl_offset);

	atomic_add(roundup(pl_offset + n_bytes, PAGE_SIZE) >> PAGE_SHIFT, &comp->in_flight);

	init_async_submit(&submit, ASYNC_TX_XOR_ZERO_DST, NULL, complete_journal_op, comp, NULL);

	section_index = pl_index;

	do {
		size_t this_step;
		struct page *src_pages[2];
		struct page *dst_page;

		while (unlikely(pl_index == section_index)) {
			unsigned int dummy;

			if (likely(encrypt))
				rw_section_mac(ic, section, true);
			section++;
			n_sections--;
			if (!n_sections)
				break;
			page_list_location(ic, section, 0, &section_index, &dummy);
		}

		this_step = min(n_bytes, (size_t)PAGE_SIZE - pl_offset);
		dst_page = target_pl[pl_index].page;
		src_pages[0] = source_pl[pl_index].page;
		src_pages[1] = ic->journal_xor[pl_index].page;

		async_xor(dst_page, src_pages, pl_offset, 2, this_step, &submit);

		pl_index++;
		pl_offset = 0;
		n_bytes -= this_step;
	} while (n_bytes);

	BUG_ON(n_sections);

	async_tx_issue_pending_all();
}

static void complete_journal_encrypt(void *data, int err)
{
	struct journal_completion *comp = data;

	if (unlikely(err)) {
		if (likely(err == -EINPROGRESS)) {
			complete(&comp->ic->crypto_backoff);
			return;
		}
		dm_integrity_io_error(comp->ic, "asynchronous encrypt", err);
	}
	complete_journal_op(comp);
}

static bool do_crypt(bool encrypt, struct skcipher_request *req, struct journal_completion *comp)
{
	int r;

	skcipher_request_set_callback(req, CRYPTO_TFM_REQ_MAY_BACKLOG,
				      complete_journal_encrypt, comp);
	if (likely(encrypt))
		r = crypto_skcipher_encrypt(req);
	else
		r = crypto_skcipher_decrypt(req);
	if (likely(!r))
		return false;
	if (likely(r == -EINPROGRESS))
		return true;
	if (likely(r == -EBUSY)) {
		wait_for_completion(&comp->ic->crypto_backoff);
		reinit_completion(&comp->ic->crypto_backoff);
		return true;
	}
	dm_integrity_io_error(comp->ic, "encrypt", r);
	return false;
}

static void crypt_journal(struct dm_integrity_c *ic, bool encrypt, unsigned int section,
			  unsigned int n_sections, struct journal_completion *comp)
{
	struct scatterlist **source_sg;
	struct scatterlist **target_sg;

	atomic_add(2, &comp->in_flight);

	if (likely(encrypt)) {
		source_sg = ic->journal_scatterlist;
		target_sg = ic->journal_io_scatterlist;
	} else {
		source_sg = ic->journal_io_scatterlist;
		target_sg = ic->journal_scatterlist;
	}

	do {
		struct skcipher_request *req;
		unsigned int ivsize;
		char *iv;

		if (likely(encrypt))
			rw_section_mac(ic, section, true);

		req = ic->sk_requests[section];
		ivsize = crypto_skcipher_ivsize(ic->journal_crypt);
		iv = req->iv;

		memcpy(iv, iv + ivsize, ivsize);

		req->src = source_sg[section];
		req->dst = target_sg[section];

		if (unlikely(do_crypt(encrypt, req, comp)))
			atomic_inc(&comp->in_flight);

		section++;
		n_sections--;
	} while (n_sections);

	atomic_dec(&comp->in_flight);
	complete_journal_op(comp);
}

static void encrypt_journal(struct dm_integrity_c *ic, bool encrypt, unsigned int section,
			    unsigned int n_sections, struct journal_completion *comp)
{
	if (ic->journal_xor)
		return xor_journal(ic, encrypt, section, n_sections, comp);
	else
		return crypt_journal(ic, encrypt, section, n_sections, comp);
}

static void complete_journal_io(unsigned long error, void *context)
{
	struct journal_completion *comp = context;

	if (unlikely(error != 0))
		dm_integrity_io_error(comp->ic, "writing journal", -EIO);
	complete_journal_op(comp);
}

static void rw_journal_sectors(struct dm_integrity_c *ic, blk_opf_t opf,
			       unsigned int sector, unsigned int n_sectors,
			       struct journal_completion *comp)
{
	struct dm_io_request io_req;
	struct dm_io_region io_loc;
	unsigned int pl_index, pl_offset;
	int r;

	if (unlikely(dm_integrity_failed(ic))) {
		if (comp)
			complete_journal_io(-1UL, comp);
		return;
	}

	pl_index = sector >> (PAGE_SHIFT - SECTOR_SHIFT);
	pl_offset = (sector << SECTOR_SHIFT) & (PAGE_SIZE - 1);

	io_req.bi_opf = opf;
	io_req.mem.type = DM_IO_PAGE_LIST;
	if (ic->journal_io)
		io_req.mem.ptr.pl = &ic->journal_io[pl_index];
	else
		io_req.mem.ptr.pl = &ic->journal[pl_index];
	io_req.mem.offset = pl_offset;
	if (likely(comp != NULL)) {
		io_req.notify.fn = complete_journal_io;
		io_req.notify.context = comp;
	} else {
		io_req.notify.fn = NULL;
	}
	io_req.client = ic->io;
	io_loc.bdev = ic->meta_dev ? ic->meta_dev->bdev : ic->dev->bdev;
	io_loc.sector = ic->start + SB_SECTORS + sector;
	io_loc.count = n_sectors;

	r = dm_io(&io_req, 1, &io_loc, NULL, IOPRIO_DEFAULT);
	if (unlikely(r)) {
		dm_integrity_io_error(ic, (opf & REQ_OP_MASK) == REQ_OP_READ ?
				      "reading journal" : "writing journal", r);
		if (comp) {
			WARN_ONCE(1, "asynchronous dm_io failed: %d", r);
			complete_journal_io(-1UL, comp);
		}
	}
}

static void rw_journal(struct dm_integrity_c *ic, blk_opf_t opf,
		       unsigned int section, unsigned int n_sections,
		       struct journal_completion *comp)
{
	unsigned int sector, n_sectors;

	sector = section * ic->journal_section_sectors;
	n_sectors = n_sections * ic->journal_section_sectors;

	rw_journal_sectors(ic, opf, sector, n_sectors, comp);
}

static void write_journal(struct dm_integrity_c *ic, unsigned int commit_start, unsigned int commit_sections)
{
	struct journal_completion io_comp;
	struct journal_completion crypt_comp_1;
	struct journal_completion crypt_comp_2;
	unsigned int i;

	io_comp.ic = ic;
	init_completion(&io_comp.comp);

	if (commit_start + commit_sections <= ic->journal_sections) {
		io_comp.in_flight = (atomic_t)ATOMIC_INIT(1);
		if (ic->journal_io) {
			crypt_comp_1.ic = ic;
			init_completion(&crypt_comp_1.comp);
			crypt_comp_1.in_flight = (atomic_t)ATOMIC_INIT(0);
			encrypt_journal(ic, true, commit_start, commit_sections, &crypt_comp_1);
			wait_for_completion_io(&crypt_comp_1.comp);
		} else {
			for (i = 0; i < commit_sections; i++)
				rw_section_mac(ic, commit_start + i, true);
		}
		rw_journal(ic, REQ_OP_WRITE | REQ_FUA | REQ_SYNC, commit_start,
			   commit_sections, &io_comp);
	} else {
		unsigned int to_end;

		io_comp.in_flight = (atomic_t)ATOMIC_INIT(2);
		to_end = ic->journal_sections - commit_start;
		if (ic->journal_io) {
			crypt_comp_1.ic = ic;
			init_completion(&crypt_comp_1.comp);
			crypt_comp_1.in_flight = (atomic_t)ATOMIC_INIT(0);
			encrypt_journal(ic, true, commit_start, to_end, &crypt_comp_1);
			if (try_wait_for_completion(&crypt_comp_1.comp)) {
				rw_journal(ic, REQ_OP_WRITE | REQ_FUA,
					   commit_start, to_end, &io_comp);
				reinit_completion(&crypt_comp_1.comp);
				crypt_comp_1.in_flight = (atomic_t)ATOMIC_INIT(0);
				encrypt_journal(ic, true, 0, commit_sections - to_end, &crypt_comp_1);
				wait_for_completion_io(&crypt_comp_1.comp);
			} else {
				crypt_comp_2.ic = ic;
				init_completion(&crypt_comp_2.comp);
				crypt_comp_2.in_flight = (atomic_t)ATOMIC_INIT(0);
				encrypt_journal(ic, true, 0, commit_sections - to_end, &crypt_comp_2);
				wait_for_completion_io(&crypt_comp_1.comp);
				rw_journal(ic, REQ_OP_WRITE | REQ_FUA, commit_start, to_end, &io_comp);
				wait_for_completion_io(&crypt_comp_2.comp);
			}
		} else {
			for (i = 0; i < to_end; i++)
				rw_section_mac(ic, commit_start + i, true);
			rw_journal(ic, REQ_OP_WRITE | REQ_FUA, commit_start, to_end, &io_comp);
			for (i = 0; i < commit_sections - to_end; i++)
				rw_section_mac(ic, i, true);
		}
		rw_journal(ic, REQ_OP_WRITE | REQ_FUA, 0, commit_sections - to_end, &io_comp);
	}

	wait_for_completion_io(&io_comp.comp);
}

static void copy_from_journal(struct dm_integrity_c *ic, unsigned int section, unsigned int offset,
			      unsigned int n_sectors, sector_t target, io_notify_fn fn, void *data)
{
	struct dm_io_request io_req;
	struct dm_io_region io_loc;
	int r;
	unsigned int sector, pl_index, pl_offset;

	BUG_ON((target | n_sectors | offset) & (unsigned int)(ic->sectors_per_block - 1));

	if (unlikely(dm_integrity_failed(ic))) {
		fn(-1UL, data);
		return;
	}

	sector = section * ic->journal_section_sectors + JOURNAL_BLOCK_SECTORS + offset;

	pl_index = sector >> (PAGE_SHIFT - SECTOR_SHIFT);
	pl_offset = (sector << SECTOR_SHIFT) & (PAGE_SIZE - 1);

	io_req.bi_opf = REQ_OP_WRITE;
	io_req.mem.type = DM_IO_PAGE_LIST;
	io_req.mem.ptr.pl = &ic->journal[pl_index];
	io_req.mem.offset = pl_offset;
	io_req.notify.fn = fn;
	io_req.notify.context = data;
	io_req.client = ic->io;
	io_loc.bdev = ic->dev->bdev;
	io_loc.sector = target;
	io_loc.count = n_sectors;

	r = dm_io(&io_req, 1, &io_loc, NULL, IOPRIO_DEFAULT);
	if (unlikely(r)) {
		WARN_ONCE(1, "asynchronous dm_io failed: %d", r);
		fn(-1UL, data);
	}
}

static bool ranges_overlap(struct dm_integrity_range *range1, struct dm_integrity_range *range2)
{
	return range1->logical_sector < range2->logical_sector + range2->n_sectors &&
	       range1->logical_sector + range1->n_sectors > range2->logical_sector;
}

static bool add_new_range(struct dm_integrity_c *ic, struct dm_integrity_range *new_range, bool check_waiting)
{
	struct rb_node **n = &ic->in_progress.rb_node;
	struct rb_node *parent;

	BUG_ON((new_range->logical_sector | new_range->n_sectors) & (unsigned int)(ic->sectors_per_block - 1));

	if (likely(check_waiting)) {
		struct dm_integrity_range *range;

		list_for_each_entry(range, &ic->wait_list, wait_entry) {
			if (unlikely(ranges_overlap(range, new_range)))
				return false;
		}
	}

	parent = NULL;

	while (*n) {
		struct dm_integrity_range *range = container_of(*n, struct dm_integrity_range, node);

		parent = *n;
		if (new_range->logical_sector + new_range->n_sectors <= range->logical_sector)
			n = &range->node.rb_left;
		else if (new_range->logical_sector >= range->logical_sector + range->n_sectors)
			n = &range->node.rb_right;
		else
			return false;
	}

	rb_link_node(&new_range->node, parent, n);
	rb_insert_color(&new_range->node, &ic->in_progress);

	return true;
}

static void remove_range_unlocked(struct dm_integrity_c *ic, struct dm_integrity_range *range)
{
	rb_erase(&range->node, &ic->in_progress);
	while (unlikely(!list_empty(&ic->wait_list))) {
		struct dm_integrity_range *last_range =
			list_first_entry(&ic->wait_list, struct dm_integrity_range, wait_entry);
		struct task_struct *last_range_task;

		last_range_task = last_range->task;
		list_del(&last_range->wait_entry);
		if (!add_new_range(ic, last_range, false)) {
			last_range->task = last_range_task;
			list_add(&last_range->wait_entry, &ic->wait_list);
			break;
		}
		last_range->waiting = false;
		wake_up_process(last_range_task);
	}
}

static void remove_range(struct dm_integrity_c *ic, struct dm_integrity_range *range)
{
	unsigned long flags;

	spin_lock_irqsave(&ic->endio_wait.lock, flags);
	remove_range_unlocked(ic, range);
	spin_unlock_irqrestore(&ic->endio_wait.lock, flags);
}

static void wait_and_add_new_range(struct dm_integrity_c *ic, struct dm_integrity_range *new_range)
{
	new_range->waiting = true;
	list_add_tail(&new_range->wait_entry, &ic->wait_list);
	new_range->task = current;
	do {
		__set_current_state(TASK_UNINTERRUPTIBLE);
		spin_unlock_irq(&ic->endio_wait.lock);
		io_schedule();
		spin_lock_irq(&ic->endio_wait.lock);
	} while (unlikely(new_range->waiting));
}

static void add_new_range_and_wait(struct dm_integrity_c *ic, struct dm_integrity_range *new_range)
{
	if (unlikely(!add_new_range(ic, new_range, true)))
		wait_and_add_new_range(ic, new_range);
}

static void init_journal_node(struct journal_node *node)
{
	RB_CLEAR_NODE(&node->node);
	node->sector = (sector_t)-1;
}

static void add_journal_node(struct dm_integrity_c *ic, struct journal_node *node, sector_t sector)
{
	struct rb_node **link;
	struct rb_node *parent;

	node->sector = sector;
	BUG_ON(!RB_EMPTY_NODE(&node->node));

	link = &ic->journal_tree_root.rb_node;
	parent = NULL;

	while (*link) {
		struct journal_node *j;

		parent = *link;
		j = container_of(parent, struct journal_node, node);
		if (sector < j->sector)
			link = &j->node.rb_left;
		else
			link = &j->node.rb_right;
	}

	rb_link_node(&node->node, parent, link);
	rb_insert_color(&node->node, &ic->journal_tree_root);
}

static void remove_journal_node(struct dm_integrity_c *ic, struct journal_node *node)
{
	BUG_ON(RB_EMPTY_NODE(&node->node));
	rb_erase(&node->node, &ic->journal_tree_root);
	init_journal_node(node);
}

#define NOT_FOUND	(-1U)

static unsigned int find_journal_node(struct dm_integrity_c *ic, sector_t sector, sector_t *next_sector)
{
	struct rb_node *n = ic->journal_tree_root.rb_node;
	unsigned int found = NOT_FOUND;

	*next_sector = (sector_t)-1;
	while (n) {
		struct journal_node *j = container_of(n, struct journal_node, node);

		if (sector == j->sector)
			found = j - ic->journal_tree;

		if (sector < j->sector) {
			*next_sector = j->sector;
			n = j->node.rb_left;
		} else
			n = j->node.rb_right;
	}

	return found;
}

static bool test_journal_node(struct dm_integrity_c *ic, unsigned int pos, sector_t sector)
{
	struct journal_node *node, *next_node;
	struct rb_node *next;

	if (unlikely(pos >= ic->journal_entries))
		return false;
	node = &ic->journal_tree[pos];
	if (unlikely(RB_EMPTY_NODE(&node->node)))
		return false;
	if (unlikely(node->sector != sector))
		return false;

	next = rb_next(&node->node);
	if (unlikely(!next))
		return true;

	next_node = container_of(next, struct journal_node, node);
	return next_node->sector != sector;
}

static bool find_newer_committed_node(struct dm_integrity_c *ic, struct journal_node *node)
{
	struct rb_node *next;
	struct journal_node *next_node;
	unsigned int next_section;

	BUG_ON(RB_EMPTY_NODE(&node->node));

	next = rb_next(&node->node);
	if (unlikely(!next))
		return false;

	next_node = container_of(next, struct journal_node, node);

	if (next_node->sector != node->sector)
		return false;

	next_section = (unsigned int)(next_node - ic->journal_tree) / ic->journal_section_entries;
	if (next_section >= ic->committed_section &&
	    next_section < ic->committed_section + ic->n_committed_sections)
		return true;
	if (next_section + ic->journal_sections < ic->committed_section + ic->n_committed_sections)
		return true;

	return false;
}

#define TAG_READ	0
#define TAG_WRITE	1
#define TAG_CMP		2

static int dm_integrity_rw_tag(struct dm_integrity_c *ic, unsigned char *tag, sector_t *metadata_block,
			       unsigned int *metadata_offset, unsigned int total_size, int op)
{
#define MAY_BE_FILLER		1
#define MAY_BE_HASH		2
	unsigned int hash_offset = 0;
	unsigned int may_be = MAY_BE_HASH | (ic->discard ? MAY_BE_FILLER : 0);

	do {
		unsigned char *data, *dp;
		struct dm_buffer *b;
		unsigned int to_copy;
		int r;

		r = dm_integrity_failed(ic);
		if (unlikely(r))
			return r;

		data = dm_bufio_read(ic->bufio, *metadata_block, &b);
		if (IS_ERR(data))
			return PTR_ERR(data);

		to_copy = min((1U << SECTOR_SHIFT << ic->log2_buffer_sectors) - *metadata_offset, total_size);
		dp = data + *metadata_offset;
		if (op == TAG_READ) {
			memcpy(tag, dp, to_copy);
		} else if (op == TAG_WRITE) {
			if (memcmp(dp, tag, to_copy)) {
				memcpy(dp, tag, to_copy);
				dm_bufio_mark_partial_buffer_dirty(b, *metadata_offset, *metadata_offset + to_copy);
			}
		} else {
			/* e.g.: op == TAG_CMP */

			if (likely(is_power_of_2(ic->tag_size))) {
				if (unlikely(memcmp(dp, tag, to_copy)))
					if (unlikely(!ic->discard) ||
					    unlikely(memchr_inv(dp, DISCARD_FILLER, to_copy) != NULL)) {
						goto thorough_test;
				}
			} else {
				unsigned int i, ts;
thorough_test:
				ts = total_size;

				for (i = 0; i < to_copy; i++, ts--) {
					if (unlikely(dp[i] != tag[i]))
						may_be &= ~MAY_BE_HASH;
					if (likely(dp[i] != DISCARD_FILLER))
						may_be &= ~MAY_BE_FILLER;
					hash_offset++;
					if (unlikely(hash_offset == ic->tag_size)) {
						if (unlikely(!may_be)) {
							dm_bufio_release(b);
							return ts;
						}
						hash_offset = 0;
						may_be = MAY_BE_HASH | (ic->discard ? MAY_BE_FILLER : 0);
					}
				}
			}
		}
		dm_bufio_release(b);

		tag += to_copy;
		*metadata_offset += to_copy;
		if (unlikely(*metadata_offset == 1U << SECTOR_SHIFT << ic->log2_buffer_sectors)) {
			(*metadata_block)++;
			*metadata_offset = 0;
		}

		if (unlikely(!is_power_of_2(ic->tag_size)))
			hash_offset = (hash_offset + to_copy) % ic->tag_size;

		total_size -= to_copy;
	} while (unlikely(total_size));

	return 0;
#undef MAY_BE_FILLER
#undef MAY_BE_HASH
}

struct flush_request {
	struct dm_io_request io_req;
	struct dm_io_region io_reg;
	struct dm_integrity_c *ic;
	struct completion comp;
};

static void flush_notify(unsigned long error, void *fr_)
{
	struct flush_request *fr = fr_;

	if (unlikely(error != 0))
		dm_integrity_io_error(fr->ic, "flushing disk cache", -EIO);
	complete(&fr->comp);
}

static void dm_integrity_flush_buffers(struct dm_integrity_c *ic, bool flush_data)
{
	int r;
	struct flush_request fr;

	if (!ic->meta_dev)
		flush_data = false;
	if (flush_data) {
		fr.io_req.bi_opf = REQ_OP_WRITE | REQ_PREFLUSH | REQ_SYNC,
		fr.io_req.mem.type = DM_IO_KMEM,
		fr.io_req.mem.ptr.addr = NULL,
		fr.io_req.notify.fn = flush_notify,
		fr.io_req.notify.context = &fr;
		fr.io_req.client = dm_bufio_get_dm_io_client(ic->bufio),
		fr.io_reg.bdev = ic->dev->bdev,
		fr.io_reg.sector = 0,
		fr.io_reg.count = 0,
		fr.ic = ic;
		init_completion(&fr.comp);
		r = dm_io(&fr.io_req, 1, &fr.io_reg, NULL, IOPRIO_DEFAULT);
		BUG_ON(r);
	}

	r = dm_bufio_write_dirty_buffers(ic->bufio);
	if (unlikely(r))
		dm_integrity_io_error(ic, "writing tags", r);

	if (flush_data)
		wait_for_completion(&fr.comp);
}

static void sleep_on_endio_wait(struct dm_integrity_c *ic)
{
	DECLARE_WAITQUEUE(wait, current);

	__add_wait_queue(&ic->endio_wait, &wait);
	__set_current_state(TASK_UNINTERRUPTIBLE);
	spin_unlock_irq(&ic->endio_wait.lock);
	io_schedule();
	spin_lock_irq(&ic->endio_wait.lock);
	__remove_wait_queue(&ic->endio_wait, &wait);
}

static void autocommit_fn(struct timer_list *t)
{
	struct dm_integrity_c *ic = from_timer(ic, t, autocommit_timer);

	if (likely(!dm_integrity_failed(ic)))
		queue_work(ic->commit_wq, &ic->commit_work);
}

static void schedule_autocommit(struct dm_integrity_c *ic)
{
	if (!timer_pending(&ic->autocommit_timer))
		mod_timer(&ic->autocommit_timer, jiffies + ic->autocommit_jiffies);
}

static void submit_flush_bio(struct dm_integrity_c *ic, struct dm_integrity_io *dio)
{
	struct bio *bio;
	unsigned long flags;

	spin_lock_irqsave(&ic->endio_wait.lock, flags);
	bio = dm_bio_from_per_bio_data(dio, sizeof(struct dm_integrity_io));
	bio_list_add(&ic->flush_bio_list, bio);
	spin_unlock_irqrestore(&ic->endio_wait.lock, flags);

	queue_work(ic->commit_wq, &ic->commit_work);
}

static void do_endio(struct dm_integrity_c *ic, struct bio *bio)
{
	int r;

	r = dm_integrity_failed(ic);
	if (unlikely(r) && !bio->bi_status)
		bio->bi_status = errno_to_blk_status(r);
	if (unlikely(ic->synchronous_mode) && bio_op(bio) == REQ_OP_WRITE) {
		unsigned long flags;

		spin_lock_irqsave(&ic->endio_wait.lock, flags);
		bio_list_add(&ic->synchronous_bios, bio);
		queue_delayed_work(ic->commit_wq, &ic->bitmap_flush_work, 0);
		spin_unlock_irqrestore(&ic->endio_wait.lock, flags);
		return;
	}
	bio_endio(bio);
}

static void do_endio_flush(struct dm_integrity_c *ic, struct dm_integrity_io *dio)
{
	struct bio *bio = dm_bio_from_per_bio_data(dio, sizeof(struct dm_integrity_io));

	if (unlikely(dio->fua) && likely(!bio->bi_status) && likely(!dm_integrity_failed(ic)))
		submit_flush_bio(ic, dio);
	else
		do_endio(ic, bio);
}

static void dec_in_flight(struct dm_integrity_io *dio)
{
	if (atomic_dec_and_test(&dio->in_flight)) {
		struct dm_integrity_c *ic = dio->ic;
		struct bio *bio;

		remove_range(ic, &dio->range);

		if (dio->op == REQ_OP_WRITE || unlikely(dio->op == REQ_OP_DISCARD))
			schedule_autocommit(ic);

		bio = dm_bio_from_per_bio_data(dio, sizeof(struct dm_integrity_io));
		if (unlikely(dio->bi_status) && !bio->bi_status)
			bio->bi_status = dio->bi_status;
		if (likely(!bio->bi_status) && unlikely(bio_sectors(bio) != dio->range.n_sectors)) {
			dio->range.logical_sector += dio->range.n_sectors;
			bio_advance(bio, dio->range.n_sectors << SECTOR_SHIFT);
			INIT_WORK(&dio->work, integrity_bio_wait);
			queue_work(ic->offload_wq, &dio->work);
			return;
		}
		do_endio_flush(ic, dio);
	}
}

static void integrity_end_io(struct bio *bio)
{
	struct dm_integrity_io *dio = dm_per_bio_data(bio, sizeof(struct dm_integrity_io));

	dm_bio_restore(&dio->bio_details, bio);
	if (bio->bi_integrity)
		bio->bi_opf |= REQ_INTEGRITY;

	if (dio->completion)
		complete(dio->completion);

	dec_in_flight(dio);
}

static void integrity_sector_checksum(struct dm_integrity_c *ic, sector_t sector,
				      const char *data, char *result)
{
	__le64 sector_le = cpu_to_le64(sector);
	SHASH_DESC_ON_STACK(req, ic->internal_hash);
	int r;
	unsigned int digest_size;

	req->tfm = ic->internal_hash;

	r = crypto_shash_init(req);
	if (unlikely(r < 0)) {
		dm_integrity_io_error(ic, "crypto_shash_init", r);
		goto failed;
	}

	if (ic->sb->flags & cpu_to_le32(SB_FLAG_FIXED_HMAC)) {
		r = crypto_shash_update(req, (__u8 *)&ic->sb->salt, SALT_SIZE);
		if (unlikely(r < 0)) {
			dm_integrity_io_error(ic, "crypto_shash_update", r);
			goto failed;
		}
	}

	r = crypto_shash_update(req, (const __u8 *)&sector_le, sizeof(sector_le));
	if (unlikely(r < 0)) {
		dm_integrity_io_error(ic, "crypto_shash_update", r);
		goto failed;
	}

	r = crypto_shash_update(req, data, ic->sectors_per_block << SECTOR_SHIFT);
	if (unlikely(r < 0)) {
		dm_integrity_io_error(ic, "crypto_shash_update", r);
		goto failed;
	}

	r = crypto_shash_final(req, result);
	if (unlikely(r < 0)) {
		dm_integrity_io_error(ic, "crypto_shash_final", r);
		goto failed;
	}

	digest_size = crypto_shash_digestsize(ic->internal_hash);
	if (unlikely(digest_size < ic->tag_size))
		memset(result + digest_size, 0, ic->tag_size - digest_size);

	return;

failed:
	/* this shouldn't happen anyway, the hash functions have no reason to fail */
	get_random_bytes(result, ic->tag_size);
}

static noinline void integrity_recheck(struct dm_integrity_io *dio, char *checksum)
{
	struct bio *bio = dm_bio_from_per_bio_data(dio, sizeof(struct dm_integrity_io));
	struct dm_integrity_c *ic = dio->ic;
	struct bvec_iter iter;
	struct bio_vec bv;
	sector_t sector, logical_sector, area, offset;
	struct page *page;

	get_area_and_offset(ic, dio->range.logical_sector, &area, &offset);
	dio->metadata_block = get_metadata_sector_and_offset(ic, area, offset,
							     &dio->metadata_offset);
	sector = get_data_sector(ic, area, offset);
	logical_sector = dio->range.logical_sector;

	page = mempool_alloc(&ic->recheck_pool, GFP_NOIO);

	__bio_for_each_segment(bv, bio, iter, dio->bio_details.bi_iter) {
		unsigned pos = 0;

		do {
			sector_t alignment;
			char *mem;
			char *buffer = page_to_virt(page);
			int r;
			struct dm_io_request io_req;
			struct dm_io_region io_loc;
			io_req.bi_opf = REQ_OP_READ;
			io_req.mem.type = DM_IO_KMEM;
			io_req.mem.ptr.addr = buffer;
			io_req.notify.fn = NULL;
			io_req.client = ic->io;
			io_loc.bdev = ic->dev->bdev;
			io_loc.sector = sector;
			io_loc.count = ic->sectors_per_block;

<<<<<<< HEAD
=======
			/* Align the bio to logical block size */
			alignment = dio->range.logical_sector | bio_sectors(bio) | (PAGE_SIZE >> SECTOR_SHIFT);
			alignment &= -alignment;
			io_loc.sector = round_down(io_loc.sector, alignment);
			io_loc.count += sector - io_loc.sector;
			buffer += (sector - io_loc.sector) << SECTOR_SHIFT;
			io_loc.count = round_up(io_loc.count, alignment);

>>>>>>> 5c7587f6
			r = dm_io(&io_req, 1, &io_loc, NULL, IOPRIO_DEFAULT);
			if (unlikely(r)) {
				dio->bi_status = errno_to_blk_status(r);
				goto free_ret;
			}

			integrity_sector_checksum(ic, logical_sector, buffer, checksum);
			r = dm_integrity_rw_tag(ic, checksum, &dio->metadata_block,
						&dio->metadata_offset, ic->tag_size, TAG_CMP);
			if (r) {
				if (r > 0) {
					DMERR_LIMIT("%pg: Checksum failed at sector 0x%llx",
						    bio->bi_bdev, logical_sector);
					atomic64_inc(&ic->number_of_mismatches);
					dm_audit_log_bio(DM_MSG_PREFIX, "integrity-checksum",
							 bio, logical_sector, 0);
					r = -EILSEQ;
				}
				dio->bi_status = errno_to_blk_status(r);
				goto free_ret;
			}

			mem = bvec_kmap_local(&bv);
			memcpy(mem + pos, buffer, ic->sectors_per_block << SECTOR_SHIFT);
			kunmap_local(mem);

			pos += ic->sectors_per_block << SECTOR_SHIFT;
			sector += ic->sectors_per_block;
			logical_sector += ic->sectors_per_block;
		} while (pos < bv.bv_len);
	}
free_ret:
	mempool_free(page, &ic->recheck_pool);
}

static void integrity_metadata(struct work_struct *w)
{
	struct dm_integrity_io *dio = container_of(w, struct dm_integrity_io, work);
	struct dm_integrity_c *ic = dio->ic;

	int r;

	if (ic->internal_hash) {
		struct bvec_iter iter;
		struct bio_vec bv;
		unsigned int digest_size = crypto_shash_digestsize(ic->internal_hash);
		struct bio *bio = dm_bio_from_per_bio_data(dio, sizeof(struct dm_integrity_io));
		char *checksums;
		unsigned int extra_space = unlikely(digest_size > ic->tag_size) ? digest_size - ic->tag_size : 0;
		char checksums_onstack[max_t(size_t, HASH_MAX_DIGESTSIZE, MAX_TAG_SIZE)];
		sector_t sector;
		unsigned int sectors_to_process;

		if (unlikely(ic->mode == 'R'))
			goto skip_io;

		if (likely(dio->op != REQ_OP_DISCARD))
			checksums = kmalloc((PAGE_SIZE >> SECTOR_SHIFT >> ic->sb->log2_sectors_per_block) * ic->tag_size + extra_space,
					    GFP_NOIO | __GFP_NORETRY | __GFP_NOWARN);
		else
			checksums = kmalloc(PAGE_SIZE, GFP_NOIO | __GFP_NORETRY | __GFP_NOWARN);
		if (!checksums) {
			checksums = checksums_onstack;
			if (WARN_ON(extra_space &&
				    digest_size > sizeof(checksums_onstack))) {
				r = -EINVAL;
				goto error;
			}
		}

		if (unlikely(dio->op == REQ_OP_DISCARD)) {
			unsigned int bi_size = dio->bio_details.bi_iter.bi_size;
			unsigned int max_size = likely(checksums != checksums_onstack) ? PAGE_SIZE : HASH_MAX_DIGESTSIZE;
			unsigned int max_blocks = max_size / ic->tag_size;

			memset(checksums, DISCARD_FILLER, max_size);

			while (bi_size) {
				unsigned int this_step_blocks = bi_size >> (SECTOR_SHIFT + ic->sb->log2_sectors_per_block);

				this_step_blocks = min(this_step_blocks, max_blocks);
				r = dm_integrity_rw_tag(ic, checksums, &dio->metadata_block, &dio->metadata_offset,
							this_step_blocks * ic->tag_size, TAG_WRITE);
				if (unlikely(r)) {
					if (likely(checksums != checksums_onstack))
						kfree(checksums);
					goto error;
				}

				bi_size -= this_step_blocks << (SECTOR_SHIFT + ic->sb->log2_sectors_per_block);
			}

			if (likely(checksums != checksums_onstack))
				kfree(checksums);
			goto skip_io;
		}

		sector = dio->range.logical_sector;
		sectors_to_process = dio->range.n_sectors;

		__bio_for_each_segment(bv, bio, iter, dio->bio_details.bi_iter) {
			struct bio_vec bv_copy = bv;
			unsigned int pos;
			char *mem, *checksums_ptr;

again:
			mem = bvec_kmap_local(&bv_copy);
			pos = 0;
			checksums_ptr = checksums;
			do {
				integrity_sector_checksum(ic, sector, mem + pos, checksums_ptr);
				checksums_ptr += ic->tag_size;
				sectors_to_process -= ic->sectors_per_block;
				pos += ic->sectors_per_block << SECTOR_SHIFT;
				sector += ic->sectors_per_block;
			} while (pos < bv_copy.bv_len && sectors_to_process && checksums != checksums_onstack);
			kunmap_local(mem);

			r = dm_integrity_rw_tag(ic, checksums, &dio->metadata_block, &dio->metadata_offset,
						checksums_ptr - checksums, dio->op == REQ_OP_READ ? TAG_CMP : TAG_WRITE);
			if (unlikely(r)) {
				if (likely(checksums != checksums_onstack))
					kfree(checksums);
				if (r > 0) {
					integrity_recheck(dio, checksums_onstack);
					goto skip_io;
				}
				goto error;
			}

			if (!sectors_to_process)
				break;

			if (unlikely(pos < bv_copy.bv_len)) {
				bv_copy.bv_offset += pos;
				bv_copy.bv_len -= pos;
				goto again;
			}
		}

		if (likely(checksums != checksums_onstack))
			kfree(checksums);
	} else {
		struct bio_integrity_payload *bip = dio->bio_details.bi_integrity;

		if (bip) {
			struct bio_vec biv;
			struct bvec_iter iter;
			unsigned int data_to_process = dio->range.n_sectors;

			sector_to_block(ic, data_to_process);
			data_to_process *= ic->tag_size;

			bip_for_each_vec(biv, bip, iter) {
				unsigned char *tag;
				unsigned int this_len;

				BUG_ON(PageHighMem(biv.bv_page));
				tag = bvec_virt(&biv);
				this_len = min(biv.bv_len, data_to_process);
				r = dm_integrity_rw_tag(ic, tag, &dio->metadata_block, &dio->metadata_offset,
							this_len, dio->op == REQ_OP_READ ? TAG_READ : TAG_WRITE);
				if (unlikely(r))
					goto error;
				data_to_process -= this_len;
				if (!data_to_process)
					break;
			}
		}
	}
skip_io:
	dec_in_flight(dio);
	return;
error:
	dio->bi_status = errno_to_blk_status(r);
	dec_in_flight(dio);
}

static int dm_integrity_map(struct dm_target *ti, struct bio *bio)
{
	struct dm_integrity_c *ic = ti->private;
	struct dm_integrity_io *dio = dm_per_bio_data(bio, sizeof(struct dm_integrity_io));
	struct bio_integrity_payload *bip;

	sector_t area, offset;

	dio->ic = ic;
	dio->bi_status = 0;
	dio->op = bio_op(bio);

	if (unlikely(dio->op == REQ_OP_DISCARD)) {
		if (ti->max_io_len) {
			sector_t sec = dm_target_offset(ti, bio->bi_iter.bi_sector);
			unsigned int log2_max_io_len = __fls(ti->max_io_len);
			sector_t start_boundary = sec >> log2_max_io_len;
			sector_t end_boundary = (sec + bio_sectors(bio) - 1) >> log2_max_io_len;

			if (start_boundary < end_boundary) {
				sector_t len = ti->max_io_len - (sec & (ti->max_io_len - 1));

				dm_accept_partial_bio(bio, len);
			}
		}
	}

	if (unlikely(bio->bi_opf & REQ_PREFLUSH)) {
		submit_flush_bio(ic, dio);
		return DM_MAPIO_SUBMITTED;
	}

	dio->range.logical_sector = dm_target_offset(ti, bio->bi_iter.bi_sector);
	dio->fua = dio->op == REQ_OP_WRITE && bio->bi_opf & REQ_FUA;
	if (unlikely(dio->fua)) {
		/*
		 * Don't pass down the FUA flag because we have to flush
		 * disk cache anyway.
		 */
		bio->bi_opf &= ~REQ_FUA;
	}
	if (unlikely(dio->range.logical_sector + bio_sectors(bio) > ic->provided_data_sectors)) {
		DMERR("Too big sector number: 0x%llx + 0x%x > 0x%llx",
		      dio->range.logical_sector, bio_sectors(bio),
		      ic->provided_data_sectors);
		return DM_MAPIO_KILL;
	}
	if (unlikely((dio->range.logical_sector | bio_sectors(bio)) & (unsigned int)(ic->sectors_per_block - 1))) {
		DMERR("Bio not aligned on %u sectors: 0x%llx, 0x%x",
		      ic->sectors_per_block,
		      dio->range.logical_sector, bio_sectors(bio));
		return DM_MAPIO_KILL;
	}

	if (ic->sectors_per_block > 1 && likely(dio->op != REQ_OP_DISCARD)) {
		struct bvec_iter iter;
		struct bio_vec bv;

		bio_for_each_segment(bv, bio, iter) {
			if (unlikely(bv.bv_len & ((ic->sectors_per_block << SECTOR_SHIFT) - 1))) {
				DMERR("Bio vector (%u,%u) is not aligned on %u-sector boundary",
					bv.bv_offset, bv.bv_len, ic->sectors_per_block);
				return DM_MAPIO_KILL;
			}
		}
	}

	bip = bio_integrity(bio);
	if (!ic->internal_hash) {
		if (bip) {
			unsigned int wanted_tag_size = bio_sectors(bio) >> ic->sb->log2_sectors_per_block;

			if (ic->log2_tag_size >= 0)
				wanted_tag_size <<= ic->log2_tag_size;
			else
				wanted_tag_size *= ic->tag_size;
			if (unlikely(wanted_tag_size != bip->bip_iter.bi_size)) {
				DMERR("Invalid integrity data size %u, expected %u",
				      bip->bip_iter.bi_size, wanted_tag_size);
				return DM_MAPIO_KILL;
			}
		}
	} else {
		if (unlikely(bip != NULL)) {
			DMERR("Unexpected integrity data when using internal hash");
			return DM_MAPIO_KILL;
		}
	}

	if (unlikely(ic->mode == 'R') && unlikely(dio->op != REQ_OP_READ))
		return DM_MAPIO_KILL;

	get_area_and_offset(ic, dio->range.logical_sector, &area, &offset);
	dio->metadata_block = get_metadata_sector_and_offset(ic, area, offset, &dio->metadata_offset);
	bio->bi_iter.bi_sector = get_data_sector(ic, area, offset);

	dm_integrity_map_continue(dio, true);
	return DM_MAPIO_SUBMITTED;
}

static bool __journal_read_write(struct dm_integrity_io *dio, struct bio *bio,
				 unsigned int journal_section, unsigned int journal_entry)
{
	struct dm_integrity_c *ic = dio->ic;
	sector_t logical_sector;
	unsigned int n_sectors;

	logical_sector = dio->range.logical_sector;
	n_sectors = dio->range.n_sectors;
	do {
		struct bio_vec bv = bio_iovec(bio);
		char *mem;

		if (unlikely(bv.bv_len >> SECTOR_SHIFT > n_sectors))
			bv.bv_len = n_sectors << SECTOR_SHIFT;
		n_sectors -= bv.bv_len >> SECTOR_SHIFT;
		bio_advance_iter(bio, &bio->bi_iter, bv.bv_len);
retry_kmap:
		mem = kmap_local_page(bv.bv_page);
		if (likely(dio->op == REQ_OP_WRITE))
			flush_dcache_page(bv.bv_page);

		do {
			struct journal_entry *je = access_journal_entry(ic, journal_section, journal_entry);

			if (unlikely(dio->op == REQ_OP_READ)) {
				struct journal_sector *js;
				char *mem_ptr;
				unsigned int s;

				if (unlikely(journal_entry_is_inprogress(je))) {
					flush_dcache_page(bv.bv_page);
					kunmap_local(mem);

					__io_wait_event(ic->copy_to_journal_wait, !journal_entry_is_inprogress(je));
					goto retry_kmap;
				}
				smp_rmb();
				BUG_ON(journal_entry_get_sector(je) != logical_sector);
				js = access_journal_data(ic, journal_section, journal_entry);
				mem_ptr = mem + bv.bv_offset;
				s = 0;
				do {
					memcpy(mem_ptr, js, JOURNAL_SECTOR_DATA);
					*(commit_id_t *)(mem_ptr + JOURNAL_SECTOR_DATA) = je->last_bytes[s];
					js++;
					mem_ptr += 1 << SECTOR_SHIFT;
				} while (++s < ic->sectors_per_block);
#ifdef INTERNAL_VERIFY
				if (ic->internal_hash) {
					char checksums_onstack[max_t(size_t, HASH_MAX_DIGESTSIZE, MAX_TAG_SIZE)];

					integrity_sector_checksum(ic, logical_sector, mem + bv.bv_offset, checksums_onstack);
					if (unlikely(memcmp(checksums_onstack, journal_entry_tag(ic, je), ic->tag_size))) {
						DMERR_LIMIT("Checksum failed when reading from journal, at sector 0x%llx",
							    logical_sector);
						dm_audit_log_bio(DM_MSG_PREFIX, "journal-checksum",
								 bio, logical_sector, 0);
					}
				}
#endif
			}

			if (!ic->internal_hash) {
				struct bio_integrity_payload *bip = bio_integrity(bio);
				unsigned int tag_todo = ic->tag_size;
				char *tag_ptr = journal_entry_tag(ic, je);

				if (bip) {
					do {
						struct bio_vec biv = bvec_iter_bvec(bip->bip_vec, bip->bip_iter);
						unsigned int tag_now = min(biv.bv_len, tag_todo);
						char *tag_addr;

						BUG_ON(PageHighMem(biv.bv_page));
						tag_addr = bvec_virt(&biv);
						if (likely(dio->op == REQ_OP_WRITE))
							memcpy(tag_ptr, tag_addr, tag_now);
						else
							memcpy(tag_addr, tag_ptr, tag_now);
						bvec_iter_advance(bip->bip_vec, &bip->bip_iter, tag_now);
						tag_ptr += tag_now;
						tag_todo -= tag_now;
					} while (unlikely(tag_todo));
				} else if (likely(dio->op == REQ_OP_WRITE))
					memset(tag_ptr, 0, tag_todo);
			}

			if (likely(dio->op == REQ_OP_WRITE)) {
				struct journal_sector *js;
				unsigned int s;

				js = access_journal_data(ic, journal_section, journal_entry);
				memcpy(js, mem + bv.bv_offset, ic->sectors_per_block << SECTOR_SHIFT);

				s = 0;
				do {
					je->last_bytes[s] = js[s].commit_id;
				} while (++s < ic->sectors_per_block);

				if (ic->internal_hash) {
					unsigned int digest_size = crypto_shash_digestsize(ic->internal_hash);

					if (unlikely(digest_size > ic->tag_size)) {
						char checksums_onstack[HASH_MAX_DIGESTSIZE];

						integrity_sector_checksum(ic, logical_sector, (char *)js, checksums_onstack);
						memcpy(journal_entry_tag(ic, je), checksums_onstack, ic->tag_size);
					} else
						integrity_sector_checksum(ic, logical_sector, (char *)js, journal_entry_tag(ic, je));
				}

				journal_entry_set_sector(je, logical_sector);
			}
			logical_sector += ic->sectors_per_block;

			journal_entry++;
			if (unlikely(journal_entry == ic->journal_section_entries)) {
				journal_entry = 0;
				journal_section++;
				wraparound_section(ic, &journal_section);
			}

			bv.bv_offset += ic->sectors_per_block << SECTOR_SHIFT;
		} while (bv.bv_len -= ic->sectors_per_block << SECTOR_SHIFT);

		if (unlikely(dio->op == REQ_OP_READ))
			flush_dcache_page(bv.bv_page);
		kunmap_local(mem);
	} while (n_sectors);

	if (likely(dio->op == REQ_OP_WRITE)) {
		smp_mb();
		if (unlikely(waitqueue_active(&ic->copy_to_journal_wait)))
			wake_up(&ic->copy_to_journal_wait);
		if (READ_ONCE(ic->free_sectors) <= ic->free_sectors_threshold)
			queue_work(ic->commit_wq, &ic->commit_work);
		else
			schedule_autocommit(ic);
	} else
		remove_range(ic, &dio->range);

	if (unlikely(bio->bi_iter.bi_size)) {
		sector_t area, offset;

		dio->range.logical_sector = logical_sector;
		get_area_and_offset(ic, dio->range.logical_sector, &area, &offset);
		dio->metadata_block = get_metadata_sector_and_offset(ic, area, offset, &dio->metadata_offset);
		return true;
	}

	return false;
}

static void dm_integrity_map_continue(struct dm_integrity_io *dio, bool from_map)
{
	struct dm_integrity_c *ic = dio->ic;
	struct bio *bio = dm_bio_from_per_bio_data(dio, sizeof(struct dm_integrity_io));
	unsigned int journal_section, journal_entry;
	unsigned int journal_read_pos;
	struct completion read_comp;
	bool discard_retried = false;
	bool need_sync_io = ic->internal_hash && dio->op == REQ_OP_READ;

	if (unlikely(dio->op == REQ_OP_DISCARD) && ic->mode != 'D')
		need_sync_io = true;

	if (need_sync_io && from_map) {
		INIT_WORK(&dio->work, integrity_bio_wait);
		queue_work(ic->offload_wq, &dio->work);
		return;
	}

lock_retry:
	spin_lock_irq(&ic->endio_wait.lock);
retry:
	if (unlikely(dm_integrity_failed(ic))) {
		spin_unlock_irq(&ic->endio_wait.lock);
		do_endio(ic, bio);
		return;
	}
	dio->range.n_sectors = bio_sectors(bio);
	journal_read_pos = NOT_FOUND;
	if (ic->mode == 'J' && likely(dio->op != REQ_OP_DISCARD)) {
		if (dio->op == REQ_OP_WRITE) {
			unsigned int next_entry, i, pos;
			unsigned int ws, we, range_sectors;

			dio->range.n_sectors = min(dio->range.n_sectors,
						   (sector_t)ic->free_sectors << ic->sb->log2_sectors_per_block);
			if (unlikely(!dio->range.n_sectors)) {
				if (from_map)
					goto offload_to_thread;
				sleep_on_endio_wait(ic);
				goto retry;
			}
			range_sectors = dio->range.n_sectors >> ic->sb->log2_sectors_per_block;
			ic->free_sectors -= range_sectors;
			journal_section = ic->free_section;
			journal_entry = ic->free_section_entry;

			next_entry = ic->free_section_entry + range_sectors;
			ic->free_section_entry = next_entry % ic->journal_section_entries;
			ic->free_section += next_entry / ic->journal_section_entries;
			ic->n_uncommitted_sections += next_entry / ic->journal_section_entries;
			wraparound_section(ic, &ic->free_section);

			pos = journal_section * ic->journal_section_entries + journal_entry;
			ws = journal_section;
			we = journal_entry;
			i = 0;
			do {
				struct journal_entry *je;

				add_journal_node(ic, &ic->journal_tree[pos], dio->range.logical_sector + i);
				pos++;
				if (unlikely(pos >= ic->journal_entries))
					pos = 0;

				je = access_journal_entry(ic, ws, we);
				BUG_ON(!journal_entry_is_unused(je));
				journal_entry_set_inprogress(je);
				we++;
				if (unlikely(we == ic->journal_section_entries)) {
					we = 0;
					ws++;
					wraparound_section(ic, &ws);
				}
			} while ((i += ic->sectors_per_block) < dio->range.n_sectors);

			spin_unlock_irq(&ic->endio_wait.lock);
			goto journal_read_write;
		} else {
			sector_t next_sector;

			journal_read_pos = find_journal_node(ic, dio->range.logical_sector, &next_sector);
			if (likely(journal_read_pos == NOT_FOUND)) {
				if (unlikely(dio->range.n_sectors > next_sector - dio->range.logical_sector))
					dio->range.n_sectors = next_sector - dio->range.logical_sector;
			} else {
				unsigned int i;
				unsigned int jp = journal_read_pos + 1;

				for (i = ic->sectors_per_block; i < dio->range.n_sectors; i += ic->sectors_per_block, jp++) {
					if (!test_journal_node(ic, jp, dio->range.logical_sector + i))
						break;
				}
				dio->range.n_sectors = i;
			}
		}
	}
	if (unlikely(!add_new_range(ic, &dio->range, true))) {
		/*
		 * We must not sleep in the request routine because it could
		 * stall bios on current->bio_list.
		 * So, we offload the bio to a workqueue if we have to sleep.
		 */
		if (from_map) {
offload_to_thread:
			spin_unlock_irq(&ic->endio_wait.lock);
			INIT_WORK(&dio->work, integrity_bio_wait);
			queue_work(ic->wait_wq, &dio->work);
			return;
		}
		if (journal_read_pos != NOT_FOUND)
			dio->range.n_sectors = ic->sectors_per_block;
		wait_and_add_new_range(ic, &dio->range);
		/*
		 * wait_and_add_new_range drops the spinlock, so the journal
		 * may have been changed arbitrarily. We need to recheck.
		 * To simplify the code, we restrict I/O size to just one block.
		 */
		if (journal_read_pos != NOT_FOUND) {
			sector_t next_sector;
			unsigned int new_pos;

			new_pos = find_journal_node(ic, dio->range.logical_sector, &next_sector);
			if (unlikely(new_pos != journal_read_pos)) {
				remove_range_unlocked(ic, &dio->range);
				goto retry;
			}
		}
	}
	if (ic->mode == 'J' && likely(dio->op == REQ_OP_DISCARD) && !discard_retried) {
		sector_t next_sector;
		unsigned int new_pos;

		new_pos = find_journal_node(ic, dio->range.logical_sector, &next_sector);
		if (unlikely(new_pos != NOT_FOUND) ||
		    unlikely(next_sector < dio->range.logical_sector - dio->range.n_sectors)) {
			remove_range_unlocked(ic, &dio->range);
			spin_unlock_irq(&ic->endio_wait.lock);
			queue_work(ic->commit_wq, &ic->commit_work);
			flush_workqueue(ic->commit_wq);
			queue_work(ic->writer_wq, &ic->writer_work);
			flush_workqueue(ic->writer_wq);
			discard_retried = true;
			goto lock_retry;
		}
	}
	spin_unlock_irq(&ic->endio_wait.lock);

	if (unlikely(journal_read_pos != NOT_FOUND)) {
		journal_section = journal_read_pos / ic->journal_section_entries;
		journal_entry = journal_read_pos % ic->journal_section_entries;
		goto journal_read_write;
	}

	if (ic->mode == 'B' && (dio->op == REQ_OP_WRITE || unlikely(dio->op == REQ_OP_DISCARD))) {
		if (!block_bitmap_op(ic, ic->may_write_bitmap, dio->range.logical_sector,
				     dio->range.n_sectors, BITMAP_OP_TEST_ALL_SET)) {
			struct bitmap_block_status *bbs;

			bbs = sector_to_bitmap_block(ic, dio->range.logical_sector);
			spin_lock(&bbs->bio_queue_lock);
			bio_list_add(&bbs->bio_queue, bio);
			spin_unlock(&bbs->bio_queue_lock);
			queue_work(ic->writer_wq, &bbs->work);
			return;
		}
	}

	dio->in_flight = (atomic_t)ATOMIC_INIT(2);

	if (need_sync_io) {
		init_completion(&read_comp);
		dio->completion = &read_comp;
	} else
		dio->completion = NULL;

	dm_bio_record(&dio->bio_details, bio);
	bio_set_dev(bio, ic->dev->bdev);
	bio->bi_integrity = NULL;
	bio->bi_opf &= ~REQ_INTEGRITY;
	bio->bi_end_io = integrity_end_io;
	bio->bi_iter.bi_size = dio->range.n_sectors << SECTOR_SHIFT;

	if (unlikely(dio->op == REQ_OP_DISCARD) && likely(ic->mode != 'D')) {
		integrity_metadata(&dio->work);
		dm_integrity_flush_buffers(ic, false);

		dio->in_flight = (atomic_t)ATOMIC_INIT(1);
		dio->completion = NULL;

		submit_bio_noacct(bio);

		return;
	}

	submit_bio_noacct(bio);

	if (need_sync_io) {
		wait_for_completion_io(&read_comp);
		if (ic->sb->flags & cpu_to_le32(SB_FLAG_RECALCULATING) &&
		    dio->range.logical_sector + dio->range.n_sectors > le64_to_cpu(ic->sb->recalc_sector))
			goto skip_check;
		if (ic->mode == 'B') {
			if (!block_bitmap_op(ic, ic->recalc_bitmap, dio->range.logical_sector,
					     dio->range.n_sectors, BITMAP_OP_TEST_ALL_CLEAR))
				goto skip_check;
		}

		if (likely(!bio->bi_status))
			integrity_metadata(&dio->work);
		else
skip_check:
			dec_in_flight(dio);
	} else {
		INIT_WORK(&dio->work, integrity_metadata);
		queue_work(ic->metadata_wq, &dio->work);
	}

	return;

journal_read_write:
	if (unlikely(__journal_read_write(dio, bio, journal_section, journal_entry)))
		goto lock_retry;

	do_endio_flush(ic, dio);
}


static void integrity_bio_wait(struct work_struct *w)
{
	struct dm_integrity_io *dio = container_of(w, struct dm_integrity_io, work);

	dm_integrity_map_continue(dio, false);
}

static void pad_uncommitted(struct dm_integrity_c *ic)
{
	if (ic->free_section_entry) {
		ic->free_sectors -= ic->journal_section_entries - ic->free_section_entry;
		ic->free_section_entry = 0;
		ic->free_section++;
		wraparound_section(ic, &ic->free_section);
		ic->n_uncommitted_sections++;
	}
	if (WARN_ON(ic->journal_sections * ic->journal_section_entries !=
		    (ic->n_uncommitted_sections + ic->n_committed_sections) *
		    ic->journal_section_entries + ic->free_sectors)) {
		DMCRIT("journal_sections %u, journal_section_entries %u, "
		       "n_uncommitted_sections %u, n_committed_sections %u, "
		       "journal_section_entries %u, free_sectors %u",
		       ic->journal_sections, ic->journal_section_entries,
		       ic->n_uncommitted_sections, ic->n_committed_sections,
		       ic->journal_section_entries, ic->free_sectors);
	}
}

static void integrity_commit(struct work_struct *w)
{
	struct dm_integrity_c *ic = container_of(w, struct dm_integrity_c, commit_work);
	unsigned int commit_start, commit_sections;
	unsigned int i, j, n;
	struct bio *flushes;

	del_timer(&ic->autocommit_timer);

	spin_lock_irq(&ic->endio_wait.lock);
	flushes = bio_list_get(&ic->flush_bio_list);
	if (unlikely(ic->mode != 'J')) {
		spin_unlock_irq(&ic->endio_wait.lock);
		dm_integrity_flush_buffers(ic, true);
		goto release_flush_bios;
	}

	pad_uncommitted(ic);
	commit_start = ic->uncommitted_section;
	commit_sections = ic->n_uncommitted_sections;
	spin_unlock_irq(&ic->endio_wait.lock);

	if (!commit_sections)
		goto release_flush_bios;

	ic->wrote_to_journal = true;

	i = commit_start;
	for (n = 0; n < commit_sections; n++) {
		for (j = 0; j < ic->journal_section_entries; j++) {
			struct journal_entry *je;

			je = access_journal_entry(ic, i, j);
			io_wait_event(ic->copy_to_journal_wait, !journal_entry_is_inprogress(je));
		}
		for (j = 0; j < ic->journal_section_sectors; j++) {
			struct journal_sector *js;

			js = access_journal(ic, i, j);
			js->commit_id = dm_integrity_commit_id(ic, i, j, ic->commit_seq);
		}
		i++;
		if (unlikely(i >= ic->journal_sections))
			ic->commit_seq = next_commit_seq(ic->commit_seq);
		wraparound_section(ic, &i);
	}
	smp_rmb();

	write_journal(ic, commit_start, commit_sections);

	spin_lock_irq(&ic->endio_wait.lock);
	ic->uncommitted_section += commit_sections;
	wraparound_section(ic, &ic->uncommitted_section);
	ic->n_uncommitted_sections -= commit_sections;
	ic->n_committed_sections += commit_sections;
	spin_unlock_irq(&ic->endio_wait.lock);

	if (READ_ONCE(ic->free_sectors) <= ic->free_sectors_threshold)
		queue_work(ic->writer_wq, &ic->writer_work);

release_flush_bios:
	while (flushes) {
		struct bio *next = flushes->bi_next;

		flushes->bi_next = NULL;
		do_endio(ic, flushes);
		flushes = next;
	}
}

static void complete_copy_from_journal(unsigned long error, void *context)
{
	struct journal_io *io = context;
	struct journal_completion *comp = io->comp;
	struct dm_integrity_c *ic = comp->ic;

	remove_range(ic, &io->range);
	mempool_free(io, &ic->journal_io_mempool);
	if (unlikely(error != 0))
		dm_integrity_io_error(ic, "copying from journal", -EIO);
	complete_journal_op(comp);
}

static void restore_last_bytes(struct dm_integrity_c *ic, struct journal_sector *js,
			       struct journal_entry *je)
{
	unsigned int s = 0;

	do {
		js->commit_id = je->last_bytes[s];
		js++;
	} while (++s < ic->sectors_per_block);
}

static void do_journal_write(struct dm_integrity_c *ic, unsigned int write_start,
			     unsigned int write_sections, bool from_replay)
{
	unsigned int i, j, n;
	struct journal_completion comp;
	struct blk_plug plug;

	blk_start_plug(&plug);

	comp.ic = ic;
	comp.in_flight = (atomic_t)ATOMIC_INIT(1);
	init_completion(&comp.comp);

	i = write_start;
	for (n = 0; n < write_sections; n++, i++, wraparound_section(ic, &i)) {
#ifndef INTERNAL_VERIFY
		if (unlikely(from_replay))
#endif
			rw_section_mac(ic, i, false);
		for (j = 0; j < ic->journal_section_entries; j++) {
			struct journal_entry *je = access_journal_entry(ic, i, j);
			sector_t sec, area, offset;
			unsigned int k, l, next_loop;
			sector_t metadata_block;
			unsigned int metadata_offset;
			struct journal_io *io;

			if (journal_entry_is_unused(je))
				continue;
			BUG_ON(unlikely(journal_entry_is_inprogress(je)) && !from_replay);
			sec = journal_entry_get_sector(je);
			if (unlikely(from_replay)) {
				if (unlikely(sec & (unsigned int)(ic->sectors_per_block - 1))) {
					dm_integrity_io_error(ic, "invalid sector in journal", -EIO);
					sec &= ~(sector_t)(ic->sectors_per_block - 1);
				}
				if (unlikely(sec >= ic->provided_data_sectors)) {
					journal_entry_set_unused(je);
					continue;
				}
			}
			get_area_and_offset(ic, sec, &area, &offset);
			restore_last_bytes(ic, access_journal_data(ic, i, j), je);
			for (k = j + 1; k < ic->journal_section_entries; k++) {
				struct journal_entry *je2 = access_journal_entry(ic, i, k);
				sector_t sec2, area2, offset2;

				if (journal_entry_is_unused(je2))
					break;
				BUG_ON(unlikely(journal_entry_is_inprogress(je2)) && !from_replay);
				sec2 = journal_entry_get_sector(je2);
				if (unlikely(sec2 >= ic->provided_data_sectors))
					break;
				get_area_and_offset(ic, sec2, &area2, &offset2);
				if (area2 != area || offset2 != offset + ((k - j) << ic->sb->log2_sectors_per_block))
					break;
				restore_last_bytes(ic, access_journal_data(ic, i, k), je2);
			}
			next_loop = k - 1;

			io = mempool_alloc(&ic->journal_io_mempool, GFP_NOIO);
			io->comp = &comp;
			io->range.logical_sector = sec;
			io->range.n_sectors = (k - j) << ic->sb->log2_sectors_per_block;

			spin_lock_irq(&ic->endio_wait.lock);
			add_new_range_and_wait(ic, &io->range);

			if (likely(!from_replay)) {
				struct journal_node *section_node = &ic->journal_tree[i * ic->journal_section_entries];

				/* don't write if there is newer committed sector */
				while (j < k && find_newer_committed_node(ic, &section_node[j])) {
					struct journal_entry *je2 = access_journal_entry(ic, i, j);

					journal_entry_set_unused(je2);
					remove_journal_node(ic, &section_node[j]);
					j++;
					sec += ic->sectors_per_block;
					offset += ic->sectors_per_block;
				}
				while (j < k && find_newer_committed_node(ic, &section_node[k - 1])) {
					struct journal_entry *je2 = access_journal_entry(ic, i, k - 1);

					journal_entry_set_unused(je2);
					remove_journal_node(ic, &section_node[k - 1]);
					k--;
				}
				if (j == k) {
					remove_range_unlocked(ic, &io->range);
					spin_unlock_irq(&ic->endio_wait.lock);
					mempool_free(io, &ic->journal_io_mempool);
					goto skip_io;
				}
				for (l = j; l < k; l++)
					remove_journal_node(ic, &section_node[l]);
			}
			spin_unlock_irq(&ic->endio_wait.lock);

			metadata_block = get_metadata_sector_and_offset(ic, area, offset, &metadata_offset);
			for (l = j; l < k; l++) {
				int r;
				struct journal_entry *je2 = access_journal_entry(ic, i, l);

				if (
#ifndef INTERNAL_VERIFY
				    unlikely(from_replay) &&
#endif
				    ic->internal_hash) {
					char test_tag[max_t(size_t, HASH_MAX_DIGESTSIZE, MAX_TAG_SIZE)];

					integrity_sector_checksum(ic, sec + ((l - j) << ic->sb->log2_sectors_per_block),
								  (char *)access_journal_data(ic, i, l), test_tag);
					if (unlikely(memcmp(test_tag, journal_entry_tag(ic, je2), ic->tag_size))) {
						dm_integrity_io_error(ic, "tag mismatch when replaying journal", -EILSEQ);
						dm_audit_log_target(DM_MSG_PREFIX, "integrity-replay-journal", ic->ti, 0);
					}
				}

				journal_entry_set_unused(je2);
				r = dm_integrity_rw_tag(ic, journal_entry_tag(ic, je2), &metadata_block, &metadata_offset,
							ic->tag_size, TAG_WRITE);
				if (unlikely(r))
					dm_integrity_io_error(ic, "reading tags", r);
			}

			atomic_inc(&comp.in_flight);
			copy_from_journal(ic, i, j << ic->sb->log2_sectors_per_block,
					  (k - j) << ic->sb->log2_sectors_per_block,
					  get_data_sector(ic, area, offset),
					  complete_copy_from_journal, io);
skip_io:
			j = next_loop;
		}
	}

	dm_bufio_write_dirty_buffers_async(ic->bufio);

	blk_finish_plug(&plug);

	complete_journal_op(&comp);
	wait_for_completion_io(&comp.comp);

	dm_integrity_flush_buffers(ic, true);
}

static void integrity_writer(struct work_struct *w)
{
	struct dm_integrity_c *ic = container_of(w, struct dm_integrity_c, writer_work);
	unsigned int write_start, write_sections;
	unsigned int prev_free_sectors;

	spin_lock_irq(&ic->endio_wait.lock);
	write_start = ic->committed_section;
	write_sections = ic->n_committed_sections;
	spin_unlock_irq(&ic->endio_wait.lock);

	if (!write_sections)
		return;

	do_journal_write(ic, write_start, write_sections, false);

	spin_lock_irq(&ic->endio_wait.lock);

	ic->committed_section += write_sections;
	wraparound_section(ic, &ic->committed_section);
	ic->n_committed_sections -= write_sections;

	prev_free_sectors = ic->free_sectors;
	ic->free_sectors += write_sections * ic->journal_section_entries;
	if (unlikely(!prev_free_sectors))
		wake_up_locked(&ic->endio_wait);

	spin_unlock_irq(&ic->endio_wait.lock);
}

static void recalc_write_super(struct dm_integrity_c *ic)
{
	int r;

	dm_integrity_flush_buffers(ic, false);
	if (dm_integrity_failed(ic))
		return;

	r = sync_rw_sb(ic, REQ_OP_WRITE);
	if (unlikely(r))
		dm_integrity_io_error(ic, "writing superblock", r);
}

static void integrity_recalc(struct work_struct *w)
{
	struct dm_integrity_c *ic = container_of(w, struct dm_integrity_c, recalc_work);
	size_t recalc_tags_size;
	u8 *recalc_buffer = NULL;
	u8 *recalc_tags = NULL;
	struct dm_integrity_range range;
	struct dm_io_request io_req;
	struct dm_io_region io_loc;
	sector_t area, offset;
	sector_t metadata_block;
	unsigned int metadata_offset;
	sector_t logical_sector, n_sectors;
	__u8 *t;
	unsigned int i;
	int r;
	unsigned int super_counter = 0;
	unsigned recalc_sectors = RECALC_SECTORS;

retry:
	recalc_buffer = __vmalloc(recalc_sectors << SECTOR_SHIFT, GFP_NOIO);
	if (!recalc_buffer) {
oom:
		recalc_sectors >>= 1;
		if (recalc_sectors >= 1U << ic->sb->log2_sectors_per_block)
			goto retry;
		DMCRIT("out of memory for recalculate buffer - recalculation disabled");
		goto free_ret;
	}
	recalc_tags_size = (recalc_sectors >> ic->sb->log2_sectors_per_block) * ic->tag_size;
	if (crypto_shash_digestsize(ic->internal_hash) > ic->tag_size)
		recalc_tags_size += crypto_shash_digestsize(ic->internal_hash) - ic->tag_size;
	recalc_tags = kvmalloc(recalc_tags_size, GFP_NOIO);
	if (!recalc_tags) {
		vfree(recalc_buffer);
		recalc_buffer = NULL;
		goto oom;
	}

	DEBUG_print("start recalculation... (position %llx)\n", le64_to_cpu(ic->sb->recalc_sector));

	spin_lock_irq(&ic->endio_wait.lock);

next_chunk:

	if (unlikely(dm_post_suspending(ic->ti)))
		goto unlock_ret;

	range.logical_sector = le64_to_cpu(ic->sb->recalc_sector);
	if (unlikely(range.logical_sector >= ic->provided_data_sectors)) {
		if (ic->mode == 'B') {
			block_bitmap_op(ic, ic->recalc_bitmap, 0, ic->provided_data_sectors, BITMAP_OP_CLEAR);
			DEBUG_print("queue_delayed_work: bitmap_flush_work\n");
			queue_delayed_work(ic->commit_wq, &ic->bitmap_flush_work, 0);
		}
		goto unlock_ret;
	}

	get_area_and_offset(ic, range.logical_sector, &area, &offset);
	range.n_sectors = min((sector_t)recalc_sectors, ic->provided_data_sectors - range.logical_sector);
	if (!ic->meta_dev)
		range.n_sectors = min(range.n_sectors, ((sector_t)1U << ic->sb->log2_interleave_sectors) - (unsigned int)offset);

	add_new_range_and_wait(ic, &range);
	spin_unlock_irq(&ic->endio_wait.lock);
	logical_sector = range.logical_sector;
	n_sectors = range.n_sectors;

	if (ic->mode == 'B') {
		if (block_bitmap_op(ic, ic->recalc_bitmap, logical_sector, n_sectors, BITMAP_OP_TEST_ALL_CLEAR))
			goto advance_and_next;

		while (block_bitmap_op(ic, ic->recalc_bitmap, logical_sector,
				       ic->sectors_per_block, BITMAP_OP_TEST_ALL_CLEAR)) {
			logical_sector += ic->sectors_per_block;
			n_sectors -= ic->sectors_per_block;
			cond_resched();
		}
		while (block_bitmap_op(ic, ic->recalc_bitmap, logical_sector + n_sectors - ic->sectors_per_block,
				       ic->sectors_per_block, BITMAP_OP_TEST_ALL_CLEAR)) {
			n_sectors -= ic->sectors_per_block;
			cond_resched();
		}
		get_area_and_offset(ic, logical_sector, &area, &offset);
	}

	DEBUG_print("recalculating: %llx, %llx\n", logical_sector, n_sectors);

	if (unlikely(++super_counter == RECALC_WRITE_SUPER)) {
		recalc_write_super(ic);
		if (ic->mode == 'B')
			queue_delayed_work(ic->commit_wq, &ic->bitmap_flush_work, ic->bitmap_flush_interval);

		super_counter = 0;
	}

	if (unlikely(dm_integrity_failed(ic)))
		goto err;

	io_req.bi_opf = REQ_OP_READ;
	io_req.mem.type = DM_IO_VMA;
	io_req.mem.ptr.addr = recalc_buffer;
	io_req.notify.fn = NULL;
	io_req.client = ic->io;
	io_loc.bdev = ic->dev->bdev;
	io_loc.sector = get_data_sector(ic, area, offset);
	io_loc.count = n_sectors;

	r = dm_io(&io_req, 1, &io_loc, NULL, IOPRIO_DEFAULT);
	if (unlikely(r)) {
		dm_integrity_io_error(ic, "reading data", r);
		goto err;
	}

	t = recalc_tags;
	for (i = 0; i < n_sectors; i += ic->sectors_per_block) {
		integrity_sector_checksum(ic, logical_sector + i, recalc_buffer + (i << SECTOR_SHIFT), t);
		t += ic->tag_size;
	}

	metadata_block = get_metadata_sector_and_offset(ic, area, offset, &metadata_offset);

	r = dm_integrity_rw_tag(ic, recalc_tags, &metadata_block, &metadata_offset, t - recalc_tags, TAG_WRITE);
	if (unlikely(r)) {
		dm_integrity_io_error(ic, "writing tags", r);
		goto err;
	}

	if (ic->mode == 'B') {
		sector_t start, end;

		start = (range.logical_sector >>
			 (ic->sb->log2_sectors_per_block + ic->log2_blocks_per_bitmap_bit)) <<
			(ic->sb->log2_sectors_per_block + ic->log2_blocks_per_bitmap_bit);
		end = ((range.logical_sector + range.n_sectors) >>
		       (ic->sb->log2_sectors_per_block + ic->log2_blocks_per_bitmap_bit)) <<
			(ic->sb->log2_sectors_per_block + ic->log2_blocks_per_bitmap_bit);
		block_bitmap_op(ic, ic->recalc_bitmap, start, end - start, BITMAP_OP_CLEAR);
	}

advance_and_next:
	cond_resched();

	spin_lock_irq(&ic->endio_wait.lock);
	remove_range_unlocked(ic, &range);
	ic->sb->recalc_sector = cpu_to_le64(range.logical_sector + range.n_sectors);
	goto next_chunk;

err:
	remove_range(ic, &range);
	goto free_ret;

unlock_ret:
	spin_unlock_irq(&ic->endio_wait.lock);

	recalc_write_super(ic);

free_ret:
	vfree(recalc_buffer);
	kvfree(recalc_tags);
}

static void bitmap_block_work(struct work_struct *w)
{
	struct bitmap_block_status *bbs = container_of(w, struct bitmap_block_status, work);
	struct dm_integrity_c *ic = bbs->ic;
	struct bio *bio;
	struct bio_list bio_queue;
	struct bio_list waiting;

	bio_list_init(&waiting);

	spin_lock(&bbs->bio_queue_lock);
	bio_queue = bbs->bio_queue;
	bio_list_init(&bbs->bio_queue);
	spin_unlock(&bbs->bio_queue_lock);

	while ((bio = bio_list_pop(&bio_queue))) {
		struct dm_integrity_io *dio;

		dio = dm_per_bio_data(bio, sizeof(struct dm_integrity_io));

		if (block_bitmap_op(ic, ic->may_write_bitmap, dio->range.logical_sector,
				    dio->range.n_sectors, BITMAP_OP_TEST_ALL_SET)) {
			remove_range(ic, &dio->range);
			INIT_WORK(&dio->work, integrity_bio_wait);
			queue_work(ic->offload_wq, &dio->work);
		} else {
			block_bitmap_op(ic, ic->journal, dio->range.logical_sector,
					dio->range.n_sectors, BITMAP_OP_SET);
			bio_list_add(&waiting, bio);
		}
	}

	if (bio_list_empty(&waiting))
		return;

	rw_journal_sectors(ic, REQ_OP_WRITE | REQ_FUA | REQ_SYNC,
			   bbs->idx * (BITMAP_BLOCK_SIZE >> SECTOR_SHIFT),
			   BITMAP_BLOCK_SIZE >> SECTOR_SHIFT, NULL);

	while ((bio = bio_list_pop(&waiting))) {
		struct dm_integrity_io *dio = dm_per_bio_data(bio, sizeof(struct dm_integrity_io));

		block_bitmap_op(ic, ic->may_write_bitmap, dio->range.logical_sector,
				dio->range.n_sectors, BITMAP_OP_SET);

		remove_range(ic, &dio->range);
		INIT_WORK(&dio->work, integrity_bio_wait);
		queue_work(ic->offload_wq, &dio->work);
	}

	queue_delayed_work(ic->commit_wq, &ic->bitmap_flush_work, ic->bitmap_flush_interval);
}

static void bitmap_flush_work(struct work_struct *work)
{
	struct dm_integrity_c *ic = container_of(work, struct dm_integrity_c, bitmap_flush_work.work);
	struct dm_integrity_range range;
	unsigned long limit;
	struct bio *bio;

	dm_integrity_flush_buffers(ic, false);

	range.logical_sector = 0;
	range.n_sectors = ic->provided_data_sectors;

	spin_lock_irq(&ic->endio_wait.lock);
	add_new_range_and_wait(ic, &range);
	spin_unlock_irq(&ic->endio_wait.lock);

	dm_integrity_flush_buffers(ic, true);

	limit = ic->provided_data_sectors;
	if (ic->sb->flags & cpu_to_le32(SB_FLAG_RECALCULATING)) {
		limit = le64_to_cpu(ic->sb->recalc_sector)
			>> (ic->sb->log2_sectors_per_block + ic->log2_blocks_per_bitmap_bit)
			<< (ic->sb->log2_sectors_per_block + ic->log2_blocks_per_bitmap_bit);
	}
	/*DEBUG_print("zeroing journal\n");*/
	block_bitmap_op(ic, ic->journal, 0, limit, BITMAP_OP_CLEAR);
	block_bitmap_op(ic, ic->may_write_bitmap, 0, limit, BITMAP_OP_CLEAR);

	rw_journal_sectors(ic, REQ_OP_WRITE | REQ_FUA | REQ_SYNC, 0,
			   ic->n_bitmap_blocks * (BITMAP_BLOCK_SIZE >> SECTOR_SHIFT), NULL);

	spin_lock_irq(&ic->endio_wait.lock);
	remove_range_unlocked(ic, &range);
	while (unlikely((bio = bio_list_pop(&ic->synchronous_bios)) != NULL)) {
		bio_endio(bio);
		spin_unlock_irq(&ic->endio_wait.lock);
		spin_lock_irq(&ic->endio_wait.lock);
	}
	spin_unlock_irq(&ic->endio_wait.lock);
}


static void init_journal(struct dm_integrity_c *ic, unsigned int start_section,
			 unsigned int n_sections, unsigned char commit_seq)
{
	unsigned int i, j, n;

	if (!n_sections)
		return;

	for (n = 0; n < n_sections; n++) {
		i = start_section + n;
		wraparound_section(ic, &i);
		for (j = 0; j < ic->journal_section_sectors; j++) {
			struct journal_sector *js = access_journal(ic, i, j);

			BUILD_BUG_ON(sizeof(js->sectors) != JOURNAL_SECTOR_DATA);
			memset(&js->sectors, 0, sizeof(js->sectors));
			js->commit_id = dm_integrity_commit_id(ic, i, j, commit_seq);
		}
		for (j = 0; j < ic->journal_section_entries; j++) {
			struct journal_entry *je = access_journal_entry(ic, i, j);

			journal_entry_set_unused(je);
		}
	}

	write_journal(ic, start_section, n_sections);
}

static int find_commit_seq(struct dm_integrity_c *ic, unsigned int i, unsigned int j, commit_id_t id)
{
	unsigned char k;

	for (k = 0; k < N_COMMIT_IDS; k++) {
		if (dm_integrity_commit_id(ic, i, j, k) == id)
			return k;
	}
	dm_integrity_io_error(ic, "journal commit id", -EIO);
	return -EIO;
}

static void replay_journal(struct dm_integrity_c *ic)
{
	unsigned int i, j;
	bool used_commit_ids[N_COMMIT_IDS];
	unsigned int max_commit_id_sections[N_COMMIT_IDS];
	unsigned int write_start, write_sections;
	unsigned int continue_section;
	bool journal_empty;
	unsigned char unused, last_used, want_commit_seq;

	if (ic->mode == 'R')
		return;

	if (ic->journal_uptodate)
		return;

	last_used = 0;
	write_start = 0;

	if (!ic->just_formatted) {
		DEBUG_print("reading journal\n");
		rw_journal(ic, REQ_OP_READ, 0, ic->journal_sections, NULL);
		if (ic->journal_io)
			DEBUG_bytes(lowmem_page_address(ic->journal_io[0].page), 64, "read journal");
		if (ic->journal_io) {
			struct journal_completion crypt_comp;

			crypt_comp.ic = ic;
			init_completion(&crypt_comp.comp);
			crypt_comp.in_flight = (atomic_t)ATOMIC_INIT(0);
			encrypt_journal(ic, false, 0, ic->journal_sections, &crypt_comp);
			wait_for_completion(&crypt_comp.comp);
		}
		DEBUG_bytes(lowmem_page_address(ic->journal[0].page), 64, "decrypted journal");
	}

	if (dm_integrity_failed(ic))
		goto clear_journal;

	journal_empty = true;
	memset(used_commit_ids, 0, sizeof(used_commit_ids));
	memset(max_commit_id_sections, 0, sizeof(max_commit_id_sections));
	for (i = 0; i < ic->journal_sections; i++) {
		for (j = 0; j < ic->journal_section_sectors; j++) {
			int k;
			struct journal_sector *js = access_journal(ic, i, j);

			k = find_commit_seq(ic, i, j, js->commit_id);
			if (k < 0)
				goto clear_journal;
			used_commit_ids[k] = true;
			max_commit_id_sections[k] = i;
		}
		if (journal_empty) {
			for (j = 0; j < ic->journal_section_entries; j++) {
				struct journal_entry *je = access_journal_entry(ic, i, j);

				if (!journal_entry_is_unused(je)) {
					journal_empty = false;
					break;
				}
			}
		}
	}

	if (!used_commit_ids[N_COMMIT_IDS - 1]) {
		unused = N_COMMIT_IDS - 1;
		while (unused && !used_commit_ids[unused - 1])
			unused--;
	} else {
		for (unused = 0; unused < N_COMMIT_IDS; unused++)
			if (!used_commit_ids[unused])
				break;
		if (unused == N_COMMIT_IDS) {
			dm_integrity_io_error(ic, "journal commit ids", -EIO);
			goto clear_journal;
		}
	}
	DEBUG_print("first unused commit seq %d [%d,%d,%d,%d]\n",
		    unused, used_commit_ids[0], used_commit_ids[1],
		    used_commit_ids[2], used_commit_ids[3]);

	last_used = prev_commit_seq(unused);
	want_commit_seq = prev_commit_seq(last_used);

	if (!used_commit_ids[want_commit_seq] && used_commit_ids[prev_commit_seq(want_commit_seq)])
		journal_empty = true;

	write_start = max_commit_id_sections[last_used] + 1;
	if (unlikely(write_start >= ic->journal_sections))
		want_commit_seq = next_commit_seq(want_commit_seq);
	wraparound_section(ic, &write_start);

	i = write_start;
	for (write_sections = 0; write_sections < ic->journal_sections; write_sections++) {
		for (j = 0; j < ic->journal_section_sectors; j++) {
			struct journal_sector *js = access_journal(ic, i, j);

			if (js->commit_id != dm_integrity_commit_id(ic, i, j, want_commit_seq)) {
				/*
				 * This could be caused by crash during writing.
				 * We won't replay the inconsistent part of the
				 * journal.
				 */
				DEBUG_print("commit id mismatch at position (%u, %u): %d != %d\n",
					    i, j, find_commit_seq(ic, i, j, js->commit_id), want_commit_seq);
				goto brk;
			}
		}
		i++;
		if (unlikely(i >= ic->journal_sections))
			want_commit_seq = next_commit_seq(want_commit_seq);
		wraparound_section(ic, &i);
	}
brk:

	if (!journal_empty) {
		DEBUG_print("replaying %u sections, starting at %u, commit seq %d\n",
			    write_sections, write_start, want_commit_seq);
		do_journal_write(ic, write_start, write_sections, true);
	}

	if (write_sections == ic->journal_sections && (ic->mode == 'J' || journal_empty)) {
		continue_section = write_start;
		ic->commit_seq = want_commit_seq;
		DEBUG_print("continuing from section %u, commit seq %d\n", write_start, ic->commit_seq);
	} else {
		unsigned int s;
		unsigned char erase_seq;

clear_journal:
		DEBUG_print("clearing journal\n");

		erase_seq = prev_commit_seq(prev_commit_seq(last_used));
		s = write_start;
		init_journal(ic, s, 1, erase_seq);
		s++;
		wraparound_section(ic, &s);
		if (ic->journal_sections >= 2) {
			init_journal(ic, s, ic->journal_sections - 2, erase_seq);
			s += ic->journal_sections - 2;
			wraparound_section(ic, &s);
			init_journal(ic, s, 1, erase_seq);
		}

		continue_section = 0;
		ic->commit_seq = next_commit_seq(erase_seq);
	}

	ic->committed_section = continue_section;
	ic->n_committed_sections = 0;

	ic->uncommitted_section = continue_section;
	ic->n_uncommitted_sections = 0;

	ic->free_section = continue_section;
	ic->free_section_entry = 0;
	ic->free_sectors = ic->journal_entries;

	ic->journal_tree_root = RB_ROOT;
	for (i = 0; i < ic->journal_entries; i++)
		init_journal_node(&ic->journal_tree[i]);
}

static void dm_integrity_enter_synchronous_mode(struct dm_integrity_c *ic)
{
	DEBUG_print("%s\n", __func__);

	if (ic->mode == 'B') {
		ic->bitmap_flush_interval = msecs_to_jiffies(10) + 1;
		ic->synchronous_mode = 1;

		cancel_delayed_work_sync(&ic->bitmap_flush_work);
		queue_delayed_work(ic->commit_wq, &ic->bitmap_flush_work, 0);
		flush_workqueue(ic->commit_wq);
	}
}

static int dm_integrity_reboot(struct notifier_block *n, unsigned long code, void *x)
{
	struct dm_integrity_c *ic = container_of(n, struct dm_integrity_c, reboot_notifier);

	DEBUG_print("%s\n", __func__);

	dm_integrity_enter_synchronous_mode(ic);

	return NOTIFY_DONE;
}

static void dm_integrity_postsuspend(struct dm_target *ti)
{
	struct dm_integrity_c *ic = ti->private;
	int r;

	WARN_ON(unregister_reboot_notifier(&ic->reboot_notifier));

	del_timer_sync(&ic->autocommit_timer);

	if (ic->recalc_wq)
		drain_workqueue(ic->recalc_wq);

	if (ic->mode == 'B')
		cancel_delayed_work_sync(&ic->bitmap_flush_work);

	queue_work(ic->commit_wq, &ic->commit_work);
	drain_workqueue(ic->commit_wq);

	if (ic->mode == 'J') {
		queue_work(ic->writer_wq, &ic->writer_work);
		drain_workqueue(ic->writer_wq);
		dm_integrity_flush_buffers(ic, true);
		if (ic->wrote_to_journal) {
			init_journal(ic, ic->free_section,
				     ic->journal_sections - ic->free_section, ic->commit_seq);
			if (ic->free_section) {
				init_journal(ic, 0, ic->free_section,
					     next_commit_seq(ic->commit_seq));
			}
		}
	}

	if (ic->mode == 'B') {
		dm_integrity_flush_buffers(ic, true);
#if 1
		/* set to 0 to test bitmap replay code */
		init_journal(ic, 0, ic->journal_sections, 0);
		ic->sb->flags &= ~cpu_to_le32(SB_FLAG_DIRTY_BITMAP);
		r = sync_rw_sb(ic, REQ_OP_WRITE | REQ_FUA);
		if (unlikely(r))
			dm_integrity_io_error(ic, "writing superblock", r);
#endif
	}

	BUG_ON(!RB_EMPTY_ROOT(&ic->in_progress));

	ic->journal_uptodate = true;
}

static void dm_integrity_resume(struct dm_target *ti)
{
	struct dm_integrity_c *ic = ti->private;
	__u64 old_provided_data_sectors = le64_to_cpu(ic->sb->provided_data_sectors);
	int r;

	DEBUG_print("resume\n");

	ic->wrote_to_journal = false;

	if (ic->provided_data_sectors != old_provided_data_sectors) {
		if (ic->provided_data_sectors > old_provided_data_sectors &&
		    ic->mode == 'B' &&
		    ic->sb->log2_blocks_per_bitmap_bit == ic->log2_blocks_per_bitmap_bit) {
			rw_journal_sectors(ic, REQ_OP_READ, 0,
					   ic->n_bitmap_blocks * (BITMAP_BLOCK_SIZE >> SECTOR_SHIFT), NULL);
			block_bitmap_op(ic, ic->journal, old_provided_data_sectors,
					ic->provided_data_sectors - old_provided_data_sectors, BITMAP_OP_SET);
			rw_journal_sectors(ic, REQ_OP_WRITE | REQ_FUA | REQ_SYNC, 0,
					   ic->n_bitmap_blocks * (BITMAP_BLOCK_SIZE >> SECTOR_SHIFT), NULL);
		}

		ic->sb->provided_data_sectors = cpu_to_le64(ic->provided_data_sectors);
		r = sync_rw_sb(ic, REQ_OP_WRITE | REQ_FUA);
		if (unlikely(r))
			dm_integrity_io_error(ic, "writing superblock", r);
	}

	if (ic->sb->flags & cpu_to_le32(SB_FLAG_DIRTY_BITMAP)) {
		DEBUG_print("resume dirty_bitmap\n");
		rw_journal_sectors(ic, REQ_OP_READ, 0,
				   ic->n_bitmap_blocks * (BITMAP_BLOCK_SIZE >> SECTOR_SHIFT), NULL);
		if (ic->mode == 'B') {
			if (ic->sb->log2_blocks_per_bitmap_bit == ic->log2_blocks_per_bitmap_bit &&
			    !ic->reset_recalculate_flag) {
				block_bitmap_copy(ic, ic->recalc_bitmap, ic->journal);
				block_bitmap_copy(ic, ic->may_write_bitmap, ic->journal);
				if (!block_bitmap_op(ic, ic->journal, 0, ic->provided_data_sectors,
						     BITMAP_OP_TEST_ALL_CLEAR)) {
					ic->sb->flags |= cpu_to_le32(SB_FLAG_RECALCULATING);
					ic->sb->recalc_sector = cpu_to_le64(0);
				}
			} else {
				DEBUG_print("non-matching blocks_per_bitmap_bit: %u, %u\n",
					    ic->sb->log2_blocks_per_bitmap_bit, ic->log2_blocks_per_bitmap_bit);
				ic->sb->log2_blocks_per_bitmap_bit = ic->log2_blocks_per_bitmap_bit;
				block_bitmap_op(ic, ic->recalc_bitmap, 0, ic->provided_data_sectors, BITMAP_OP_SET);
				block_bitmap_op(ic, ic->may_write_bitmap, 0, ic->provided_data_sectors, BITMAP_OP_SET);
				block_bitmap_op(ic, ic->journal, 0, ic->provided_data_sectors, BITMAP_OP_SET);
				rw_journal_sectors(ic, REQ_OP_WRITE | REQ_FUA | REQ_SYNC, 0,
						   ic->n_bitmap_blocks * (BITMAP_BLOCK_SIZE >> SECTOR_SHIFT), NULL);
				ic->sb->flags |= cpu_to_le32(SB_FLAG_RECALCULATING);
				ic->sb->recalc_sector = cpu_to_le64(0);
			}
		} else {
			if (!(ic->sb->log2_blocks_per_bitmap_bit == ic->log2_blocks_per_bitmap_bit &&
			      block_bitmap_op(ic, ic->journal, 0, ic->provided_data_sectors, BITMAP_OP_TEST_ALL_CLEAR)) ||
			    ic->reset_recalculate_flag) {
				ic->sb->flags |= cpu_to_le32(SB_FLAG_RECALCULATING);
				ic->sb->recalc_sector = cpu_to_le64(0);
			}
			init_journal(ic, 0, ic->journal_sections, 0);
			replay_journal(ic);
			ic->sb->flags &= ~cpu_to_le32(SB_FLAG_DIRTY_BITMAP);
		}
		r = sync_rw_sb(ic, REQ_OP_WRITE | REQ_FUA);
		if (unlikely(r))
			dm_integrity_io_error(ic, "writing superblock", r);
	} else {
		replay_journal(ic);
		if (ic->reset_recalculate_flag) {
			ic->sb->flags |= cpu_to_le32(SB_FLAG_RECALCULATING);
			ic->sb->recalc_sector = cpu_to_le64(0);
		}
		if (ic->mode == 'B') {
			ic->sb->flags |= cpu_to_le32(SB_FLAG_DIRTY_BITMAP);
			ic->sb->log2_blocks_per_bitmap_bit = ic->log2_blocks_per_bitmap_bit;
			r = sync_rw_sb(ic, REQ_OP_WRITE | REQ_FUA);
			if (unlikely(r))
				dm_integrity_io_error(ic, "writing superblock", r);

			block_bitmap_op(ic, ic->journal, 0, ic->provided_data_sectors, BITMAP_OP_CLEAR);
			block_bitmap_op(ic, ic->recalc_bitmap, 0, ic->provided_data_sectors, BITMAP_OP_CLEAR);
			block_bitmap_op(ic, ic->may_write_bitmap, 0, ic->provided_data_sectors, BITMAP_OP_CLEAR);
			if (ic->sb->flags & cpu_to_le32(SB_FLAG_RECALCULATING) &&
			    le64_to_cpu(ic->sb->recalc_sector) < ic->provided_data_sectors) {
				block_bitmap_op(ic, ic->journal, le64_to_cpu(ic->sb->recalc_sector),
						ic->provided_data_sectors - le64_to_cpu(ic->sb->recalc_sector), BITMAP_OP_SET);
				block_bitmap_op(ic, ic->recalc_bitmap, le64_to_cpu(ic->sb->recalc_sector),
						ic->provided_data_sectors - le64_to_cpu(ic->sb->recalc_sector), BITMAP_OP_SET);
				block_bitmap_op(ic, ic->may_write_bitmap, le64_to_cpu(ic->sb->recalc_sector),
						ic->provided_data_sectors - le64_to_cpu(ic->sb->recalc_sector), BITMAP_OP_SET);
			}
			rw_journal_sectors(ic, REQ_OP_WRITE | REQ_FUA | REQ_SYNC, 0,
					   ic->n_bitmap_blocks * (BITMAP_BLOCK_SIZE >> SECTOR_SHIFT), NULL);
		}
	}

	DEBUG_print("testing recalc: %x\n", ic->sb->flags);
	if (ic->sb->flags & cpu_to_le32(SB_FLAG_RECALCULATING)) {
		__u64 recalc_pos = le64_to_cpu(ic->sb->recalc_sector);

		DEBUG_print("recalc pos: %llx / %llx\n", recalc_pos, ic->provided_data_sectors);
		if (recalc_pos < ic->provided_data_sectors) {
			queue_work(ic->recalc_wq, &ic->recalc_work);
		} else if (recalc_pos > ic->provided_data_sectors) {
			ic->sb->recalc_sector = cpu_to_le64(ic->provided_data_sectors);
			recalc_write_super(ic);
		}
	}

	ic->reboot_notifier.notifier_call = dm_integrity_reboot;
	ic->reboot_notifier.next = NULL;
	ic->reboot_notifier.priority = INT_MAX - 1;	/* be notified after md and before hardware drivers */
	WARN_ON(register_reboot_notifier(&ic->reboot_notifier));

#if 0
	/* set to 1 to stress test synchronous mode */
	dm_integrity_enter_synchronous_mode(ic);
#endif
}

static void dm_integrity_status(struct dm_target *ti, status_type_t type,
				unsigned int status_flags, char *result, unsigned int maxlen)
{
	struct dm_integrity_c *ic = ti->private;
	unsigned int arg_count;
	size_t sz = 0;

	switch (type) {
	case STATUSTYPE_INFO:
		DMEMIT("%llu %llu",
			(unsigned long long)atomic64_read(&ic->number_of_mismatches),
			ic->provided_data_sectors);
		if (ic->sb->flags & cpu_to_le32(SB_FLAG_RECALCULATING))
			DMEMIT(" %llu", le64_to_cpu(ic->sb->recalc_sector));
		else
			DMEMIT(" -");
		break;

	case STATUSTYPE_TABLE: {
		__u64 watermark_percentage = (__u64)(ic->journal_entries - ic->free_sectors_threshold) * 100;

		watermark_percentage += ic->journal_entries / 2;
		do_div(watermark_percentage, ic->journal_entries);
		arg_count = 3;
		arg_count += !!ic->meta_dev;
		arg_count += ic->sectors_per_block != 1;
		arg_count += !!(ic->sb->flags & cpu_to_le32(SB_FLAG_RECALCULATING));
		arg_count += ic->reset_recalculate_flag;
		arg_count += ic->discard;
		arg_count += ic->mode == 'J';
		arg_count += ic->mode == 'J';
		arg_count += ic->mode == 'B';
		arg_count += ic->mode == 'B';
		arg_count += !!ic->internal_hash_alg.alg_string;
		arg_count += !!ic->journal_crypt_alg.alg_string;
		arg_count += !!ic->journal_mac_alg.alg_string;
		arg_count += (ic->sb->flags & cpu_to_le32(SB_FLAG_FIXED_PADDING)) != 0;
		arg_count += (ic->sb->flags & cpu_to_le32(SB_FLAG_FIXED_HMAC)) != 0;
		arg_count += ic->legacy_recalculate;
		DMEMIT("%s %llu %u %c %u", ic->dev->name, ic->start,
		       ic->tag_size, ic->mode, arg_count);
		if (ic->meta_dev)
			DMEMIT(" meta_device:%s", ic->meta_dev->name);
		if (ic->sectors_per_block != 1)
			DMEMIT(" block_size:%u", ic->sectors_per_block << SECTOR_SHIFT);
		if (ic->sb->flags & cpu_to_le32(SB_FLAG_RECALCULATING))
			DMEMIT(" recalculate");
		if (ic->reset_recalculate_flag)
			DMEMIT(" reset_recalculate");
		if (ic->discard)
			DMEMIT(" allow_discards");
		DMEMIT(" journal_sectors:%u", ic->initial_sectors - SB_SECTORS);
		DMEMIT(" interleave_sectors:%u", 1U << ic->sb->log2_interleave_sectors);
		DMEMIT(" buffer_sectors:%u", 1U << ic->log2_buffer_sectors);
		if (ic->mode == 'J') {
			DMEMIT(" journal_watermark:%u", (unsigned int)watermark_percentage);
			DMEMIT(" commit_time:%u", ic->autocommit_msec);
		}
		if (ic->mode == 'B') {
			DMEMIT(" sectors_per_bit:%llu", (sector_t)ic->sectors_per_block << ic->log2_blocks_per_bitmap_bit);
			DMEMIT(" bitmap_flush_interval:%u", jiffies_to_msecs(ic->bitmap_flush_interval));
		}
		if ((ic->sb->flags & cpu_to_le32(SB_FLAG_FIXED_PADDING)) != 0)
			DMEMIT(" fix_padding");
		if ((ic->sb->flags & cpu_to_le32(SB_FLAG_FIXED_HMAC)) != 0)
			DMEMIT(" fix_hmac");
		if (ic->legacy_recalculate)
			DMEMIT(" legacy_recalculate");

#define EMIT_ALG(a, n)							\
		do {							\
			if (ic->a.alg_string) {				\
				DMEMIT(" %s:%s", n, ic->a.alg_string);	\
				if (ic->a.key_string)			\
					DMEMIT(":%s", ic->a.key_string);\
			}						\
		} while (0)
		EMIT_ALG(internal_hash_alg, "internal_hash");
		EMIT_ALG(journal_crypt_alg, "journal_crypt");
		EMIT_ALG(journal_mac_alg, "journal_mac");
		break;
	}
	case STATUSTYPE_IMA:
		DMEMIT_TARGET_NAME_VERSION(ti->type);
		DMEMIT(",dev_name=%s,start=%llu,tag_size=%u,mode=%c",
			ic->dev->name, ic->start, ic->tag_size, ic->mode);

		if (ic->meta_dev)
			DMEMIT(",meta_device=%s", ic->meta_dev->name);
		if (ic->sectors_per_block != 1)
			DMEMIT(",block_size=%u", ic->sectors_per_block << SECTOR_SHIFT);

		DMEMIT(",recalculate=%c", (ic->sb->flags & cpu_to_le32(SB_FLAG_RECALCULATING)) ?
		       'y' : 'n');
		DMEMIT(",allow_discards=%c", ic->discard ? 'y' : 'n');
		DMEMIT(",fix_padding=%c",
		       ((ic->sb->flags & cpu_to_le32(SB_FLAG_FIXED_PADDING)) != 0) ? 'y' : 'n');
		DMEMIT(",fix_hmac=%c",
		       ((ic->sb->flags & cpu_to_le32(SB_FLAG_FIXED_HMAC)) != 0) ? 'y' : 'n');
		DMEMIT(",legacy_recalculate=%c", ic->legacy_recalculate ? 'y' : 'n');

		DMEMIT(",journal_sectors=%u", ic->initial_sectors - SB_SECTORS);
		DMEMIT(",interleave_sectors=%u", 1U << ic->sb->log2_interleave_sectors);
		DMEMIT(",buffer_sectors=%u", 1U << ic->log2_buffer_sectors);
		DMEMIT(";");
		break;
	}
}

static int dm_integrity_iterate_devices(struct dm_target *ti,
					iterate_devices_callout_fn fn, void *data)
{
	struct dm_integrity_c *ic = ti->private;

	if (!ic->meta_dev)
		return fn(ti, ic->dev, ic->start + ic->initial_sectors + ic->metadata_run, ti->len, data);
	else
		return fn(ti, ic->dev, 0, ti->len, data);
}

static void dm_integrity_io_hints(struct dm_target *ti, struct queue_limits *limits)
{
	struct dm_integrity_c *ic = ti->private;

	if (ic->sectors_per_block > 1) {
		limits->logical_block_size = ic->sectors_per_block << SECTOR_SHIFT;
		limits->physical_block_size = ic->sectors_per_block << SECTOR_SHIFT;
		blk_limits_io_min(limits, ic->sectors_per_block << SECTOR_SHIFT);
		limits->dma_alignment = limits->logical_block_size - 1;
	}
}

static void calculate_journal_section_size(struct dm_integrity_c *ic)
{
	unsigned int sector_space = JOURNAL_SECTOR_DATA;

	ic->journal_sections = le32_to_cpu(ic->sb->journal_sections);
	ic->journal_entry_size = roundup(offsetof(struct journal_entry, last_bytes[ic->sectors_per_block]) + ic->tag_size,
					 JOURNAL_ENTRY_ROUNDUP);

	if (ic->sb->flags & cpu_to_le32(SB_FLAG_HAVE_JOURNAL_MAC))
		sector_space -= JOURNAL_MAC_PER_SECTOR;
	ic->journal_entries_per_sector = sector_space / ic->journal_entry_size;
	ic->journal_section_entries = ic->journal_entries_per_sector * JOURNAL_BLOCK_SECTORS;
	ic->journal_section_sectors = (ic->journal_section_entries << ic->sb->log2_sectors_per_block) + JOURNAL_BLOCK_SECTORS;
	ic->journal_entries = ic->journal_section_entries * ic->journal_sections;
}

static int calculate_device_limits(struct dm_integrity_c *ic)
{
	__u64 initial_sectors;

	calculate_journal_section_size(ic);
	initial_sectors = SB_SECTORS + (__u64)ic->journal_section_sectors * ic->journal_sections;
	if (initial_sectors + METADATA_PADDING_SECTORS >= ic->meta_device_sectors || initial_sectors > UINT_MAX)
		return -EINVAL;
	ic->initial_sectors = initial_sectors;

	if (!ic->meta_dev) {
		sector_t last_sector, last_area, last_offset;

		/* we have to maintain excessive padding for compatibility with existing volumes */
		__u64 metadata_run_padding =
			ic->sb->flags & cpu_to_le32(SB_FLAG_FIXED_PADDING) ?
			(__u64)(METADATA_PADDING_SECTORS << SECTOR_SHIFT) :
			(__u64)(1 << SECTOR_SHIFT << METADATA_PADDING_SECTORS);

		ic->metadata_run = round_up((__u64)ic->tag_size << (ic->sb->log2_interleave_sectors - ic->sb->log2_sectors_per_block),
					    metadata_run_padding) >> SECTOR_SHIFT;
		if (!(ic->metadata_run & (ic->metadata_run - 1)))
			ic->log2_metadata_run = __ffs(ic->metadata_run);
		else
			ic->log2_metadata_run = -1;

		get_area_and_offset(ic, ic->provided_data_sectors - 1, &last_area, &last_offset);
		last_sector = get_data_sector(ic, last_area, last_offset);
		if (last_sector < ic->start || last_sector >= ic->meta_device_sectors)
			return -EINVAL;
	} else {
		__u64 meta_size = (ic->provided_data_sectors >> ic->sb->log2_sectors_per_block) * ic->tag_size;

		meta_size = (meta_size + ((1U << (ic->log2_buffer_sectors + SECTOR_SHIFT)) - 1))
				>> (ic->log2_buffer_sectors + SECTOR_SHIFT);
		meta_size <<= ic->log2_buffer_sectors;
		if (ic->initial_sectors + meta_size < ic->initial_sectors ||
		    ic->initial_sectors + meta_size > ic->meta_device_sectors)
			return -EINVAL;
		ic->metadata_run = 1;
		ic->log2_metadata_run = 0;
	}

	return 0;
}

static void get_provided_data_sectors(struct dm_integrity_c *ic)
{
	if (!ic->meta_dev) {
		int test_bit;

		ic->provided_data_sectors = 0;
		for (test_bit = fls64(ic->meta_device_sectors) - 1; test_bit >= 3; test_bit--) {
			__u64 prev_data_sectors = ic->provided_data_sectors;

			ic->provided_data_sectors |= (sector_t)1 << test_bit;
			if (calculate_device_limits(ic))
				ic->provided_data_sectors = prev_data_sectors;
		}
	} else {
		ic->provided_data_sectors = ic->data_device_sectors;
		ic->provided_data_sectors &= ~(sector_t)(ic->sectors_per_block - 1);
	}
}

static int initialize_superblock(struct dm_integrity_c *ic,
				 unsigned int journal_sectors, unsigned int interleave_sectors)
{
	unsigned int journal_sections;
	int test_bit;

	memset(ic->sb, 0, SB_SECTORS << SECTOR_SHIFT);
	memcpy(ic->sb->magic, SB_MAGIC, 8);
	ic->sb->integrity_tag_size = cpu_to_le16(ic->tag_size);
	ic->sb->log2_sectors_per_block = __ffs(ic->sectors_per_block);
	if (ic->journal_mac_alg.alg_string)
		ic->sb->flags |= cpu_to_le32(SB_FLAG_HAVE_JOURNAL_MAC);

	calculate_journal_section_size(ic);
	journal_sections = journal_sectors / ic->journal_section_sectors;
	if (!journal_sections)
		journal_sections = 1;

	if (ic->fix_hmac && (ic->internal_hash_alg.alg_string || ic->journal_mac_alg.alg_string)) {
		ic->sb->flags |= cpu_to_le32(SB_FLAG_FIXED_HMAC);
		get_random_bytes(ic->sb->salt, SALT_SIZE);
	}

	if (!ic->meta_dev) {
		if (ic->fix_padding)
			ic->sb->flags |= cpu_to_le32(SB_FLAG_FIXED_PADDING);
		ic->sb->journal_sections = cpu_to_le32(journal_sections);
		if (!interleave_sectors)
			interleave_sectors = DEFAULT_INTERLEAVE_SECTORS;
		ic->sb->log2_interleave_sectors = __fls(interleave_sectors);
		ic->sb->log2_interleave_sectors = max_t(__u8, MIN_LOG2_INTERLEAVE_SECTORS, ic->sb->log2_interleave_sectors);
		ic->sb->log2_interleave_sectors = min_t(__u8, MAX_LOG2_INTERLEAVE_SECTORS, ic->sb->log2_interleave_sectors);

		get_provided_data_sectors(ic);
		if (!ic->provided_data_sectors)
			return -EINVAL;
	} else {
		ic->sb->log2_interleave_sectors = 0;

		get_provided_data_sectors(ic);
		if (!ic->provided_data_sectors)
			return -EINVAL;

try_smaller_buffer:
		ic->sb->journal_sections = cpu_to_le32(0);
		for (test_bit = fls(journal_sections) - 1; test_bit >= 0; test_bit--) {
			__u32 prev_journal_sections = le32_to_cpu(ic->sb->journal_sections);
			__u32 test_journal_sections = prev_journal_sections | (1U << test_bit);

			if (test_journal_sections > journal_sections)
				continue;
			ic->sb->journal_sections = cpu_to_le32(test_journal_sections);
			if (calculate_device_limits(ic))
				ic->sb->journal_sections = cpu_to_le32(prev_journal_sections);

		}
		if (!le32_to_cpu(ic->sb->journal_sections)) {
			if (ic->log2_buffer_sectors > 3) {
				ic->log2_buffer_sectors--;
				goto try_smaller_buffer;
			}
			return -EINVAL;
		}
	}

	ic->sb->provided_data_sectors = cpu_to_le64(ic->provided_data_sectors);

	sb_set_version(ic);

	return 0;
}

static void dm_integrity_set(struct dm_target *ti, struct dm_integrity_c *ic)
{
	struct gendisk *disk = dm_disk(dm_table_get_md(ti->table));
	struct blk_integrity bi;

	memset(&bi, 0, sizeof(bi));
	bi.profile = &dm_integrity_profile;
	bi.tuple_size = ic->tag_size;
	bi.tag_size = bi.tuple_size;
	bi.interval_exp = ic->sb->log2_sectors_per_block + SECTOR_SHIFT;

	blk_integrity_register(disk, &bi);
	blk_queue_max_integrity_segments(disk->queue, UINT_MAX);
}

static void dm_integrity_free_page_list(struct page_list *pl)
{
	unsigned int i;

	if (!pl)
		return;
	for (i = 0; pl[i].page; i++)
		__free_page(pl[i].page);
	kvfree(pl);
}

static struct page_list *dm_integrity_alloc_page_list(unsigned int n_pages)
{
	struct page_list *pl;
	unsigned int i;

	pl = kvmalloc_array(n_pages + 1, sizeof(struct page_list), GFP_KERNEL | __GFP_ZERO);
	if (!pl)
		return NULL;

	for (i = 0; i < n_pages; i++) {
		pl[i].page = alloc_page(GFP_KERNEL);
		if (!pl[i].page) {
			dm_integrity_free_page_list(pl);
			return NULL;
		}
		if (i)
			pl[i - 1].next = &pl[i];
	}
	pl[i].page = NULL;
	pl[i].next = NULL;

	return pl;
}

static void dm_integrity_free_journal_scatterlist(struct dm_integrity_c *ic, struct scatterlist **sl)
{
	unsigned int i;

	for (i = 0; i < ic->journal_sections; i++)
		kvfree(sl[i]);
	kvfree(sl);
}

static struct scatterlist **dm_integrity_alloc_journal_scatterlist(struct dm_integrity_c *ic,
								   struct page_list *pl)
{
	struct scatterlist **sl;
	unsigned int i;

	sl = kvmalloc_array(ic->journal_sections,
			    sizeof(struct scatterlist *),
			    GFP_KERNEL | __GFP_ZERO);
	if (!sl)
		return NULL;

	for (i = 0; i < ic->journal_sections; i++) {
		struct scatterlist *s;
		unsigned int start_index, start_offset;
		unsigned int end_index, end_offset;
		unsigned int n_pages;
		unsigned int idx;

		page_list_location(ic, i, 0, &start_index, &start_offset);
		page_list_location(ic, i, ic->journal_section_sectors - 1,
				   &end_index, &end_offset);

		n_pages = (end_index - start_index + 1);

		s = kvmalloc_array(n_pages, sizeof(struct scatterlist),
				   GFP_KERNEL);
		if (!s) {
			dm_integrity_free_journal_scatterlist(ic, sl);
			return NULL;
		}

		sg_init_table(s, n_pages);
		for (idx = start_index; idx <= end_index; idx++) {
			char *va = lowmem_page_address(pl[idx].page);
			unsigned int start = 0, end = PAGE_SIZE;

			if (idx == start_index)
				start = start_offset;
			if (idx == end_index)
				end = end_offset + (1 << SECTOR_SHIFT);
			sg_set_buf(&s[idx - start_index], va + start, end - start);
		}

		sl[i] = s;
	}

	return sl;
}

static void free_alg(struct alg_spec *a)
{
	kfree_sensitive(a->alg_string);
	kfree_sensitive(a->key);
	memset(a, 0, sizeof(*a));
}

static int get_alg_and_key(const char *arg, struct alg_spec *a, char **error, char *error_inval)
{
	char *k;

	free_alg(a);

	a->alg_string = kstrdup(strchr(arg, ':') + 1, GFP_KERNEL);
	if (!a->alg_string)
		goto nomem;

	k = strchr(a->alg_string, ':');
	if (k) {
		*k = 0;
		a->key_string = k + 1;
		if (strlen(a->key_string) & 1)
			goto inval;

		a->key_size = strlen(a->key_string) / 2;
		a->key = kmalloc(a->key_size, GFP_KERNEL);
		if (!a->key)
			goto nomem;
		if (hex2bin(a->key, a->key_string, a->key_size))
			goto inval;
	}

	return 0;
inval:
	*error = error_inval;
	return -EINVAL;
nomem:
	*error = "Out of memory for an argument";
	return -ENOMEM;
}

static int get_mac(struct crypto_shash **hash, struct alg_spec *a, char **error,
		   char *error_alg, char *error_key)
{
	int r;

	if (a->alg_string) {
		*hash = crypto_alloc_shash(a->alg_string, 0, CRYPTO_ALG_ALLOCATES_MEMORY);
		if (IS_ERR(*hash)) {
			*error = error_alg;
			r = PTR_ERR(*hash);
			*hash = NULL;
			return r;
		}

		if (a->key) {
			r = crypto_shash_setkey(*hash, a->key, a->key_size);
			if (r) {
				*error = error_key;
				return r;
			}
		} else if (crypto_shash_get_flags(*hash) & CRYPTO_TFM_NEED_KEY) {
			*error = error_key;
			return -ENOKEY;
		}
	}

	return 0;
}

static int create_journal(struct dm_integrity_c *ic, char **error)
{
	int r = 0;
	unsigned int i;
	__u64 journal_pages, journal_desc_size, journal_tree_size;
	unsigned char *crypt_data = NULL, *crypt_iv = NULL;
	struct skcipher_request *req = NULL;

	ic->commit_ids[0] = cpu_to_le64(0x1111111111111111ULL);
	ic->commit_ids[1] = cpu_to_le64(0x2222222222222222ULL);
	ic->commit_ids[2] = cpu_to_le64(0x3333333333333333ULL);
	ic->commit_ids[3] = cpu_to_le64(0x4444444444444444ULL);

	journal_pages = roundup((__u64)ic->journal_sections * ic->journal_section_sectors,
				PAGE_SIZE >> SECTOR_SHIFT) >> (PAGE_SHIFT - SECTOR_SHIFT);
	journal_desc_size = journal_pages * sizeof(struct page_list);
	if (journal_pages >= totalram_pages() - totalhigh_pages() || journal_desc_size > ULONG_MAX) {
		*error = "Journal doesn't fit into memory";
		r = -ENOMEM;
		goto bad;
	}
	ic->journal_pages = journal_pages;

	ic->journal = dm_integrity_alloc_page_list(ic->journal_pages);
	if (!ic->journal) {
		*error = "Could not allocate memory for journal";
		r = -ENOMEM;
		goto bad;
	}
	if (ic->journal_crypt_alg.alg_string) {
		unsigned int ivsize, blocksize;
		struct journal_completion comp;

		comp.ic = ic;
		ic->journal_crypt = crypto_alloc_skcipher(ic->journal_crypt_alg.alg_string, 0, CRYPTO_ALG_ALLOCATES_MEMORY);
		if (IS_ERR(ic->journal_crypt)) {
			*error = "Invalid journal cipher";
			r = PTR_ERR(ic->journal_crypt);
			ic->journal_crypt = NULL;
			goto bad;
		}
		ivsize = crypto_skcipher_ivsize(ic->journal_crypt);
		blocksize = crypto_skcipher_blocksize(ic->journal_crypt);

		if (ic->journal_crypt_alg.key) {
			r = crypto_skcipher_setkey(ic->journal_crypt, ic->journal_crypt_alg.key,
						   ic->journal_crypt_alg.key_size);
			if (r) {
				*error = "Error setting encryption key";
				goto bad;
			}
		}
		DEBUG_print("cipher %s, block size %u iv size %u\n",
			    ic->journal_crypt_alg.alg_string, blocksize, ivsize);

		ic->journal_io = dm_integrity_alloc_page_list(ic->journal_pages);
		if (!ic->journal_io) {
			*error = "Could not allocate memory for journal io";
			r = -ENOMEM;
			goto bad;
		}

		if (blocksize == 1) {
			struct scatterlist *sg;

			req = skcipher_request_alloc(ic->journal_crypt, GFP_KERNEL);
			if (!req) {
				*error = "Could not allocate crypt request";
				r = -ENOMEM;
				goto bad;
			}

			crypt_iv = kzalloc(ivsize, GFP_KERNEL);
			if (!crypt_iv) {
				*error = "Could not allocate iv";
				r = -ENOMEM;
				goto bad;
			}

			ic->journal_xor = dm_integrity_alloc_page_list(ic->journal_pages);
			if (!ic->journal_xor) {
				*error = "Could not allocate memory for journal xor";
				r = -ENOMEM;
				goto bad;
			}

			sg = kvmalloc_array(ic->journal_pages + 1,
					    sizeof(struct scatterlist),
					    GFP_KERNEL);
			if (!sg) {
				*error = "Unable to allocate sg list";
				r = -ENOMEM;
				goto bad;
			}
			sg_init_table(sg, ic->journal_pages + 1);
			for (i = 0; i < ic->journal_pages; i++) {
				char *va = lowmem_page_address(ic->journal_xor[i].page);

				clear_page(va);
				sg_set_buf(&sg[i], va, PAGE_SIZE);
			}
			sg_set_buf(&sg[i], &ic->commit_ids, sizeof(ic->commit_ids));

			skcipher_request_set_crypt(req, sg, sg,
						   PAGE_SIZE * ic->journal_pages + sizeof(ic->commit_ids), crypt_iv);
			init_completion(&comp.comp);
			comp.in_flight = (atomic_t)ATOMIC_INIT(1);
			if (do_crypt(true, req, &comp))
				wait_for_completion(&comp.comp);
			kvfree(sg);
			r = dm_integrity_failed(ic);
			if (r) {
				*error = "Unable to encrypt journal";
				goto bad;
			}
			DEBUG_bytes(lowmem_page_address(ic->journal_xor[0].page), 64, "xor data");

			crypto_free_skcipher(ic->journal_crypt);
			ic->journal_crypt = NULL;
		} else {
			unsigned int crypt_len = roundup(ivsize, blocksize);

			req = skcipher_request_alloc(ic->journal_crypt, GFP_KERNEL);
			if (!req) {
				*error = "Could not allocate crypt request";
				r = -ENOMEM;
				goto bad;
			}

			crypt_iv = kmalloc(ivsize, GFP_KERNEL);
			if (!crypt_iv) {
				*error = "Could not allocate iv";
				r = -ENOMEM;
				goto bad;
			}

			crypt_data = kmalloc(crypt_len, GFP_KERNEL);
			if (!crypt_data) {
				*error = "Unable to allocate crypt data";
				r = -ENOMEM;
				goto bad;
			}

			ic->journal_scatterlist = dm_integrity_alloc_journal_scatterlist(ic, ic->journal);
			if (!ic->journal_scatterlist) {
				*error = "Unable to allocate sg list";
				r = -ENOMEM;
				goto bad;
			}
			ic->journal_io_scatterlist = dm_integrity_alloc_journal_scatterlist(ic, ic->journal_io);
			if (!ic->journal_io_scatterlist) {
				*error = "Unable to allocate sg list";
				r = -ENOMEM;
				goto bad;
			}
			ic->sk_requests = kvmalloc_array(ic->journal_sections,
							 sizeof(struct skcipher_request *),
							 GFP_KERNEL | __GFP_ZERO);
			if (!ic->sk_requests) {
				*error = "Unable to allocate sk requests";
				r = -ENOMEM;
				goto bad;
			}
			for (i = 0; i < ic->journal_sections; i++) {
				struct scatterlist sg;
				struct skcipher_request *section_req;
				__le32 section_le = cpu_to_le32(i);

				memset(crypt_iv, 0x00, ivsize);
				memset(crypt_data, 0x00, crypt_len);
				memcpy(crypt_data, &section_le, min_t(size_t, crypt_len, sizeof(section_le)));

				sg_init_one(&sg, crypt_data, crypt_len);
				skcipher_request_set_crypt(req, &sg, &sg, crypt_len, crypt_iv);
				init_completion(&comp.comp);
				comp.in_flight = (atomic_t)ATOMIC_INIT(1);
				if (do_crypt(true, req, &comp))
					wait_for_completion(&comp.comp);

				r = dm_integrity_failed(ic);
				if (r) {
					*error = "Unable to generate iv";
					goto bad;
				}

				section_req = skcipher_request_alloc(ic->journal_crypt, GFP_KERNEL);
				if (!section_req) {
					*error = "Unable to allocate crypt request";
					r = -ENOMEM;
					goto bad;
				}
				section_req->iv = kmalloc_array(ivsize, 2,
								GFP_KERNEL);
				if (!section_req->iv) {
					skcipher_request_free(section_req);
					*error = "Unable to allocate iv";
					r = -ENOMEM;
					goto bad;
				}
				memcpy(section_req->iv + ivsize, crypt_data, ivsize);
				section_req->cryptlen = (size_t)ic->journal_section_sectors << SECTOR_SHIFT;
				ic->sk_requests[i] = section_req;
				DEBUG_bytes(crypt_data, ivsize, "iv(%u)", i);
			}
		}
	}

	for (i = 0; i < N_COMMIT_IDS; i++) {
		unsigned int j;

retest_commit_id:
		for (j = 0; j < i; j++) {
			if (ic->commit_ids[j] == ic->commit_ids[i]) {
				ic->commit_ids[i] = cpu_to_le64(le64_to_cpu(ic->commit_ids[i]) + 1);
				goto retest_commit_id;
			}
		}
		DEBUG_print("commit id %u: %016llx\n", i, ic->commit_ids[i]);
	}

	journal_tree_size = (__u64)ic->journal_entries * sizeof(struct journal_node);
	if (journal_tree_size > ULONG_MAX) {
		*error = "Journal doesn't fit into memory";
		r = -ENOMEM;
		goto bad;
	}
	ic->journal_tree = kvmalloc(journal_tree_size, GFP_KERNEL);
	if (!ic->journal_tree) {
		*error = "Could not allocate memory for journal tree";
		r = -ENOMEM;
	}
bad:
	kfree(crypt_data);
	kfree(crypt_iv);
	skcipher_request_free(req);

	return r;
}

/*
 * Construct a integrity mapping
 *
 * Arguments:
 *	device
 *	offset from the start of the device
 *	tag size
 *	D - direct writes, J - journal writes, B - bitmap mode, R - recovery mode
 *	number of optional arguments
 *	optional arguments:
 *		journal_sectors
 *		interleave_sectors
 *		buffer_sectors
 *		journal_watermark
 *		commit_time
 *		meta_device
 *		block_size
 *		sectors_per_bit
 *		bitmap_flush_interval
 *		internal_hash
 *		journal_crypt
 *		journal_mac
 *		recalculate
 */
static int dm_integrity_ctr(struct dm_target *ti, unsigned int argc, char **argv)
{
	struct dm_integrity_c *ic;
	char dummy;
	int r;
	unsigned int extra_args;
	struct dm_arg_set as;
	static const struct dm_arg _args[] = {
		{0, 18, "Invalid number of feature args"},
	};
	unsigned int journal_sectors, interleave_sectors, buffer_sectors, journal_watermark, sync_msec;
	bool should_write_sb;
	__u64 threshold;
	unsigned long long start;
	__s8 log2_sectors_per_bitmap_bit = -1;
	__s8 log2_blocks_per_bitmap_bit;
	__u64 bits_in_journal;
	__u64 n_bitmap_bits;

#define DIRECT_ARGUMENTS	4

	if (argc <= DIRECT_ARGUMENTS) {
		ti->error = "Invalid argument count";
		return -EINVAL;
	}

	ic = kzalloc(sizeof(struct dm_integrity_c), GFP_KERNEL);
	if (!ic) {
		ti->error = "Cannot allocate integrity context";
		return -ENOMEM;
	}
	ti->private = ic;
	ti->per_io_data_size = sizeof(struct dm_integrity_io);
	ic->ti = ti;

	ic->in_progress = RB_ROOT;
	INIT_LIST_HEAD(&ic->wait_list);
	init_waitqueue_head(&ic->endio_wait);
	bio_list_init(&ic->flush_bio_list);
	init_waitqueue_head(&ic->copy_to_journal_wait);
	init_completion(&ic->crypto_backoff);
	atomic64_set(&ic->number_of_mismatches, 0);
	ic->bitmap_flush_interval = BITMAP_FLUSH_INTERVAL;

	r = dm_get_device(ti, argv[0], dm_table_get_mode(ti->table), &ic->dev);
	if (r) {
		ti->error = "Device lookup failed";
		goto bad;
	}

	if (sscanf(argv[1], "%llu%c", &start, &dummy) != 1 || start != (sector_t)start) {
		ti->error = "Invalid starting offset";
		r = -EINVAL;
		goto bad;
	}
	ic->start = start;

	if (strcmp(argv[2], "-")) {
		if (sscanf(argv[2], "%u%c", &ic->tag_size, &dummy) != 1 || !ic->tag_size) {
			ti->error = "Invalid tag size";
			r = -EINVAL;
			goto bad;
		}
	}

	if (!strcmp(argv[3], "J") || !strcmp(argv[3], "B") ||
	    !strcmp(argv[3], "D") || !strcmp(argv[3], "R")) {
		ic->mode = argv[3][0];
	} else {
		ti->error = "Invalid mode (expecting J, B, D, R)";
		r = -EINVAL;
		goto bad;
	}

	journal_sectors = 0;
	interleave_sectors = DEFAULT_INTERLEAVE_SECTORS;
	buffer_sectors = DEFAULT_BUFFER_SECTORS;
	journal_watermark = DEFAULT_JOURNAL_WATERMARK;
	sync_msec = DEFAULT_SYNC_MSEC;
	ic->sectors_per_block = 1;

	as.argc = argc - DIRECT_ARGUMENTS;
	as.argv = argv + DIRECT_ARGUMENTS;
	r = dm_read_arg_group(_args, &as, &extra_args, &ti->error);
	if (r)
		goto bad;

	while (extra_args--) {
		const char *opt_string;
		unsigned int val;
		unsigned long long llval;

		opt_string = dm_shift_arg(&as);
		if (!opt_string) {
			r = -EINVAL;
			ti->error = "Not enough feature arguments";
			goto bad;
		}
		if (sscanf(opt_string, "journal_sectors:%u%c", &val, &dummy) == 1)
			journal_sectors = val ? val : 1;
		else if (sscanf(opt_string, "interleave_sectors:%u%c", &val, &dummy) == 1)
			interleave_sectors = val;
		else if (sscanf(opt_string, "buffer_sectors:%u%c", &val, &dummy) == 1)
			buffer_sectors = val;
		else if (sscanf(opt_string, "journal_watermark:%u%c", &val, &dummy) == 1 && val <= 100)
			journal_watermark = val;
		else if (sscanf(opt_string, "commit_time:%u%c", &val, &dummy) == 1)
			sync_msec = val;
		else if (!strncmp(opt_string, "meta_device:", strlen("meta_device:"))) {
			if (ic->meta_dev) {
				dm_put_device(ti, ic->meta_dev);
				ic->meta_dev = NULL;
			}
			r = dm_get_device(ti, strchr(opt_string, ':') + 1,
					  dm_table_get_mode(ti->table), &ic->meta_dev);
			if (r) {
				ti->error = "Device lookup failed";
				goto bad;
			}
		} else if (sscanf(opt_string, "block_size:%u%c", &val, &dummy) == 1) {
			if (val < 1 << SECTOR_SHIFT ||
			    val > MAX_SECTORS_PER_BLOCK << SECTOR_SHIFT ||
			    (val & (val - 1))) {
				r = -EINVAL;
				ti->error = "Invalid block_size argument";
				goto bad;
			}
			ic->sectors_per_block = val >> SECTOR_SHIFT;
		} else if (sscanf(opt_string, "sectors_per_bit:%llu%c", &llval, &dummy) == 1) {
			log2_sectors_per_bitmap_bit = !llval ? 0 : __ilog2_u64(llval);
		} else if (sscanf(opt_string, "bitmap_flush_interval:%u%c", &val, &dummy) == 1) {
			if (val >= (uint64_t)UINT_MAX * 1000 / HZ) {
				r = -EINVAL;
				ti->error = "Invalid bitmap_flush_interval argument";
				goto bad;
			}
			ic->bitmap_flush_interval = msecs_to_jiffies(val);
		} else if (!strncmp(opt_string, "internal_hash:", strlen("internal_hash:"))) {
			r = get_alg_and_key(opt_string, &ic->internal_hash_alg, &ti->error,
					    "Invalid internal_hash argument");
			if (r)
				goto bad;
		} else if (!strncmp(opt_string, "journal_crypt:", strlen("journal_crypt:"))) {
			r = get_alg_and_key(opt_string, &ic->journal_crypt_alg, &ti->error,
					    "Invalid journal_crypt argument");
			if (r)
				goto bad;
		} else if (!strncmp(opt_string, "journal_mac:", strlen("journal_mac:"))) {
			r = get_alg_and_key(opt_string, &ic->journal_mac_alg, &ti->error,
					    "Invalid journal_mac argument");
			if (r)
				goto bad;
		} else if (!strcmp(opt_string, "recalculate")) {
			ic->recalculate_flag = true;
		} else if (!strcmp(opt_string, "reset_recalculate")) {
			ic->recalculate_flag = true;
			ic->reset_recalculate_flag = true;
		} else if (!strcmp(opt_string, "allow_discards")) {
			ic->discard = true;
		} else if (!strcmp(opt_string, "fix_padding")) {
			ic->fix_padding = true;
		} else if (!strcmp(opt_string, "fix_hmac")) {
			ic->fix_hmac = true;
		} else if (!strcmp(opt_string, "legacy_recalculate")) {
			ic->legacy_recalculate = true;
		} else {
			r = -EINVAL;
			ti->error = "Invalid argument";
			goto bad;
		}
	}

	ic->data_device_sectors = bdev_nr_sectors(ic->dev->bdev);
	if (!ic->meta_dev)
		ic->meta_device_sectors = ic->data_device_sectors;
	else
		ic->meta_device_sectors = bdev_nr_sectors(ic->meta_dev->bdev);

	if (!journal_sectors) {
		journal_sectors = min((sector_t)DEFAULT_MAX_JOURNAL_SECTORS,
				      ic->data_device_sectors >> DEFAULT_JOURNAL_SIZE_FACTOR);
	}

	if (!buffer_sectors)
		buffer_sectors = 1;
	ic->log2_buffer_sectors = min((int)__fls(buffer_sectors), 31 - SECTOR_SHIFT);

	r = get_mac(&ic->internal_hash, &ic->internal_hash_alg, &ti->error,
		    "Invalid internal hash", "Error setting internal hash key");
	if (r)
		goto bad;

	r = get_mac(&ic->journal_mac, &ic->journal_mac_alg, &ti->error,
		    "Invalid journal mac", "Error setting journal mac key");
	if (r)
		goto bad;

	if (!ic->tag_size) {
		if (!ic->internal_hash) {
			ti->error = "Unknown tag size";
			r = -EINVAL;
			goto bad;
		}
		ic->tag_size = crypto_shash_digestsize(ic->internal_hash);
	}
	if (ic->tag_size > MAX_TAG_SIZE) {
		ti->error = "Too big tag size";
		r = -EINVAL;
		goto bad;
	}
	if (!(ic->tag_size & (ic->tag_size - 1)))
		ic->log2_tag_size = __ffs(ic->tag_size);
	else
		ic->log2_tag_size = -1;

	if (ic->mode == 'B' && !ic->internal_hash) {
		r = -EINVAL;
		ti->error = "Bitmap mode can be only used with internal hash";
		goto bad;
	}

	if (ic->discard && !ic->internal_hash) {
		r = -EINVAL;
		ti->error = "Discard can be only used with internal hash";
		goto bad;
	}

	ic->autocommit_jiffies = msecs_to_jiffies(sync_msec);
	ic->autocommit_msec = sync_msec;
	timer_setup(&ic->autocommit_timer, autocommit_fn, 0);

	ic->io = dm_io_client_create();
	if (IS_ERR(ic->io)) {
		r = PTR_ERR(ic->io);
		ic->io = NULL;
		ti->error = "Cannot allocate dm io";
		goto bad;
	}

	r = mempool_init_slab_pool(&ic->journal_io_mempool, JOURNAL_IO_MEMPOOL, journal_io_cache);
	if (r) {
		ti->error = "Cannot allocate mempool";
		goto bad;
	}

	r = mempool_init_page_pool(&ic->recheck_pool, 1, 0);
	if (r) {
		ti->error = "Cannot allocate mempool";
		goto bad;
	}

	ic->metadata_wq = alloc_workqueue("dm-integrity-metadata",
					  WQ_MEM_RECLAIM, METADATA_WORKQUEUE_MAX_ACTIVE);
	if (!ic->metadata_wq) {
		ti->error = "Cannot allocate workqueue";
		r = -ENOMEM;
		goto bad;
	}

	/*
	 * If this workqueue weren't ordered, it would cause bio reordering
	 * and reduced performance.
	 */
	ic->wait_wq = alloc_ordered_workqueue("dm-integrity-wait", WQ_MEM_RECLAIM);
	if (!ic->wait_wq) {
		ti->error = "Cannot allocate workqueue";
		r = -ENOMEM;
		goto bad;
	}

	ic->offload_wq = alloc_workqueue("dm-integrity-offload", WQ_MEM_RECLAIM,
					  METADATA_WORKQUEUE_MAX_ACTIVE);
	if (!ic->offload_wq) {
		ti->error = "Cannot allocate workqueue";
		r = -ENOMEM;
		goto bad;
	}

	ic->commit_wq = alloc_workqueue("dm-integrity-commit", WQ_MEM_RECLAIM, 1);
	if (!ic->commit_wq) {
		ti->error = "Cannot allocate workqueue";
		r = -ENOMEM;
		goto bad;
	}
	INIT_WORK(&ic->commit_work, integrity_commit);

	if (ic->mode == 'J' || ic->mode == 'B') {
		ic->writer_wq = alloc_workqueue("dm-integrity-writer", WQ_MEM_RECLAIM, 1);
		if (!ic->writer_wq) {
			ti->error = "Cannot allocate workqueue";
			r = -ENOMEM;
			goto bad;
		}
		INIT_WORK(&ic->writer_work, integrity_writer);
	}

	ic->sb = alloc_pages_exact(SB_SECTORS << SECTOR_SHIFT, GFP_KERNEL);
	if (!ic->sb) {
		r = -ENOMEM;
		ti->error = "Cannot allocate superblock area";
		goto bad;
	}

	r = sync_rw_sb(ic, REQ_OP_READ);
	if (r) {
		ti->error = "Error reading superblock";
		goto bad;
	}
	should_write_sb = false;
	if (memcmp(ic->sb->magic, SB_MAGIC, 8)) {
		if (ic->mode != 'R') {
			if (memchr_inv(ic->sb, 0, SB_SECTORS << SECTOR_SHIFT)) {
				r = -EINVAL;
				ti->error = "The device is not initialized";
				goto bad;
			}
		}

		r = initialize_superblock(ic, journal_sectors, interleave_sectors);
		if (r) {
			ti->error = "Could not initialize superblock";
			goto bad;
		}
		if (ic->mode != 'R')
			should_write_sb = true;
	}

	if (!ic->sb->version || ic->sb->version > SB_VERSION_5) {
		r = -EINVAL;
		ti->error = "Unknown version";
		goto bad;
	}
	if (le16_to_cpu(ic->sb->integrity_tag_size) != ic->tag_size) {
		r = -EINVAL;
		ti->error = "Tag size doesn't match the information in superblock";
		goto bad;
	}
	if (ic->sb->log2_sectors_per_block != __ffs(ic->sectors_per_block)) {
		r = -EINVAL;
		ti->error = "Block size doesn't match the information in superblock";
		goto bad;
	}
	if (!le32_to_cpu(ic->sb->journal_sections)) {
		r = -EINVAL;
		ti->error = "Corrupted superblock, journal_sections is 0";
		goto bad;
	}
	/* make sure that ti->max_io_len doesn't overflow */
	if (!ic->meta_dev) {
		if (ic->sb->log2_interleave_sectors < MIN_LOG2_INTERLEAVE_SECTORS ||
		    ic->sb->log2_interleave_sectors > MAX_LOG2_INTERLEAVE_SECTORS) {
			r = -EINVAL;
			ti->error = "Invalid interleave_sectors in the superblock";
			goto bad;
		}
	} else {
		if (ic->sb->log2_interleave_sectors) {
			r = -EINVAL;
			ti->error = "Invalid interleave_sectors in the superblock";
			goto bad;
		}
	}
	if (!!(ic->sb->flags & cpu_to_le32(SB_FLAG_HAVE_JOURNAL_MAC)) != !!ic->journal_mac_alg.alg_string) {
		r = -EINVAL;
		ti->error = "Journal mac mismatch";
		goto bad;
	}

	get_provided_data_sectors(ic);
	if (!ic->provided_data_sectors) {
		r = -EINVAL;
		ti->error = "The device is too small";
		goto bad;
	}

try_smaller_buffer:
	r = calculate_device_limits(ic);
	if (r) {
		if (ic->meta_dev) {
			if (ic->log2_buffer_sectors > 3) {
				ic->log2_buffer_sectors--;
				goto try_smaller_buffer;
			}
		}
		ti->error = "The device is too small";
		goto bad;
	}

	if (log2_sectors_per_bitmap_bit < 0)
		log2_sectors_per_bitmap_bit = __fls(DEFAULT_SECTORS_PER_BITMAP_BIT);
	if (log2_sectors_per_bitmap_bit < ic->sb->log2_sectors_per_block)
		log2_sectors_per_bitmap_bit = ic->sb->log2_sectors_per_block;

	bits_in_journal = ((__u64)ic->journal_section_sectors * ic->journal_sections) << (SECTOR_SHIFT + 3);
	if (bits_in_journal > UINT_MAX)
		bits_in_journal = UINT_MAX;
	while (bits_in_journal < (ic->provided_data_sectors + ((sector_t)1 << log2_sectors_per_bitmap_bit) - 1) >> log2_sectors_per_bitmap_bit)
		log2_sectors_per_bitmap_bit++;

	log2_blocks_per_bitmap_bit = log2_sectors_per_bitmap_bit - ic->sb->log2_sectors_per_block;
	ic->log2_blocks_per_bitmap_bit = log2_blocks_per_bitmap_bit;
	if (should_write_sb)
		ic->sb->log2_blocks_per_bitmap_bit = log2_blocks_per_bitmap_bit;

	n_bitmap_bits = ((ic->provided_data_sectors >> ic->sb->log2_sectors_per_block)
				+ (((sector_t)1 << log2_blocks_per_bitmap_bit) - 1)) >> log2_blocks_per_bitmap_bit;
	ic->n_bitmap_blocks = DIV_ROUND_UP(n_bitmap_bits, BITMAP_BLOCK_SIZE * 8);

	if (!ic->meta_dev)
		ic->log2_buffer_sectors = min(ic->log2_buffer_sectors, (__u8)__ffs(ic->metadata_run));

	if (ti->len > ic->provided_data_sectors) {
		r = -EINVAL;
		ti->error = "Not enough provided sectors for requested mapping size";
		goto bad;
	}


	threshold = (__u64)ic->journal_entries * (100 - journal_watermark);
	threshold += 50;
	do_div(threshold, 100);
	ic->free_sectors_threshold = threshold;

	DEBUG_print("initialized:\n");
	DEBUG_print("	integrity_tag_size %u\n", le16_to_cpu(ic->sb->integrity_tag_size));
	DEBUG_print("	journal_entry_size %u\n", ic->journal_entry_size);
	DEBUG_print("	journal_entries_per_sector %u\n", ic->journal_entries_per_sector);
	DEBUG_print("	journal_section_entries %u\n", ic->journal_section_entries);
	DEBUG_print("	journal_section_sectors %u\n", ic->journal_section_sectors);
	DEBUG_print("	journal_sections %u\n", (unsigned int)le32_to_cpu(ic->sb->journal_sections));
	DEBUG_print("	journal_entries %u\n", ic->journal_entries);
	DEBUG_print("	log2_interleave_sectors %d\n", ic->sb->log2_interleave_sectors);
	DEBUG_print("	data_device_sectors 0x%llx\n", bdev_nr_sectors(ic->dev->bdev));
	DEBUG_print("	initial_sectors 0x%x\n", ic->initial_sectors);
	DEBUG_print("	metadata_run 0x%x\n", ic->metadata_run);
	DEBUG_print("	log2_metadata_run %d\n", ic->log2_metadata_run);
	DEBUG_print("	provided_data_sectors 0x%llx (%llu)\n", ic->provided_data_sectors, ic->provided_data_sectors);
	DEBUG_print("	log2_buffer_sectors %u\n", ic->log2_buffer_sectors);
	DEBUG_print("	bits_in_journal %llu\n", bits_in_journal);

	if (ic->recalculate_flag && !(ic->sb->flags & cpu_to_le32(SB_FLAG_RECALCULATING))) {
		ic->sb->flags |= cpu_to_le32(SB_FLAG_RECALCULATING);
		ic->sb->recalc_sector = cpu_to_le64(0);
	}

	if (ic->internal_hash) {
		ic->recalc_wq = alloc_workqueue("dm-integrity-recalc", WQ_MEM_RECLAIM, 1);
		if (!ic->recalc_wq) {
			ti->error = "Cannot allocate workqueue";
			r = -ENOMEM;
			goto bad;
		}
		INIT_WORK(&ic->recalc_work, integrity_recalc);
	} else {
		if (ic->sb->flags & cpu_to_le32(SB_FLAG_RECALCULATING)) {
			ti->error = "Recalculate can only be specified with internal_hash";
			r = -EINVAL;
			goto bad;
		}
	}

	if (ic->sb->flags & cpu_to_le32(SB_FLAG_RECALCULATING) &&
	    le64_to_cpu(ic->sb->recalc_sector) < ic->provided_data_sectors &&
	    dm_integrity_disable_recalculate(ic)) {
		ti->error = "Recalculating with HMAC is disabled for security reasons - if you really need it, use the argument \"legacy_recalculate\"";
		r = -EOPNOTSUPP;
		goto bad;
	}

	ic->bufio = dm_bufio_client_create(ic->meta_dev ? ic->meta_dev->bdev : ic->dev->bdev,
			1U << (SECTOR_SHIFT + ic->log2_buffer_sectors), 1, 0, NULL, NULL, 0);
	if (IS_ERR(ic->bufio)) {
		r = PTR_ERR(ic->bufio);
		ti->error = "Cannot initialize dm-bufio";
		ic->bufio = NULL;
		goto bad;
	}
	dm_bufio_set_sector_offset(ic->bufio, ic->start + ic->initial_sectors);

	if (ic->mode != 'R') {
		r = create_journal(ic, &ti->error);
		if (r)
			goto bad;

	}

	if (ic->mode == 'B') {
		unsigned int i;
		unsigned int n_bitmap_pages = DIV_ROUND_UP(ic->n_bitmap_blocks, PAGE_SIZE / BITMAP_BLOCK_SIZE);

		ic->recalc_bitmap = dm_integrity_alloc_page_list(n_bitmap_pages);
		if (!ic->recalc_bitmap) {
			r = -ENOMEM;
			goto bad;
		}
		ic->may_write_bitmap = dm_integrity_alloc_page_list(n_bitmap_pages);
		if (!ic->may_write_bitmap) {
			r = -ENOMEM;
			goto bad;
		}
		ic->bbs = kvmalloc_array(ic->n_bitmap_blocks, sizeof(struct bitmap_block_status), GFP_KERNEL);
		if (!ic->bbs) {
			r = -ENOMEM;
			goto bad;
		}
		INIT_DELAYED_WORK(&ic->bitmap_flush_work, bitmap_flush_work);
		for (i = 0; i < ic->n_bitmap_blocks; i++) {
			struct bitmap_block_status *bbs = &ic->bbs[i];
			unsigned int sector, pl_index, pl_offset;

			INIT_WORK(&bbs->work, bitmap_block_work);
			bbs->ic = ic;
			bbs->idx = i;
			bio_list_init(&bbs->bio_queue);
			spin_lock_init(&bbs->bio_queue_lock);

			sector = i * (BITMAP_BLOCK_SIZE >> SECTOR_SHIFT);
			pl_index = sector >> (PAGE_SHIFT - SECTOR_SHIFT);
			pl_offset = (sector << SECTOR_SHIFT) & (PAGE_SIZE - 1);

			bbs->bitmap = lowmem_page_address(ic->journal[pl_index].page) + pl_offset;
		}
	}

	if (should_write_sb) {
		init_journal(ic, 0, ic->journal_sections, 0);
		r = dm_integrity_failed(ic);
		if (unlikely(r)) {
			ti->error = "Error initializing journal";
			goto bad;
		}
		r = sync_rw_sb(ic, REQ_OP_WRITE | REQ_FUA);
		if (r) {
			ti->error = "Error initializing superblock";
			goto bad;
		}
		ic->just_formatted = true;
	}

	if (!ic->meta_dev) {
		r = dm_set_target_max_io_len(ti, 1U << ic->sb->log2_interleave_sectors);
		if (r)
			goto bad;
	}
	if (ic->mode == 'B') {
		unsigned int max_io_len;

		max_io_len = ((sector_t)ic->sectors_per_block << ic->log2_blocks_per_bitmap_bit) * (BITMAP_BLOCK_SIZE * 8);
		if (!max_io_len)
			max_io_len = 1U << 31;
		DEBUG_print("max_io_len: old %u, new %u\n", ti->max_io_len, max_io_len);
		if (!ti->max_io_len || ti->max_io_len > max_io_len) {
			r = dm_set_target_max_io_len(ti, max_io_len);
			if (r)
				goto bad;
		}
	}

	if (!ic->internal_hash)
		dm_integrity_set(ti, ic);

	ti->num_flush_bios = 1;
	ti->flush_supported = true;
	if (ic->discard)
		ti->num_discard_bios = 1;

	dm_audit_log_ctr(DM_MSG_PREFIX, ti, 1);
	return 0;

bad:
	dm_audit_log_ctr(DM_MSG_PREFIX, ti, 0);
	dm_integrity_dtr(ti);
	return r;
}

static void dm_integrity_dtr(struct dm_target *ti)
{
	struct dm_integrity_c *ic = ti->private;

	BUG_ON(!RB_EMPTY_ROOT(&ic->in_progress));
	BUG_ON(!list_empty(&ic->wait_list));

	if (ic->mode == 'B')
		cancel_delayed_work_sync(&ic->bitmap_flush_work);
	if (ic->metadata_wq)
		destroy_workqueue(ic->metadata_wq);
	if (ic->wait_wq)
		destroy_workqueue(ic->wait_wq);
	if (ic->offload_wq)
		destroy_workqueue(ic->offload_wq);
	if (ic->commit_wq)
		destroy_workqueue(ic->commit_wq);
	if (ic->writer_wq)
		destroy_workqueue(ic->writer_wq);
	if (ic->recalc_wq)
		destroy_workqueue(ic->recalc_wq);
	kvfree(ic->bbs);
	if (ic->bufio)
		dm_bufio_client_destroy(ic->bufio);
	mempool_exit(&ic->recheck_pool);
	mempool_exit(&ic->journal_io_mempool);
	if (ic->io)
		dm_io_client_destroy(ic->io);
	if (ic->dev)
		dm_put_device(ti, ic->dev);
	if (ic->meta_dev)
		dm_put_device(ti, ic->meta_dev);
	dm_integrity_free_page_list(ic->journal);
	dm_integrity_free_page_list(ic->journal_io);
	dm_integrity_free_page_list(ic->journal_xor);
	dm_integrity_free_page_list(ic->recalc_bitmap);
	dm_integrity_free_page_list(ic->may_write_bitmap);
	if (ic->journal_scatterlist)
		dm_integrity_free_journal_scatterlist(ic, ic->journal_scatterlist);
	if (ic->journal_io_scatterlist)
		dm_integrity_free_journal_scatterlist(ic, ic->journal_io_scatterlist);
	if (ic->sk_requests) {
		unsigned int i;

		for (i = 0; i < ic->journal_sections; i++) {
			struct skcipher_request *req;

			req = ic->sk_requests[i];
			if (req) {
				kfree_sensitive(req->iv);
				skcipher_request_free(req);
			}
		}
		kvfree(ic->sk_requests);
	}
	kvfree(ic->journal_tree);
	if (ic->sb)
		free_pages_exact(ic->sb, SB_SECTORS << SECTOR_SHIFT);

	if (ic->internal_hash)
		crypto_free_shash(ic->internal_hash);
	free_alg(&ic->internal_hash_alg);

	if (ic->journal_crypt)
		crypto_free_skcipher(ic->journal_crypt);
	free_alg(&ic->journal_crypt_alg);

	if (ic->journal_mac)
		crypto_free_shash(ic->journal_mac);
	free_alg(&ic->journal_mac_alg);

	kfree(ic);
	dm_audit_log_dtr(DM_MSG_PREFIX, ti, 1);
}

static struct target_type integrity_target = {
	.name			= "integrity",
	.version		= {1, 10, 0},
	.module			= THIS_MODULE,
	.features		= DM_TARGET_SINGLETON | DM_TARGET_INTEGRITY,
	.ctr			= dm_integrity_ctr,
	.dtr			= dm_integrity_dtr,
	.map			= dm_integrity_map,
	.postsuspend		= dm_integrity_postsuspend,
	.resume			= dm_integrity_resume,
	.status			= dm_integrity_status,
	.iterate_devices	= dm_integrity_iterate_devices,
	.io_hints		= dm_integrity_io_hints,
};

static int __init dm_integrity_init(void)
{
	int r;

	journal_io_cache = kmem_cache_create("integrity_journal_io",
					     sizeof(struct journal_io), 0, 0, NULL);
	if (!journal_io_cache) {
		DMERR("can't allocate journal io cache");
		return -ENOMEM;
	}

	r = dm_register_target(&integrity_target);
	if (r < 0) {
		kmem_cache_destroy(journal_io_cache);
		return r;
	}

	return 0;
}

static void __exit dm_integrity_exit(void)
{
	dm_unregister_target(&integrity_target);
	kmem_cache_destroy(journal_io_cache);
}

module_init(dm_integrity_init);
module_exit(dm_integrity_exit);

MODULE_AUTHOR("Milan Broz");
MODULE_AUTHOR("Mikulas Patocka");
MODULE_DESCRIPTION(DM_NAME " target for integrity tags extension");
MODULE_LICENSE("GPL");<|MERGE_RESOLUTION|>--- conflicted
+++ resolved
@@ -1737,8 +1737,6 @@
 			io_loc.sector = sector;
 			io_loc.count = ic->sectors_per_block;
 
-<<<<<<< HEAD
-=======
 			/* Align the bio to logical block size */
 			alignment = dio->range.logical_sector | bio_sectors(bio) | (PAGE_SIZE >> SECTOR_SHIFT);
 			alignment &= -alignment;
@@ -1747,7 +1745,6 @@
 			buffer += (sector - io_loc.sector) << SECTOR_SHIFT;
 			io_loc.count = round_up(io_loc.count, alignment);
 
->>>>>>> 5c7587f6
 			r = dm_io(&io_req, 1, &io_loc, NULL, IOPRIO_DEFAULT);
 			if (unlikely(r)) {
 				dio->bi_status = errno_to_blk_status(r);
