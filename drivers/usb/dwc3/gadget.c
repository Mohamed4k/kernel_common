--- conflicted
+++ resolved
@@ -1663,10 +1663,7 @@
  */
 static int __dwc3_stop_active_transfer(struct dwc3_ep *dep, bool force, bool interrupt)
 {
-<<<<<<< HEAD
-=======
 	struct dwc3 *dwc = dep->dwc;
->>>>>>> a7208022
 	struct dwc3_gadget_ep_cmd_params params;
 	u32 cmd;
 	int ret;
@@ -1690,12 +1687,6 @@
 	WARN_ON_ONCE(ret);
 	dep->resource_index = 0;
 
-<<<<<<< HEAD
-	if (!interrupt)
-		dep->flags &= ~DWC3_EP_TRANSFER_STARTED;
-	else if (!ret)
-		dep->flags |= DWC3_EP_END_TRANSFER_PENDING;
-=======
 	if (!interrupt) {
 		if (!DWC3_IP_IS(DWC3) || DWC3_VER_IS_PRIOR(DWC3, 310A))
 			mdelay(1);
@@ -1703,7 +1694,6 @@
 	} else if (!ret) {
 		dep->flags |= DWC3_EP_END_TRANSFER_PENDING;
 	}
->>>>>>> a7208022
 
 	dep->flags &= ~DWC3_EP_DELAY_STOP;
 	return ret;
