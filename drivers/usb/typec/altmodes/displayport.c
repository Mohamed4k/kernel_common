--- conflicted
+++ resolved
@@ -510,11 +510,7 @@
 
 	mutex_unlock(&dp->lock);
 
-<<<<<<< HEAD
-	/* get_current_pin_assignments can return 0 */
-=======
 	/* get_current_pin_assignments can return 0 when no matching pin assignments are found */
->>>>>>> 6cf9fb45
 	if (len == 0)
 		len++;
 
