--- conflicted
+++ resolved
@@ -327,20 +327,12 @@
 		if (!set || (tmode & 0xff) != 0)
 			return -EINVAL;
 
-<<<<<<< HEAD
-		switch (tmode >> 8) {
+		tmode >>= 8;
+		switch (tmode) {
 		case USB_TEST_J:
 		case USB_TEST_K:
 		case USB_TEST_SE0_NAK:
 		case USB_TEST_PACKET:
-=======
-		tmode >>= 8;
-		switch (tmode) {
-		case TEST_J:
-		case TEST_K:
-		case TEST_SE0_NAK:
-		case TEST_PACKET:
->>>>>>> 9ebcfadb
 			cdns3_set_register_bit(&priv_dev->regs->usb_cmd,
 					       USB_CMD_STMODE |
 					       USB_STS_TMODE_SEL(tmode - 1));
