// SPDX-License-Identifier: GPL-2.0
/*
 * xHCI host controller driver
 *
 * Copyright (C) 2008 Intel Corp.
 *
 * Author: Sarah Sharp
 * Some code borrowed from the Linux EHCI driver.
 */

/*
 * Ring initialization rules:
 * 1. Each segment is initialized to zero, except for link TRBs.
 * 2. Ring cycle state = 0.  This represents Producer Cycle State (PCS) or
 *    Consumer Cycle State (CCS), depending on ring function.
 * 3. Enqueue pointer = dequeue pointer = address of first TRB in the segment.
 *
 * Ring behavior rules:
 * 1. A ring is empty if enqueue == dequeue.  This means there will always be at
 *    least one free TRB in the ring.  This is useful if you want to turn that
 *    into a link TRB and expand the ring.
 * 2. When incrementing an enqueue or dequeue pointer, if the next TRB is a
 *    link TRB, then load the pointer with the address in the link TRB.  If the
 *    link TRB had its toggle bit set, you may need to update the ring cycle
 *    state (see cycle bit rules).  You may have to do this multiple times
 *    until you reach a non-link TRB.
 * 3. A ring is full if enqueue++ (for the definition of increment above)
 *    equals the dequeue pointer.
 *
 * Cycle bit rules:
 * 1. When a consumer increments a dequeue pointer and encounters a toggle bit
 *    in a link TRB, it must toggle the ring cycle state.
 * 2. When a producer increments an enqueue pointer and encounters a toggle bit
 *    in a link TRB, it must toggle the ring cycle state.
 *
 * Producer rules:
 * 1. Check if ring is full before you enqueue.
 * 2. Write the ring cycle state to the cycle bit in the TRB you're enqueuing.
 *    Update enqueue pointer between each write (which may update the ring
 *    cycle state).
 * 3. Notify consumer.  If SW is producer, it rings the doorbell for command
 *    and endpoint rings.  If HC is the producer for the event ring,
 *    and it generates an interrupt according to interrupt modulation rules.
 *
 * Consumer rules:
 * 1. Check if TRB belongs to you.  If the cycle bit == your ring cycle state,
 *    the TRB is owned by the consumer.
 * 2. Update dequeue pointer (which may update the ring cycle state) and
 *    continue processing TRBs until you reach a TRB which is not owned by you.
 * 3. Notify the producer.  SW is the consumer for the event ring, and it
 *   updates event ring dequeue pointer.  HC is the consumer for the command and
 *   endpoint rings; it generates events on the event ring for these.
 */

#include <linux/scatterlist.h>
#include <linux/slab.h>
#include <linux/dma-mapping.h>
#include "xhci.h"
#include "xhci-trace.h"

static int queue_command(struct xhci_hcd *xhci, struct xhci_command *cmd,
			 u32 field1, u32 field2,
			 u32 field3, u32 field4, bool command_must_succeed);

/*
 * Returns zero if the TRB isn't in this segment, otherwise it returns the DMA
 * address of the TRB.
 */
dma_addr_t xhci_trb_virt_to_dma(struct xhci_segment *seg,
		union xhci_trb *trb)
{
	unsigned long segment_offset;

	if (!seg || !trb || trb < seg->trbs)
		return 0;
	/* offset in TRBs */
	segment_offset = trb - seg->trbs;
	if (segment_offset >= TRBS_PER_SEGMENT)
		return 0;
	return seg->dma + (segment_offset * sizeof(*trb));
}

static bool trb_is_noop(union xhci_trb *trb)
{
	return TRB_TYPE_NOOP_LE32(trb->generic.field[3]);
}

static bool trb_is_link(union xhci_trb *trb)
{
	return TRB_TYPE_LINK_LE32(trb->link.control);
}

static bool last_trb_on_seg(struct xhci_segment *seg, union xhci_trb *trb)
{
	return trb == &seg->trbs[TRBS_PER_SEGMENT - 1];
}

static bool last_trb_on_ring(struct xhci_ring *ring,
			struct xhci_segment *seg, union xhci_trb *trb)
{
	return last_trb_on_seg(seg, trb) && (seg->next == ring->first_seg);
}

static bool link_trb_toggles_cycle(union xhci_trb *trb)
{
	return le32_to_cpu(trb->link.control) & LINK_TOGGLE;
}

static bool last_td_in_urb(struct xhci_td *td)
{
	struct urb_priv *urb_priv = td->urb->hcpriv;

	return urb_priv->num_tds_done == urb_priv->num_tds;
}

static void inc_td_cnt(struct urb *urb)
{
	struct urb_priv *urb_priv = urb->hcpriv;

	urb_priv->num_tds_done++;
}

static void trb_to_noop(union xhci_trb *trb, u32 noop_type)
{
	if (trb_is_link(trb)) {
		/* unchain chained link TRBs */
		trb->link.control &= cpu_to_le32(~TRB_CHAIN);
	} else {
		trb->generic.field[0] = 0;
		trb->generic.field[1] = 0;
		trb->generic.field[2] = 0;
		/* Preserve only the cycle bit of this TRB */
		trb->generic.field[3] &= cpu_to_le32(TRB_CYCLE);
		trb->generic.field[3] |= cpu_to_le32(TRB_TYPE(noop_type));
	}
}

/* Updates trb to point to the next TRB in the ring, and updates seg if the next
 * TRB is in a new segment.  This does not skip over link TRBs, and it does not
 * effect the ring dequeue or enqueue pointers.
 */
static void next_trb(struct xhci_hcd *xhci,
		struct xhci_ring *ring,
		struct xhci_segment **seg,
		union xhci_trb **trb)
{
	if (trb_is_link(*trb)) {
		*seg = (*seg)->next;
		*trb = ((*seg)->trbs);
	} else {
		(*trb)++;
	}
}

/*
 * See Cycle bit rules. SW is the consumer for the event ring only.
 */
void inc_deq(struct xhci_hcd *xhci, struct xhci_ring *ring)
{
	unsigned int link_trb_count = 0;

	/* event ring doesn't have link trbs, check for last trb */
	if (ring->type == TYPE_EVENT) {
		if (!last_trb_on_seg(ring->deq_seg, ring->dequeue)) {
			ring->dequeue++;
			goto out;
		}
		if (last_trb_on_ring(ring, ring->deq_seg, ring->dequeue))
			ring->cycle_state ^= 1;
		ring->deq_seg = ring->deq_seg->next;
		ring->dequeue = ring->deq_seg->trbs;
		goto out;
	}

	/* All other rings have link trbs */
	if (!trb_is_link(ring->dequeue)) {
		if (last_trb_on_seg(ring->deq_seg, ring->dequeue)) {
			xhci_warn(xhci, "Missing link TRB at end of segment\n");
		} else {
			ring->dequeue++;
			ring->num_trbs_free++;
		}
	}

	while (trb_is_link(ring->dequeue)) {
		ring->deq_seg = ring->deq_seg->next;
		ring->dequeue = ring->deq_seg->trbs;

		if (link_trb_count++ > ring->num_segs) {
			xhci_warn(xhci, "Ring is an endless link TRB loop\n");
			break;
		}
	}
out:
	trace_xhci_inc_deq(ring);

	return;
}

/*
 * See Cycle bit rules. SW is the consumer for the event ring only.
 *
 * If we've just enqueued a TRB that is in the middle of a TD (meaning the
 * chain bit is set), then set the chain bit in all the following link TRBs.
 * If we've enqueued the last TRB in a TD, make sure the following link TRBs
 * have their chain bit cleared (so that each Link TRB is a separate TD).
 *
 * Section 6.4.4.1 of the 0.95 spec says link TRBs cannot have the chain bit
 * set, but other sections talk about dealing with the chain bit set.  This was
 * fixed in the 0.96 specification errata, but we have to assume that all 0.95
 * xHCI hardware can't handle the chain bit being cleared on a link TRB.
 *
 * @more_trbs_coming:	Will you enqueue more TRBs before calling
 *			prepare_transfer()?
 */
static void inc_enq(struct xhci_hcd *xhci, struct xhci_ring *ring,
			bool more_trbs_coming)
{
	u32 chain;
	union xhci_trb *next;
	unsigned int link_trb_count = 0;

	chain = le32_to_cpu(ring->enqueue->generic.field[3]) & TRB_CHAIN;
	/* If this is not event ring, there is one less usable TRB */
	if (!trb_is_link(ring->enqueue))
		ring->num_trbs_free--;

	if (last_trb_on_seg(ring->enq_seg, ring->enqueue)) {
		xhci_err(xhci, "Tried to move enqueue past ring segment\n");
		return;
	}

	next = ++(ring->enqueue);

	/* Update the dequeue pointer further if that was a link TRB */
	while (trb_is_link(next)) {

		/*
		 * If the caller doesn't plan on enqueueing more TDs before
		 * ringing the doorbell, then we don't want to give the link TRB
		 * to the hardware just yet. We'll give the link TRB back in
		 * prepare_ring() just before we enqueue the TD at the top of
		 * the ring.
		 */
		if (!chain && !more_trbs_coming)
			break;

		/* If we're not dealing with 0.95 hardware or isoc rings on
		 * AMD 0.96 host, carry over the chain bit of the previous TRB
		 * (which may mean the chain bit is cleared).
		 */
		if (!(ring->type == TYPE_ISOC &&
		      (xhci->quirks & XHCI_AMD_0x96_HOST)) &&
		    !xhci_link_trb_quirk(xhci)) {
			next->link.control &= cpu_to_le32(~TRB_CHAIN);
			next->link.control |= cpu_to_le32(chain);
		}
		/* Give this link TRB to the hardware */
		wmb();
		next->link.control ^= cpu_to_le32(TRB_CYCLE);

		/* Toggle the cycle bit after the last ring segment. */
		if (link_trb_toggles_cycle(next))
			ring->cycle_state ^= 1;

		ring->enq_seg = ring->enq_seg->next;
		ring->enqueue = ring->enq_seg->trbs;
		next = ring->enqueue;

		if (link_trb_count++ > ring->num_segs) {
			xhci_warn(xhci, "%s: Ring link TRB loop\n", __func__);
			break;
		}
	}

	trace_xhci_inc_enq(ring);
}

static int xhci_num_trbs_to(struct xhci_segment *start_seg, union xhci_trb *start,
			    struct xhci_segment *end_seg, union xhci_trb *end,
			    unsigned int num_segs)
{
	union xhci_trb *last_on_seg;
	int num = 0;
	int i = 0;

	do {
		if (start_seg == end_seg && end >= start)
			return num + (end - start);
		last_on_seg = &start_seg->trbs[TRBS_PER_SEGMENT - 1];
		num += last_on_seg - start;
		start_seg = start_seg->next;
		start = start_seg->trbs;
	} while (i++ <= num_segs);

	return -EINVAL;
}

/*
 * Check to see if there's room to enqueue num_trbs on the ring and make sure
 * enqueue pointer will not advance into dequeue segment. See rules above.
 */
static inline int room_on_ring(struct xhci_hcd *xhci, struct xhci_ring *ring,
		unsigned int num_trbs)
{
	int num_trbs_in_deq_seg;

	if (ring->num_trbs_free < num_trbs)
		return 0;

	if (ring->type != TYPE_COMMAND && ring->type != TYPE_EVENT) {
		num_trbs_in_deq_seg = ring->dequeue - ring->deq_seg->trbs;
		if (ring->num_trbs_free < num_trbs + num_trbs_in_deq_seg)
			return 0;
	}

	return 1;
}

/* Ring the host controller doorbell after placing a command on the ring */
void xhci_ring_cmd_db(struct xhci_hcd *xhci)
{
	if (!(xhci->cmd_ring_state & CMD_RING_STATE_RUNNING))
		return;

	xhci_dbg(xhci, "// Ding dong!\n");

	trace_xhci_ring_host_doorbell(0, DB_VALUE_HOST);

	writel(DB_VALUE_HOST, &xhci->dba->doorbell[0]);
	/* Flush PCI posted writes */
	readl(&xhci->dba->doorbell[0]);
}

static bool xhci_mod_cmd_timer(struct xhci_hcd *xhci, unsigned long delay)
{
	return mod_delayed_work(system_wq, &xhci->cmd_timer, delay);
}

static struct xhci_command *xhci_next_queued_cmd(struct xhci_hcd *xhci)
{
	return list_first_entry_or_null(&xhci->cmd_list, struct xhci_command,
					cmd_list);
}

/*
 * Turn all commands on command ring with status set to "aborted" to no-op trbs.
 * If there are other commands waiting then restart the ring and kick the timer.
 * This must be called with command ring stopped and xhci->lock held.
 */
static void xhci_handle_stopped_cmd_ring(struct xhci_hcd *xhci,
					 struct xhci_command *cur_cmd)
{
	struct xhci_command *i_cmd;

	/* Turn all aborted commands in list to no-ops, then restart */
	list_for_each_entry(i_cmd, &xhci->cmd_list, cmd_list) {

		if (i_cmd->status != COMP_COMMAND_ABORTED)
			continue;

		i_cmd->status = COMP_COMMAND_RING_STOPPED;

		xhci_dbg(xhci, "Turn aborted command %p to no-op\n",
			 i_cmd->command_trb);

		trb_to_noop(i_cmd->command_trb, TRB_CMD_NOOP);

		/*
		 * caller waiting for completion is called when command
		 *  completion event is received for these no-op commands
		 */
	}

	xhci->cmd_ring_state = CMD_RING_STATE_RUNNING;

	/* ring command ring doorbell to restart the command ring */
	if ((xhci->cmd_ring->dequeue != xhci->cmd_ring->enqueue) &&
	    !(xhci->xhc_state & XHCI_STATE_DYING)) {
		xhci->current_cmd = cur_cmd;
		xhci_mod_cmd_timer(xhci, XHCI_CMD_DEFAULT_TIMEOUT);
		xhci_ring_cmd_db(xhci);
	}
}

/* Must be called with xhci->lock held, releases and aquires lock back */
static int xhci_abort_cmd_ring(struct xhci_hcd *xhci, unsigned long flags)
{
	struct xhci_segment *new_seg	= xhci->cmd_ring->deq_seg;
	union xhci_trb *new_deq		= xhci->cmd_ring->dequeue;
	u64 crcr;
	int ret;

	xhci_dbg(xhci, "Abort command ring\n");

	reinit_completion(&xhci->cmd_ring_stop_completion);

	/*
	 * The control bits like command stop, abort are located in lower
	 * dword of the command ring control register.
	 * Some controllers require all 64 bits to be written to abort the ring.
	 * Make sure the upper dword is valid, pointing to the next command,
	 * avoiding corrupting the command ring pointer in case the command ring
	 * is stopped by the time the upper dword is written.
	 */
	next_trb(xhci, NULL, &new_seg, &new_deq);
	if (trb_is_link(new_deq))
		next_trb(xhci, NULL, &new_seg, &new_deq);

	crcr = xhci_trb_virt_to_dma(new_seg, new_deq);
	xhci_write_64(xhci, crcr | CMD_RING_ABORT, &xhci->op_regs->cmd_ring);

	/* Section 4.6.1.2 of xHCI 1.0 spec says software should also time the
	 * completion of the Command Abort operation. If CRR is not negated in 5
	 * seconds then driver handles it as if host died (-ENODEV).
	 * In the future we should distinguish between -ENODEV and -ETIMEDOUT
	 * and try to recover a -ETIMEDOUT with a host controller reset.
	 */
	ret = xhci_handshake(&xhci->op_regs->cmd_ring,
			CMD_RING_RUNNING, 0, 5 * 1000 * 1000);
	if (ret < 0) {
		xhci_err(xhci, "Abort failed to stop command ring: %d\n", ret);
		xhci_halt(xhci);
		xhci_hc_died(xhci);
		return ret;
	}
	/*
	 * Writing the CMD_RING_ABORT bit should cause a cmd completion event,
	 * however on some host hw the CMD_RING_RUNNING bit is correctly cleared
	 * but the completion event in never sent. Wait 2 secs (arbitrary
	 * number) to handle those cases after negation of CMD_RING_RUNNING.
	 */
	spin_unlock_irqrestore(&xhci->lock, flags);
	ret = wait_for_completion_timeout(&xhci->cmd_ring_stop_completion,
					  msecs_to_jiffies(2000));
	spin_lock_irqsave(&xhci->lock, flags);
	if (!ret) {
		xhci_dbg(xhci, "No stop event for abort, ring start fail?\n");
		xhci_cleanup_command_queue(xhci);
	} else {
		xhci_handle_stopped_cmd_ring(xhci, xhci_next_queued_cmd(xhci));
	}
	return 0;
}

void xhci_ring_ep_doorbell(struct xhci_hcd *xhci,
		unsigned int slot_id,
		unsigned int ep_index,
		unsigned int stream_id)
{
	__le32 __iomem *db_addr = &xhci->dba->doorbell[slot_id];
	struct xhci_virt_ep *ep = &xhci->devs[slot_id]->eps[ep_index];
	unsigned int ep_state = ep->ep_state;

	/* Don't ring the doorbell for this endpoint if there are pending
	 * cancellations because we don't want to interrupt processing.
	 * We don't want to restart any stream rings if there's a set dequeue
	 * pointer command pending because the device can choose to start any
	 * stream once the endpoint is on the HW schedule.
	 */
	if ((ep_state & EP_STOP_CMD_PENDING) || (ep_state & SET_DEQ_PENDING) ||
	    (ep_state & EP_HALTED) || (ep_state & EP_CLEARING_TT))
		return;

	trace_xhci_ring_ep_doorbell(slot_id, DB_VALUE(ep_index, stream_id));

	writel(DB_VALUE(ep_index, stream_id), db_addr);
	/* flush the write */
	readl(db_addr);
}

/* Ring the doorbell for any rings with pending URBs */
static void ring_doorbell_for_active_rings(struct xhci_hcd *xhci,
		unsigned int slot_id,
		unsigned int ep_index)
{
	unsigned int stream_id;
	struct xhci_virt_ep *ep;

	ep = &xhci->devs[slot_id]->eps[ep_index];

	/* A ring has pending URBs if its TD list is not empty */
	if (!(ep->ep_state & EP_HAS_STREAMS)) {
		if (ep->ring && !(list_empty(&ep->ring->td_list)))
			xhci_ring_ep_doorbell(xhci, slot_id, ep_index, 0);
		return;
	}

	for (stream_id = 1; stream_id < ep->stream_info->num_streams;
			stream_id++) {
		struct xhci_stream_info *stream_info = ep->stream_info;
		if (!list_empty(&stream_info->stream_rings[stream_id]->td_list))
			xhci_ring_ep_doorbell(xhci, slot_id, ep_index,
						stream_id);
	}
}

void xhci_ring_doorbell_for_active_rings(struct xhci_hcd *xhci,
		unsigned int slot_id,
		unsigned int ep_index)
{
	ring_doorbell_for_active_rings(xhci, slot_id, ep_index);
}

static struct xhci_virt_ep *xhci_get_virt_ep(struct xhci_hcd *xhci,
					     unsigned int slot_id,
					     unsigned int ep_index)
{
	if (slot_id == 0 || slot_id >= MAX_HC_SLOTS) {
		xhci_warn(xhci, "Invalid slot_id %u\n", slot_id);
		return NULL;
	}
	if (ep_index >= EP_CTX_PER_DEV) {
		xhci_warn(xhci, "Invalid endpoint index %u\n", ep_index);
		return NULL;
	}
	if (!xhci->devs[slot_id]) {
		xhci_warn(xhci, "No xhci virt device for slot_id %u\n", slot_id);
		return NULL;
	}

	return &xhci->devs[slot_id]->eps[ep_index];
}

static struct xhci_ring *xhci_virt_ep_to_ring(struct xhci_hcd *xhci,
					      struct xhci_virt_ep *ep,
					      unsigned int stream_id)
{
	/* common case, no streams */
	if (!(ep->ep_state & EP_HAS_STREAMS))
		return ep->ring;

	if (!ep->stream_info)
		return NULL;

	if (stream_id == 0 || stream_id >= ep->stream_info->num_streams) {
		xhci_warn(xhci, "Invalid stream_id %u request for slot_id %u ep_index %u\n",
			  stream_id, ep->vdev->slot_id, ep->ep_index);
		return NULL;
	}

	return ep->stream_info->stream_rings[stream_id];
}

/* Get the right ring for the given slot_id, ep_index and stream_id.
 * If the endpoint supports streams, boundary check the URB's stream ID.
 * If the endpoint doesn't support streams, return the singular endpoint ring.
 */
struct xhci_ring *xhci_triad_to_transfer_ring(struct xhci_hcd *xhci,
		unsigned int slot_id, unsigned int ep_index,
		unsigned int stream_id)
{
	struct xhci_virt_ep *ep;

	ep = xhci_get_virt_ep(xhci, slot_id, ep_index);
	if (!ep)
		return NULL;

	return xhci_virt_ep_to_ring(xhci, ep, stream_id);
}


/*
 * Get the hw dequeue pointer xHC stopped on, either directly from the
 * endpoint context, or if streams are in use from the stream context.
 * The returned hw_dequeue contains the lowest four bits with cycle state
 * and possbile stream context type.
 */
static u64 xhci_get_hw_deq(struct xhci_hcd *xhci, struct xhci_virt_device *vdev,
			   unsigned int ep_index, unsigned int stream_id)
{
	struct xhci_ep_ctx *ep_ctx;
	struct xhci_stream_ctx *st_ctx;
	struct xhci_virt_ep *ep;

	ep = &vdev->eps[ep_index];

	if (ep->ep_state & EP_HAS_STREAMS) {
		st_ctx = &ep->stream_info->stream_ctx_array[stream_id];
		return le64_to_cpu(st_ctx->stream_ring);
	}
	ep_ctx = xhci_get_ep_ctx(xhci, vdev->out_ctx, ep_index);
	return le64_to_cpu(ep_ctx->deq);
}

static int xhci_move_dequeue_past_td(struct xhci_hcd *xhci,
				unsigned int slot_id, unsigned int ep_index,
				unsigned int stream_id, struct xhci_td *td)
{
	struct xhci_virt_device *dev = xhci->devs[slot_id];
	struct xhci_virt_ep *ep = &dev->eps[ep_index];
	struct xhci_ring *ep_ring;
	struct xhci_command *cmd;
	struct xhci_segment *new_seg;
	struct xhci_segment *halted_seg = NULL;
	union xhci_trb *new_deq;
	int new_cycle;
	union xhci_trb *halted_trb;
	int index = 0;
	dma_addr_t addr;
	u64 hw_dequeue;
	bool cycle_found = false;
	bool td_last_trb_found = false;
	u32 trb_sct = 0;
	int ret;

	ep_ring = xhci_triad_to_transfer_ring(xhci, slot_id,
			ep_index, stream_id);
	if (!ep_ring) {
		xhci_warn(xhci, "WARN can't find new dequeue, invalid stream ID %u\n",
			  stream_id);
		return -ENODEV;
	}
	/*
	 * A cancelled TD can complete with a stall if HW cached the trb.
	 * In this case driver can't find td, but if the ring is empty we
	 * can move the dequeue pointer to the current enqueue position.
	 * We shouldn't hit this anymore as cached cancelled TRBs are given back
	 * after clearing the cache, but be on the safe side and keep it anyway
	 */
	if (!td) {
		if (list_empty(&ep_ring->td_list)) {
			new_seg = ep_ring->enq_seg;
			new_deq = ep_ring->enqueue;
			new_cycle = ep_ring->cycle_state;
			xhci_dbg(xhci, "ep ring empty, Set new dequeue = enqueue");
			goto deq_found;
		} else {
			xhci_warn(xhci, "Can't find new dequeue state, missing td\n");
			return -EINVAL;
		}
	}

	hw_dequeue = xhci_get_hw_deq(xhci, dev, ep_index, stream_id);
	new_seg = ep_ring->deq_seg;
	new_deq = ep_ring->dequeue;

	/*
	 * Quirk: xHC write-back of the DCS field in the hardware dequeue
	 * pointer is wrong - use the cycle state of the TRB pointed to by
	 * the dequeue pointer.
	 */
	if (xhci->quirks & XHCI_EP_CTX_BROKEN_DCS &&
	    !(ep->ep_state & EP_HAS_STREAMS))
		halted_seg = trb_in_td(xhci, td->start_seg,
				       td->first_trb, td->last_trb,
				       hw_dequeue & ~0xf, false);
	if (halted_seg) {
		index = ((dma_addr_t)(hw_dequeue & ~0xf) - halted_seg->dma) /
			 sizeof(*halted_trb);
		halted_trb = &halted_seg->trbs[index];
		new_cycle = halted_trb->generic.field[3] & 0x1;
		xhci_dbg(xhci, "Endpoint DCS = %d TRB index = %d cycle = %d\n",
			 (u8)(hw_dequeue & 0x1), index, new_cycle);
	} else {
		new_cycle = hw_dequeue & 0x1;
	}

	/*
	 * We want to find the pointer, segment and cycle state of the new trb
	 * (the one after current TD's last_trb). We know the cycle state at
	 * hw_dequeue, so walk the ring until both hw_dequeue and last_trb are
	 * found.
	 */
	do {
		if (!cycle_found && xhci_trb_virt_to_dma(new_seg, new_deq)
		    == (dma_addr_t)(hw_dequeue & ~0xf)) {
			cycle_found = true;
			if (td_last_trb_found)
				break;
		}
		if (new_deq == td->last_trb)
			td_last_trb_found = true;

		if (cycle_found && trb_is_link(new_deq) &&
		    link_trb_toggles_cycle(new_deq))
			new_cycle ^= 0x1;

		next_trb(xhci, ep_ring, &new_seg, &new_deq);

		/* Search wrapped around, bail out */
		if (new_deq == ep->ring->dequeue) {
			xhci_err(xhci, "Error: Failed finding new dequeue state\n");
			return -EINVAL;
		}

	} while (!cycle_found || !td_last_trb_found);

deq_found:

	/* Don't update the ring cycle state for the producer (us). */
	addr = xhci_trb_virt_to_dma(new_seg, new_deq);
	if (addr == 0) {
		xhci_warn(xhci, "Can't find dma of new dequeue ptr\n");
		xhci_warn(xhci, "deq seg = %p, deq ptr = %p\n", new_seg, new_deq);
		return -EINVAL;
	}

	if ((ep->ep_state & SET_DEQ_PENDING)) {
		xhci_warn(xhci, "Set TR Deq already pending, don't submit for 0x%pad\n",
			  &addr);
		return -EBUSY;
	}

	/* This function gets called from contexts where it cannot sleep */
	cmd = xhci_alloc_command(xhci, false, GFP_ATOMIC);
	if (!cmd) {
		xhci_warn(xhci, "Can't alloc Set TR Deq cmd 0x%pad\n", &addr);
		return -ENOMEM;
	}

	if (stream_id)
		trb_sct = SCT_FOR_TRB(SCT_PRI_TR);
	ret = queue_command(xhci, cmd,
		lower_32_bits(addr) | trb_sct | new_cycle,
		upper_32_bits(addr),
		STREAM_ID_FOR_TRB(stream_id), SLOT_ID_FOR_TRB(slot_id) |
		EP_ID_FOR_TRB(ep_index) | TRB_TYPE(TRB_SET_DEQ), false);
	if (ret < 0) {
		xhci_free_command(xhci, cmd);
		return ret;
	}
	ep->queued_deq_seg = new_seg;
	ep->queued_deq_ptr = new_deq;

	xhci_dbg_trace(xhci, trace_xhci_dbg_cancel_urb,
		       "Set TR Deq ptr 0x%llx, cycle %u\n", addr, new_cycle);

	/* Stop the TD queueing code from ringing the doorbell until
	 * this command completes.  The HC won't set the dequeue pointer
	 * if the ring is running, and ringing the doorbell starts the
	 * ring running.
	 */
	ep->ep_state |= SET_DEQ_PENDING;
	xhci_ring_cmd_db(xhci);
	return 0;
}

/* flip_cycle means flip the cycle bit of all but the first and last TRB.
 * (The last TRB actually points to the ring enqueue pointer, which is not part
 * of this TD.)  This is used to remove partially enqueued isoc TDs from a ring.
 */
static void td_to_noop(struct xhci_hcd *xhci, struct xhci_ring *ep_ring,
		       struct xhci_td *td, bool flip_cycle)
{
	struct xhci_segment *seg	= td->start_seg;
	union xhci_trb *trb		= td->first_trb;

	while (1) {
		trb_to_noop(trb, TRB_TR_NOOP);

		/* flip cycle if asked to */
		if (flip_cycle && trb != td->first_trb && trb != td->last_trb)
			trb->generic.field[3] ^= cpu_to_le32(TRB_CYCLE);

		if (trb == td->last_trb)
			break;

		next_trb(xhci, ep_ring, &seg, &trb);
	}
}

static void xhci_stop_watchdog_timer_in_irq(struct xhci_hcd *xhci,
		struct xhci_virt_ep *ep)
{
	ep->ep_state &= ~EP_STOP_CMD_PENDING;
	/* Can't del_timer_sync in interrupt */
	del_timer(&ep->stop_cmd_timer);
}

/*
 * Must be called with xhci->lock held in interrupt context,
 * releases and re-acquires xhci->lock
 */
static void xhci_giveback_urb_in_irq(struct xhci_hcd *xhci,
				     struct xhci_td *cur_td, int status)
{
	struct urb	*urb		= cur_td->urb;
	struct urb_priv	*urb_priv	= urb->hcpriv;
	struct usb_hcd	*hcd		= bus_to_hcd(urb->dev->bus);

	if (usb_pipetype(urb->pipe) == PIPE_ISOCHRONOUS) {
		xhci_to_hcd(xhci)->self.bandwidth_isoc_reqs--;
		if (xhci_to_hcd(xhci)->self.bandwidth_isoc_reqs	== 0) {
			if (xhci->quirks & XHCI_AMD_PLL_FIX)
				usb_amd_quirk_pll_enable();
		}
	}
	xhci_urb_free_priv(urb_priv);
	usb_hcd_unlink_urb_from_ep(hcd, urb);
	trace_xhci_urb_giveback(urb);
	usb_hcd_giveback_urb(hcd, urb, status);
}

static void xhci_unmap_td_bounce_buffer(struct xhci_hcd *xhci,
		struct xhci_ring *ring, struct xhci_td *td)
{
	struct device *dev = xhci_to_hcd(xhci)->self.sysdev;
	struct xhci_segment *seg = td->bounce_seg;
	struct urb *urb = td->urb;
	size_t len;

	if (!ring || !seg || !urb)
		return;

	if (usb_urb_dir_out(urb)) {
		dma_unmap_single(dev, seg->bounce_dma, ring->bounce_buf_len,
				 DMA_TO_DEVICE);
		return;
	}

	dma_unmap_single(dev, seg->bounce_dma, ring->bounce_buf_len,
			 DMA_FROM_DEVICE);
	/* for in tranfers we need to copy the data from bounce to sg */
	if (urb->num_sgs) {
		len = sg_pcopy_from_buffer(urb->sg, urb->num_sgs, seg->bounce_buf,
					   seg->bounce_len, seg->bounce_offs);
		if (len != seg->bounce_len)
			xhci_warn(xhci, "WARN Wrong bounce buffer read length: %zu != %d\n",
				  len, seg->bounce_len);
	} else {
		memcpy(urb->transfer_buffer + seg->bounce_offs, seg->bounce_buf,
		       seg->bounce_len);
	}
	seg->bounce_len = 0;
	seg->bounce_offs = 0;
}

static int xhci_td_cleanup(struct xhci_hcd *xhci, struct xhci_td *td,
			   struct xhci_ring *ep_ring, int status)
{
	struct urb *urb = NULL;

	/* Clean up the endpoint's TD list */
	urb = td->urb;

	/* if a bounce buffer was used to align this td then unmap it */
	xhci_unmap_td_bounce_buffer(xhci, ep_ring, td);

	/* Do one last check of the actual transfer length.
	 * If the host controller said we transferred more data than the buffer
	 * length, urb->actual_length will be a very big number (since it's
	 * unsigned).  Play it safe and say we didn't transfer anything.
	 */
	if (urb->actual_length > urb->transfer_buffer_length) {
		xhci_warn(xhci, "URB req %u and actual %u transfer length mismatch\n",
			  urb->transfer_buffer_length, urb->actual_length);
		urb->actual_length = 0;
		status = 0;
	}
	/* TD might be removed from td_list if we are giving back a cancelled URB */
	if (!list_empty(&td->td_list))
		list_del_init(&td->td_list);
	/* Giving back a cancelled URB, or if a slated TD completed anyway */
	if (!list_empty(&td->cancelled_td_list))
		list_del_init(&td->cancelled_td_list);

	inc_td_cnt(urb);
	/* Giveback the urb when all the tds are completed */
	if (last_td_in_urb(td)) {
		if ((urb->actual_length != urb->transfer_buffer_length &&
		     (urb->transfer_flags & URB_SHORT_NOT_OK)) ||
		    (status != 0 && !usb_endpoint_xfer_isoc(&urb->ep->desc)))
			xhci_dbg(xhci, "Giveback URB %p, len = %d, expected = %d, status = %d\n",
				 urb, urb->actual_length,
				 urb->transfer_buffer_length, status);

		/* set isoc urb status to 0 just as EHCI, UHCI, and OHCI */
		if (usb_pipetype(urb->pipe) == PIPE_ISOCHRONOUS)
			status = 0;
		xhci_giveback_urb_in_irq(xhci, td, status);
	}

	return 0;
}


/* Complete the cancelled URBs we unlinked from td_list. */
static void xhci_giveback_invalidated_tds(struct xhci_virt_ep *ep)
{
	struct xhci_ring *ring;
	struct xhci_td *td, *tmp_td;

	list_for_each_entry_safe(td, tmp_td, &ep->cancelled_td_list,
				 cancelled_td_list) {

		ring = xhci_urb_to_transfer_ring(ep->xhci, td->urb);

		if (td->cancel_status == TD_CLEARED)
			xhci_td_cleanup(ep->xhci, td, ring, td->status);

		if (ep->xhci->xhc_state & XHCI_STATE_DYING)
			return;
	}
}

static int xhci_reset_halted_ep(struct xhci_hcd *xhci, unsigned int slot_id,
				unsigned int ep_index, enum xhci_ep_reset_type reset_type)
{
	struct xhci_command *command;
	int ret = 0;

	command = xhci_alloc_command(xhci, false, GFP_ATOMIC);
	if (!command) {
		ret = -ENOMEM;
		goto done;
	}

	ret = xhci_queue_reset_ep(xhci, command, slot_id, ep_index, reset_type);
done:
	if (ret)
		xhci_err(xhci, "ERROR queuing reset endpoint for slot %d ep_index %d, %d\n",
			 slot_id, ep_index, ret);
	return ret;
}

static int xhci_handle_halted_endpoint(struct xhci_hcd *xhci,
				struct xhci_virt_ep *ep, unsigned int stream_id,
				struct xhci_td *td,
				enum xhci_ep_reset_type reset_type)
{
	unsigned int slot_id = ep->vdev->slot_id;
	int err;

	/*
	 * Avoid resetting endpoint if link is inactive. Can cause host hang.
	 * Device will be reset soon to recover the link so don't do anything
	 */
	if (ep->vdev->flags & VDEV_PORT_ERROR)
		return -ENODEV;

	/* add td to cancelled list and let reset ep handler take care of it */
	if (reset_type == EP_HARD_RESET) {
		ep->ep_state |= EP_HARD_CLEAR_TOGGLE;
		if (td && list_empty(&td->cancelled_td_list)) {
			list_add_tail(&td->cancelled_td_list, &ep->cancelled_td_list);
			td->cancel_status = TD_HALTED;
		}
	}

	if (ep->ep_state & EP_HALTED) {
		xhci_dbg(xhci, "Reset ep command already pending\n");
		return 0;
	}

	err = xhci_reset_halted_ep(xhci, slot_id, ep->ep_index, reset_type);
	if (err)
		return err;

	ep->ep_state |= EP_HALTED;

	xhci_ring_cmd_db(xhci);

	return 0;
}

/*
 * Fix up the ep ring first, so HW stops executing cancelled TDs.
 * We have the xHCI lock, so nothing can modify this list until we drop it.
 * We're also in the event handler, so we can't get re-interrupted if another
 * Stop Endpoint command completes.
 *
 * only call this when ring is not in a running state
 */

static int xhci_invalidate_cancelled_tds(struct xhci_virt_ep *ep)
{
	struct xhci_hcd		*xhci;
	struct xhci_td		*td = NULL;
	struct xhci_td		*tmp_td = NULL;
	struct xhci_td		*cached_td = NULL;
	struct xhci_ring	*ring;
	u64			hw_deq;
	unsigned int		slot_id = ep->vdev->slot_id;
	int			err;

	xhci = ep->xhci;

	list_for_each_entry_safe(td, tmp_td, &ep->cancelled_td_list, cancelled_td_list) {
		xhci_dbg_trace(xhci, trace_xhci_dbg_cancel_urb,
				"Removing canceled TD starting at 0x%llx (dma).",
				(unsigned long long)xhci_trb_virt_to_dma(
					td->start_seg, td->first_trb));
		list_del_init(&td->td_list);
		ring = xhci_urb_to_transfer_ring(xhci, td->urb);
		if (!ring) {
			xhci_warn(xhci, "WARN Cancelled URB %p has invalid stream ID %u.\n",
				  td->urb, td->urb->stream_id);
			continue;
		}
		/*
		 * If a ring stopped on the TD we need to cancel then we have to
		 * move the xHC endpoint ring dequeue pointer past this TD.
		 * Rings halted due to STALL may show hw_deq is past the stalled
		 * TD, but still require a set TR Deq command to flush xHC cache.
		 */
		hw_deq = xhci_get_hw_deq(xhci, ep->vdev, ep->ep_index,
					 td->urb->stream_id);
		hw_deq &= ~0xf;

		if (td->cancel_status == TD_HALTED ||
		    trb_in_td(xhci, td->start_seg, td->first_trb, td->last_trb, hw_deq, false)) {
			switch (td->cancel_status) {
			case TD_CLEARED: /* TD is already no-op */
			case TD_CLEARING_CACHE: /* set TR deq command already queued */
				break;
			case TD_DIRTY: /* TD is cached, clear it */
			case TD_HALTED:
				td->cancel_status = TD_CLEARING_CACHE;
				if (cached_td)
					/* FIXME  stream case, several stopped rings */
					xhci_dbg(xhci,
						 "Move dq past stream %u URB %p instead of stream %u URB %p\n",
						 td->urb->stream_id, td->urb,
						 cached_td->urb->stream_id, cached_td->urb);
				cached_td = td;
				break;
			}
		} else {
			td_to_noop(xhci, ring, td, false);
			td->cancel_status = TD_CLEARED;
		}
	}

	/* If there's no need to move the dequeue pointer then we're done */
	if (!cached_td)
		return 0;

	err = xhci_move_dequeue_past_td(xhci, slot_id, ep->ep_index,
					cached_td->urb->stream_id,
					cached_td);
	if (err) {
		/* Failed to move past cached td, just set cached TDs to no-op */
		list_for_each_entry_safe(td, tmp_td, &ep->cancelled_td_list, cancelled_td_list) {
			if (td->cancel_status != TD_CLEARING_CACHE)
				continue;
			xhci_dbg(xhci, "Failed to clear cancelled cached URB %p, mark clear anyway\n",
				 td->urb);
			td_to_noop(xhci, ring, td, false);
			td->cancel_status = TD_CLEARED;
		}
	}
	return 0;
}

/*
 * Returns the TD the endpoint ring halted on.
 * Only call for non-running rings without streams.
 */
static struct xhci_td *find_halted_td(struct xhci_virt_ep *ep)
{
	struct xhci_td	*td;
	u64		hw_deq;

	if (!list_empty(&ep->ring->td_list)) { /* Not streams compatible */
		hw_deq = xhci_get_hw_deq(ep->xhci, ep->vdev, ep->ep_index, 0);
		hw_deq &= ~0xf;
		td = list_first_entry(&ep->ring->td_list, struct xhci_td, td_list);
		if (trb_in_td(ep->xhci, td->start_seg, td->first_trb,
				td->last_trb, hw_deq, false))
			return td;
	}
	return NULL;
}

/*
 * When we get a command completion for a Stop Endpoint Command, we need to
 * unlink any cancelled TDs from the ring.  There are two ways to do that:
 *
 *  1. If the HW was in the middle of processing the TD that needs to be
 *     cancelled, then we must move the ring's dequeue pointer past the last TRB
 *     in the TD with a Set Dequeue Pointer Command.
 *  2. Otherwise, we turn all the TRBs in the TD into No-op TRBs (with the chain
 *     bit cleared) so that the HW will skip over them.
 */
static void xhci_handle_cmd_stop_ep(struct xhci_hcd *xhci, int slot_id,
				    union xhci_trb *trb, u32 comp_code)
{
	unsigned int ep_index;
	struct xhci_virt_ep *ep;
	struct xhci_ep_ctx *ep_ctx;
	struct xhci_td *td = NULL;
	enum xhci_ep_reset_type reset_type;
	struct xhci_command *command;
	int err;

	if (unlikely(TRB_TO_SUSPEND_PORT(le32_to_cpu(trb->generic.field[3])))) {
		if (!xhci->devs[slot_id])
			xhci_warn(xhci, "Stop endpoint command completion for disabled slot %u\n",
				  slot_id);
		return;
	}

	ep_index = TRB_TO_EP_INDEX(le32_to_cpu(trb->generic.field[3]));
	ep = xhci_get_virt_ep(xhci, slot_id, ep_index);
	if (!ep)
		return;

	ep_ctx = xhci_get_ep_ctx(xhci, ep->vdev->out_ctx, ep_index);

	trace_xhci_handle_cmd_stop_ep(ep_ctx);

	if (comp_code == COMP_CONTEXT_STATE_ERROR) {
	/*
	 * If stop endpoint command raced with a halting endpoint we need to
	 * reset the host side endpoint first.
	 * If the TD we halted on isn't cancelled the TD should be given back
	 * with a proper error code, and the ring dequeue moved past the TD.
	 * If streams case we can't find hw_deq, or the TD we halted on so do a
	 * soft reset.
	 *
	 * Proper error code is unknown here, it would be -EPIPE if device side
	 * of enadpoit halted (aka STALL), and -EPROTO if not (transaction error)
	 * We use -EPROTO, if device is stalled it should return a stall error on
	 * next transfer, which then will return -EPIPE, and device side stall is
	 * noted and cleared by class driver.
	 */
		switch (GET_EP_CTX_STATE(ep_ctx)) {
		case EP_STATE_HALTED:
			xhci_dbg(xhci, "Stop ep completion raced with stall, reset ep\n");
			if (ep->ep_state & EP_HAS_STREAMS) {
				reset_type = EP_SOFT_RESET;
			} else {
				reset_type = EP_HARD_RESET;
				td = find_halted_td(ep);
				if (td)
					td->status = -EPROTO;
			}
			/* reset ep, reset handler cleans up cancelled tds */
			err = xhci_handle_halted_endpoint(xhci, ep, 0, td,
							  reset_type);
			if (err)
				break;
			xhci_stop_watchdog_timer_in_irq(xhci, ep);
			return;
		case EP_STATE_RUNNING:
			/* Race, HW handled stop ep cmd before ep was running */
			command = xhci_alloc_command(xhci, false, GFP_ATOMIC);
			if (!command)
				xhci_stop_watchdog_timer_in_irq(xhci, ep);

			mod_timer(&ep->stop_cmd_timer,
				  jiffies + XHCI_STOP_EP_CMD_TIMEOUT * HZ);
			xhci_queue_stop_endpoint(xhci, command, slot_id, ep_index, 0);
			xhci_ring_cmd_db(xhci);

			return;
		default:
			break;
		}
	}
	/* will queue a set TR deq if stopped on a cancelled, uncleared TD */
	xhci_invalidate_cancelled_tds(ep);
	xhci_stop_watchdog_timer_in_irq(xhci, ep);

	/* Otherwise ring the doorbell(s) to restart queued transfers */
	xhci_giveback_invalidated_tds(ep);
	ring_doorbell_for_active_rings(xhci, slot_id, ep_index);
}

static void xhci_kill_ring_urbs(struct xhci_hcd *xhci, struct xhci_ring *ring)
{
	struct xhci_td *cur_td;
	struct xhci_td *tmp;

	list_for_each_entry_safe(cur_td, tmp, &ring->td_list, td_list) {
		list_del_init(&cur_td->td_list);

		if (!list_empty(&cur_td->cancelled_td_list))
			list_del_init(&cur_td->cancelled_td_list);

		xhci_unmap_td_bounce_buffer(xhci, ring, cur_td);

		inc_td_cnt(cur_td->urb);
		if (last_td_in_urb(cur_td))
			xhci_giveback_urb_in_irq(xhci, cur_td, -ESHUTDOWN);
	}
}

static void xhci_kill_endpoint_urbs(struct xhci_hcd *xhci,
		int slot_id, int ep_index)
{
	struct xhci_td *cur_td;
	struct xhci_td *tmp;
	struct xhci_virt_ep *ep;
	struct xhci_ring *ring;

	ep = xhci_get_virt_ep(xhci, slot_id, ep_index);
	if (!ep)
		return;

	if ((ep->ep_state & EP_HAS_STREAMS) ||
			(ep->ep_state & EP_GETTING_NO_STREAMS)) {
		int stream_id;

		for (stream_id = 1; stream_id < ep->stream_info->num_streams;
				stream_id++) {
			ring = ep->stream_info->stream_rings[stream_id];
			if (!ring)
				continue;

			xhci_dbg_trace(xhci, trace_xhci_dbg_cancel_urb,
					"Killing URBs for slot ID %u, ep index %u, stream %u",
					slot_id, ep_index, stream_id);
			xhci_kill_ring_urbs(xhci, ring);
		}
	} else {
		ring = ep->ring;
		if (!ring)
			return;
		xhci_dbg_trace(xhci, trace_xhci_dbg_cancel_urb,
				"Killing URBs for slot ID %u, ep index %u",
				slot_id, ep_index);
		xhci_kill_ring_urbs(xhci, ring);
	}

	list_for_each_entry_safe(cur_td, tmp, &ep->cancelled_td_list,
			cancelled_td_list) {
		list_del_init(&cur_td->cancelled_td_list);
		inc_td_cnt(cur_td->urb);

		if (last_td_in_urb(cur_td))
			xhci_giveback_urb_in_irq(xhci, cur_td, -ESHUTDOWN);
	}
}

/*
 * host controller died, register read returns 0xffffffff
 * Complete pending commands, mark them ABORTED.
 * URBs need to be given back as usb core might be waiting with device locks
 * held for the URBs to finish during device disconnect, blocking host remove.
 *
 * Call with xhci->lock held.
 * lock is relased and re-acquired while giving back urb.
 */
void xhci_hc_died(struct xhci_hcd *xhci)
{
	int i, j;

	if (xhci->xhc_state & XHCI_STATE_DYING)
		return;

	xhci_err(xhci, "xHCI host controller not responding, assume dead\n");
	xhci->xhc_state |= XHCI_STATE_DYING;

	xhci_cleanup_command_queue(xhci);

	/* return any pending urbs, remove may be waiting for them */
	for (i = 0; i <= HCS_MAX_SLOTS(xhci->hcs_params1); i++) {
		if (!xhci->devs[i])
			continue;
		for (j = 0; j < 31; j++)
			xhci_kill_endpoint_urbs(xhci, i, j);
	}

	/* inform usb core hc died if PCI remove isn't already handling it */
	if (!(xhci->xhc_state & XHCI_STATE_REMOVING))
		usb_hc_died(xhci_to_hcd(xhci));
}

/* Watchdog timer function for when a stop endpoint command fails to complete.
 * In this case, we assume the host controller is broken or dying or dead.  The
 * host may still be completing some other events, so we have to be careful to
 * let the event ring handler and the URB dequeueing/enqueueing functions know
 * through xhci->state.
 *
 * The timer may also fire if the host takes a very long time to respond to the
 * command, and the stop endpoint command completion handler cannot delete the
 * timer before the timer function is called.  Another endpoint cancellation may
 * sneak in before the timer function can grab the lock, and that may queue
 * another stop endpoint command and add the timer back.  So we cannot use a
 * simple flag to say whether there is a pending stop endpoint command for a
 * particular endpoint.
 *
 * Instead we use a combination of that flag and checking if a new timer is
 * pending.
 */
void xhci_stop_endpoint_command_watchdog(struct timer_list *t)
{
	struct xhci_virt_ep *ep = from_timer(ep, t, stop_cmd_timer);
	struct xhci_hcd *xhci = ep->xhci;
	unsigned long flags;
	u32 usbsts;
	char str[XHCI_MSG_MAX];

	spin_lock_irqsave(&xhci->lock, flags);

	/* bail out if cmd completed but raced with stop ep watchdog timer.*/
	if (!(ep->ep_state & EP_STOP_CMD_PENDING) ||
	    timer_pending(&ep->stop_cmd_timer)) {
		spin_unlock_irqrestore(&xhci->lock, flags);
		xhci_dbg(xhci, "Stop EP timer raced with cmd completion, exit");
		return;
	}
	usbsts = readl(&xhci->op_regs->status);

	xhci_warn(xhci, "xHCI host not responding to stop endpoint command.\n");
	xhci_warn(xhci, "USBSTS:%s\n", xhci_decode_usbsts(str, usbsts));

	ep->ep_state &= ~EP_STOP_CMD_PENDING;

	xhci_halt(xhci);

	/*
	 * handle a stop endpoint cmd timeout as if host died (-ENODEV).
	 * In the future we could distinguish between -ENODEV and -ETIMEDOUT
	 * and try to recover a -ETIMEDOUT with a host controller reset
	 */
	xhci_hc_died(xhci);

	spin_unlock_irqrestore(&xhci->lock, flags);
	xhci_dbg_trace(xhci, trace_xhci_dbg_cancel_urb,
			"xHCI host controller is dead.");
}

static void update_ring_for_set_deq_completion(struct xhci_hcd *xhci,
		struct xhci_virt_device *dev,
		struct xhci_ring *ep_ring,
		unsigned int ep_index)
{
	union xhci_trb *dequeue_temp;
	int num_trbs_free_temp;
	bool revert = false;

	num_trbs_free_temp = ep_ring->num_trbs_free;
	dequeue_temp = ep_ring->dequeue;

	/* If we get two back-to-back stalls, and the first stalled transfer
	 * ends just before a link TRB, the dequeue pointer will be left on
	 * the link TRB by the code in the while loop.  So we have to update
	 * the dequeue pointer one segment further, or we'll jump off
	 * the segment into la-la-land.
	 */
	if (trb_is_link(ep_ring->dequeue)) {
		ep_ring->deq_seg = ep_ring->deq_seg->next;
		ep_ring->dequeue = ep_ring->deq_seg->trbs;
	}

	while (ep_ring->dequeue != dev->eps[ep_index].queued_deq_ptr) {
		/* We have more usable TRBs */
		ep_ring->num_trbs_free++;
		ep_ring->dequeue++;
		if (trb_is_link(ep_ring->dequeue)) {
			if (ep_ring->dequeue ==
					dev->eps[ep_index].queued_deq_ptr)
				break;
			ep_ring->deq_seg = ep_ring->deq_seg->next;
			ep_ring->dequeue = ep_ring->deq_seg->trbs;
		}
		if (ep_ring->dequeue == dequeue_temp) {
			revert = true;
			break;
		}
	}

	if (revert) {
		xhci_dbg(xhci, "Unable to find new dequeue pointer\n");
		ep_ring->num_trbs_free = num_trbs_free_temp;
	}
}

/*
 * When we get a completion for a Set Transfer Ring Dequeue Pointer command,
 * we need to clear the set deq pending flag in the endpoint ring state, so that
 * the TD queueing code can ring the doorbell again.  We also need to ring the
 * endpoint doorbell to restart the ring, but only if there aren't more
 * cancellations pending.
 */
static void xhci_handle_cmd_set_deq(struct xhci_hcd *xhci, int slot_id,
		union xhci_trb *trb, u32 cmd_comp_code)
{
	unsigned int ep_index;
	unsigned int stream_id;
	struct xhci_ring *ep_ring;
	struct xhci_virt_ep *ep;
	struct xhci_ep_ctx *ep_ctx;
	struct xhci_slot_ctx *slot_ctx;
	struct xhci_td *td, *tmp_td;

	ep_index = TRB_TO_EP_INDEX(le32_to_cpu(trb->generic.field[3]));
	stream_id = TRB_TO_STREAM_ID(le32_to_cpu(trb->generic.field[2]));
	ep = xhci_get_virt_ep(xhci, slot_id, ep_index);
	if (!ep)
		return;

	ep_ring = xhci_virt_ep_to_ring(xhci, ep, stream_id);
	if (!ep_ring) {
		xhci_warn(xhci, "WARN Set TR deq ptr command for freed stream ID %u\n",
				stream_id);
		/* XXX: Harmless??? */
		goto cleanup;
	}

	ep_ctx = xhci_get_ep_ctx(xhci, ep->vdev->out_ctx, ep_index);
	slot_ctx = xhci_get_slot_ctx(xhci, ep->vdev->out_ctx);
	trace_xhci_handle_cmd_set_deq(slot_ctx);
	trace_xhci_handle_cmd_set_deq_ep(ep_ctx);

	if (cmd_comp_code != COMP_SUCCESS) {
		unsigned int ep_state;
		unsigned int slot_state;

		switch (cmd_comp_code) {
		case COMP_TRB_ERROR:
			xhci_warn(xhci, "WARN Set TR Deq Ptr cmd invalid because of stream ID configuration\n");
			break;
		case COMP_CONTEXT_STATE_ERROR:
			xhci_warn(xhci, "WARN Set TR Deq Ptr cmd failed due to incorrect slot or ep state.\n");
			ep_state = GET_EP_CTX_STATE(ep_ctx);
			slot_state = le32_to_cpu(slot_ctx->dev_state);
			slot_state = GET_SLOT_STATE(slot_state);
			xhci_dbg_trace(xhci, trace_xhci_dbg_cancel_urb,
					"Slot state = %u, EP state = %u",
					slot_state, ep_state);
			break;
		case COMP_SLOT_NOT_ENABLED_ERROR:
			xhci_warn(xhci, "WARN Set TR Deq Ptr cmd failed because slot %u was not enabled.\n",
					slot_id);
			break;
		default:
			xhci_warn(xhci, "WARN Set TR Deq Ptr cmd with unknown completion code of %u.\n",
					cmd_comp_code);
			break;
		}
		/* OK what do we do now?  The endpoint state is hosed, and we
		 * should never get to this point if the synchronization between
		 * queueing, and endpoint state are correct.  This might happen
		 * if the device gets disconnected after we've finished
		 * cancelling URBs, which might not be an error...
		 */
	} else {
		u64 deq;
		/* 4.6.10 deq ptr is written to the stream ctx for streams */
		if (ep->ep_state & EP_HAS_STREAMS) {
			struct xhci_stream_ctx *ctx =
				&ep->stream_info->stream_ctx_array[stream_id];
			deq = le64_to_cpu(ctx->stream_ring) & SCTX_DEQ_MASK;
		} else {
			deq = le64_to_cpu(ep_ctx->deq) & ~EP_CTX_CYCLE_MASK;
		}
		xhci_dbg_trace(xhci, trace_xhci_dbg_cancel_urb,
			"Successful Set TR Deq Ptr cmd, deq = @%08llx", deq);
		if (xhci_trb_virt_to_dma(ep->queued_deq_seg,
					 ep->queued_deq_ptr) == deq) {
			/* Update the ring's dequeue segment and dequeue pointer
			 * to reflect the new position.
			 */
			update_ring_for_set_deq_completion(xhci, ep->vdev,
				ep_ring, ep_index);
		} else {
			xhci_warn(xhci, "Mismatch between completed Set TR Deq Ptr command & xHCI internal state.\n");
			xhci_warn(xhci, "ep deq seg = %p, deq ptr = %p\n",
				  ep->queued_deq_seg, ep->queued_deq_ptr);
		}
	}
	/* HW cached TDs cleared from cache, give them back */
	list_for_each_entry_safe(td, tmp_td, &ep->cancelled_td_list,
				 cancelled_td_list) {
		ep_ring = xhci_urb_to_transfer_ring(ep->xhci, td->urb);
		if (td->cancel_status == TD_CLEARING_CACHE) {
			td->cancel_status = TD_CLEARED;
			xhci_td_cleanup(ep->xhci, td, ep_ring, td->status);
		}
	}
cleanup:
	ep->ep_state &= ~SET_DEQ_PENDING;
	ep->queued_deq_seg = NULL;
	ep->queued_deq_ptr = NULL;
	/* Restart any rings with pending URBs */
	ring_doorbell_for_active_rings(xhci, slot_id, ep_index);
}

static void xhci_handle_cmd_reset_ep(struct xhci_hcd *xhci, int slot_id,
		union xhci_trb *trb, u32 cmd_comp_code)
{
	struct xhci_virt_ep *ep;
	struct xhci_ep_ctx *ep_ctx;
	unsigned int ep_index;

	ep_index = TRB_TO_EP_INDEX(le32_to_cpu(trb->generic.field[3]));
	ep = xhci_get_virt_ep(xhci, slot_id, ep_index);
	if (!ep)
		return;

	ep_ctx = xhci_get_ep_ctx(xhci, ep->vdev->out_ctx, ep_index);
	trace_xhci_handle_cmd_reset_ep(ep_ctx);

	/* This command will only fail if the endpoint wasn't halted,
	 * but we don't care.
	 */
	xhci_dbg_trace(xhci, trace_xhci_dbg_reset_ep,
		"Ignoring reset ep completion code of %u", cmd_comp_code);

	/* Cleanup cancelled TDs as ep is stopped. May queue a Set TR Deq cmd */
	xhci_invalidate_cancelled_tds(ep);

	if (xhci->quirks & XHCI_RESET_EP_QUIRK)
		xhci_dbg(xhci, "Note: Removed workaround to queue config ep for this hw");
	/* Clear our internal halted state */
	ep->ep_state &= ~EP_HALTED;

	xhci_giveback_invalidated_tds(ep);

	/* if this was a soft reset, then restart */
	if ((le32_to_cpu(trb->generic.field[3])) & TRB_TSP)
		ring_doorbell_for_active_rings(xhci, slot_id, ep_index);
}

static void xhci_handle_cmd_enable_slot(struct xhci_hcd *xhci, int slot_id,
		struct xhci_command *command, u32 cmd_comp_code)
{
	if (cmd_comp_code == COMP_SUCCESS)
		command->slot_id = slot_id;
	else
		command->slot_id = 0;
}

static void xhci_handle_cmd_disable_slot(struct xhci_hcd *xhci, int slot_id)
{
	struct xhci_virt_device *virt_dev;
	struct xhci_slot_ctx *slot_ctx;

	virt_dev = xhci->devs[slot_id];
	if (!virt_dev)
		return;

	slot_ctx = xhci_get_slot_ctx(xhci, virt_dev->out_ctx);
	trace_xhci_handle_cmd_disable_slot(slot_ctx);

	if (xhci->quirks & XHCI_EP_LIMIT_QUIRK)
		/* Delete default control endpoint resources */
		xhci_free_device_endpoint_resources(xhci, virt_dev, true);
}

static void xhci_handle_cmd_config_ep(struct xhci_hcd *xhci, int slot_id,
		u32 cmd_comp_code)
{
	struct xhci_virt_device *virt_dev;
	struct xhci_input_control_ctx *ctrl_ctx;
	struct xhci_ep_ctx *ep_ctx;
	unsigned int ep_index;
	unsigned int ep_state;
	u32 add_flags, drop_flags;

	/*
	 * Configure endpoint commands can come from the USB core
	 * configuration or alt setting changes, or because the HW
	 * needed an extra configure endpoint command after a reset
	 * endpoint command or streams were being configured.
	 * If the command was for a halted endpoint, the xHCI driver
	 * is not waiting on the configure endpoint command.
	 */
	virt_dev = xhci->devs[slot_id];
	if (!virt_dev)
		return;
	ctrl_ctx = xhci_get_input_control_ctx(virt_dev->in_ctx);
	if (!ctrl_ctx) {
		xhci_warn(xhci, "Could not get input context, bad type.\n");
		return;
	}

	add_flags = le32_to_cpu(ctrl_ctx->add_flags);
	drop_flags = le32_to_cpu(ctrl_ctx->drop_flags);
	/* Input ctx add_flags are the endpoint index plus one */
	ep_index = xhci_last_valid_endpoint(add_flags) - 1;

	ep_ctx = xhci_get_ep_ctx(xhci, virt_dev->out_ctx, ep_index);
	trace_xhci_handle_cmd_config_ep(ep_ctx);

	/* A usb_set_interface() call directly after clearing a halted
	 * condition may race on this quirky hardware.  Not worth
	 * worrying about, since this is prototype hardware.  Not sure
	 * if this will work for streams, but streams support was
	 * untested on this prototype.
	 */
	if (xhci->quirks & XHCI_RESET_EP_QUIRK &&
			ep_index != (unsigned int) -1 &&
			add_flags - SLOT_FLAG == drop_flags) {
		ep_state = virt_dev->eps[ep_index].ep_state;
		if (!(ep_state & EP_HALTED))
			return;
		xhci_dbg_trace(xhci, trace_xhci_dbg_quirks,
				"Completed config ep cmd - "
				"last ep index = %d, state = %d",
				ep_index, ep_state);
		/* Clear internal halted state and restart ring(s) */
		virt_dev->eps[ep_index].ep_state &= ~EP_HALTED;
		ring_doorbell_for_active_rings(xhci, slot_id, ep_index);
		return;
	}
	return;
}

static void xhci_handle_cmd_addr_dev(struct xhci_hcd *xhci, int slot_id)
{
	struct xhci_virt_device *vdev;
	struct xhci_slot_ctx *slot_ctx;

	vdev = xhci->devs[slot_id];
	if (!vdev)
		return;
	slot_ctx = xhci_get_slot_ctx(xhci, vdev->out_ctx);
	trace_xhci_handle_cmd_addr_dev(slot_ctx);
}

static void xhci_handle_cmd_reset_dev(struct xhci_hcd *xhci, int slot_id)
{
	struct xhci_virt_device *vdev;
	struct xhci_slot_ctx *slot_ctx;

	vdev = xhci->devs[slot_id];
	if (!vdev) {
		xhci_warn(xhci, "Reset device command completion for disabled slot %u\n",
			  slot_id);
		return;
	}
	slot_ctx = xhci_get_slot_ctx(xhci, vdev->out_ctx);
	trace_xhci_handle_cmd_reset_dev(slot_ctx);

	xhci_dbg(xhci, "Completed reset device command.\n");
}

static void xhci_handle_cmd_nec_get_fw(struct xhci_hcd *xhci,
		struct xhci_event_cmd *event)
{
	if (!(xhci->quirks & XHCI_NEC_HOST)) {
		xhci_warn(xhci, "WARN NEC_GET_FW command on non-NEC host\n");
		return;
	}
	xhci_dbg_trace(xhci, trace_xhci_dbg_quirks,
			"NEC firmware version %2x.%02x",
			NEC_FW_MAJOR(le32_to_cpu(event->status)),
			NEC_FW_MINOR(le32_to_cpu(event->status)));
}

static void xhci_complete_del_and_free_cmd(struct xhci_command *cmd, u32 status)
{
	list_del(&cmd->cmd_list);

	if (cmd->completion) {
		cmd->status = status;
		complete(cmd->completion);
	} else {
		kfree(cmd);
	}
}

void xhci_cleanup_command_queue(struct xhci_hcd *xhci)
{
	struct xhci_command *cur_cmd, *tmp_cmd;
	xhci->current_cmd = NULL;
	list_for_each_entry_safe(cur_cmd, tmp_cmd, &xhci->cmd_list, cmd_list)
		xhci_complete_del_and_free_cmd(cur_cmd, COMP_COMMAND_ABORTED);
}

void xhci_handle_command_timeout(struct work_struct *work)
{
	struct xhci_hcd *xhci;
	unsigned long flags;
	u64 hw_ring_state;

	xhci = container_of(to_delayed_work(work), struct xhci_hcd, cmd_timer);

	spin_lock_irqsave(&xhci->lock, flags);

	/*
	 * If timeout work is pending, or current_cmd is NULL, it means we
	 * raced with command completion. Command is handled so just return.
	 */
	if (!xhci->current_cmd || delayed_work_pending(&xhci->cmd_timer)) {
		spin_unlock_irqrestore(&xhci->lock, flags);
		return;
	}
	/* mark this command to be cancelled */
	xhci->current_cmd->status = COMP_COMMAND_ABORTED;

	/* Make sure command ring is running before aborting it */
	hw_ring_state = xhci_read_64(xhci, &xhci->op_regs->cmd_ring);
	if (hw_ring_state == ~(u64)0) {
		xhci_hc_died(xhci);
		goto time_out_completed;
	}

	if ((xhci->cmd_ring_state & CMD_RING_STATE_RUNNING) &&
	    (hw_ring_state & CMD_RING_RUNNING))  {
		/* Prevent new doorbell, and start command abort */
		xhci->cmd_ring_state = CMD_RING_STATE_ABORTED;
		xhci_dbg(xhci, "Command timeout\n");
		xhci_abort_cmd_ring(xhci, flags);
		goto time_out_completed;
	}

	/* host removed. Bail out */
	if (xhci->xhc_state & XHCI_STATE_REMOVING) {
		xhci_dbg(xhci, "host removed, ring start fail?\n");
		xhci_cleanup_command_queue(xhci);

		goto time_out_completed;
	}

	/* command timeout on stopped ring, ring can't be aborted */
	xhci_dbg(xhci, "Command timeout on stopped ring\n");
	xhci_handle_stopped_cmd_ring(xhci, xhci->current_cmd);

time_out_completed:
	spin_unlock_irqrestore(&xhci->lock, flags);
	return;
}

static void handle_cmd_completion(struct xhci_hcd *xhci,
		struct xhci_event_cmd *event)
{
	unsigned int slot_id = TRB_TO_SLOT_ID(le32_to_cpu(event->flags));
	u64 cmd_dma;
	dma_addr_t cmd_dequeue_dma;
	u32 cmd_comp_code;
	union xhci_trb *cmd_trb;
	struct xhci_command *cmd;
	u32 cmd_type;

	if (slot_id >= MAX_HC_SLOTS) {
		xhci_warn(xhci, "Invalid slot_id %u\n", slot_id);
		return;
	}

	cmd_dma = le64_to_cpu(event->cmd_trb);
	cmd_trb = xhci->cmd_ring->dequeue;

	trace_xhci_handle_command(xhci->cmd_ring, &cmd_trb->generic);

	cmd_dequeue_dma = xhci_trb_virt_to_dma(xhci->cmd_ring->deq_seg,
			cmd_trb);
	/*
	 * Check whether the completion event is for our internal kept
	 * command.
	 */
	if (!cmd_dequeue_dma || cmd_dma != (u64)cmd_dequeue_dma) {
		xhci_warn(xhci,
			  "ERROR mismatched command completion event\n");
		return;
	}

	cmd = list_first_entry(&xhci->cmd_list, struct xhci_command, cmd_list);

	cancel_delayed_work(&xhci->cmd_timer);

	cmd_comp_code = GET_COMP_CODE(le32_to_cpu(event->status));

	/* If CMD ring stopped we own the trbs between enqueue and dequeue */
	if (cmd_comp_code == COMP_COMMAND_RING_STOPPED) {
		complete_all(&xhci->cmd_ring_stop_completion);
		return;
	}

	if (cmd->command_trb != xhci->cmd_ring->dequeue) {
		xhci_err(xhci,
			 "Command completion event does not match command\n");
		return;
	}

	/*
	 * Host aborted the command ring, check if the current command was
	 * supposed to be aborted, otherwise continue normally.
	 * The command ring is stopped now, but the xHC will issue a Command
	 * Ring Stopped event which will cause us to restart it.
	 */
	if (cmd_comp_code == COMP_COMMAND_ABORTED) {
		xhci->cmd_ring_state = CMD_RING_STATE_STOPPED;
		if (cmd->status == COMP_COMMAND_ABORTED) {
			if (xhci->current_cmd == cmd)
				xhci->current_cmd = NULL;
			goto event_handled;
		}
	}

	cmd_type = TRB_FIELD_TO_TYPE(le32_to_cpu(cmd_trb->generic.field[3]));
	switch (cmd_type) {
	case TRB_ENABLE_SLOT:
		xhci_handle_cmd_enable_slot(xhci, slot_id, cmd, cmd_comp_code);
		break;
	case TRB_DISABLE_SLOT:
		xhci_handle_cmd_disable_slot(xhci, slot_id);
		break;
	case TRB_CONFIG_EP:
		if (!cmd->completion)
			xhci_handle_cmd_config_ep(xhci, slot_id, cmd_comp_code);
		break;
	case TRB_EVAL_CONTEXT:
		break;
	case TRB_ADDR_DEV:
		xhci_handle_cmd_addr_dev(xhci, slot_id);
		break;
	case TRB_STOP_RING:
		WARN_ON(slot_id != TRB_TO_SLOT_ID(
				le32_to_cpu(cmd_trb->generic.field[3])));
		if (!cmd->completion)
			xhci_handle_cmd_stop_ep(xhci, slot_id, cmd_trb,
						cmd_comp_code);
		break;
	case TRB_SET_DEQ:
		WARN_ON(slot_id != TRB_TO_SLOT_ID(
				le32_to_cpu(cmd_trb->generic.field[3])));
		xhci_handle_cmd_set_deq(xhci, slot_id, cmd_trb, cmd_comp_code);
		break;
	case TRB_CMD_NOOP:
		/* Is this an aborted command turned to NO-OP? */
		if (cmd->status == COMP_COMMAND_RING_STOPPED)
			cmd_comp_code = COMP_COMMAND_RING_STOPPED;
		break;
	case TRB_RESET_EP:
		WARN_ON(slot_id != TRB_TO_SLOT_ID(
				le32_to_cpu(cmd_trb->generic.field[3])));
		xhci_handle_cmd_reset_ep(xhci, slot_id, cmd_trb, cmd_comp_code);
		break;
	case TRB_RESET_DEV:
		/* SLOT_ID field in reset device cmd completion event TRB is 0.
		 * Use the SLOT_ID from the command TRB instead (xhci 4.6.11)
		 */
		slot_id = TRB_TO_SLOT_ID(
				le32_to_cpu(cmd_trb->generic.field[3]));
		xhci_handle_cmd_reset_dev(xhci, slot_id);
		break;
	case TRB_NEC_GET_FW:
		xhci_handle_cmd_nec_get_fw(xhci, event);
		break;
	default:
		/* Skip over unknown commands on the event ring */
		xhci_info(xhci, "INFO unknown command type %d\n", cmd_type);
		break;
	}

	/* restart timer if this wasn't the last command */
	if (!list_is_singular(&xhci->cmd_list)) {
		xhci->current_cmd = list_first_entry(&cmd->cmd_list,
						struct xhci_command, cmd_list);
		xhci_mod_cmd_timer(xhci, XHCI_CMD_DEFAULT_TIMEOUT);
	} else if (xhci->current_cmd == cmd) {
		xhci->current_cmd = NULL;
	}

event_handled:
	xhci_complete_del_and_free_cmd(cmd, cmd_comp_code);

	inc_deq(xhci, xhci->cmd_ring);
}

static void handle_vendor_event(struct xhci_hcd *xhci,
				union xhci_trb *event, u32 trb_type)
{
	xhci_dbg(xhci, "Vendor specific event TRB type = %u\n", trb_type);
	if (trb_type == TRB_NEC_CMD_COMP && (xhci->quirks & XHCI_NEC_HOST))
		handle_cmd_completion(xhci, &event->event_cmd);
}

static void handle_device_notification(struct xhci_hcd *xhci,
		union xhci_trb *event)
{
	u32 slot_id;
	struct usb_device *udev;

	slot_id = TRB_TO_SLOT_ID(le32_to_cpu(event->generic.field[3]));
	if (!xhci->devs[slot_id]) {
		xhci_warn(xhci, "Device Notification event for "
				"unused slot %u\n", slot_id);
		return;
	}

	xhci_dbg(xhci, "Device Wake Notification event for slot ID %u\n",
			slot_id);
	udev = xhci->devs[slot_id]->udev;
	if (udev && udev->parent)
		usb_wakeup_notification(udev->parent, udev->portnum);
}

/*
 * Quirk hanlder for errata seen on Cavium ThunderX2 processor XHCI
 * Controller.
 * As per ThunderX2errata-129 USB 2 device may come up as USB 1
 * If a connection to a USB 1 device is followed by another connection
 * to a USB 2 device.
 *
 * Reset the PHY after the USB device is disconnected if device speed
 * is less than HCD_USB3.
 * Retry the reset sequence max of 4 times checking the PLL lock status.
 *
 */
static void xhci_cavium_reset_phy_quirk(struct xhci_hcd *xhci)
{
	struct usb_hcd *hcd = xhci_to_hcd(xhci);
	u32 pll_lock_check;
	u32 retry_count = 4;

	do {
		/* Assert PHY reset */
		writel(0x6F, hcd->regs + 0x1048);
		udelay(10);
		/* De-assert the PHY reset */
		writel(0x7F, hcd->regs + 0x1048);
		udelay(200);
		pll_lock_check = readl(hcd->regs + 0x1070);
	} while (!(pll_lock_check & 0x1) && --retry_count);
}

static void handle_port_status(struct xhci_hcd *xhci,
		union xhci_trb *event)
{
	struct usb_hcd *hcd;
	u32 port_id;
	u32 portsc, cmd_reg;
	int max_ports;
	int slot_id;
	unsigned int hcd_portnum;
	struct xhci_bus_state *bus_state;
	bool bogus_port_status = false;
	struct xhci_port *port;

	/* Port status change events always have a successful completion code */
	if (GET_COMP_CODE(le32_to_cpu(event->generic.field[2])) != COMP_SUCCESS)
		xhci_warn(xhci,
			  "WARN: xHC returned failed port status event\n");

	port_id = GET_PORT_ID(le32_to_cpu(event->generic.field[0]));
	max_ports = HCS_MAX_PORTS(xhci->hcs_params1);

	if ((port_id <= 0) || (port_id > max_ports)) {
		xhci_warn(xhci, "Port change event with invalid port ID %d\n",
			  port_id);
		inc_deq(xhci, xhci->event_ring);
		return;
	}

	port = &xhci->hw_ports[port_id - 1];
	if (!port || !port->rhub || port->hcd_portnum == DUPLICATE_ENTRY) {
		xhci_warn(xhci, "Port change event, no port for port ID %u\n",
			  port_id);
		bogus_port_status = true;
		goto cleanup;
	}

	/* We might get interrupts after shared_hcd is removed */
	if (port->rhub == &xhci->usb3_rhub && xhci->shared_hcd == NULL) {
		xhci_dbg(xhci, "ignore port event for removed USB3 hcd\n");
		bogus_port_status = true;
		goto cleanup;
	}

	hcd = port->rhub->hcd;
	bus_state = &port->rhub->bus_state;
	hcd_portnum = port->hcd_portnum;
	portsc = readl(port->addr);

	xhci_dbg(xhci, "Port change event, %d-%d, id %d, portsc: 0x%x\n",
		 hcd->self.busnum, hcd_portnum + 1, port_id, portsc);

	trace_xhci_handle_port_status(hcd_portnum, portsc);

	if (hcd->state == HC_STATE_SUSPENDED) {
		xhci_dbg(xhci, "resume root hub\n");
		usb_hcd_resume_root_hub(hcd);
	}

	if (hcd->speed >= HCD_USB3 &&
	    (portsc & PORT_PLS_MASK) == XDEV_INACTIVE) {
		slot_id = xhci_find_slot_id_by_port(hcd, xhci, hcd_portnum + 1);
		if (slot_id && xhci->devs[slot_id])
			xhci->devs[slot_id]->flags |= VDEV_PORT_ERROR;
	}

	if ((portsc & PORT_PLC) && (portsc & PORT_PLS_MASK) == XDEV_RESUME) {
		xhci_dbg(xhci, "port resume event for port %d\n", port_id);

		cmd_reg = readl(&xhci->op_regs->command);
		if (!(cmd_reg & CMD_RUN)) {
			xhci_warn(xhci, "xHC is not running.\n");
			goto cleanup;
		}

		if (DEV_SUPERSPEED_ANY(portsc)) {
			xhci_dbg(xhci, "remote wake SS port %d\n", port_id);
			/* Set a flag to say the port signaled remote wakeup,
			 * so we can tell the difference between the end of
			 * device and host initiated resume.
			 */
			bus_state->port_remote_wakeup |= 1 << hcd_portnum;
			xhci_test_and_clear_bit(xhci, port, PORT_PLC);
			usb_hcd_start_port_resume(&hcd->self, hcd_portnum);
			xhci_set_link_state(xhci, port, XDEV_U0);
			/* Need to wait until the next link state change
			 * indicates the device is actually in U0.
			 */
			bogus_port_status = true;
			goto cleanup;
		} else if (!test_bit(hcd_portnum, &bus_state->resuming_ports)) {
			xhci_dbg(xhci, "resume HS port %d\n", port_id);
			bus_state->resume_done[hcd_portnum] = jiffies +
				msecs_to_jiffies(USB_RESUME_TIMEOUT);
			set_bit(hcd_portnum, &bus_state->resuming_ports);
			/* Do the rest in GetPortStatus after resume time delay.
			 * Avoid polling roothub status before that so that a
			 * usb device auto-resume latency around ~40ms.
			 */
			set_bit(HCD_FLAG_POLL_RH, &hcd->flags);
			mod_timer(&hcd->rh_timer,
				  bus_state->resume_done[hcd_portnum]);
			usb_hcd_start_port_resume(&hcd->self, hcd_portnum);
			bogus_port_status = true;
		}
	}

	if ((portsc & PORT_PLC) &&
	    DEV_SUPERSPEED_ANY(portsc) &&
	    ((portsc & PORT_PLS_MASK) == XDEV_U0 ||
	     (portsc & PORT_PLS_MASK) == XDEV_U1 ||
	     (portsc & PORT_PLS_MASK) == XDEV_U2)) {
		xhci_dbg(xhci, "resume SS port %d finished\n", port_id);
		complete(&bus_state->u3exit_done[hcd_portnum]);
		/* We've just brought the device into U0/1/2 through either the
		 * Resume state after a device remote wakeup, or through the
		 * U3Exit state after a host-initiated resume.  If it's a device
		 * initiated remote wake, don't pass up the link state change,
		 * so the roothub behavior is consistent with external
		 * USB 3.0 hub behavior.
		 */
		slot_id = xhci_find_slot_id_by_port(hcd, xhci, hcd_portnum + 1);
		if (slot_id && xhci->devs[slot_id])
			xhci_ring_device(xhci, slot_id);
		if (bus_state->port_remote_wakeup & (1 << hcd_portnum)) {
			xhci_test_and_clear_bit(xhci, port, PORT_PLC);
			usb_wakeup_notification(hcd->self.root_hub,
					hcd_portnum + 1);
			bogus_port_status = true;
			goto cleanup;
		}
	}

	/*
	 * Check to see if xhci-hub.c is waiting on RExit to U0 transition (or
	 * RExit to a disconnect state).  If so, let the the driver know it's
	 * out of the RExit state.
	 */
	if (!DEV_SUPERSPEED_ANY(portsc) && hcd->speed < HCD_USB3 &&
			test_and_clear_bit(hcd_portnum,
				&bus_state->rexit_ports)) {
		complete(&bus_state->rexit_done[hcd_portnum]);
		bogus_port_status = true;
		goto cleanup;
	}

	if (hcd->speed < HCD_USB3) {
		xhci_test_and_clear_bit(xhci, port, PORT_PLC);
		if ((xhci->quirks & XHCI_RESET_PLL_ON_DISCONNECT) &&
		    (portsc & PORT_CSC) && !(portsc & PORT_CONNECT))
			xhci_cavium_reset_phy_quirk(xhci);
	}

cleanup:
	/* Update event ring dequeue pointer before dropping the lock */
	inc_deq(xhci, xhci->event_ring);

	/* Don't make the USB core poll the roothub if we got a bad port status
	 * change event.  Besides, at that point we can't tell which roothub
	 * (USB 2.0 or USB 3.0) to kick.
	 */
	if (bogus_port_status)
		return;

	/*
	 * xHCI port-status-change events occur when the "or" of all the
	 * status-change bits in the portsc register changes from 0 to 1.
	 * New status changes won't cause an event if any other change
	 * bits are still set.  When an event occurs, switch over to
	 * polling to avoid losing status changes.
	 */
	xhci_dbg(xhci, "%s: starting port polling.\n", __func__);
	set_bit(HCD_FLAG_POLL_RH, &hcd->flags);
	spin_unlock(&xhci->lock);
	/* Pass this up to the core */
	usb_hcd_poll_rh_status(hcd);
	spin_lock(&xhci->lock);
}

/*
 * This TD is defined by the TRBs starting at start_trb in start_seg and ending
 * at end_trb, which may be in another segment.  If the suspect DMA address is a
 * TRB in this TD, this function returns that TRB's segment.  Otherwise it
 * returns 0.
 */
struct xhci_segment *trb_in_td(struct xhci_hcd *xhci,
		struct xhci_segment *start_seg,
		union xhci_trb	*start_trb,
		union xhci_trb	*end_trb,
		dma_addr_t	suspect_dma,
		bool		debug)
{
	dma_addr_t start_dma;
	dma_addr_t end_seg_dma;
	dma_addr_t end_trb_dma;
	struct xhci_segment *cur_seg;

	start_dma = xhci_trb_virt_to_dma(start_seg, start_trb);
	cur_seg = start_seg;

	do {
		if (start_dma == 0)
			return NULL;
		/* We may get an event for a Link TRB in the middle of a TD */
		end_seg_dma = xhci_trb_virt_to_dma(cur_seg,
				&cur_seg->trbs[TRBS_PER_SEGMENT - 1]);
		/* If the end TRB isn't in this segment, this is set to 0 */
		end_trb_dma = xhci_trb_virt_to_dma(cur_seg, end_trb);

		if (debug)
			xhci_warn(xhci,
				"Looking for event-dma %016llx trb-start %016llx trb-end %016llx seg-start %016llx seg-end %016llx\n",
				(unsigned long long)suspect_dma,
				(unsigned long long)start_dma,
				(unsigned long long)end_trb_dma,
				(unsigned long long)cur_seg->dma,
				(unsigned long long)end_seg_dma);

		if (end_trb_dma > 0) {
			/* The end TRB is in this segment, so suspect should be here */
			if (start_dma <= end_trb_dma) {
				if (suspect_dma >= start_dma && suspect_dma <= end_trb_dma)
					return cur_seg;
			} else {
				/* Case for one segment with
				 * a TD wrapped around to the top
				 */
				if ((suspect_dma >= start_dma &&
							suspect_dma <= end_seg_dma) ||
						(suspect_dma >= cur_seg->dma &&
						 suspect_dma <= end_trb_dma))
					return cur_seg;
			}
			return NULL;
		} else {
			/* Might still be somewhere in this segment */
			if (suspect_dma >= start_dma && suspect_dma <= end_seg_dma)
				return cur_seg;
		}
		cur_seg = cur_seg->next;
		start_dma = xhci_trb_virt_to_dma(cur_seg, &cur_seg->trbs[0]);
	} while (cur_seg != start_seg);

	return NULL;
}

static void xhci_clear_hub_tt_buffer(struct xhci_hcd *xhci, struct xhci_td *td,
		struct xhci_virt_ep *ep)
{
	/*
	 * As part of low/full-speed endpoint-halt processing
	 * we must clear the TT buffer (USB 2.0 specification 11.17.5).
	 */
	if (td->urb->dev->tt && !usb_pipeint(td->urb->pipe) &&
	    (td->urb->dev->tt->hub != xhci_to_hcd(xhci)->self.root_hub) &&
	    !(ep->ep_state & EP_CLEARING_TT)) {
		ep->ep_state |= EP_CLEARING_TT;
		td->urb->ep->hcpriv = td->urb->dev;
		if (usb_hub_clear_tt_buffer(td->urb))
			ep->ep_state &= ~EP_CLEARING_TT;
	}
}

/* Check if an error has halted the endpoint ring.  The class driver will
 * cleanup the halt for a non-default control endpoint if we indicate a stall.
 * However, a babble and other errors also halt the endpoint ring, and the class
 * driver won't clear the halt in that case, so we need to issue a Set Transfer
 * Ring Dequeue Pointer command manually.
 */
static int xhci_requires_manual_halt_cleanup(struct xhci_hcd *xhci,
		struct xhci_ep_ctx *ep_ctx,
		unsigned int trb_comp_code)
{
	/* TRB completion codes that may require a manual halt cleanup */
	if (trb_comp_code == COMP_USB_TRANSACTION_ERROR ||
			trb_comp_code == COMP_BABBLE_DETECTED_ERROR ||
			trb_comp_code == COMP_SPLIT_TRANSACTION_ERROR)
		/* The 0.95 spec says a babbling control endpoint
		 * is not halted. The 0.96 spec says it is.  Some HW
		 * claims to be 0.95 compliant, but it halts the control
		 * endpoint anyway.  Check if a babble halted the
		 * endpoint.
		 */
		if (GET_EP_CTX_STATE(ep_ctx) == EP_STATE_HALTED)
			return 1;

	return 0;
}

int xhci_is_vendor_info_code(struct xhci_hcd *xhci, unsigned int trb_comp_code)
{
	if (trb_comp_code >= 224 && trb_comp_code <= 255) {
		/* Vendor defined "informational" completion code,
		 * treat as not-an-error.
		 */
		xhci_dbg(xhci, "Vendor defined info completion code %u\n",
				trb_comp_code);
		xhci_dbg(xhci, "Treating code as success.\n");
		return 1;
	}
	return 0;
}

static int finish_td(struct xhci_hcd *xhci, struct xhci_virt_ep *ep,
		     struct xhci_ring *ep_ring, struct xhci_td *td,
		     u32 trb_comp_code)
{
	struct xhci_ep_ctx *ep_ctx;
<<<<<<< HEAD
	int trbs_freed;
=======
>>>>>>> d35f3855

	ep_ctx = xhci_get_ep_ctx(xhci, ep->vdev->out_ctx, ep->ep_index);

	switch (trb_comp_code) {
	case COMP_STOPPED_LENGTH_INVALID:
	case COMP_STOPPED_SHORT_PACKET:
	case COMP_STOPPED:
		/*
		 * The "Stop Endpoint" completion will take care of any
		 * stopped TDs. A stopped TD may be restarted, so don't update
		 * the ring dequeue pointer or take this TD off any lists yet.
		 */
		return 0;
	case COMP_USB_TRANSACTION_ERROR:
	case COMP_BABBLE_DETECTED_ERROR:
	case COMP_SPLIT_TRANSACTION_ERROR:
		/*
		 * If endpoint context state is not halted we might be
		 * racing with a reset endpoint command issued by a unsuccessful
		 * stop endpoint completion (context error). In that case the
		 * td should be on the cancelled list, and EP_HALTED flag set.
		 *
		 * Or then it's not halted due to the 0.95 spec stating that a
		 * babbling control endpoint should not halt. The 0.96 spec
		 * again says it should.  Some HW claims to be 0.95 compliant,
		 * but it halts the control endpoint anyway.
		 */
		if (GET_EP_CTX_STATE(ep_ctx) != EP_STATE_HALTED) {
			/*
			 * If EP_HALTED is set and TD is on the cancelled list
			 * the TD and dequeue pointer will be handled by reset
			 * ep command completion
			 */
			if ((ep->ep_state & EP_HALTED) &&
			    !list_empty(&td->cancelled_td_list)) {
				xhci_dbg(xhci, "Already resolving halted ep for 0x%llx\n",
					 (unsigned long long)xhci_trb_virt_to_dma(
						 td->start_seg, td->first_trb));
				return 0;
			}
			/* endpoint not halted, don't reset it */
			break;
		}
		/* Almost same procedure as for STALL_ERROR below */
		xhci_clear_hub_tt_buffer(xhci, td, ep);
		xhci_handle_halted_endpoint(xhci, ep, ep_ring->stream_id, td,
					    EP_HARD_RESET);
		return 0;
	case COMP_STALL_ERROR:
		/*
		 * xhci internal endpoint state will go to a "halt" state for
		 * any stall, including default control pipe protocol stall.
		 * To clear the host side halt we need to issue a reset endpoint
		 * command, followed by a set dequeue command to move past the
		 * TD.
		 * Class drivers clear the device side halt from a functional
		 * stall later. Hub TT buffer should only be cleared for FS/LS
		 * devices behind HS hubs for functional stalls.
		 */
		if (ep->ep_index != 0)
			xhci_clear_hub_tt_buffer(xhci, td, ep);

		xhci_handle_halted_endpoint(xhci, ep, ep_ring->stream_id, td,
<<<<<<< HEAD
					    EP_HARD_RESET);

		return 0; /* xhci_handle_halted_endpoint marked td cancelled */
	default:
		break;
=======
					     EP_HARD_RESET);
	} else {
		/* Update ring dequeue pointer */
		ep_ring->dequeue = td->last_trb;
		ep_ring->deq_seg = td->last_trb_seg;
		ep_ring->num_trbs_free += td->num_trbs - 1;
		inc_deq(xhci, ep_ring);
>>>>>>> d35f3855
	}

	/* Update ring dequeue pointer */
	trbs_freed = xhci_num_trbs_to(ep_ring->deq_seg, ep_ring->dequeue,
				      td->last_trb_seg, td->last_trb,
				      ep_ring->num_segs);
	if (trbs_freed < 0)
		xhci_dbg(xhci, "Failed to count freed trbs at TD finish\n");
	else
		ep_ring->num_trbs_free += trbs_freed;
	ep_ring->dequeue = td->last_trb;
	ep_ring->deq_seg = td->last_trb_seg;
	inc_deq(xhci, ep_ring);

	return xhci_td_cleanup(xhci, td, ep_ring, td->status);
}

/* sum trb lengths from ring dequeue up to stop_trb, _excluding_ stop_trb */
static int sum_trb_lengths(struct xhci_hcd *xhci, struct xhci_ring *ring,
			   union xhci_trb *stop_trb)
{
	u32 sum;
	union xhci_trb *trb = ring->dequeue;
	struct xhci_segment *seg = ring->deq_seg;

	for (sum = 0; trb != stop_trb; next_trb(xhci, ring, &seg, &trb)) {
		if (!trb_is_noop(trb) && !trb_is_link(trb))
			sum += TRB_LEN(le32_to_cpu(trb->generic.field[2]));
	}
	return sum;
}

/*
 * Process control tds, update urb status and actual_length.
 */
static int process_ctrl_td(struct xhci_hcd *xhci, struct xhci_virt_ep *ep,
		struct xhci_ring *ep_ring,  struct xhci_td *td,
			   union xhci_trb *ep_trb, struct xhci_transfer_event *event)
{
	struct xhci_ep_ctx *ep_ctx;
	u32 trb_comp_code;
	u32 remaining, requested;
	u32 trb_type;

	trb_type = TRB_FIELD_TO_TYPE(le32_to_cpu(ep_trb->generic.field[3]));
	ep_ctx = xhci_get_ep_ctx(xhci, ep->vdev->out_ctx, ep->ep_index);
	trb_comp_code = GET_COMP_CODE(le32_to_cpu(event->transfer_len));
	requested = td->urb->transfer_buffer_length;
	remaining = EVENT_TRB_LEN(le32_to_cpu(event->transfer_len));

	switch (trb_comp_code) {
	case COMP_SUCCESS:
		if (trb_type != TRB_STATUS) {
			xhci_warn(xhci, "WARN: Success on ctrl %s TRB without IOC set?\n",
				  (trb_type == TRB_DATA) ? "data" : "setup");
			td->status = -ESHUTDOWN;
			break;
		}
		td->status = 0;
		break;
	case COMP_SHORT_PACKET:
		td->status = 0;
		break;
	case COMP_STOPPED_SHORT_PACKET:
		if (trb_type == TRB_DATA || trb_type == TRB_NORMAL)
			td->urb->actual_length = remaining;
		else
			xhci_warn(xhci, "WARN: Stopped Short Packet on ctrl setup or status TRB\n");
		goto finish_td;
	case COMP_STOPPED:
		switch (trb_type) {
		case TRB_SETUP:
			td->urb->actual_length = 0;
			goto finish_td;
		case TRB_DATA:
		case TRB_NORMAL:
			td->urb->actual_length = requested - remaining;
			goto finish_td;
		case TRB_STATUS:
			td->urb->actual_length = requested;
			goto finish_td;
		default:
			xhci_warn(xhci, "WARN: unexpected TRB Type %d\n",
				  trb_type);
			goto finish_td;
		}
	case COMP_STOPPED_LENGTH_INVALID:
		goto finish_td;
	default:
		if (!xhci_requires_manual_halt_cleanup(xhci,
						       ep_ctx, trb_comp_code))
			break;
		xhci_dbg(xhci, "TRB error %u, halted endpoint index = %u\n",
			 trb_comp_code, ep->ep_index);
		fallthrough;
	case COMP_STALL_ERROR:
		/* Did we transfer part of the data (middle) phase? */
		if (trb_type == TRB_DATA || trb_type == TRB_NORMAL)
			td->urb->actual_length = requested - remaining;
		else if (!td->urb_length_set)
			td->urb->actual_length = 0;
		goto finish_td;
	}

	/* stopped at setup stage, no data transferred */
	if (trb_type == TRB_SETUP)
		goto finish_td;

	/*
	 * if on data stage then update the actual_length of the URB and flag it
	 * as set, so it won't be overwritten in the event for the last TRB.
	 */
	if (trb_type == TRB_DATA ||
		trb_type == TRB_NORMAL) {
		td->urb_length_set = true;
		td->urb->actual_length = requested - remaining;
		xhci_dbg(xhci, "Waiting for status stage event\n");
		return 0;
	}

	/* at status stage */
	if (!td->urb_length_set)
		td->urb->actual_length = requested;

finish_td:
	return finish_td(xhci, ep, ep_ring, td, trb_comp_code);
}

/*
 * Process isochronous tds, update urb packet status and actual_length.
 */
static int process_isoc_td(struct xhci_hcd *xhci, struct xhci_virt_ep *ep,
		struct xhci_ring *ep_ring, struct xhci_td *td,
		union xhci_trb *ep_trb, struct xhci_transfer_event *event)
{
	struct urb_priv *urb_priv;
	int idx;
	struct usb_iso_packet_descriptor *frame;
	u32 trb_comp_code;
	bool sum_trbs_for_length = false;
	u32 remaining, requested, ep_trb_len;
	int short_framestatus;

	trb_comp_code = GET_COMP_CODE(le32_to_cpu(event->transfer_len));
	urb_priv = td->urb->hcpriv;
	idx = urb_priv->num_tds_done;
	frame = &td->urb->iso_frame_desc[idx];
	requested = frame->length;
	remaining = EVENT_TRB_LEN(le32_to_cpu(event->transfer_len));
	ep_trb_len = TRB_LEN(le32_to_cpu(ep_trb->generic.field[2]));
	short_framestatus = td->urb->transfer_flags & URB_SHORT_NOT_OK ?
		-EREMOTEIO : 0;

	/* handle completion code */
	switch (trb_comp_code) {
	case COMP_SUCCESS:
		/* Don't overwrite status if TD had an error, see xHCI 4.9.1 */
		if (td->error_mid_td)
			break;
		if (remaining) {
			frame->status = short_framestatus;
			if (xhci->quirks & XHCI_TRUST_TX_LENGTH)
				sum_trbs_for_length = true;
			break;
		}
		frame->status = 0;
		break;
	case COMP_SHORT_PACKET:
		frame->status = short_framestatus;
		sum_trbs_for_length = true;
		break;
	case COMP_BANDWIDTH_OVERRUN_ERROR:
		frame->status = -ECOMM;
		break;
	case COMP_BABBLE_DETECTED_ERROR:
		sum_trbs_for_length = true;
		fallthrough;
	case COMP_ISOCH_BUFFER_OVERRUN:
		frame->status = -EOVERFLOW;
		if (ep_trb != td->last_trb)
			td->error_mid_td = true;
		break;
	case COMP_INCOMPATIBLE_DEVICE_ERROR:
	case COMP_STALL_ERROR:
		frame->status = -EPROTO;
		break;
	case COMP_USB_TRANSACTION_ERROR:
		frame->status = -EPROTO;
		sum_trbs_for_length = true;
		if (ep_trb != td->last_trb)
			td->error_mid_td = true;
		break;
	case COMP_STOPPED:
		sum_trbs_for_length = true;
		break;
	case COMP_STOPPED_SHORT_PACKET:
		/* field normally containing residue now contains tranferred */
		frame->status = short_framestatus;
		requested = remaining;
		break;
	case COMP_STOPPED_LENGTH_INVALID:
		requested = 0;
		remaining = 0;
		break;
	default:
		sum_trbs_for_length = true;
		frame->status = -1;
		break;
	}

	if (td->urb_length_set)
		goto finish_td;

	if (sum_trbs_for_length)
		frame->actual_length = sum_trb_lengths(xhci, ep->ring, ep_trb) +
			ep_trb_len - remaining;
	else
		frame->actual_length = requested;

	td->urb->actual_length += frame->actual_length;

<<<<<<< HEAD
=======
finish_td:
	/* Don't give back TD yet if we encountered an error mid TD */
	if (td->error_mid_td && ep_trb != td->last_trb) {
		xhci_dbg(xhci, "Error mid isoc TD, wait for final completion event\n");
		td->urb_length_set = true;
		return 0;
	}

>>>>>>> d35f3855
	return finish_td(xhci, ep, ep_ring, td, trb_comp_code);
}

static int skip_isoc_td(struct xhci_hcd *xhci, struct xhci_td *td,
			struct xhci_virt_ep *ep, int status)
{
	struct urb_priv *urb_priv;
	struct usb_iso_packet_descriptor *frame;
	int idx;

	urb_priv = td->urb->hcpriv;
	idx = urb_priv->num_tds_done;
	frame = &td->urb->iso_frame_desc[idx];

	/* The transfer is partly done. */
	frame->status = -EXDEV;

	/* calc actual length */
	frame->actual_length = 0;

	/* Update ring dequeue pointer */
	ep->ring->dequeue = td->last_trb;
	ep->ring->deq_seg = td->last_trb_seg;
	ep->ring->num_trbs_free += td->num_trbs - 1;
	inc_deq(xhci, ep->ring);

	return xhci_td_cleanup(xhci, td, ep->ring, status);
}

/*
 * Process bulk and interrupt tds, update urb status and actual_length.
 */
static int process_bulk_intr_td(struct xhci_hcd *xhci, struct xhci_virt_ep *ep,
		struct xhci_ring *ep_ring, struct xhci_td *td,
		union xhci_trb *ep_trb, struct xhci_transfer_event *event)
{
	struct xhci_slot_ctx *slot_ctx;
	u32 trb_comp_code;
	u32 remaining, requested, ep_trb_len;

	slot_ctx = xhci_get_slot_ctx(xhci, ep->vdev->out_ctx);
	trb_comp_code = GET_COMP_CODE(le32_to_cpu(event->transfer_len));
	remaining = EVENT_TRB_LEN(le32_to_cpu(event->transfer_len));
	ep_trb_len = TRB_LEN(le32_to_cpu(ep_trb->generic.field[2]));
	requested = td->urb->transfer_buffer_length;

	switch (trb_comp_code) {
	case COMP_SUCCESS:
		ep_ring->err_count = 0;
		/* handle success with untransferred data as short packet */
		if (ep_trb != td->last_trb || remaining) {
			xhci_warn(xhci, "WARN Successful completion on short TX\n");
			xhci_dbg(xhci, "ep %#x - asked for %d bytes, %d bytes untransferred\n",
				 td->urb->ep->desc.bEndpointAddress,
				 requested, remaining);
		}
		td->status = 0;
		break;
	case COMP_SHORT_PACKET:
		xhci_dbg(xhci, "ep %#x - asked for %d bytes, %d bytes untransferred\n",
			 td->urb->ep->desc.bEndpointAddress,
			 requested, remaining);
		td->status = 0;
		break;
	case COMP_STOPPED_SHORT_PACKET:
		td->urb->actual_length = remaining;
		goto finish_td;
	case COMP_STOPPED_LENGTH_INVALID:
		/* stopped on ep trb with invalid length, exclude it */
		ep_trb_len	= 0;
		remaining	= 0;
		break;
	case COMP_USB_TRANSACTION_ERROR:
		if (xhci->quirks & XHCI_NO_SOFT_RETRY ||
		    (ep_ring->err_count++ > MAX_SOFT_RETRY) ||
		    le32_to_cpu(slot_ctx->tt_info) & TT_SLOT)
			break;

		td->status = 0;

		xhci_handle_halted_endpoint(xhci, ep, ep_ring->stream_id, td,
					    EP_SOFT_RESET);
		return 0;
	default:
		/* do nothing */
		break;
	}

	if (ep_trb == td->last_trb)
		td->urb->actual_length = requested - remaining;
	else
		td->urb->actual_length =
			sum_trb_lengths(xhci, ep_ring, ep_trb) +
			ep_trb_len - remaining;
finish_td:
	if (remaining > requested) {
		xhci_warn(xhci, "bad transfer trb length %d in event trb\n",
			  remaining);
		td->urb->actual_length = 0;
	}

	return finish_td(xhci, ep, ep_ring, td, trb_comp_code);
}

/*
 * If this function returns an error condition, it means it got a Transfer
 * event with a corrupted Slot ID, Endpoint ID, or TRB DMA address.
 * At this point, the host controller is probably hosed and should be reset.
 */
static int handle_tx_event(struct xhci_hcd *xhci,
		struct xhci_transfer_event *event)
{
	struct xhci_virt_ep *ep;
	struct xhci_ring *ep_ring;
	unsigned int slot_id;
	int ep_index;
	struct xhci_td *td = NULL;
	dma_addr_t ep_trb_dma;
	struct xhci_segment *ep_seg;
	union xhci_trb *ep_trb;
	int status = -EINPROGRESS;
	struct xhci_ep_ctx *ep_ctx;
	struct list_head *tmp;
	u32 trb_comp_code;
	int td_num = 0;
	bool handling_skipped_tds = false;

	slot_id = TRB_TO_SLOT_ID(le32_to_cpu(event->flags));
	ep_index = TRB_TO_EP_ID(le32_to_cpu(event->flags)) - 1;
	trb_comp_code = GET_COMP_CODE(le32_to_cpu(event->transfer_len));
	ep_trb_dma = le64_to_cpu(event->buffer);

	ep = xhci_get_virt_ep(xhci, slot_id, ep_index);
	if (!ep) {
		xhci_err(xhci, "ERROR Invalid Transfer event\n");
		goto err_out;
	}

	ep_ring = xhci_dma_to_transfer_ring(ep, ep_trb_dma);
	ep_ctx = xhci_get_ep_ctx(xhci, ep->vdev->out_ctx, ep_index);

	if (GET_EP_CTX_STATE(ep_ctx) == EP_STATE_DISABLED) {
		xhci_err(xhci,
			 "ERROR Transfer event for disabled endpoint slot %u ep %u\n",
			  slot_id, ep_index);
		goto err_out;
	}

	/* Some transfer events don't always point to a trb, see xhci 4.17.4 */
	if (!ep_ring) {
		switch (trb_comp_code) {
		case COMP_STALL_ERROR:
		case COMP_USB_TRANSACTION_ERROR:
		case COMP_INVALID_STREAM_TYPE_ERROR:
		case COMP_INVALID_STREAM_ID_ERROR:
			xhci_handle_halted_endpoint(xhci, ep, 0, NULL,
						    EP_SOFT_RESET);
			goto cleanup;
		case COMP_RING_UNDERRUN:
		case COMP_RING_OVERRUN:
		case COMP_STOPPED_LENGTH_INVALID:
			goto cleanup;
		default:
			xhci_err(xhci, "ERROR Transfer event for unknown stream ring slot %u ep %u\n",
				 slot_id, ep_index);
			goto err_out;
		}
	}

	/* Count current td numbers if ep->skip is set */
	if (ep->skip) {
		list_for_each(tmp, &ep_ring->td_list)
			td_num++;
	}

	/* Look for common error cases */
	switch (trb_comp_code) {
	/* Skip codes that require special handling depending on
	 * transfer type
	 */
	case COMP_SUCCESS:
		if (EVENT_TRB_LEN(le32_to_cpu(event->transfer_len)) == 0)
			break;
		if (xhci->quirks & XHCI_TRUST_TX_LENGTH ||
		    ep_ring->last_td_was_short)
			trb_comp_code = COMP_SHORT_PACKET;
		else
			xhci_warn_ratelimited(xhci,
					      "WARN Successful completion on short TX for slot %u ep %u: needs XHCI_TRUST_TX_LENGTH quirk?\n",
					      slot_id, ep_index);
	case COMP_SHORT_PACKET:
		break;
	/* Completion codes for endpoint stopped state */
	case COMP_STOPPED:
		xhci_dbg(xhci, "Stopped on Transfer TRB for slot %u ep %u\n",
			 slot_id, ep_index);
		break;
	case COMP_STOPPED_LENGTH_INVALID:
		xhci_dbg(xhci,
			 "Stopped on No-op or Link TRB for slot %u ep %u\n",
			 slot_id, ep_index);
		break;
	case COMP_STOPPED_SHORT_PACKET:
		xhci_dbg(xhci,
			 "Stopped with short packet transfer detected for slot %u ep %u\n",
			 slot_id, ep_index);
		break;
	/* Completion codes for endpoint halted state */
	case COMP_STALL_ERROR:
		xhci_dbg(xhci, "Stalled endpoint for slot %u ep %u\n", slot_id,
			 ep_index);
		status = -EPIPE;
		break;
	case COMP_SPLIT_TRANSACTION_ERROR:
		xhci_dbg(xhci, "Split transaction error for slot %u ep %u\n",
			 slot_id, ep_index);
		status = -EPROTO;
		break;
	case COMP_USB_TRANSACTION_ERROR:
		xhci_dbg(xhci, "Transfer error for slot %u ep %u on endpoint\n",
			 slot_id, ep_index);
		status = -EPROTO;
		break;
	case COMP_BABBLE_DETECTED_ERROR:
		xhci_dbg(xhci, "Babble error for slot %u ep %u on endpoint\n",
			 slot_id, ep_index);
		status = -EOVERFLOW;
		break;
	/* Completion codes for endpoint error state */
	case COMP_TRB_ERROR:
		xhci_warn(xhci,
			  "WARN: TRB error for slot %u ep %u on endpoint\n",
			  slot_id, ep_index);
		status = -EILSEQ;
		break;
	/* completion codes not indicating endpoint state change */
	case COMP_DATA_BUFFER_ERROR:
		xhci_warn(xhci,
			  "WARN: HC couldn't access mem fast enough for slot %u ep %u\n",
			  slot_id, ep_index);
		status = -ENOSR;
		break;
	case COMP_BANDWIDTH_OVERRUN_ERROR:
		xhci_warn(xhci,
			  "WARN: bandwidth overrun event for slot %u ep %u on endpoint\n",
			  slot_id, ep_index);
		break;
	case COMP_ISOCH_BUFFER_OVERRUN:
		xhci_warn(xhci,
			  "WARN: buffer overrun event for slot %u ep %u on endpoint",
			  slot_id, ep_index);
		break;
	case COMP_RING_UNDERRUN:
		/*
		 * When the Isoch ring is empty, the xHC will generate
		 * a Ring Overrun Event for IN Isoch endpoint or Ring
		 * Underrun Event for OUT Isoch endpoint.
		 */
		xhci_dbg(xhci, "underrun event on endpoint\n");
		if (!list_empty(&ep_ring->td_list))
			xhci_dbg(xhci, "Underrun Event for slot %d ep %d "
					"still with TDs queued?\n",
				 TRB_TO_SLOT_ID(le32_to_cpu(event->flags)),
				 ep_index);
		goto cleanup;
	case COMP_RING_OVERRUN:
		xhci_dbg(xhci, "overrun event on endpoint\n");
		if (!list_empty(&ep_ring->td_list))
			xhci_dbg(xhci, "Overrun Event for slot %d ep %d "
					"still with TDs queued?\n",
				 TRB_TO_SLOT_ID(le32_to_cpu(event->flags)),
				 ep_index);
		goto cleanup;
	case COMP_MISSED_SERVICE_ERROR:
		/*
		 * When encounter missed service error, one or more isoc tds
		 * may be missed by xHC.
		 * Set skip flag of the ep_ring; Complete the missed tds as
		 * short transfer when process the ep_ring next time.
		 */
		ep->skip = true;
		xhci_dbg(xhci,
			 "Miss service interval error for slot %u ep %u, set skip flag\n",
			 slot_id, ep_index);
		goto cleanup;
	case COMP_NO_PING_RESPONSE_ERROR:
		ep->skip = true;
		xhci_dbg(xhci,
			 "No Ping response error for slot %u ep %u, Skip one Isoc TD\n",
			 slot_id, ep_index);
		goto cleanup;

	case COMP_INCOMPATIBLE_DEVICE_ERROR:
		/* needs disable slot command to recover */
		xhci_warn(xhci,
			  "WARN: detect an incompatible device for slot %u ep %u",
			  slot_id, ep_index);
		status = -EPROTO;
		break;
	default:
		if (xhci_is_vendor_info_code(xhci, trb_comp_code)) {
			status = 0;
			break;
		}
		xhci_warn(xhci,
			  "ERROR Unknown event condition %u for slot %u ep %u , HC probably busted\n",
			  trb_comp_code, slot_id, ep_index);
		goto cleanup;
	}

	do {
		/* This TRB should be in the TD at the head of this ring's
		 * TD list.
		 */
		if (list_empty(&ep_ring->td_list)) {
			/*
			 * Don't print wanings if it's due to a stopped endpoint
			 * generating an extra completion event if the device
			 * was suspended. Or, a event for the last TRB of a
			 * short TD we already got a short event for.
			 * The short TD is already removed from the TD list.
			 */

			if (!(trb_comp_code == COMP_STOPPED ||
			      trb_comp_code == COMP_STOPPED_LENGTH_INVALID ||
			      ep_ring->last_td_was_short)) {
				xhci_warn(xhci, "WARN Event TRB for slot %d ep %d with no TDs queued?\n",
						TRB_TO_SLOT_ID(le32_to_cpu(event->flags)),
						ep_index);
			}
			if (ep->skip) {
				ep->skip = false;
				xhci_dbg(xhci, "td_list is empty while skip flag set. Clear skip flag for slot %u ep %u.\n",
					 slot_id, ep_index);
			}
			if (trb_comp_code == COMP_STALL_ERROR ||
			    xhci_requires_manual_halt_cleanup(xhci, ep_ctx,
							      trb_comp_code)) {
				xhci_handle_halted_endpoint(xhci, ep,
							    ep_ring->stream_id,
							    NULL,
							    EP_HARD_RESET);
			}
			goto cleanup;
		}

		/* We've skipped all the TDs on the ep ring when ep->skip set */
		if (ep->skip && td_num == 0) {
			ep->skip = false;
			xhci_dbg(xhci, "All tds on the ep_ring skipped. Clear skip flag for slot %u ep %u.\n",
				 slot_id, ep_index);
			goto cleanup;
		}

		td = list_first_entry(&ep_ring->td_list, struct xhci_td,
				      td_list);
		if (ep->skip)
			td_num--;

		/* Is this a TRB in the currently executing TD? */
		ep_seg = trb_in_td(xhci, ep_ring->deq_seg, ep_ring->dequeue,
				td->last_trb, ep_trb_dma, false);

		/*
		 * Skip the Force Stopped Event. The event_trb(event_dma) of FSE
		 * is not in the current TD pointed by ep_ring->dequeue because
		 * that the hardware dequeue pointer still at the previous TRB
		 * of the current TD. The previous TRB maybe a Link TD or the
		 * last TRB of the previous TD. The command completion handle
		 * will take care the rest.
		 */
		if (!ep_seg && (trb_comp_code == COMP_STOPPED ||
			   trb_comp_code == COMP_STOPPED_LENGTH_INVALID)) {
			goto cleanup;
		}

		if (!ep_seg) {

			if (ep->skip && usb_endpoint_xfer_isoc(&td->urb->ep->desc)) {
				skip_isoc_td(xhci, td, ep, status);
				goto cleanup;
			}

			/*
			 * Some hosts give a spurious success event after a short
			 * transfer. Ignore it.
			 */
			if ((xhci->quirks & XHCI_SPURIOUS_SUCCESS) &&
			    ep_ring->last_td_was_short) {
				ep_ring->last_td_was_short = false;
				goto cleanup;
			}

			/*
			 * xhci 4.10.2 states isoc endpoints should continue
			 * processing the next TD if there was an error mid TD.
			 * So host like NEC don't generate an event for the last
			 * isoc TRB even if the IOC flag is set.
			 * xhci 4.9.1 states that if there are errors in mult-TRB
			 * TDs xHC should generate an error for that TRB, and if xHC
			 * proceeds to the next TD it should genete an event for
			 * any TRB with IOC flag on the way. Other host follow this.
			 * So this event might be for the next TD.
			 */
			if (td->error_mid_td &&
			    !list_is_last(&td->td_list, &ep_ring->td_list)) {
				struct xhci_td *td_next = list_next_entry(td, td_list);

				ep_seg = trb_in_td(xhci, td_next->start_seg, td_next->first_trb,
						   td_next->last_trb, ep_trb_dma, false);
				if (ep_seg) {
					/* give back previous TD, start handling new */
					xhci_dbg(xhci, "Missing TD completion event after mid TD error\n");
					ep_ring->dequeue = td->last_trb;
					ep_ring->deq_seg = td->last_trb_seg;
					inc_deq(xhci, ep_ring);
					xhci_td_cleanup(xhci, td, ep_ring, td->status);
					td = td_next;
				}
			}

			if (!ep_seg) {
				/* HC is busted, give up! */
				xhci_err(xhci,
					"ERROR Transfer event TRB DMA ptr not "
					"part of current TD ep_index %d "
					"comp_code %u\n", ep_index,
					trb_comp_code);
				trb_in_td(xhci, ep_ring->deq_seg,
					  ep_ring->dequeue, td->last_trb,
					  ep_trb_dma, true);
				return -ESHUTDOWN;
			}
		}
		if (trb_comp_code == COMP_SHORT_PACKET)
			ep_ring->last_td_was_short = true;
		else
			ep_ring->last_td_was_short = false;

		if (ep->skip) {
			xhci_dbg(xhci,
				 "Found td. Clear skip flag for slot %u ep %u.\n",
				 slot_id, ep_index);
			ep->skip = false;
		}

		ep_trb = &ep_seg->trbs[(ep_trb_dma - ep_seg->dma) /
						sizeof(*ep_trb)];

		trace_xhci_handle_transfer(ep_ring,
				(struct xhci_generic_trb *) ep_trb);

		/*
		 * No-op TRB could trigger interrupts in a case where
		 * a URB was killed and a STALL_ERROR happens right
		 * after the endpoint ring stopped. Reset the halted
		 * endpoint. Otherwise, the endpoint remains stalled
		 * indefinitely.
		 */

		if (trb_is_noop(ep_trb)) {
			if (trb_comp_code == COMP_STALL_ERROR ||
			    xhci_requires_manual_halt_cleanup(xhci, ep_ctx,
							      trb_comp_code))
				xhci_handle_halted_endpoint(xhci, ep,
							    ep_ring->stream_id,
							    td, EP_HARD_RESET);
			goto cleanup;
		}

		td->status = status;

		/* update the urb's actual_length and give back to the core */
		if (usb_endpoint_xfer_control(&td->urb->ep->desc))
			process_ctrl_td(xhci, ep, ep_ring, td, ep_trb, event);
		else if (usb_endpoint_xfer_isoc(&td->urb->ep->desc))
			process_isoc_td(xhci, ep, ep_ring, td, ep_trb, event);
		else
			process_bulk_intr_td(xhci, ep, ep_ring, td, ep_trb, event);
cleanup:
		handling_skipped_tds = ep->skip &&
			trb_comp_code != COMP_MISSED_SERVICE_ERROR &&
			trb_comp_code != COMP_NO_PING_RESPONSE_ERROR;

		/*
		 * Do not update event ring dequeue pointer if we're in a loop
		 * processing missed tds.
		 */
		if (!handling_skipped_tds)
			inc_deq(xhci, xhci->event_ring);

	/*
	 * If ep->skip is set, it means there are missed tds on the
	 * endpoint ring need to take care of.
	 * Process them as short transfer until reach the td pointed by
	 * the event.
	 */
	} while (handling_skipped_tds);

	return 0;

err_out:
	xhci_err(xhci, "@%016llx %08x %08x %08x %08x\n",
		 (unsigned long long) xhci_trb_virt_to_dma(
			 xhci->event_ring->deq_seg,
			 xhci->event_ring->dequeue),
		 lower_32_bits(le64_to_cpu(event->buffer)),
		 upper_32_bits(le64_to_cpu(event->buffer)),
		 le32_to_cpu(event->transfer_len),
		 le32_to_cpu(event->flags));
	return -ENODEV;
}

/*
 * This function handles all OS-owned events on the event ring.  It may drop
 * xhci->lock between event processing (e.g. to pass up port status changes).
 * Returns >0 for "possibly more events to process" (caller should call again),
 * otherwise 0 if done.  In future, <0 returns should indicate error code.
 */
int xhci_handle_event(struct xhci_hcd *xhci)
{
	union xhci_trb *event;
	int update_ptrs = 1;
	u32 trb_type;
	int ret;

	/* Event ring hasn't been allocated yet. */
	if (!xhci->event_ring || !xhci->event_ring->dequeue) {
		xhci_err(xhci, "ERROR event ring not ready\n");
		return -ENOMEM;
	}

	event = xhci->event_ring->dequeue;
	/* Does the HC or OS own the TRB? */
	if ((le32_to_cpu(event->event_cmd.flags) & TRB_CYCLE) !=
	    xhci->event_ring->cycle_state)
		return 0;

	trace_xhci_handle_event(xhci->event_ring, &event->generic);

	/*
	 * Barrier between reading the TRB_CYCLE (valid) flag above and any
	 * speculative reads of the event's flags/data below.
	 */
	rmb();
	trb_type = TRB_FIELD_TO_TYPE(le32_to_cpu(event->event_cmd.flags));
	/* FIXME: Handle more event types. */

	switch (trb_type) {
	case TRB_COMPLETION:
		handle_cmd_completion(xhci, &event->event_cmd);
		break;
	case TRB_PORT_STATUS:
		handle_port_status(xhci, event);
		update_ptrs = 0;
		break;
	case TRB_TRANSFER:
		ret = handle_tx_event(xhci, &event->trans_event);
		if (ret >= 0)
			update_ptrs = 0;
		break;
	case TRB_DEV_NOTE:
		handle_device_notification(xhci, event);
		break;
	default:
		if (trb_type >= TRB_VENDOR_DEFINED_LOW)
			handle_vendor_event(xhci, event, trb_type);
		else
			xhci_warn(xhci, "ERROR unknown event type %d\n", trb_type);
	}
	/* Any of the above functions may drop and re-acquire the lock, so check
	 * to make sure a watchdog timer didn't mark the host as non-responsive.
	 */
	if (xhci->xhc_state & XHCI_STATE_DYING) {
		xhci_dbg(xhci, "xHCI host dying, returning from "
				"event handler.\n");
		return 0;
	}

	if (update_ptrs)
		/* Update SW event ring dequeue pointer */
		inc_deq(xhci, xhci->event_ring);

	/* Are there more items on the event ring?  Caller will call us again to
	 * check.
	 */
	return 1;
}
EXPORT_SYMBOL_GPL(xhci_handle_event);

/*
 * Update Event Ring Dequeue Pointer:
 * - When all events have finished
 * - To avoid "Event Ring Full Error" condition
 */
void xhci_update_erst_dequeue(struct xhci_hcd *xhci,
		union xhci_trb *event_ring_deq)
{
	u64 temp_64;
	dma_addr_t deq;

	temp_64 = xhci_read_64(xhci, &xhci->ir_set->erst_dequeue);
	/* If necessary, update the HW's version of the event ring deq ptr. */
	if (event_ring_deq != xhci->event_ring->dequeue) {
		deq = xhci_trb_virt_to_dma(xhci->event_ring->deq_seg,
				xhci->event_ring->dequeue);
		if (deq == 0)
			xhci_warn(xhci, "WARN something wrong with SW event ring dequeue ptr\n");
		/*
		 * Per 4.9.4, Software writes to the ERDP register shall
		 * always advance the Event Ring Dequeue Pointer value.
		 */
		if ((temp_64 & (u64) ~ERST_PTR_MASK) ==
				((u64) deq & (u64) ~ERST_PTR_MASK))
			return;

		/* Update HC event ring dequeue pointer */
		temp_64 &= ERST_PTR_MASK;
		temp_64 |= ((u64) deq & (u64) ~ERST_PTR_MASK);
	}

	/* Clear the event handler busy flag (RW1C) */
	temp_64 |= ERST_EHB;
	xhci_write_64(xhci, temp_64, &xhci->ir_set->erst_dequeue);
}
EXPORT_SYMBOL_GPL(xhci_update_erst_dequeue);

static irqreturn_t xhci_vendor_queue_irq_work(struct xhci_hcd *xhci)
{
	struct xhci_vendor_ops *ops = xhci_vendor_get_ops(xhci);

	if (ops && ops->queue_irq_work)
		return ops->queue_irq_work(xhci);
	return IRQ_NONE;
}

/*
 * xHCI spec says we can get an interrupt, and if the HC has an error condition,
 * we might get bad data out of the event ring.  Section 4.10.2.7 has a list of
 * indicators of an event TRB error, but we check the status *first* to be safe.
 */
irqreturn_t xhci_irq(struct usb_hcd *hcd)
{
	struct xhci_hcd *xhci = hcd_to_xhci(hcd);
	union xhci_trb *event_ring_deq;
	irqreturn_t ret = IRQ_NONE;
	unsigned long flags;
	u64 temp_64;
	u32 status;
	int event_loop = 0;

	spin_lock_irqsave(&xhci->lock, flags);
	/* Check if the xHC generated the interrupt, or the irq is shared */
	status = readl(&xhci->op_regs->status);
	if (status == ~(u32)0) {
		xhci_hc_died(xhci);
		ret = IRQ_HANDLED;
		goto out;
	}

	if (!(status & STS_EINT))
		goto out;

	if (status & STS_FATAL) {
		xhci_warn(xhci, "WARNING: Host System Error\n");
		xhci_halt(xhci);
		ret = IRQ_HANDLED;
		goto out;
	}

	ret = xhci_vendor_queue_irq_work(xhci);
	if (ret == IRQ_HANDLED)
		goto out;

	/*
	 * Clear the op reg interrupt status first,
	 * so we can receive interrupts from other MSI-X interrupters.
	 * Write 1 to clear the interrupt status.
	 */
	status |= STS_EINT;
	writel(status, &xhci->op_regs->status);

	if (!hcd->msi_enabled) {
		u32 irq_pending;
		irq_pending = readl(&xhci->ir_set->irq_pending);
		irq_pending |= IMAN_IP;
		writel(irq_pending, &xhci->ir_set->irq_pending);
	}

	if (xhci->xhc_state & XHCI_STATE_DYING ||
	    xhci->xhc_state & XHCI_STATE_HALTED) {
		xhci_dbg(xhci, "xHCI dying, ignoring interrupt. "
				"Shouldn't IRQs be disabled?\n");
		/* Clear the event handler busy flag (RW1C);
		 * the event ring should be empty.
		 */
		temp_64 = xhci_read_64(xhci, &xhci->ir_set->erst_dequeue);
		xhci_write_64(xhci, temp_64 | ERST_EHB,
				&xhci->ir_set->erst_dequeue);
		ret = IRQ_HANDLED;
		goto out;
	}

	event_ring_deq = xhci->event_ring->dequeue;
	/* FIXME this should be a delayed service routine
	 * that clears the EHB.
	 */
	while (xhci_handle_event(xhci) > 0) {
		if (event_loop++ < TRBS_PER_SEGMENT / 2)
			continue;
		xhci_update_erst_dequeue(xhci, event_ring_deq);
		event_ring_deq = xhci->event_ring->dequeue;

		event_loop = 0;
	}

	xhci_update_erst_dequeue(xhci, event_ring_deq);
	ret = IRQ_HANDLED;

out:
	spin_unlock_irqrestore(&xhci->lock, flags);

	return ret;
}

irqreturn_t xhci_msi_irq(int irq, void *hcd)
{
	return xhci_irq(hcd);
}

/****		Endpoint Ring Operations	****/

/*
 * Generic function for queueing a TRB on a ring.
 * The caller must have checked to make sure there's room on the ring.
 *
 * @more_trbs_coming:	Will you enqueue more TRBs before calling
 *			prepare_transfer()?
 */
static void queue_trb(struct xhci_hcd *xhci, struct xhci_ring *ring,
		bool more_trbs_coming,
		u32 field1, u32 field2, u32 field3, u32 field4)
{
	struct xhci_generic_trb *trb;

	trb = &ring->enqueue->generic;
	trb->field[0] = cpu_to_le32(field1);
	trb->field[1] = cpu_to_le32(field2);
	trb->field[2] = cpu_to_le32(field3);
	/* make sure TRB is fully written before giving it to the controller */
	wmb();
	trb->field[3] = cpu_to_le32(field4);

	trace_xhci_queue_trb(ring, trb);

	inc_enq(xhci, ring, more_trbs_coming);
}

/*
 * Does various checks on the endpoint ring, and makes it ready to queue num_trbs.
 * FIXME allocate segments if the ring is full.
 */
static int prepare_ring(struct xhci_hcd *xhci, struct xhci_ring *ep_ring,
		u32 ep_state, unsigned int num_trbs, gfp_t mem_flags)
{
	unsigned int num_trbs_needed;
	unsigned int link_trb_count = 0;

	/* Make sure the endpoint has been added to xHC schedule */
	switch (ep_state) {
	case EP_STATE_DISABLED:
		/*
		 * USB core changed config/interfaces without notifying us,
		 * or hardware is reporting the wrong state.
		 */
		xhci_warn(xhci, "WARN urb submitted to disabled ep\n");
		return -ENOENT;
	case EP_STATE_ERROR:
		xhci_warn(xhci, "WARN waiting for error on ep to be cleared\n");
		/* FIXME event handling code for error needs to clear it */
		/* XXX not sure if this should be -ENOENT or not */
		return -EINVAL;
	case EP_STATE_HALTED:
		xhci_dbg(xhci, "WARN halted endpoint, queueing URB anyway.\n");
	case EP_STATE_STOPPED:
	case EP_STATE_RUNNING:
		break;
	default:
		xhci_err(xhci, "ERROR unknown endpoint state for ep\n");
		/*
		 * FIXME issue Configure Endpoint command to try to get the HC
		 * back into a known state.
		 */
		return -EINVAL;
	}

	while (1) {
		if (room_on_ring(xhci, ep_ring, num_trbs))
			break;

		if (ep_ring == xhci->cmd_ring) {
			xhci_err(xhci, "Do not support expand command ring\n");
			return -ENOMEM;
		}

		xhci_dbg_trace(xhci, trace_xhci_dbg_ring_expansion,
				"ERROR no room on ep ring, try ring expansion");
		num_trbs_needed = num_trbs - ep_ring->num_trbs_free;
		if (xhci_ring_expansion(xhci, ep_ring, num_trbs_needed,
					mem_flags)) {
			xhci_err(xhci, "Ring expansion failed\n");
			return -ENOMEM;
		}
	}

	while (trb_is_link(ep_ring->enqueue)) {
		/* If we're not dealing with 0.95 hardware or isoc rings
		 * on AMD 0.96 host, clear the chain bit.
		 */
		if (!xhci_link_trb_quirk(xhci) &&
		    !(ep_ring->type == TYPE_ISOC &&
		      (xhci->quirks & XHCI_AMD_0x96_HOST)))
			ep_ring->enqueue->link.control &=
				cpu_to_le32(~TRB_CHAIN);
		else
			ep_ring->enqueue->link.control |=
				cpu_to_le32(TRB_CHAIN);

		wmb();
		ep_ring->enqueue->link.control ^= cpu_to_le32(TRB_CYCLE);

		/* Toggle the cycle bit after the last ring segment. */
		if (link_trb_toggles_cycle(ep_ring->enqueue))
			ep_ring->cycle_state ^= 1;

		ep_ring->enq_seg = ep_ring->enq_seg->next;
		ep_ring->enqueue = ep_ring->enq_seg->trbs;

		/* prevent infinite loop if all first trbs are link trbs */
		if (link_trb_count++ > ep_ring->num_segs) {
			xhci_warn(xhci, "Ring is an endless link TRB loop\n");
			return -EINVAL;
		}
	}

	if (last_trb_on_seg(ep_ring->enq_seg, ep_ring->enqueue)) {
		xhci_warn(xhci, "Missing link TRB at end of ring segment\n");
		return -EINVAL;
	}

	return 0;
}

static int prepare_transfer(struct xhci_hcd *xhci,
		struct xhci_virt_device *xdev,
		unsigned int ep_index,
		unsigned int stream_id,
		unsigned int num_trbs,
		struct urb *urb,
		unsigned int td_index,
		gfp_t mem_flags)
{
	int ret;
	struct urb_priv *urb_priv;
	struct xhci_td	*td;
	struct xhci_ring *ep_ring;
	struct xhci_ep_ctx *ep_ctx = xhci_get_ep_ctx(xhci, xdev->out_ctx, ep_index);

	ep_ring = xhci_triad_to_transfer_ring(xhci, xdev->slot_id, ep_index,
					      stream_id);
	if (!ep_ring) {
		xhci_dbg(xhci, "Can't prepare ring for bad stream ID %u\n",
				stream_id);
		return -EINVAL;
	}

	ret = prepare_ring(xhci, ep_ring, GET_EP_CTX_STATE(ep_ctx),
			   num_trbs, mem_flags);
	if (ret)
		return ret;

	urb_priv = urb->hcpriv;
	td = &urb_priv->td[td_index];

	INIT_LIST_HEAD(&td->td_list);
	INIT_LIST_HEAD(&td->cancelled_td_list);

	if (td_index == 0) {
		ret = usb_hcd_link_urb_to_ep(bus_to_hcd(urb->dev->bus), urb);
		if (unlikely(ret))
			return ret;
	}

	td->urb = urb;
	/* Add this TD to the tail of the endpoint ring's TD list */
	list_add_tail(&td->td_list, &ep_ring->td_list);
	td->start_seg = ep_ring->enq_seg;
	td->first_trb = ep_ring->enqueue;

	return 0;
}

unsigned int count_trbs(u64 addr, u64 len)
{
	unsigned int num_trbs;

	num_trbs = DIV_ROUND_UP(len + (addr & (TRB_MAX_BUFF_SIZE - 1)),
			TRB_MAX_BUFF_SIZE);
	if (num_trbs == 0)
		num_trbs++;

	return num_trbs;
}

static inline unsigned int count_trbs_needed(struct urb *urb)
{
	return count_trbs(urb->transfer_dma, urb->transfer_buffer_length);
}

static unsigned int count_sg_trbs_needed(struct urb *urb)
{
	struct scatterlist *sg;
	unsigned int i, len, full_len, num_trbs = 0;

	full_len = urb->transfer_buffer_length;

	for_each_sg(urb->sg, sg, urb->num_mapped_sgs, i) {
		len = sg_dma_len(sg);
		num_trbs += count_trbs(sg_dma_address(sg), len);
		len = min_t(unsigned int, len, full_len);
		full_len -= len;
		if (full_len == 0)
			break;
	}

	return num_trbs;
}

static unsigned int count_isoc_trbs_needed(struct urb *urb, int i)
{
	u64 addr, len;

	addr = (u64) (urb->transfer_dma + urb->iso_frame_desc[i].offset);
	len = urb->iso_frame_desc[i].length;

	return count_trbs(addr, len);
}

static void check_trb_math(struct urb *urb, int running_total)
{
	if (unlikely(running_total != urb->transfer_buffer_length))
		dev_err(&urb->dev->dev, "%s - ep %#x - Miscalculated tx length, "
				"queued %#x (%d), asked for %#x (%d)\n",
				__func__,
				urb->ep->desc.bEndpointAddress,
				running_total, running_total,
				urb->transfer_buffer_length,
				urb->transfer_buffer_length);
}

static void giveback_first_trb(struct xhci_hcd *xhci, int slot_id,
		unsigned int ep_index, unsigned int stream_id, int start_cycle,
		struct xhci_generic_trb *start_trb)
{
	/*
	 * Pass all the TRBs to the hardware at once and make sure this write
	 * isn't reordered.
	 */
	wmb();
	if (start_cycle)
		start_trb->field[3] |= cpu_to_le32(start_cycle);
	else
		start_trb->field[3] &= cpu_to_le32(~TRB_CYCLE);
	xhci_ring_ep_doorbell(xhci, slot_id, ep_index, stream_id);
}

static void check_interval(struct xhci_hcd *xhci, struct urb *urb,
						struct xhci_ep_ctx *ep_ctx)
{
	int xhci_interval;
	int ep_interval;

	xhci_interval = EP_INTERVAL_TO_UFRAMES(le32_to_cpu(ep_ctx->ep_info));
	ep_interval = urb->interval;

	/* Convert to microframes */
	if (urb->dev->speed == USB_SPEED_LOW ||
			urb->dev->speed == USB_SPEED_FULL)
		ep_interval *= 8;

	/* FIXME change this to a warning and a suggestion to use the new API
	 * to set the polling interval (once the API is added).
	 */
	if (xhci_interval != ep_interval) {
		dev_dbg_ratelimited(&urb->dev->dev,
				"Driver uses different interval (%d microframe%s) than xHCI (%d microframe%s)\n",
				ep_interval, ep_interval == 1 ? "" : "s",
				xhci_interval, xhci_interval == 1 ? "" : "s");
		urb->interval = xhci_interval;
		/* Convert back to frames for LS/FS devices */
		if (urb->dev->speed == USB_SPEED_LOW ||
				urb->dev->speed == USB_SPEED_FULL)
			urb->interval /= 8;
	}
}

/*
 * xHCI uses normal TRBs for both bulk and interrupt.  When the interrupt
 * endpoint is to be serviced, the xHC will consume (at most) one TD.  A TD
 * (comprised of sg list entries) can take several service intervals to
 * transmit.
 */
int xhci_queue_intr_tx(struct xhci_hcd *xhci, gfp_t mem_flags,
		struct urb *urb, int slot_id, unsigned int ep_index)
{
	struct xhci_ep_ctx *ep_ctx;

	ep_ctx = xhci_get_ep_ctx(xhci, xhci->devs[slot_id]->out_ctx, ep_index);
	check_interval(xhci, urb, ep_ctx);

	return xhci_queue_bulk_tx(xhci, mem_flags, urb, slot_id, ep_index);
}

/*
 * For xHCI 1.0 host controllers, TD size is the number of max packet sized
 * packets remaining in the TD (*not* including this TRB).
 *
 * Total TD packet count = total_packet_count =
 *     DIV_ROUND_UP(TD size in bytes / wMaxPacketSize)
 *
 * Packets transferred up to and including this TRB = packets_transferred =
 *     rounddown(total bytes transferred including this TRB / wMaxPacketSize)
 *
 * TD size = total_packet_count - packets_transferred
 *
 * For xHCI 0.96 and older, TD size field should be the remaining bytes
 * including this TRB, right shifted by 10
 *
 * For all hosts it must fit in bits 21:17, so it can't be bigger than 31.
 * This is taken care of in the TRB_TD_SIZE() macro
 *
 * The last TRB in a TD must have the TD size set to zero.
 */
static u32 xhci_td_remainder(struct xhci_hcd *xhci, int transferred,
			      int trb_buff_len, unsigned int td_total_len,
			      struct urb *urb, bool more_trbs_coming)
{
	u32 maxp, total_packet_count;

	/* MTK xHCI 0.96 contains some features from 1.0 */
	if (xhci->hci_version < 0x100 && !(xhci->quirks & XHCI_MTK_HOST))
		return ((td_total_len - transferred) >> 10);

	/* One TRB with a zero-length data packet. */
	if (!more_trbs_coming || (transferred == 0 && trb_buff_len == 0) ||
	    trb_buff_len == td_total_len)
		return 0;

	/* for MTK xHCI 0.96, TD size include this TRB, but not in 1.x */
	if ((xhci->quirks & XHCI_MTK_HOST) && (xhci->hci_version < 0x100))
		trb_buff_len = 0;

	maxp = usb_endpoint_maxp(&urb->ep->desc);
	total_packet_count = DIV_ROUND_UP(td_total_len, maxp);

	/* Queueing functions don't count the current TRB into transferred */
	return (total_packet_count - ((transferred + trb_buff_len) / maxp));
}


static int xhci_align_td(struct xhci_hcd *xhci, struct urb *urb, u32 enqd_len,
			 u32 *trb_buff_len, struct xhci_segment *seg)
{
	struct device *dev = xhci_to_hcd(xhci)->self.sysdev;
	unsigned int unalign;
	unsigned int max_pkt;
	u32 new_buff_len;
	size_t len;

	max_pkt = usb_endpoint_maxp(&urb->ep->desc);
	unalign = (enqd_len + *trb_buff_len) % max_pkt;

	/* we got lucky, last normal TRB data on segment is packet aligned */
	if (unalign == 0)
		return 0;

	xhci_dbg(xhci, "Unaligned %d bytes, buff len %d\n",
		 unalign, *trb_buff_len);

	/* is the last nornal TRB alignable by splitting it */
	if (*trb_buff_len > unalign) {
		*trb_buff_len -= unalign;
		xhci_dbg(xhci, "split align, new buff len %d\n", *trb_buff_len);
		return 0;
	}

	/*
	 * We want enqd_len + trb_buff_len to sum up to a number aligned to
	 * number which is divisible by the endpoint's wMaxPacketSize. IOW:
	 * (size of currently enqueued TRBs + remainder) % wMaxPacketSize == 0.
	 */
	new_buff_len = max_pkt - (enqd_len % max_pkt);

	if (new_buff_len > (urb->transfer_buffer_length - enqd_len))
		new_buff_len = (urb->transfer_buffer_length - enqd_len);

	/* create a max max_pkt sized bounce buffer pointed to by last trb */
	if (usb_urb_dir_out(urb)) {
		if (urb->num_sgs) {
			len = sg_pcopy_to_buffer(urb->sg, urb->num_sgs,
						 seg->bounce_buf, new_buff_len, enqd_len);
			if (len != new_buff_len)
				xhci_warn(xhci, "WARN Wrong bounce buffer write length: %zu != %d\n",
					  len, new_buff_len);
		} else {
			memcpy(seg->bounce_buf, urb->transfer_buffer + enqd_len, new_buff_len);
		}

		seg->bounce_dma = dma_map_single(dev, seg->bounce_buf,
						 max_pkt, DMA_TO_DEVICE);
	} else {
		seg->bounce_dma = dma_map_single(dev, seg->bounce_buf,
						 max_pkt, DMA_FROM_DEVICE);
	}

	if (dma_mapping_error(dev, seg->bounce_dma)) {
		/* try without aligning. Some host controllers survive */
		xhci_warn(xhci, "Failed mapping bounce buffer, not aligning\n");
		return 0;
	}
	*trb_buff_len = new_buff_len;
	seg->bounce_len = new_buff_len;
	seg->bounce_offs = enqd_len;

	xhci_dbg(xhci, "Bounce align, new buff len %d\n", *trb_buff_len);

	return 1;
}

/* This is very similar to what ehci-q.c qtd_fill() does */
int xhci_queue_bulk_tx(struct xhci_hcd *xhci, gfp_t mem_flags,
		struct urb *urb, int slot_id, unsigned int ep_index)
{
	struct xhci_ring *ring;
	struct urb_priv *urb_priv;
	struct xhci_td *td;
	struct xhci_generic_trb *start_trb;
	struct scatterlist *sg = NULL;
	bool more_trbs_coming = true;
	bool need_zero_pkt = false;
	bool first_trb = true;
	unsigned int num_trbs;
	unsigned int start_cycle, num_sgs = 0;
	unsigned int enqd_len, block_len, trb_buff_len, full_len;
	int sent_len, ret;
	u32 field, length_field, remainder;
	u64 addr, send_addr;

	ring = xhci_urb_to_transfer_ring(xhci, urb);
	if (!ring)
		return -EINVAL;

	full_len = urb->transfer_buffer_length;
	/* If we have scatter/gather list, we use it. */
	if (urb->num_sgs) {
		num_sgs = urb->num_mapped_sgs;
		sg = urb->sg;
		addr = (u64) sg_dma_address(sg);
		block_len = sg_dma_len(sg);
		num_trbs = count_sg_trbs_needed(urb);
	} else {
		num_trbs = count_trbs_needed(urb);
		addr = (u64) urb->transfer_dma;
		block_len = full_len;
	}
	ret = prepare_transfer(xhci, xhci->devs[slot_id],
			ep_index, urb->stream_id,
			num_trbs, urb, 0, mem_flags);
	if (unlikely(ret < 0))
		return ret;

	urb_priv = urb->hcpriv;

	/* Deal with URB_ZERO_PACKET - need one more td/trb */
	if (urb->transfer_flags & URB_ZERO_PACKET && urb_priv->num_tds > 1)
		need_zero_pkt = true;

	td = &urb_priv->td[0];

	/*
	 * Don't give the first TRB to the hardware (by toggling the cycle bit)
	 * until we've finished creating all the other TRBs.  The ring's cycle
	 * state may change as we enqueue the other TRBs, so save it too.
	 */
	start_trb = &ring->enqueue->generic;
	start_cycle = ring->cycle_state;
	send_addr = addr;

	/* Queue the TRBs, even if they are zero-length */
	for (enqd_len = 0; first_trb || enqd_len < full_len;
			enqd_len += trb_buff_len) {
		field = TRB_TYPE(TRB_NORMAL);

		/* TRB buffer should not cross 64KB boundaries */
		trb_buff_len = TRB_BUFF_LEN_UP_TO_BOUNDARY(addr);
		trb_buff_len = min_t(unsigned int, trb_buff_len, block_len);

		if (enqd_len + trb_buff_len > full_len)
			trb_buff_len = full_len - enqd_len;

		/* Don't change the cycle bit of the first TRB until later */
		if (first_trb) {
			first_trb = false;
			if (start_cycle == 0)
				field |= TRB_CYCLE;
		} else
			field |= ring->cycle_state;

		/* Chain all the TRBs together; clear the chain bit in the last
		 * TRB to indicate it's the last TRB in the chain.
		 */
		if (enqd_len + trb_buff_len < full_len) {
			field |= TRB_CHAIN;
			if (trb_is_link(ring->enqueue + 1)) {
				if (xhci_align_td(xhci, urb, enqd_len,
						  &trb_buff_len,
						  ring->enq_seg)) {
					send_addr = ring->enq_seg->bounce_dma;
					/* assuming TD won't span 2 segs */
					td->bounce_seg = ring->enq_seg;
				}
			}
		}
		if (enqd_len + trb_buff_len >= full_len) {
			field &= ~TRB_CHAIN;
			field |= TRB_IOC;
			more_trbs_coming = false;
			td->last_trb = ring->enqueue;
			td->last_trb_seg = ring->enq_seg;
			if (xhci_urb_suitable_for_idt(urb)) {
				memcpy(&send_addr, urb->transfer_buffer,
				       trb_buff_len);
				le64_to_cpus(&send_addr);
				field |= TRB_IDT;
			}
		}

		/* Only set interrupt on short packet for IN endpoints */
		if (usb_urb_dir_in(urb))
			field |= TRB_ISP;

		/* Set the TRB length, TD size, and interrupter fields. */
		remainder = xhci_td_remainder(xhci, enqd_len, trb_buff_len,
					      full_len, urb, more_trbs_coming);

		length_field = TRB_LEN(trb_buff_len) |
			TRB_TD_SIZE(remainder) |
			TRB_INTR_TARGET(0);

		queue_trb(xhci, ring, more_trbs_coming | need_zero_pkt,
				lower_32_bits(send_addr),
				upper_32_bits(send_addr),
				length_field,
				field);
		td->num_trbs++;
		addr += trb_buff_len;
		sent_len = trb_buff_len;

		while (sg && sent_len >= block_len) {
			/* New sg entry */
			--num_sgs;
			sent_len -= block_len;
			sg = sg_next(sg);
			if (num_sgs != 0 && sg) {
				block_len = sg_dma_len(sg);
				addr = (u64) sg_dma_address(sg);
				addr += sent_len;
			}
		}
		block_len -= sent_len;
		send_addr = addr;
	}

	if (need_zero_pkt) {
		ret = prepare_transfer(xhci, xhci->devs[slot_id],
				       ep_index, urb->stream_id,
				       1, urb, 1, mem_flags);
		urb_priv->td[1].last_trb = ring->enqueue;
		urb_priv->td[1].last_trb_seg = ring->enq_seg;
		field = TRB_TYPE(TRB_NORMAL) | ring->cycle_state | TRB_IOC;
		queue_trb(xhci, ring, 0, 0, 0, TRB_INTR_TARGET(0), field);
		urb_priv->td[1].num_trbs++;
	}

	check_trb_math(urb, enqd_len);
	giveback_first_trb(xhci, slot_id, ep_index, urb->stream_id,
			start_cycle, start_trb);
	return 0;
}

/* Caller must have locked xhci->lock */
int xhci_queue_ctrl_tx(struct xhci_hcd *xhci, gfp_t mem_flags,
		struct urb *urb, int slot_id, unsigned int ep_index)
{
	struct xhci_ring *ep_ring;
	int num_trbs;
	int ret;
	struct usb_ctrlrequest *setup;
	struct xhci_generic_trb *start_trb;
	int start_cycle;
	u32 field;
	struct urb_priv *urb_priv;
	struct xhci_td *td;

	ep_ring = xhci_urb_to_transfer_ring(xhci, urb);
	if (!ep_ring)
		return -EINVAL;

	/*
	 * Need to copy setup packet into setup TRB, so we can't use the setup
	 * DMA address.
	 */
	if (!urb->setup_packet)
		return -EINVAL;

	/* 1 TRB for setup, 1 for status */
	num_trbs = 2;
	/*
	 * Don't need to check if we need additional event data and normal TRBs,
	 * since data in control transfers will never get bigger than 16MB
	 * XXX: can we get a buffer that crosses 64KB boundaries?
	 */
	if (urb->transfer_buffer_length > 0)
		num_trbs++;
	ret = prepare_transfer(xhci, xhci->devs[slot_id],
			ep_index, urb->stream_id,
			num_trbs, urb, 0, mem_flags);
	if (ret < 0)
		return ret;

	urb_priv = urb->hcpriv;
	td = &urb_priv->td[0];
	td->num_trbs = num_trbs;

	/*
	 * Don't give the first TRB to the hardware (by toggling the cycle bit)
	 * until we've finished creating all the other TRBs.  The ring's cycle
	 * state may change as we enqueue the other TRBs, so save it too.
	 */
	start_trb = &ep_ring->enqueue->generic;
	start_cycle = ep_ring->cycle_state;

	/* Queue setup TRB - see section 6.4.1.2.1 */
	/* FIXME better way to translate setup_packet into two u32 fields? */
	setup = (struct usb_ctrlrequest *) urb->setup_packet;
	field = 0;
	field |= TRB_IDT | TRB_TYPE(TRB_SETUP);
	if (start_cycle == 0)
		field |= 0x1;

	/* xHCI 1.0/1.1 6.4.1.2.1: Transfer Type field */
	if ((xhci->hci_version >= 0x100) || (xhci->quirks & XHCI_MTK_HOST)) {
		if (urb->transfer_buffer_length > 0) {
			if (setup->bRequestType & USB_DIR_IN)
				field |= TRB_TX_TYPE(TRB_DATA_IN);
			else
				field |= TRB_TX_TYPE(TRB_DATA_OUT);
		}
	}

	queue_trb(xhci, ep_ring, true,
		  setup->bRequestType | setup->bRequest << 8 | le16_to_cpu(setup->wValue) << 16,
		  le16_to_cpu(setup->wIndex) | le16_to_cpu(setup->wLength) << 16,
		  TRB_LEN(8) | TRB_INTR_TARGET(0),
		  /* Immediate data in pointer */
		  field);

	/* If there's data, queue data TRBs */
	/* Only set interrupt on short packet for IN endpoints */
	if (usb_urb_dir_in(urb))
		field = TRB_ISP | TRB_TYPE(TRB_DATA);
	else
		field = TRB_TYPE(TRB_DATA);

	if (urb->transfer_buffer_length > 0) {
		u32 length_field, remainder;
		u64 addr;

		if (xhci_urb_suitable_for_idt(urb)) {
			memcpy(&addr, urb->transfer_buffer,
			       urb->transfer_buffer_length);
			le64_to_cpus(&addr);
			field |= TRB_IDT;
		} else {
			addr = (u64) urb->transfer_dma;
		}

		remainder = xhci_td_remainder(xhci, 0,
				urb->transfer_buffer_length,
				urb->transfer_buffer_length,
				urb, 1);
		length_field = TRB_LEN(urb->transfer_buffer_length) |
				TRB_TD_SIZE(remainder) |
				TRB_INTR_TARGET(0);
		if (setup->bRequestType & USB_DIR_IN)
			field |= TRB_DIR_IN;
		queue_trb(xhci, ep_ring, true,
				lower_32_bits(addr),
				upper_32_bits(addr),
				length_field,
				field | ep_ring->cycle_state);
	}

	/* Save the DMA address of the last TRB in the TD */
	td->last_trb = ep_ring->enqueue;
	td->last_trb_seg = ep_ring->enq_seg;

	/* Queue status TRB - see Table 7 and sections 4.11.2.2 and 6.4.1.2.3 */
	/* If the device sent data, the status stage is an OUT transfer */
	if (urb->transfer_buffer_length > 0 && setup->bRequestType & USB_DIR_IN)
		field = 0;
	else
		field = TRB_DIR_IN;
	queue_trb(xhci, ep_ring, false,
			0,
			0,
			TRB_INTR_TARGET(0),
			/* Event on completion */
			field | TRB_IOC | TRB_TYPE(TRB_STATUS) | ep_ring->cycle_state);

	giveback_first_trb(xhci, slot_id, ep_index, 0,
			start_cycle, start_trb);
	return 0;
}

/*
 * The transfer burst count field of the isochronous TRB defines the number of
 * bursts that are required to move all packets in this TD.  Only SuperSpeed
 * devices can burst up to bMaxBurst number of packets per service interval.
 * This field is zero based, meaning a value of zero in the field means one
 * burst.  Basically, for everything but SuperSpeed devices, this field will be
 * zero.  Only xHCI 1.0 host controllers support this field.
 */
static unsigned int xhci_get_burst_count(struct xhci_hcd *xhci,
		struct urb *urb, unsigned int total_packet_count)
{
	unsigned int max_burst;

	if (xhci->hci_version < 0x100 || urb->dev->speed < USB_SPEED_SUPER)
		return 0;

	max_burst = urb->ep->ss_ep_comp.bMaxBurst;
	return DIV_ROUND_UP(total_packet_count, max_burst + 1) - 1;
}

/*
 * Returns the number of packets in the last "burst" of packets.  This field is
 * valid for all speeds of devices.  USB 2.0 devices can only do one "burst", so
 * the last burst packet count is equal to the total number of packets in the
 * TD.  SuperSpeed endpoints can have up to 3 bursts.  All but the last burst
 * must contain (bMaxBurst + 1) number of packets, but the last burst can
 * contain 1 to (bMaxBurst + 1) packets.
 */
static unsigned int xhci_get_last_burst_packet_count(struct xhci_hcd *xhci,
		struct urb *urb, unsigned int total_packet_count)
{
	unsigned int max_burst;
	unsigned int residue;

	if (xhci->hci_version < 0x100)
		return 0;

	if (urb->dev->speed >= USB_SPEED_SUPER) {
		/* bMaxBurst is zero based: 0 means 1 packet per burst */
		max_burst = urb->ep->ss_ep_comp.bMaxBurst;
		residue = total_packet_count % (max_burst + 1);
		/* If residue is zero, the last burst contains (max_burst + 1)
		 * number of packets, but the TLBPC field is zero-based.
		 */
		if (residue == 0)
			return max_burst;
		return residue - 1;
	}
	if (total_packet_count == 0)
		return 0;
	return total_packet_count - 1;
}

/*
 * Calculates Frame ID field of the isochronous TRB identifies the
 * target frame that the Interval associated with this Isochronous
 * Transfer Descriptor will start on. Refer to 4.11.2.5 in 1.1 spec.
 *
 * Returns actual frame id on success, negative value on error.
 */
static int xhci_get_isoc_frame_id(struct xhci_hcd *xhci,
		struct urb *urb, int index)
{
	int start_frame, ist, ret = 0;
	int start_frame_id, end_frame_id, current_frame_id;

	if (urb->dev->speed == USB_SPEED_LOW ||
			urb->dev->speed == USB_SPEED_FULL)
		start_frame = urb->start_frame + index * urb->interval;
	else
		start_frame = (urb->start_frame + index * urb->interval) >> 3;

	/* Isochronous Scheduling Threshold (IST, bits 0~3 in HCSPARAMS2):
	 *
	 * If bit [3] of IST is cleared to '0', software can add a TRB no
	 * later than IST[2:0] Microframes before that TRB is scheduled to
	 * be executed.
	 * If bit [3] of IST is set to '1', software can add a TRB no later
	 * than IST[2:0] Frames before that TRB is scheduled to be executed.
	 */
	ist = HCS_IST(xhci->hcs_params2) & 0x7;
	if (HCS_IST(xhci->hcs_params2) & (1 << 3))
		ist <<= 3;

	/* Software shall not schedule an Isoch TD with a Frame ID value that
	 * is less than the Start Frame ID or greater than the End Frame ID,
	 * where:
	 *
	 * End Frame ID = (Current MFINDEX register value + 895 ms.) MOD 2048
	 * Start Frame ID = (Current MFINDEX register value + IST + 1) MOD 2048
	 *
	 * Both the End Frame ID and Start Frame ID values are calculated
	 * in microframes. When software determines the valid Frame ID value;
	 * The End Frame ID value should be rounded down to the nearest Frame
	 * boundary, and the Start Frame ID value should be rounded up to the
	 * nearest Frame boundary.
	 */
	current_frame_id = readl(&xhci->run_regs->microframe_index);
	start_frame_id = roundup(current_frame_id + ist + 1, 8);
	end_frame_id = rounddown(current_frame_id + 895 * 8, 8);

	start_frame &= 0x7ff;
	start_frame_id = (start_frame_id >> 3) & 0x7ff;
	end_frame_id = (end_frame_id >> 3) & 0x7ff;

	xhci_dbg(xhci, "%s: index %d, reg 0x%x start_frame_id 0x%x, end_frame_id 0x%x, start_frame 0x%x\n",
		 __func__, index, readl(&xhci->run_regs->microframe_index),
		 start_frame_id, end_frame_id, start_frame);

	if (start_frame_id < end_frame_id) {
		if (start_frame > end_frame_id ||
				start_frame < start_frame_id)
			ret = -EINVAL;
	} else if (start_frame_id > end_frame_id) {
		if ((start_frame > end_frame_id &&
				start_frame < start_frame_id))
			ret = -EINVAL;
	} else {
			ret = -EINVAL;
	}

	if (index == 0) {
		if (ret == -EINVAL || start_frame == start_frame_id) {
			start_frame = start_frame_id + 1;
			if (urb->dev->speed == USB_SPEED_LOW ||
					urb->dev->speed == USB_SPEED_FULL)
				urb->start_frame = start_frame;
			else
				urb->start_frame = start_frame << 3;
			ret = 0;
		}
	}

	if (ret) {
		xhci_warn(xhci, "Frame ID %d (reg %d, index %d) beyond range (%d, %d)\n",
				start_frame, current_frame_id, index,
				start_frame_id, end_frame_id);
		xhci_warn(xhci, "Ignore frame ID field, use SIA bit instead\n");
		return ret;
	}

	return start_frame;
}

/* Check if we should generate event interrupt for a TD in an isoc URB */
static bool trb_block_event_intr(struct xhci_hcd *xhci, int num_tds, int i)
{
	if (xhci->hci_version < 0x100)
		return false;
	/* always generate an event interrupt for the last TD */
	if (i == num_tds - 1)
		return false;
	/*
	 * If AVOID_BEI is set the host handles full event rings poorly,
	 * generate an event at least every 8th TD to clear the event ring
	 */
	if (i && xhci->quirks & XHCI_AVOID_BEI)
		return !!(i % 8);

	return true;
}

/* This is for isoc transfer */
static int xhci_queue_isoc_tx(struct xhci_hcd *xhci, gfp_t mem_flags,
		struct urb *urb, int slot_id, unsigned int ep_index)
{
	struct xhci_ring *ep_ring;
	struct urb_priv *urb_priv;
	struct xhci_td *td;
	int num_tds, trbs_per_td;
	struct xhci_generic_trb *start_trb;
	bool first_trb;
	int start_cycle;
	u32 field, length_field;
	int running_total, trb_buff_len, td_len, td_remain_len, ret;
	u64 start_addr, addr;
	int i, j;
	bool more_trbs_coming;
	struct xhci_virt_ep *xep;
	int frame_id;

	xep = &xhci->devs[slot_id]->eps[ep_index];
	ep_ring = xhci->devs[slot_id]->eps[ep_index].ring;

	num_tds = urb->number_of_packets;
	if (num_tds < 1) {
		xhci_dbg(xhci, "Isoc URB with zero packets?\n");
		return -EINVAL;
	}
	start_addr = (u64) urb->transfer_dma;
	start_trb = &ep_ring->enqueue->generic;
	start_cycle = ep_ring->cycle_state;

	urb_priv = urb->hcpriv;
	/* Queue the TRBs for each TD, even if they are zero-length */
	for (i = 0; i < num_tds; i++) {
		unsigned int total_pkt_count, max_pkt;
		unsigned int burst_count, last_burst_pkt_count;
		u32 sia_frame_id;

		first_trb = true;
		running_total = 0;
		addr = start_addr + urb->iso_frame_desc[i].offset;
		td_len = urb->iso_frame_desc[i].length;
		td_remain_len = td_len;
		max_pkt = usb_endpoint_maxp(&urb->ep->desc);
		total_pkt_count = DIV_ROUND_UP(td_len, max_pkt);

		/* A zero-length transfer still involves at least one packet. */
		if (total_pkt_count == 0)
			total_pkt_count++;
		burst_count = xhci_get_burst_count(xhci, urb, total_pkt_count);
		last_burst_pkt_count = xhci_get_last_burst_packet_count(xhci,
							urb, total_pkt_count);

		trbs_per_td = count_isoc_trbs_needed(urb, i);

		ret = prepare_transfer(xhci, xhci->devs[slot_id], ep_index,
				urb->stream_id, trbs_per_td, urb, i, mem_flags);
		if (ret < 0) {
			if (i == 0)
				return ret;
			goto cleanup;
		}
		td = &urb_priv->td[i];
		td->num_trbs = trbs_per_td;
		/* use SIA as default, if frame id is used overwrite it */
		sia_frame_id = TRB_SIA;
		if (!(urb->transfer_flags & URB_ISO_ASAP) &&
		    HCC_CFC(xhci->hcc_params)) {
			frame_id = xhci_get_isoc_frame_id(xhci, urb, i);
			if (frame_id >= 0)
				sia_frame_id = TRB_FRAME_ID(frame_id);
		}
		/*
		 * Set isoc specific data for the first TRB in a TD.
		 * Prevent HW from getting the TRBs by keeping the cycle state
		 * inverted in the first TDs isoc TRB.
		 */
		field = TRB_TYPE(TRB_ISOC) |
			TRB_TLBPC(last_burst_pkt_count) |
			sia_frame_id |
			(i ? ep_ring->cycle_state : !start_cycle);

		/* xhci 1.1 with ETE uses TD_Size field for TBC, old is Rsvdz */
		if (!xep->use_extended_tbc)
			field |= TRB_TBC(burst_count);

		/* fill the rest of the TRB fields, and remaining normal TRBs */
		for (j = 0; j < trbs_per_td; j++) {
			u32 remainder = 0;

			/* only first TRB is isoc, overwrite otherwise */
			if (!first_trb)
				field = TRB_TYPE(TRB_NORMAL) |
					ep_ring->cycle_state;

			/* Only set interrupt on short packet for IN EPs */
			if (usb_urb_dir_in(urb))
				field |= TRB_ISP;

			/* Set the chain bit for all except the last TRB  */
			if (j < trbs_per_td - 1) {
				more_trbs_coming = true;
				field |= TRB_CHAIN;
			} else {
				more_trbs_coming = false;
				td->last_trb = ep_ring->enqueue;
				td->last_trb_seg = ep_ring->enq_seg;
				field |= TRB_IOC;
				if (trb_block_event_intr(xhci, num_tds, i))
					field |= TRB_BEI;
			}
			/* Calculate TRB length */
			trb_buff_len = TRB_BUFF_LEN_UP_TO_BOUNDARY(addr);
			if (trb_buff_len > td_remain_len)
				trb_buff_len = td_remain_len;

			/* Set the TRB length, TD size, & interrupter fields. */
			remainder = xhci_td_remainder(xhci, running_total,
						   trb_buff_len, td_len,
						   urb, more_trbs_coming);

			length_field = TRB_LEN(trb_buff_len) |
				TRB_INTR_TARGET(0);

			/* xhci 1.1 with ETE uses TD Size field for TBC */
			if (first_trb && xep->use_extended_tbc)
				length_field |= TRB_TD_SIZE_TBC(burst_count);
			else
				length_field |= TRB_TD_SIZE(remainder);
			first_trb = false;

			queue_trb(xhci, ep_ring, more_trbs_coming,
				lower_32_bits(addr),
				upper_32_bits(addr),
				length_field,
				field);
			running_total += trb_buff_len;

			addr += trb_buff_len;
			td_remain_len -= trb_buff_len;
		}

		/* Check TD length */
		if (running_total != td_len) {
			xhci_err(xhci, "ISOC TD length unmatch\n");
			ret = -EINVAL;
			goto cleanup;
		}
	}

	/* store the next frame id */
	if (HCC_CFC(xhci->hcc_params))
		xep->next_frame_id = urb->start_frame + num_tds * urb->interval;

	if (xhci_to_hcd(xhci)->self.bandwidth_isoc_reqs == 0) {
		if (xhci->quirks & XHCI_AMD_PLL_FIX)
			usb_amd_quirk_pll_disable();
	}
	xhci_to_hcd(xhci)->self.bandwidth_isoc_reqs++;

	giveback_first_trb(xhci, slot_id, ep_index, urb->stream_id,
			start_cycle, start_trb);
	return 0;
cleanup:
	/* Clean up a partially enqueued isoc transfer. */

	for (i--; i >= 0; i--)
		list_del_init(&urb_priv->td[i].td_list);

	/* Use the first TD as a temporary variable to turn the TDs we've queued
	 * into No-ops with a software-owned cycle bit. That way the hardware
	 * won't accidentally start executing bogus TDs when we partially
	 * overwrite them.  td->first_trb and td->start_seg are already set.
	 */
	urb_priv->td[0].last_trb = ep_ring->enqueue;
	/* Every TRB except the first & last will have its cycle bit flipped. */
	td_to_noop(xhci, ep_ring, &urb_priv->td[0], true);

	/* Reset the ring enqueue back to the first TRB and its cycle bit. */
	ep_ring->enqueue = urb_priv->td[0].first_trb;
	ep_ring->enq_seg = urb_priv->td[0].start_seg;
	ep_ring->cycle_state = start_cycle;
	ep_ring->num_trbs_free = ep_ring->num_trbs_free_temp;
	usb_hcd_unlink_urb_from_ep(bus_to_hcd(urb->dev->bus), urb);
	return ret;
}

/*
 * Check transfer ring to guarantee there is enough room for the urb.
 * Update ISO URB start_frame and interval.
 * Update interval as xhci_queue_intr_tx does. Use xhci frame_index to
 * update urb->start_frame if URB_ISO_ASAP is set in transfer_flags or
 * Contiguous Frame ID is not supported by HC.
 */
int xhci_queue_isoc_tx_prepare(struct xhci_hcd *xhci, gfp_t mem_flags,
		struct urb *urb, int slot_id, unsigned int ep_index)
{
	struct xhci_virt_device *xdev;
	struct xhci_ring *ep_ring;
	struct xhci_ep_ctx *ep_ctx;
	int start_frame;
	int num_tds, num_trbs, i;
	int ret;
	struct xhci_virt_ep *xep;
	int ist;

	xdev = xhci->devs[slot_id];
	xep = &xhci->devs[slot_id]->eps[ep_index];
	ep_ring = xdev->eps[ep_index].ring;
	ep_ctx = xhci_get_ep_ctx(xhci, xdev->out_ctx, ep_index);

	num_trbs = 0;
	num_tds = urb->number_of_packets;
	for (i = 0; i < num_tds; i++)
		num_trbs += count_isoc_trbs_needed(urb, i);

	/* Check the ring to guarantee there is enough room for the whole urb.
	 * Do not insert any td of the urb to the ring if the check failed.
	 */
	ret = prepare_ring(xhci, ep_ring, GET_EP_CTX_STATE(ep_ctx),
			   num_trbs, mem_flags);
	if (ret)
		return ret;

	/*
	 * Check interval value. This should be done before we start to
	 * calculate the start frame value.
	 */
	check_interval(xhci, urb, ep_ctx);

	/* Calculate the start frame and put it in urb->start_frame. */
	if (HCC_CFC(xhci->hcc_params) && !list_empty(&ep_ring->td_list)) {
		if (GET_EP_CTX_STATE(ep_ctx) ==	EP_STATE_RUNNING) {
			urb->start_frame = xep->next_frame_id;
			goto skip_start_over;
		}
	}

	start_frame = readl(&xhci->run_regs->microframe_index);
	start_frame &= 0x3fff;
	/*
	 * Round up to the next frame and consider the time before trb really
	 * gets scheduled by hardare.
	 */
	ist = HCS_IST(xhci->hcs_params2) & 0x7;
	if (HCS_IST(xhci->hcs_params2) & (1 << 3))
		ist <<= 3;
	start_frame += ist + XHCI_CFC_DELAY;
	start_frame = roundup(start_frame, 8);

	/*
	 * Round up to the next ESIT (Endpoint Service Interval Time) if ESIT
	 * is greate than 8 microframes.
	 */
	if (urb->dev->speed == USB_SPEED_LOW ||
			urb->dev->speed == USB_SPEED_FULL) {
		start_frame = roundup(start_frame, urb->interval << 3);
		urb->start_frame = start_frame >> 3;
	} else {
		start_frame = roundup(start_frame, urb->interval);
		urb->start_frame = start_frame;
	}

skip_start_over:
	ep_ring->num_trbs_free_temp = ep_ring->num_trbs_free;

	return xhci_queue_isoc_tx(xhci, mem_flags, urb, slot_id, ep_index);
}

/****		Command Ring Operations		****/

/* Generic function for queueing a command TRB on the command ring.
 * Check to make sure there's room on the command ring for one command TRB.
 * Also check that there's room reserved for commands that must not fail.
 * If this is a command that must not fail, meaning command_must_succeed = TRUE,
 * then only check for the number of reserved spots.
 * Don't decrement xhci->cmd_ring_reserved_trbs after we've queued the TRB
 * because the command event handler may want to resubmit a failed command.
 */
static int queue_command(struct xhci_hcd *xhci, struct xhci_command *cmd,
			 u32 field1, u32 field2,
			 u32 field3, u32 field4, bool command_must_succeed)
{
	int reserved_trbs = xhci->cmd_ring_reserved_trbs;
	int ret;

	if ((xhci->xhc_state & XHCI_STATE_DYING) ||
		(xhci->xhc_state & XHCI_STATE_HALTED)) {
		xhci_dbg(xhci, "xHCI dying or halted, can't queue_command\n");
		return -ESHUTDOWN;
	}

	if (!command_must_succeed)
		reserved_trbs++;

	ret = prepare_ring(xhci, xhci->cmd_ring, EP_STATE_RUNNING,
			reserved_trbs, GFP_ATOMIC);
	if (ret < 0) {
		xhci_err(xhci, "ERR: No room for command on command ring\n");
		if (command_must_succeed)
			xhci_err(xhci, "ERR: Reserved TRB counting for "
					"unfailable commands failed.\n");
		return ret;
	}

	cmd->command_trb = xhci->cmd_ring->enqueue;

	/* if there are no other commands queued we start the timeout timer */
	if (list_empty(&xhci->cmd_list)) {
		xhci->current_cmd = cmd;
		xhci_mod_cmd_timer(xhci, XHCI_CMD_DEFAULT_TIMEOUT);
	}

	list_add_tail(&cmd->cmd_list, &xhci->cmd_list);

	queue_trb(xhci, xhci->cmd_ring, false, field1, field2, field3,
			field4 | xhci->cmd_ring->cycle_state);
	return 0;
}

/* Queue a slot enable or disable request on the command ring */
int xhci_queue_slot_control(struct xhci_hcd *xhci, struct xhci_command *cmd,
		u32 trb_type, u32 slot_id)
{
	return queue_command(xhci, cmd, 0, 0, 0,
			TRB_TYPE(trb_type) | SLOT_ID_FOR_TRB(slot_id), false);
}

/* Queue an address device command TRB */
int xhci_queue_address_device(struct xhci_hcd *xhci, struct xhci_command *cmd,
		dma_addr_t in_ctx_ptr, u32 slot_id, enum xhci_setup_dev setup)
{
	return queue_command(xhci, cmd, lower_32_bits(in_ctx_ptr),
			upper_32_bits(in_ctx_ptr), 0,
			TRB_TYPE(TRB_ADDR_DEV) | SLOT_ID_FOR_TRB(slot_id)
			| (setup == SETUP_CONTEXT_ONLY ? TRB_BSR : 0), false);
}

int xhci_queue_vendor_command(struct xhci_hcd *xhci, struct xhci_command *cmd,
		u32 field1, u32 field2, u32 field3, u32 field4)
{
	return queue_command(xhci, cmd, field1, field2, field3, field4, false);
}

/* Queue a reset device command TRB */
int xhci_queue_reset_device(struct xhci_hcd *xhci, struct xhci_command *cmd,
		u32 slot_id)
{
	return queue_command(xhci, cmd, 0, 0, 0,
			TRB_TYPE(TRB_RESET_DEV) | SLOT_ID_FOR_TRB(slot_id),
			false);
}

/* Queue a configure endpoint command TRB */
int xhci_queue_configure_endpoint(struct xhci_hcd *xhci,
		struct xhci_command *cmd, dma_addr_t in_ctx_ptr,
		u32 slot_id, bool command_must_succeed)
{
	return queue_command(xhci, cmd, lower_32_bits(in_ctx_ptr),
			upper_32_bits(in_ctx_ptr), 0,
			TRB_TYPE(TRB_CONFIG_EP) | SLOT_ID_FOR_TRB(slot_id),
			command_must_succeed);
}

/* Queue an evaluate context command TRB */
int xhci_queue_evaluate_context(struct xhci_hcd *xhci, struct xhci_command *cmd,
		dma_addr_t in_ctx_ptr, u32 slot_id, bool command_must_succeed)
{
	return queue_command(xhci, cmd, lower_32_bits(in_ctx_ptr),
			upper_32_bits(in_ctx_ptr), 0,
			TRB_TYPE(TRB_EVAL_CONTEXT) | SLOT_ID_FOR_TRB(slot_id),
			command_must_succeed);
}

/*
 * Suspend is set to indicate "Stop Endpoint Command" is being issued to stop
 * activity on an endpoint that is about to be suspended.
 */
int xhci_queue_stop_endpoint(struct xhci_hcd *xhci, struct xhci_command *cmd,
			     int slot_id, unsigned int ep_index, int suspend)
{
	u32 trb_slot_id = SLOT_ID_FOR_TRB(slot_id);
	u32 trb_ep_index = EP_ID_FOR_TRB(ep_index);
	u32 type = TRB_TYPE(TRB_STOP_RING);
	u32 trb_suspend = SUSPEND_PORT_FOR_TRB(suspend);

	return queue_command(xhci, cmd, 0, 0, 0,
			trb_slot_id | trb_ep_index | type | trb_suspend, false);
}

int xhci_queue_reset_ep(struct xhci_hcd *xhci, struct xhci_command *cmd,
			int slot_id, unsigned int ep_index,
			enum xhci_ep_reset_type reset_type)
{
	u32 trb_slot_id = SLOT_ID_FOR_TRB(slot_id);
	u32 trb_ep_index = EP_ID_FOR_TRB(ep_index);
	u32 type = TRB_TYPE(TRB_RESET_EP);

	if (reset_type == EP_SOFT_RESET)
		type |= TRB_TSP;

	return queue_command(xhci, cmd, 0, 0, 0,
			trb_slot_id | trb_ep_index | type, false);
}<|MERGE_RESOLUTION|>--- conflicted
+++ resolved
@@ -2208,10 +2208,7 @@
 		     u32 trb_comp_code)
 {
 	struct xhci_ep_ctx *ep_ctx;
-<<<<<<< HEAD
 	int trbs_freed;
-=======
->>>>>>> d35f3855
 
 	ep_ctx = xhci_get_ep_ctx(xhci, ep->vdev->out_ctx, ep->ep_index);
 
@@ -2275,21 +2272,11 @@
 			xhci_clear_hub_tt_buffer(xhci, td, ep);
 
 		xhci_handle_halted_endpoint(xhci, ep, ep_ring->stream_id, td,
-<<<<<<< HEAD
 					    EP_HARD_RESET);
 
 		return 0; /* xhci_handle_halted_endpoint marked td cancelled */
 	default:
 		break;
-=======
-					     EP_HARD_RESET);
-	} else {
-		/* Update ring dequeue pointer */
-		ep_ring->dequeue = td->last_trb;
-		ep_ring->deq_seg = td->last_trb_seg;
-		ep_ring->num_trbs_free += td->num_trbs - 1;
-		inc_deq(xhci, ep_ring);
->>>>>>> d35f3855
 	}
 
 	/* Update ring dequeue pointer */
@@ -2511,8 +2498,6 @@
 
 	td->urb->actual_length += frame->actual_length;
 
-<<<<<<< HEAD
-=======
 finish_td:
 	/* Don't give back TD yet if we encountered an error mid TD */
 	if (td->error_mid_td && ep_trb != td->last_trb) {
@@ -2521,7 +2506,6 @@
 		return 0;
 	}
 
->>>>>>> d35f3855
 	return finish_td(xhci, ep, ep_ring, td, trb_comp_code);
 }
 
