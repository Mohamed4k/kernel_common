/*
 * Intel I/OAT DMA Linux driver
 * Copyright(c) 2004 - 2007 Intel Corporation.
 *
 * This program is free software; you can redistribute it and/or modify it
 * under the terms and conditions of the GNU General Public License,
 * version 2, as published by the Free Software Foundation.
 *
 * This program is distributed in the hope that it will be useful, but WITHOUT
 * ANY WARRANTY; without even the implied warranty of MERCHANTABILITY or
 * FITNESS FOR A PARTICULAR PURPOSE.  See the GNU General Public License for
 * more details.
 *
 * You should have received a copy of the GNU General Public License along with
 * this program; if not, write to the Free Software Foundation, Inc.,
 * 51 Franklin St - Fifth Floor, Boston, MA 02110-1301 USA.
 *
 * The full GNU General Public License is included in this distribution in
 * the file called "COPYING".
 *
 */

/*
 * This driver supports an Intel I/OAT DMA engine, which does asynchronous
 * copy operations.
 */

#include <linux/init.h>
#include <linux/module.h>
#include <linux/pci.h>
#include <linux/interrupt.h>
#include <linux/dmaengine.h>
#include <linux/delay.h>
#include <linux/dma-mapping.h>
#include <linux/workqueue.h>
#include <linux/i7300_idle.h>
#include "ioatdma.h"
#include "ioatdma_registers.h"
#include "ioatdma_hw.h"

#define to_ioat_chan(chan) container_of(chan, struct ioat_dma_chan, common)
#define to_ioatdma_device(dev) container_of(dev, struct ioatdma_device, common)
#define to_ioat_desc(lh) container_of(lh, struct ioat_desc_sw, node)
#define tx_to_ioat_desc(tx) container_of(tx, struct ioat_desc_sw, async_tx)

#define chan_num(ch) ((int)((ch)->reg_base - (ch)->device->reg_base) / 0x80)
static int ioat_pending_level = 4;
module_param(ioat_pending_level, int, 0644);
MODULE_PARM_DESC(ioat_pending_level,
		 "high-water mark for pushing ioat descriptors (default: 4)");

#define RESET_DELAY  msecs_to_jiffies(100)
#define WATCHDOG_DELAY  round_jiffies(msecs_to_jiffies(2000))
static void ioat_dma_chan_reset_part2(struct work_struct *work);
static void ioat_dma_chan_watchdog(struct work_struct *work);

/*
 * workaround for IOAT ver.3.0 null descriptor issue
 * (channel returns error when size is 0)
 */
#define NULL_DESC_BUFFER_SIZE 1

/* internal functions */
static void ioat_dma_start_null_desc(struct ioat_dma_chan *ioat_chan);
static void ioat_dma_memcpy_cleanup(struct ioat_dma_chan *ioat_chan);

static struct ioat_desc_sw *
ioat1_dma_get_next_descriptor(struct ioat_dma_chan *ioat_chan);
static struct ioat_desc_sw *
ioat2_dma_get_next_descriptor(struct ioat_dma_chan *ioat_chan);

static inline struct ioat_dma_chan *ioat_lookup_chan_by_index(
						struct ioatdma_device *device,
						int index)
{
	return device->idx[index];
}

/**
 * ioat_dma_do_interrupt - handler used for single vector interrupt mode
 * @irq: interrupt id
 * @data: interrupt data
 */
static irqreturn_t ioat_dma_do_interrupt(int irq, void *data)
{
	struct ioatdma_device *instance = data;
	struct ioat_dma_chan *ioat_chan;
	unsigned long attnstatus;
	int bit;
	u8 intrctrl;

	intrctrl = readb(instance->reg_base + IOAT_INTRCTRL_OFFSET);

	if (!(intrctrl & IOAT_INTRCTRL_MASTER_INT_EN))
		return IRQ_NONE;

	if (!(intrctrl & IOAT_INTRCTRL_INT_STATUS)) {
		writeb(intrctrl, instance->reg_base + IOAT_INTRCTRL_OFFSET);
		return IRQ_NONE;
	}

	attnstatus = readl(instance->reg_base + IOAT_ATTNSTATUS_OFFSET);
	for_each_bit(bit, &attnstatus, BITS_PER_LONG) {
		ioat_chan = ioat_lookup_chan_by_index(instance, bit);
		tasklet_schedule(&ioat_chan->cleanup_task);
	}

	writeb(intrctrl, instance->reg_base + IOAT_INTRCTRL_OFFSET);
	return IRQ_HANDLED;
}

/**
 * ioat_dma_do_interrupt_msix - handler used for vector-per-channel interrupt mode
 * @irq: interrupt id
 * @data: interrupt data
 */
static irqreturn_t ioat_dma_do_interrupt_msix(int irq, void *data)
{
	struct ioat_dma_chan *ioat_chan = data;

	tasklet_schedule(&ioat_chan->cleanup_task);

	return IRQ_HANDLED;
}

static void ioat_dma_cleanup_tasklet(unsigned long data);

/**
 * ioat_dma_enumerate_channels - find and initialize the device's channels
 * @device: the device to be enumerated
 */
static int ioat_dma_enumerate_channels(struct ioatdma_device *device)
{
	u8 xfercap_scale;
	u32 xfercap;
	int i;
	struct ioat_dma_chan *ioat_chan;

	/*
	 * IOAT ver.3 workarounds
	 */
	if (device->version == IOAT_VER_3_0) {
		u32 chan_err_mask;
		u16 dev_id;
		u32 dmauncerrsts;

		/*
		 * Write CHANERRMSK_INT with 3E07h to mask out the errors
		 * that can cause stability issues for IOAT ver.3
		 */
		chan_err_mask = 0x3E07;
		pci_write_config_dword(device->pdev,
			IOAT_PCI_CHANERRMASK_INT_OFFSET,
			chan_err_mask);

		/*
		 * Clear DMAUNCERRSTS Cfg-Reg Parity Error status bit
		 * (workaround for spurious config parity error after restart)
		 */
		pci_read_config_word(device->pdev,
			IOAT_PCI_DEVICE_ID_OFFSET,
			&dev_id);
		if (dev_id == PCI_DEVICE_ID_INTEL_IOAT_TBG0) {
			dmauncerrsts = 0x10;
			pci_write_config_dword(device->pdev,
				IOAT_PCI_DMAUNCERRSTS_OFFSET,
				dmauncerrsts);
		}
	}

	device->common.chancnt = readb(device->reg_base + IOAT_CHANCNT_OFFSET);
	xfercap_scale = readb(device->reg_base + IOAT_XFERCAP_OFFSET);
	xfercap = (xfercap_scale == 0 ? -1 : (1UL << xfercap_scale));

<<<<<<< HEAD
#if CONFIG_I7300_IDLE_IOAT_CHANNEL
	device->common.chancnt--;
=======
#ifdef  CONFIG_I7300_IDLE_IOAT_CHANNEL
	if (i7300_idle_platform_probe(NULL, NULL) == 0) {
		device->common.chancnt--;
	}
>>>>>>> c07f62e5
#endif
	for (i = 0; i < device->common.chancnt; i++) {
		ioat_chan = kzalloc(sizeof(*ioat_chan), GFP_KERNEL);
		if (!ioat_chan) {
			device->common.chancnt = i;
			break;
		}

		ioat_chan->device = device;
		ioat_chan->reg_base = device->reg_base + (0x80 * (i + 1));
		ioat_chan->xfercap = xfercap;
		ioat_chan->desccount = 0;
		INIT_DELAYED_WORK(&ioat_chan->work, ioat_dma_chan_reset_part2);
		if (ioat_chan->device->version != IOAT_VER_1_2) {
			writel(IOAT_DCACTRL_CMPL_WRITE_ENABLE
					| IOAT_DMA_DCA_ANY_CPU,
				ioat_chan->reg_base + IOAT_DCACTRL_OFFSET);
		}
		spin_lock_init(&ioat_chan->cleanup_lock);
		spin_lock_init(&ioat_chan->desc_lock);
		INIT_LIST_HEAD(&ioat_chan->free_desc);
		INIT_LIST_HEAD(&ioat_chan->used_desc);
		/* This should be made common somewhere in dmaengine.c */
		ioat_chan->common.device = &device->common;
		list_add_tail(&ioat_chan->common.device_node,
			      &device->common.channels);
		device->idx[i] = ioat_chan;
		tasklet_init(&ioat_chan->cleanup_task,
			     ioat_dma_cleanup_tasklet,
			     (unsigned long) ioat_chan);
		tasklet_disable(&ioat_chan->cleanup_task);
	}
	return device->common.chancnt;
}

/**
 * ioat_dma_memcpy_issue_pending - push potentially unrecognized appended
 *                                 descriptors to hw
 * @chan: DMA channel handle
 */
static inline void __ioat1_dma_memcpy_issue_pending(
						struct ioat_dma_chan *ioat_chan)
{
	ioat_chan->pending = 0;
	writeb(IOAT_CHANCMD_APPEND, ioat_chan->reg_base + IOAT1_CHANCMD_OFFSET);
}

static void ioat1_dma_memcpy_issue_pending(struct dma_chan *chan)
{
	struct ioat_dma_chan *ioat_chan = to_ioat_chan(chan);

	if (ioat_chan->pending > 0) {
		spin_lock_bh(&ioat_chan->desc_lock);
		__ioat1_dma_memcpy_issue_pending(ioat_chan);
		spin_unlock_bh(&ioat_chan->desc_lock);
	}
}

static inline void __ioat2_dma_memcpy_issue_pending(
						struct ioat_dma_chan *ioat_chan)
{
	ioat_chan->pending = 0;
	writew(ioat_chan->dmacount,
	       ioat_chan->reg_base + IOAT_CHAN_DMACOUNT_OFFSET);
}

static void ioat2_dma_memcpy_issue_pending(struct dma_chan *chan)
{
	struct ioat_dma_chan *ioat_chan = to_ioat_chan(chan);

	if (ioat_chan->pending > 0) {
		spin_lock_bh(&ioat_chan->desc_lock);
		__ioat2_dma_memcpy_issue_pending(ioat_chan);
		spin_unlock_bh(&ioat_chan->desc_lock);
	}
}


/**
 * ioat_dma_chan_reset_part2 - reinit the channel after a reset
 */
static void ioat_dma_chan_reset_part2(struct work_struct *work)
{
	struct ioat_dma_chan *ioat_chan =
		container_of(work, struct ioat_dma_chan, work.work);
	struct ioat_desc_sw *desc;

	spin_lock_bh(&ioat_chan->cleanup_lock);
	spin_lock_bh(&ioat_chan->desc_lock);

	ioat_chan->completion_virt->low = 0;
	ioat_chan->completion_virt->high = 0;
	ioat_chan->pending = 0;

	/*
	 * count the descriptors waiting, and be sure to do it
	 * right for both the CB1 line and the CB2 ring
	 */
	ioat_chan->dmacount = 0;
	if (ioat_chan->used_desc.prev) {
		desc = to_ioat_desc(ioat_chan->used_desc.prev);
		do {
			ioat_chan->dmacount++;
			desc = to_ioat_desc(desc->node.next);
		} while (&desc->node != ioat_chan->used_desc.next);
	}

	/*
	 * write the new starting descriptor address
	 * this puts channel engine into ARMED state
	 */
	desc = to_ioat_desc(ioat_chan->used_desc.prev);
	switch (ioat_chan->device->version) {
	case IOAT_VER_1_2:
		writel(((u64) desc->async_tx.phys) & 0x00000000FFFFFFFF,
		       ioat_chan->reg_base + IOAT1_CHAINADDR_OFFSET_LOW);
		writel(((u64) desc->async_tx.phys) >> 32,
		       ioat_chan->reg_base + IOAT1_CHAINADDR_OFFSET_HIGH);

		writeb(IOAT_CHANCMD_START, ioat_chan->reg_base
			+ IOAT_CHANCMD_OFFSET(ioat_chan->device->version));
		break;
	case IOAT_VER_2_0:
		writel(((u64) desc->async_tx.phys) & 0x00000000FFFFFFFF,
		       ioat_chan->reg_base + IOAT2_CHAINADDR_OFFSET_LOW);
		writel(((u64) desc->async_tx.phys) >> 32,
		       ioat_chan->reg_base + IOAT2_CHAINADDR_OFFSET_HIGH);

		/* tell the engine to go with what's left to be done */
		writew(ioat_chan->dmacount,
		       ioat_chan->reg_base + IOAT_CHAN_DMACOUNT_OFFSET);

		break;
	}
	dev_err(&ioat_chan->device->pdev->dev,
		"chan%d reset - %d descs waiting, %d total desc\n",
		chan_num(ioat_chan), ioat_chan->dmacount, ioat_chan->desccount);

	spin_unlock_bh(&ioat_chan->desc_lock);
	spin_unlock_bh(&ioat_chan->cleanup_lock);
}

/**
 * ioat_dma_reset_channel - restart a channel
 * @ioat_chan: IOAT DMA channel handle
 */
static void ioat_dma_reset_channel(struct ioat_dma_chan *ioat_chan)
{
	u32 chansts, chanerr;

	if (!ioat_chan->used_desc.prev)
		return;

	chanerr = readl(ioat_chan->reg_base + IOAT_CHANERR_OFFSET);
	chansts = (ioat_chan->completion_virt->low
					& IOAT_CHANSTS_DMA_TRANSFER_STATUS);
	if (chanerr) {
		dev_err(&ioat_chan->device->pdev->dev,
			"chan%d, CHANSTS = 0x%08x CHANERR = 0x%04x, clearing\n",
			chan_num(ioat_chan), chansts, chanerr);
		writel(chanerr, ioat_chan->reg_base + IOAT_CHANERR_OFFSET);
	}

	/*
	 * whack it upside the head with a reset
	 * and wait for things to settle out.
	 * force the pending count to a really big negative
	 * to make sure no one forces an issue_pending
	 * while we're waiting.
	 */

	spin_lock_bh(&ioat_chan->desc_lock);
	ioat_chan->pending = INT_MIN;
	writeb(IOAT_CHANCMD_RESET,
	       ioat_chan->reg_base
	       + IOAT_CHANCMD_OFFSET(ioat_chan->device->version));
	spin_unlock_bh(&ioat_chan->desc_lock);

	/* schedule the 2nd half instead of sleeping a long time */
	schedule_delayed_work(&ioat_chan->work, RESET_DELAY);
}

/**
 * ioat_dma_chan_watchdog - watch for stuck channels
 */
static void ioat_dma_chan_watchdog(struct work_struct *work)
{
	struct ioatdma_device *device =
		container_of(work, struct ioatdma_device, work.work);
	struct ioat_dma_chan *ioat_chan;
	int i;

	union {
		u64 full;
		struct {
			u32 low;
			u32 high;
		};
	} completion_hw;
	unsigned long compl_desc_addr_hw;

	for (i = 0; i < device->common.chancnt; i++) {
		ioat_chan = ioat_lookup_chan_by_index(device, i);

		if (ioat_chan->device->version == IOAT_VER_1_2
			/* have we started processing anything yet */
		    && ioat_chan->last_completion
			/* have we completed any since last watchdog cycle? */
		    && (ioat_chan->last_completion ==
				ioat_chan->watchdog_completion)
			/* has TCP stuck on one cookie since last watchdog? */
		    && (ioat_chan->watchdog_tcp_cookie ==
				ioat_chan->watchdog_last_tcp_cookie)
		    && (ioat_chan->watchdog_tcp_cookie !=
				ioat_chan->completed_cookie)
			/* is there something in the chain to be processed? */
			/* CB1 chain always has at least the last one processed */
		    && (ioat_chan->used_desc.prev != ioat_chan->used_desc.next)
		    && ioat_chan->pending == 0) {

			/*
			 * check CHANSTS register for completed
			 * descriptor address.
			 * if it is different than completion writeback,
			 * it is not zero
			 * and it has changed since the last watchdog
			 *     we can assume that channel
			 *     is still working correctly
			 *     and the problem is in completion writeback.
			 *     update completion writeback
			 *     with actual CHANSTS value
			 * else
			 *     try resetting the channel
			 */

			completion_hw.low = readl(ioat_chan->reg_base +
				IOAT_CHANSTS_OFFSET_LOW(ioat_chan->device->version));
			completion_hw.high = readl(ioat_chan->reg_base +
				IOAT_CHANSTS_OFFSET_HIGH(ioat_chan->device->version));
#if (BITS_PER_LONG == 64)
			compl_desc_addr_hw =
				completion_hw.full
				& IOAT_CHANSTS_COMPLETED_DESCRIPTOR_ADDR;
#else
			compl_desc_addr_hw =
				completion_hw.low & IOAT_LOW_COMPLETION_MASK;
#endif

			if ((compl_desc_addr_hw != 0)
			   && (compl_desc_addr_hw != ioat_chan->watchdog_completion)
			   && (compl_desc_addr_hw != ioat_chan->last_compl_desc_addr_hw)) {
				ioat_chan->last_compl_desc_addr_hw = compl_desc_addr_hw;
				ioat_chan->completion_virt->low = completion_hw.low;
				ioat_chan->completion_virt->high = completion_hw.high;
			} else {
				ioat_dma_reset_channel(ioat_chan);
				ioat_chan->watchdog_completion = 0;
				ioat_chan->last_compl_desc_addr_hw = 0;
			}

		/*
		 * for version 2.0 if there are descriptors yet to be processed
		 * and the last completed hasn't changed since the last watchdog
		 *      if they haven't hit the pending level
		 *          issue the pending to push them through
		 *      else
		 *          try resetting the channel
		 */
		} else if (ioat_chan->device->version == IOAT_VER_2_0
		    && ioat_chan->used_desc.prev
		    && ioat_chan->last_completion
		    && ioat_chan->last_completion == ioat_chan->watchdog_completion) {

			if (ioat_chan->pending < ioat_pending_level)
				ioat2_dma_memcpy_issue_pending(&ioat_chan->common);
			else {
				ioat_dma_reset_channel(ioat_chan);
				ioat_chan->watchdog_completion = 0;
			}
		} else {
			ioat_chan->last_compl_desc_addr_hw = 0;
			ioat_chan->watchdog_completion
					= ioat_chan->last_completion;
		}

		ioat_chan->watchdog_last_tcp_cookie =
			ioat_chan->watchdog_tcp_cookie;
	}

	schedule_delayed_work(&device->work, WATCHDOG_DELAY);
}

static dma_cookie_t ioat1_tx_submit(struct dma_async_tx_descriptor *tx)
{
	struct ioat_dma_chan *ioat_chan = to_ioat_chan(tx->chan);
	struct ioat_desc_sw *first = tx_to_ioat_desc(tx);
	struct ioat_desc_sw *prev, *new;
	struct ioat_dma_descriptor *hw;
	dma_cookie_t cookie;
	LIST_HEAD(new_chain);
	u32 copy;
	size_t len;
	dma_addr_t src, dst;
	unsigned long orig_flags;
	unsigned int desc_count = 0;

	/* src and dest and len are stored in the initial descriptor */
	len = first->len;
	src = first->src;
	dst = first->dst;
	orig_flags = first->async_tx.flags;
	new = first;

	spin_lock_bh(&ioat_chan->desc_lock);
	prev = to_ioat_desc(ioat_chan->used_desc.prev);
	prefetch(prev->hw);
	do {
		copy = min_t(size_t, len, ioat_chan->xfercap);

		async_tx_ack(&new->async_tx);

		hw = new->hw;
		hw->size = copy;
		hw->ctl = 0;
		hw->src_addr = src;
		hw->dst_addr = dst;
		hw->next = 0;

		/* chain together the physical address list for the HW */
		wmb();
		prev->hw->next = (u64) new->async_tx.phys;

		len -= copy;
		dst += copy;
		src += copy;

		list_add_tail(&new->node, &new_chain);
		desc_count++;
		prev = new;
	} while (len && (new = ioat1_dma_get_next_descriptor(ioat_chan)));

	if (!new) {
		dev_err(&ioat_chan->device->pdev->dev,
			"tx submit failed\n");
		spin_unlock_bh(&ioat_chan->desc_lock);
		return -ENOMEM;
	}

	hw->ctl = IOAT_DMA_DESCRIPTOR_CTL_CP_STS;
	if (first->async_tx.callback) {
		hw->ctl |= IOAT_DMA_DESCRIPTOR_CTL_INT_GN;
		if (first != new) {
			/* move callback into to last desc */
			new->async_tx.callback = first->async_tx.callback;
			new->async_tx.callback_param
					= first->async_tx.callback_param;
			first->async_tx.callback = NULL;
			first->async_tx.callback_param = NULL;
		}
	}

	new->tx_cnt = desc_count;
	new->async_tx.flags = orig_flags; /* client is in control of this ack */

	/* store the original values for use in later cleanup */
	if (new != first) {
		new->src = first->src;
		new->dst = first->dst;
		new->len = first->len;
	}

	/* cookie incr and addition to used_list must be atomic */
	cookie = ioat_chan->common.cookie;
	cookie++;
	if (cookie < 0)
		cookie = 1;
	ioat_chan->common.cookie = new->async_tx.cookie = cookie;

	/* write address into NextDescriptor field of last desc in chain */
	to_ioat_desc(ioat_chan->used_desc.prev)->hw->next =
							first->async_tx.phys;
	list_splice_tail(&new_chain, &ioat_chan->used_desc);

	ioat_chan->dmacount += desc_count;
	ioat_chan->pending += desc_count;
	if (ioat_chan->pending >= ioat_pending_level)
		__ioat1_dma_memcpy_issue_pending(ioat_chan);
	spin_unlock_bh(&ioat_chan->desc_lock);

	return cookie;
}

static dma_cookie_t ioat2_tx_submit(struct dma_async_tx_descriptor *tx)
{
	struct ioat_dma_chan *ioat_chan = to_ioat_chan(tx->chan);
	struct ioat_desc_sw *first = tx_to_ioat_desc(tx);
	struct ioat_desc_sw *new;
	struct ioat_dma_descriptor *hw;
	dma_cookie_t cookie;
	u32 copy;
	size_t len;
	dma_addr_t src, dst;
	unsigned long orig_flags;
	unsigned int desc_count = 0;

	/* src and dest and len are stored in the initial descriptor */
	len = first->len;
	src = first->src;
	dst = first->dst;
	orig_flags = first->async_tx.flags;
	new = first;

	/*
	 * ioat_chan->desc_lock is still in force in version 2 path
	 * it gets unlocked at end of this function
	 */
	do {
		copy = min_t(size_t, len, ioat_chan->xfercap);

		async_tx_ack(&new->async_tx);

		hw = new->hw;
		hw->size = copy;
		hw->ctl = 0;
		hw->src_addr = src;
		hw->dst_addr = dst;

		len -= copy;
		dst += copy;
		src += copy;
		desc_count++;
	} while (len && (new = ioat2_dma_get_next_descriptor(ioat_chan)));

	if (!new) {
		dev_err(&ioat_chan->device->pdev->dev,
			"tx submit failed\n");
		spin_unlock_bh(&ioat_chan->desc_lock);
		return -ENOMEM;
	}

	hw->ctl |= IOAT_DMA_DESCRIPTOR_CTL_CP_STS;
	if (first->async_tx.callback) {
		hw->ctl |= IOAT_DMA_DESCRIPTOR_CTL_INT_GN;
		if (first != new) {
			/* move callback into to last desc */
			new->async_tx.callback = first->async_tx.callback;
			new->async_tx.callback_param
					= first->async_tx.callback_param;
			first->async_tx.callback = NULL;
			first->async_tx.callback_param = NULL;
		}
	}

	new->tx_cnt = desc_count;
	new->async_tx.flags = orig_flags; /* client is in control of this ack */

	/* store the original values for use in later cleanup */
	if (new != first) {
		new->src = first->src;
		new->dst = first->dst;
		new->len = first->len;
	}

	/* cookie incr and addition to used_list must be atomic */
	cookie = ioat_chan->common.cookie;
	cookie++;
	if (cookie < 0)
		cookie = 1;
	ioat_chan->common.cookie = new->async_tx.cookie = cookie;

	ioat_chan->dmacount += desc_count;
	ioat_chan->pending += desc_count;
	if (ioat_chan->pending >= ioat_pending_level)
		__ioat2_dma_memcpy_issue_pending(ioat_chan);
	spin_unlock_bh(&ioat_chan->desc_lock);

	return cookie;
}

/**
 * ioat_dma_alloc_descriptor - allocate and return a sw and hw descriptor pair
 * @ioat_chan: the channel supplying the memory pool for the descriptors
 * @flags: allocation flags
 */
static struct ioat_desc_sw *ioat_dma_alloc_descriptor(
					struct ioat_dma_chan *ioat_chan,
					gfp_t flags)
{
	struct ioat_dma_descriptor *desc;
	struct ioat_desc_sw *desc_sw;
	struct ioatdma_device *ioatdma_device;
	dma_addr_t phys;

	ioatdma_device = to_ioatdma_device(ioat_chan->common.device);
	desc = pci_pool_alloc(ioatdma_device->dma_pool, flags, &phys);
	if (unlikely(!desc))
		return NULL;

	desc_sw = kzalloc(sizeof(*desc_sw), flags);
	if (unlikely(!desc_sw)) {
		pci_pool_free(ioatdma_device->dma_pool, desc, phys);
		return NULL;
	}

	memset(desc, 0, sizeof(*desc));
	dma_async_tx_descriptor_init(&desc_sw->async_tx, &ioat_chan->common);
	switch (ioat_chan->device->version) {
	case IOAT_VER_1_2:
		desc_sw->async_tx.tx_submit = ioat1_tx_submit;
		break;
	case IOAT_VER_2_0:
	case IOAT_VER_3_0:
		desc_sw->async_tx.tx_submit = ioat2_tx_submit;
		break;
	}
	INIT_LIST_HEAD(&desc_sw->async_tx.tx_list);

	desc_sw->hw = desc;
	desc_sw->async_tx.phys = phys;

	return desc_sw;
}

static int ioat_initial_desc_count = 256;
module_param(ioat_initial_desc_count, int, 0644);
MODULE_PARM_DESC(ioat_initial_desc_count,
		 "initial descriptors per channel (default: 256)");

/**
 * ioat2_dma_massage_chan_desc - link the descriptors into a circle
 * @ioat_chan: the channel to be massaged
 */
static void ioat2_dma_massage_chan_desc(struct ioat_dma_chan *ioat_chan)
{
	struct ioat_desc_sw *desc, *_desc;

	/* setup used_desc */
	ioat_chan->used_desc.next = ioat_chan->free_desc.next;
	ioat_chan->used_desc.prev = NULL;

	/* pull free_desc out of the circle so that every node is a hw
	 * descriptor, but leave it pointing to the list
	 */
	ioat_chan->free_desc.prev->next = ioat_chan->free_desc.next;
	ioat_chan->free_desc.next->prev = ioat_chan->free_desc.prev;

	/* circle link the hw descriptors */
	desc = to_ioat_desc(ioat_chan->free_desc.next);
	desc->hw->next = to_ioat_desc(desc->node.next)->async_tx.phys;
	list_for_each_entry_safe(desc, _desc, ioat_chan->free_desc.next, node) {
		desc->hw->next = to_ioat_desc(desc->node.next)->async_tx.phys;
	}
}

/**
 * ioat_dma_alloc_chan_resources - returns the number of allocated descriptors
 * @chan: the channel to be filled out
 */
static int ioat_dma_alloc_chan_resources(struct dma_chan *chan,
					 struct dma_client *client)
{
	struct ioat_dma_chan *ioat_chan = to_ioat_chan(chan);
	struct ioat_desc_sw *desc;
	u16 chanctrl;
	u32 chanerr;
	int i;
	LIST_HEAD(tmp_list);

	/* have we already been set up? */
	if (!list_empty(&ioat_chan->free_desc))
		return ioat_chan->desccount;

	/* Setup register to interrupt and write completion status on error */
	chanctrl = IOAT_CHANCTRL_ERR_INT_EN |
		IOAT_CHANCTRL_ANY_ERR_ABORT_EN |
		IOAT_CHANCTRL_ERR_COMPLETION_EN;
	writew(chanctrl, ioat_chan->reg_base + IOAT_CHANCTRL_OFFSET);

	chanerr = readl(ioat_chan->reg_base + IOAT_CHANERR_OFFSET);
	if (chanerr) {
		dev_err(&ioat_chan->device->pdev->dev,
			"CHANERR = %x, clearing\n", chanerr);
		writel(chanerr, ioat_chan->reg_base + IOAT_CHANERR_OFFSET);
	}

	/* Allocate descriptors */
	for (i = 0; i < ioat_initial_desc_count; i++) {
		desc = ioat_dma_alloc_descriptor(ioat_chan, GFP_KERNEL);
		if (!desc) {
			dev_err(&ioat_chan->device->pdev->dev,
				"Only %d initial descriptors\n", i);
			break;
		}
		list_add_tail(&desc->node, &tmp_list);
	}
	spin_lock_bh(&ioat_chan->desc_lock);
	ioat_chan->desccount = i;
	list_splice(&tmp_list, &ioat_chan->free_desc);
	if (ioat_chan->device->version != IOAT_VER_1_2)
		ioat2_dma_massage_chan_desc(ioat_chan);
	spin_unlock_bh(&ioat_chan->desc_lock);

	/* allocate a completion writeback area */
	/* doing 2 32bit writes to mmio since 1 64b write doesn't work */
	ioat_chan->completion_virt =
		pci_pool_alloc(ioat_chan->device->completion_pool,
			       GFP_KERNEL,
			       &ioat_chan->completion_addr);
	memset(ioat_chan->completion_virt, 0,
	       sizeof(*ioat_chan->completion_virt));
	writel(((u64) ioat_chan->completion_addr) & 0x00000000FFFFFFFF,
	       ioat_chan->reg_base + IOAT_CHANCMP_OFFSET_LOW);
	writel(((u64) ioat_chan->completion_addr) >> 32,
	       ioat_chan->reg_base + IOAT_CHANCMP_OFFSET_HIGH);

	tasklet_enable(&ioat_chan->cleanup_task);
	ioat_dma_start_null_desc(ioat_chan);  /* give chain to dma device */
	return ioat_chan->desccount;
}

/**
 * ioat_dma_free_chan_resources - release all the descriptors
 * @chan: the channel to be cleaned
 */
static void ioat_dma_free_chan_resources(struct dma_chan *chan)
{
	struct ioat_dma_chan *ioat_chan = to_ioat_chan(chan);
	struct ioatdma_device *ioatdma_device = to_ioatdma_device(chan->device);
	struct ioat_desc_sw *desc, *_desc;
	int in_use_descs = 0;

	/* Before freeing channel resources first check
	 * if they have been previously allocated for this channel.
	 */
	if (ioat_chan->desccount == 0)
		return;

	tasklet_disable(&ioat_chan->cleanup_task);
	ioat_dma_memcpy_cleanup(ioat_chan);

	/* Delay 100ms after reset to allow internal DMA logic to quiesce
	 * before removing DMA descriptor resources.
	 */
	writeb(IOAT_CHANCMD_RESET,
	       ioat_chan->reg_base
			+ IOAT_CHANCMD_OFFSET(ioat_chan->device->version));
	mdelay(100);

	spin_lock_bh(&ioat_chan->desc_lock);
	switch (ioat_chan->device->version) {
	case IOAT_VER_1_2:
		list_for_each_entry_safe(desc, _desc,
					 &ioat_chan->used_desc, node) {
			in_use_descs++;
			list_del(&desc->node);
			pci_pool_free(ioatdma_device->dma_pool, desc->hw,
				      desc->async_tx.phys);
			kfree(desc);
		}
		list_for_each_entry_safe(desc, _desc,
					 &ioat_chan->free_desc, node) {
			list_del(&desc->node);
			pci_pool_free(ioatdma_device->dma_pool, desc->hw,
				      desc->async_tx.phys);
			kfree(desc);
		}
		break;
	case IOAT_VER_2_0:
	case IOAT_VER_3_0:
		list_for_each_entry_safe(desc, _desc,
					 ioat_chan->free_desc.next, node) {
			list_del(&desc->node);
			pci_pool_free(ioatdma_device->dma_pool, desc->hw,
				      desc->async_tx.phys);
			kfree(desc);
		}
		desc = to_ioat_desc(ioat_chan->free_desc.next);
		pci_pool_free(ioatdma_device->dma_pool, desc->hw,
			      desc->async_tx.phys);
		kfree(desc);
		INIT_LIST_HEAD(&ioat_chan->free_desc);
		INIT_LIST_HEAD(&ioat_chan->used_desc);
		break;
	}
	spin_unlock_bh(&ioat_chan->desc_lock);

	pci_pool_free(ioatdma_device->completion_pool,
		      ioat_chan->completion_virt,
		      ioat_chan->completion_addr);

	/* one is ok since we left it on there on purpose */
	if (in_use_descs > 1)
		dev_err(&ioat_chan->device->pdev->dev,
			"Freeing %d in use descriptors!\n",
			in_use_descs - 1);

	ioat_chan->last_completion = ioat_chan->completion_addr = 0;
	ioat_chan->pending = 0;
	ioat_chan->dmacount = 0;
	ioat_chan->desccount = 0;
	ioat_chan->watchdog_completion = 0;
	ioat_chan->last_compl_desc_addr_hw = 0;
	ioat_chan->watchdog_tcp_cookie =
		ioat_chan->watchdog_last_tcp_cookie = 0;
}

/**
 * ioat_dma_get_next_descriptor - return the next available descriptor
 * @ioat_chan: IOAT DMA channel handle
 *
 * Gets the next descriptor from the chain, and must be called with the
 * channel's desc_lock held.  Allocates more descriptors if the channel
 * has run out.
 */
static struct ioat_desc_sw *
ioat1_dma_get_next_descriptor(struct ioat_dma_chan *ioat_chan)
{
	struct ioat_desc_sw *new;

	if (!list_empty(&ioat_chan->free_desc)) {
		new = to_ioat_desc(ioat_chan->free_desc.next);
		list_del(&new->node);
	} else {
		/* try to get another desc */
		new = ioat_dma_alloc_descriptor(ioat_chan, GFP_ATOMIC);
		if (!new) {
			dev_err(&ioat_chan->device->pdev->dev,
				"alloc failed\n");
			return NULL;
		}
	}

	prefetch(new->hw);
	return new;
}

static struct ioat_desc_sw *
ioat2_dma_get_next_descriptor(struct ioat_dma_chan *ioat_chan)
{
	struct ioat_desc_sw *new;

	/*
	 * used.prev points to where to start processing
	 * used.next points to next free descriptor
	 * if used.prev == NULL, there are none waiting to be processed
	 * if used.next == used.prev.prev, there is only one free descriptor,
	 *      and we need to use it to as a noop descriptor before
	 *      linking in a new set of descriptors, since the device
	 *      has probably already read the pointer to it
	 */
	if (ioat_chan->used_desc.prev &&
	    ioat_chan->used_desc.next == ioat_chan->used_desc.prev->prev) {

		struct ioat_desc_sw *desc;
		struct ioat_desc_sw *noop_desc;
		int i;

		/* set up the noop descriptor */
		noop_desc = to_ioat_desc(ioat_chan->used_desc.next);
		/* set size to non-zero value (channel returns error when size is 0) */
		noop_desc->hw->size = NULL_DESC_BUFFER_SIZE;
		noop_desc->hw->ctl = IOAT_DMA_DESCRIPTOR_NUL;
		noop_desc->hw->src_addr = 0;
		noop_desc->hw->dst_addr = 0;

		ioat_chan->used_desc.next = ioat_chan->used_desc.next->next;
		ioat_chan->pending++;
		ioat_chan->dmacount++;

		/* try to get a few more descriptors */
		for (i = 16; i; i--) {
			desc = ioat_dma_alloc_descriptor(ioat_chan, GFP_ATOMIC);
			if (!desc) {
				dev_err(&ioat_chan->device->pdev->dev,
					"alloc failed\n");
				break;
			}
			list_add_tail(&desc->node, ioat_chan->used_desc.next);

			desc->hw->next
				= to_ioat_desc(desc->node.next)->async_tx.phys;
			to_ioat_desc(desc->node.prev)->hw->next
				= desc->async_tx.phys;
			ioat_chan->desccount++;
		}

		ioat_chan->used_desc.next = noop_desc->node.next;
	}
	new = to_ioat_desc(ioat_chan->used_desc.next);
	prefetch(new);
	ioat_chan->used_desc.next = new->node.next;

	if (ioat_chan->used_desc.prev == NULL)
		ioat_chan->used_desc.prev = &new->node;

	prefetch(new->hw);
	return new;
}

static struct ioat_desc_sw *ioat_dma_get_next_descriptor(
						struct ioat_dma_chan *ioat_chan)
{
	if (!ioat_chan)
		return NULL;

	switch (ioat_chan->device->version) {
	case IOAT_VER_1_2:
		return ioat1_dma_get_next_descriptor(ioat_chan);
	case IOAT_VER_2_0:
	case IOAT_VER_3_0:
		return ioat2_dma_get_next_descriptor(ioat_chan);
	}
	return NULL;
}

static struct dma_async_tx_descriptor *ioat1_dma_prep_memcpy(
						struct dma_chan *chan,
						dma_addr_t dma_dest,
						dma_addr_t dma_src,
						size_t len,
						unsigned long flags)
{
	struct ioat_dma_chan *ioat_chan = to_ioat_chan(chan);
	struct ioat_desc_sw *new;

	spin_lock_bh(&ioat_chan->desc_lock);
	new = ioat_dma_get_next_descriptor(ioat_chan);
	spin_unlock_bh(&ioat_chan->desc_lock);

	if (new) {
		new->len = len;
		new->dst = dma_dest;
		new->src = dma_src;
		new->async_tx.flags = flags;
		return &new->async_tx;
	} else {
		dev_err(&ioat_chan->device->pdev->dev,
			"chan%d - get_next_desc failed: %d descs waiting, %d total desc\n",
			chan_num(ioat_chan), ioat_chan->dmacount, ioat_chan->desccount);
		return NULL;
	}
}

static struct dma_async_tx_descriptor *ioat2_dma_prep_memcpy(
						struct dma_chan *chan,
						dma_addr_t dma_dest,
						dma_addr_t dma_src,
						size_t len,
						unsigned long flags)
{
	struct ioat_dma_chan *ioat_chan = to_ioat_chan(chan);
	struct ioat_desc_sw *new;

	spin_lock_bh(&ioat_chan->desc_lock);
	new = ioat2_dma_get_next_descriptor(ioat_chan);

	/*
	 * leave ioat_chan->desc_lock set in ioat 2 path
	 * it will get unlocked at end of tx_submit
	 */

	if (new) {
		new->len = len;
		new->dst = dma_dest;
		new->src = dma_src;
		new->async_tx.flags = flags;
		return &new->async_tx;
	} else {
		spin_unlock_bh(&ioat_chan->desc_lock);
		dev_err(&ioat_chan->device->pdev->dev,
			"chan%d - get_next_desc failed: %d descs waiting, %d total desc\n",
			chan_num(ioat_chan), ioat_chan->dmacount, ioat_chan->desccount);
		return NULL;
	}
}

static void ioat_dma_cleanup_tasklet(unsigned long data)
{
	struct ioat_dma_chan *chan = (void *)data;
	ioat_dma_memcpy_cleanup(chan);
	writew(IOAT_CHANCTRL_INT_DISABLE,
	       chan->reg_base + IOAT_CHANCTRL_OFFSET);
}

static void
ioat_dma_unmap(struct ioat_dma_chan *ioat_chan, struct ioat_desc_sw *desc)
{
	/*
	 * yes we are unmapping both _page and _single
	 * alloc'd regions with unmap_page. Is this
	 * *really* that bad?
	 */
	if (!(desc->async_tx.flags & DMA_COMPL_SKIP_DEST_UNMAP))
		pci_unmap_page(ioat_chan->device->pdev,
				pci_unmap_addr(desc, dst),
				pci_unmap_len(desc, len),
				PCI_DMA_FROMDEVICE);

	if (!(desc->async_tx.flags & DMA_COMPL_SKIP_SRC_UNMAP))
		pci_unmap_page(ioat_chan->device->pdev,
				pci_unmap_addr(desc, src),
				pci_unmap_len(desc, len),
				PCI_DMA_TODEVICE);
}

/**
 * ioat_dma_memcpy_cleanup - cleanup up finished descriptors
 * @chan: ioat channel to be cleaned up
 */
static void ioat_dma_memcpy_cleanup(struct ioat_dma_chan *ioat_chan)
{
	unsigned long phys_complete;
	struct ioat_desc_sw *desc, *_desc;
	dma_cookie_t cookie = 0;
	unsigned long desc_phys;
	struct ioat_desc_sw *latest_desc;

	prefetch(ioat_chan->completion_virt);

	if (!spin_trylock_bh(&ioat_chan->cleanup_lock))
		return;

	/* The completion writeback can happen at any time,
	   so reads by the driver need to be atomic operations
	   The descriptor physical addresses are limited to 32-bits
	   when the CPU can only do a 32-bit mov */

#if (BITS_PER_LONG == 64)
	phys_complete =
		ioat_chan->completion_virt->full
		& IOAT_CHANSTS_COMPLETED_DESCRIPTOR_ADDR;
#else
	phys_complete =
		ioat_chan->completion_virt->low & IOAT_LOW_COMPLETION_MASK;
#endif

	if ((ioat_chan->completion_virt->full
		& IOAT_CHANSTS_DMA_TRANSFER_STATUS) ==
				IOAT_CHANSTS_DMA_TRANSFER_STATUS_HALTED) {
		dev_err(&ioat_chan->device->pdev->dev,
			"Channel halted, chanerr = %x\n",
			readl(ioat_chan->reg_base + IOAT_CHANERR_OFFSET));

		/* TODO do something to salvage the situation */
	}

	if (phys_complete == ioat_chan->last_completion) {
		spin_unlock_bh(&ioat_chan->cleanup_lock);
		/*
		 * perhaps we're stuck so hard that the watchdog can't go off?
		 * try to catch it after 2 seconds
		 */
		if (ioat_chan->device->version != IOAT_VER_3_0) {
			if (time_after(jiffies,
				       ioat_chan->last_completion_time + HZ*WATCHDOG_DELAY)) {
				ioat_dma_chan_watchdog(&(ioat_chan->device->work.work));
				ioat_chan->last_completion_time = jiffies;
			}
		}
		return;
	}
	ioat_chan->last_completion_time = jiffies;

	cookie = 0;
	if (!spin_trylock_bh(&ioat_chan->desc_lock)) {
		spin_unlock_bh(&ioat_chan->cleanup_lock);
		return;
	}

	switch (ioat_chan->device->version) {
	case IOAT_VER_1_2:
		list_for_each_entry_safe(desc, _desc,
					 &ioat_chan->used_desc, node) {

			/*
			 * Incoming DMA requests may use multiple descriptors,
			 * due to exceeding xfercap, perhaps. If so, only the
			 * last one will have a cookie, and require unmapping.
			 */
			if (desc->async_tx.cookie) {
				cookie = desc->async_tx.cookie;
				ioat_dma_unmap(ioat_chan, desc);
				if (desc->async_tx.callback) {
					desc->async_tx.callback(desc->async_tx.callback_param);
					desc->async_tx.callback = NULL;
				}
			}

			if (desc->async_tx.phys != phys_complete) {
				/*
				 * a completed entry, but not the last, so clean
				 * up if the client is done with the descriptor
				 */
				if (async_tx_test_ack(&desc->async_tx)) {
					list_del(&desc->node);
					list_add_tail(&desc->node,
						      &ioat_chan->free_desc);
				} else
					desc->async_tx.cookie = 0;
			} else {
				/*
				 * last used desc. Do not remove, so we can
				 * append from it, but don't look at it next
				 * time, either
				 */
				desc->async_tx.cookie = 0;

				/* TODO check status bits? */
				break;
			}
		}
		break;
	case IOAT_VER_2_0:
	case IOAT_VER_3_0:
		/* has some other thread has already cleaned up? */
		if (ioat_chan->used_desc.prev == NULL)
			break;

		/* work backwards to find latest finished desc */
		desc = to_ioat_desc(ioat_chan->used_desc.next);
		latest_desc = NULL;
		do {
			desc = to_ioat_desc(desc->node.prev);
			desc_phys = (unsigned long)desc->async_tx.phys
				       & IOAT_CHANSTS_COMPLETED_DESCRIPTOR_ADDR;
			if (desc_phys == phys_complete) {
				latest_desc = desc;
				break;
			}
		} while (&desc->node != ioat_chan->used_desc.prev);

		if (latest_desc != NULL) {

			/* work forwards to clear finished descriptors */
			for (desc = to_ioat_desc(ioat_chan->used_desc.prev);
			     &desc->node != latest_desc->node.next &&
			     &desc->node != ioat_chan->used_desc.next;
			     desc = to_ioat_desc(desc->node.next)) {
				if (desc->async_tx.cookie) {
					cookie = desc->async_tx.cookie;
					desc->async_tx.cookie = 0;
					ioat_dma_unmap(ioat_chan, desc);
					if (desc->async_tx.callback) {
						desc->async_tx.callback(desc->async_tx.callback_param);
						desc->async_tx.callback = NULL;
					}
				}
			}

			/* move used.prev up beyond those that are finished */
			if (&desc->node == ioat_chan->used_desc.next)
				ioat_chan->used_desc.prev = NULL;
			else
				ioat_chan->used_desc.prev = &desc->node;
		}
		break;
	}

	spin_unlock_bh(&ioat_chan->desc_lock);

	ioat_chan->last_completion = phys_complete;
	if (cookie != 0)
		ioat_chan->completed_cookie = cookie;

	spin_unlock_bh(&ioat_chan->cleanup_lock);
}

/**
 * ioat_dma_is_complete - poll the status of a IOAT DMA transaction
 * @chan: IOAT DMA channel handle
 * @cookie: DMA transaction identifier
 * @done: if not %NULL, updated with last completed transaction
 * @used: if not %NULL, updated with last used transaction
 */
static enum dma_status ioat_dma_is_complete(struct dma_chan *chan,
					    dma_cookie_t cookie,
					    dma_cookie_t *done,
					    dma_cookie_t *used)
{
	struct ioat_dma_chan *ioat_chan = to_ioat_chan(chan);
	dma_cookie_t last_used;
	dma_cookie_t last_complete;
	enum dma_status ret;

	last_used = chan->cookie;
	last_complete = ioat_chan->completed_cookie;
	ioat_chan->watchdog_tcp_cookie = cookie;

	if (done)
		*done = last_complete;
	if (used)
		*used = last_used;

	ret = dma_async_is_complete(cookie, last_complete, last_used);
	if (ret == DMA_SUCCESS)
		return ret;

	ioat_dma_memcpy_cleanup(ioat_chan);

	last_used = chan->cookie;
	last_complete = ioat_chan->completed_cookie;

	if (done)
		*done = last_complete;
	if (used)
		*used = last_used;

	return dma_async_is_complete(cookie, last_complete, last_used);
}

static void ioat_dma_start_null_desc(struct ioat_dma_chan *ioat_chan)
{
	struct ioat_desc_sw *desc;

	spin_lock_bh(&ioat_chan->desc_lock);

	desc = ioat_dma_get_next_descriptor(ioat_chan);

	if (!desc) {
		dev_err(&ioat_chan->device->pdev->dev,
			"Unable to start null desc - get next desc failed\n");
		spin_unlock_bh(&ioat_chan->desc_lock);
		return;
	}

	desc->hw->ctl = IOAT_DMA_DESCRIPTOR_NUL
				| IOAT_DMA_DESCRIPTOR_CTL_INT_GN
				| IOAT_DMA_DESCRIPTOR_CTL_CP_STS;
	/* set size to non-zero value (channel returns error when size is 0) */
	desc->hw->size = NULL_DESC_BUFFER_SIZE;
	desc->hw->src_addr = 0;
	desc->hw->dst_addr = 0;
	async_tx_ack(&desc->async_tx);
	switch (ioat_chan->device->version) {
	case IOAT_VER_1_2:
		desc->hw->next = 0;
		list_add_tail(&desc->node, &ioat_chan->used_desc);

		writel(((u64) desc->async_tx.phys) & 0x00000000FFFFFFFF,
		       ioat_chan->reg_base + IOAT1_CHAINADDR_OFFSET_LOW);
		writel(((u64) desc->async_tx.phys) >> 32,
		       ioat_chan->reg_base + IOAT1_CHAINADDR_OFFSET_HIGH);

		writeb(IOAT_CHANCMD_START, ioat_chan->reg_base
			+ IOAT_CHANCMD_OFFSET(ioat_chan->device->version));
		break;
	case IOAT_VER_2_0:
	case IOAT_VER_3_0:
		writel(((u64) desc->async_tx.phys) & 0x00000000FFFFFFFF,
		       ioat_chan->reg_base + IOAT2_CHAINADDR_OFFSET_LOW);
		writel(((u64) desc->async_tx.phys) >> 32,
		       ioat_chan->reg_base + IOAT2_CHAINADDR_OFFSET_HIGH);

		ioat_chan->dmacount++;
		__ioat2_dma_memcpy_issue_pending(ioat_chan);
		break;
	}
	spin_unlock_bh(&ioat_chan->desc_lock);
}

/*
 * Perform a IOAT transaction to verify the HW works.
 */
#define IOAT_TEST_SIZE 2000

static void ioat_dma_test_callback(void *dma_async_param)
{
	printk(KERN_ERR "ioatdma: ioat_dma_test_callback(%p)\n",
		dma_async_param);
}

/**
 * ioat_dma_self_test - Perform a IOAT transaction to verify the HW works.
 * @device: device to be tested
 */
static int ioat_dma_self_test(struct ioatdma_device *device)
{
	int i;
	u8 *src;
	u8 *dest;
	struct dma_chan *dma_chan;
	struct dma_async_tx_descriptor *tx;
	dma_addr_t dma_dest, dma_src;
	dma_cookie_t cookie;
	int err = 0;

	src = kzalloc(sizeof(u8) * IOAT_TEST_SIZE, GFP_KERNEL);
	if (!src)
		return -ENOMEM;
	dest = kzalloc(sizeof(u8) * IOAT_TEST_SIZE, GFP_KERNEL);
	if (!dest) {
		kfree(src);
		return -ENOMEM;
	}

	/* Fill in src buffer */
	for (i = 0; i < IOAT_TEST_SIZE; i++)
		src[i] = (u8)i;

	/* Start copy, using first DMA channel */
	dma_chan = container_of(device->common.channels.next,
				struct dma_chan,
				device_node);
	if (device->common.device_alloc_chan_resources(dma_chan, NULL) < 1) {
		dev_err(&device->pdev->dev,
			"selftest cannot allocate chan resource\n");
		err = -ENODEV;
		goto out;
	}

	dma_src = dma_map_single(dma_chan->device->dev, src, IOAT_TEST_SIZE,
				 DMA_TO_DEVICE);
	dma_dest = dma_map_single(dma_chan->device->dev, dest, IOAT_TEST_SIZE,
				  DMA_FROM_DEVICE);
	tx = device->common.device_prep_dma_memcpy(dma_chan, dma_dest, dma_src,
						   IOAT_TEST_SIZE, 0);
	if (!tx) {
		dev_err(&device->pdev->dev,
			"Self-test prep failed, disabling\n");
		err = -ENODEV;
		goto free_resources;
	}

	async_tx_ack(tx);
	tx->callback = ioat_dma_test_callback;
	tx->callback_param = (void *)0x8086;
	cookie = tx->tx_submit(tx);
	if (cookie < 0) {
		dev_err(&device->pdev->dev,
			"Self-test setup failed, disabling\n");
		err = -ENODEV;
		goto free_resources;
	}
	device->common.device_issue_pending(dma_chan);
	msleep(1);

	if (device->common.device_is_tx_complete(dma_chan, cookie, NULL, NULL)
					!= DMA_SUCCESS) {
		dev_err(&device->pdev->dev,
			"Self-test copy timed out, disabling\n");
		err = -ENODEV;
		goto free_resources;
	}
	if (memcmp(src, dest, IOAT_TEST_SIZE)) {
		dev_err(&device->pdev->dev,
			"Self-test copy failed compare, disabling\n");
		err = -ENODEV;
		goto free_resources;
	}

free_resources:
	device->common.device_free_chan_resources(dma_chan);
out:
	kfree(src);
	kfree(dest);
	return err;
}

static char ioat_interrupt_style[32] = "msix";
module_param_string(ioat_interrupt_style, ioat_interrupt_style,
		    sizeof(ioat_interrupt_style), 0644);
MODULE_PARM_DESC(ioat_interrupt_style,
		 "set ioat interrupt style: msix (default), "
		 "msix-single-vector, msi, intx)");

/**
 * ioat_dma_setup_interrupts - setup interrupt handler
 * @device: ioat device
 */
static int ioat_dma_setup_interrupts(struct ioatdma_device *device)
{
	struct ioat_dma_chan *ioat_chan;
	int err, i, j, msixcnt;
	u8 intrctrl = 0;

	if (!strcmp(ioat_interrupt_style, "msix"))
		goto msix;
	if (!strcmp(ioat_interrupt_style, "msix-single-vector"))
		goto msix_single_vector;
	if (!strcmp(ioat_interrupt_style, "msi"))
		goto msi;
	if (!strcmp(ioat_interrupt_style, "intx"))
		goto intx;
	dev_err(&device->pdev->dev, "invalid ioat_interrupt_style %s\n",
		ioat_interrupt_style);
	goto err_no_irq;

msix:
	/* The number of MSI-X vectors should equal the number of channels */
	msixcnt = device->common.chancnt;
	for (i = 0; i < msixcnt; i++)
		device->msix_entries[i].entry = i;

	err = pci_enable_msix(device->pdev, device->msix_entries, msixcnt);
	if (err < 0)
		goto msi;
	if (err > 0)
		goto msix_single_vector;

	for (i = 0; i < msixcnt; i++) {
		ioat_chan = ioat_lookup_chan_by_index(device, i);
		err = request_irq(device->msix_entries[i].vector,
				  ioat_dma_do_interrupt_msix,
				  0, "ioat-msix", ioat_chan);
		if (err) {
			for (j = 0; j < i; j++) {
				ioat_chan =
					ioat_lookup_chan_by_index(device, j);
				free_irq(device->msix_entries[j].vector,
					 ioat_chan);
			}
			goto msix_single_vector;
		}
	}
	intrctrl |= IOAT_INTRCTRL_MSIX_VECTOR_CONTROL;
	device->irq_mode = msix_multi_vector;
	goto done;

msix_single_vector:
	device->msix_entries[0].entry = 0;
	err = pci_enable_msix(device->pdev, device->msix_entries, 1);
	if (err)
		goto msi;

	err = request_irq(device->msix_entries[0].vector, ioat_dma_do_interrupt,
			  0, "ioat-msix", device);
	if (err) {
		pci_disable_msix(device->pdev);
		goto msi;
	}
	device->irq_mode = msix_single_vector;
	goto done;

msi:
	err = pci_enable_msi(device->pdev);
	if (err)
		goto intx;

	err = request_irq(device->pdev->irq, ioat_dma_do_interrupt,
			  0, "ioat-msi", device);
	if (err) {
		pci_disable_msi(device->pdev);
		goto intx;
	}
	/*
	 * CB 1.2 devices need a bit set in configuration space to enable MSI
	 */
	if (device->version == IOAT_VER_1_2) {
		u32 dmactrl;
		pci_read_config_dword(device->pdev,
				      IOAT_PCI_DMACTRL_OFFSET, &dmactrl);
		dmactrl |= IOAT_PCI_DMACTRL_MSI_EN;
		pci_write_config_dword(device->pdev,
				       IOAT_PCI_DMACTRL_OFFSET, dmactrl);
	}
	device->irq_mode = msi;
	goto done;

intx:
	err = request_irq(device->pdev->irq, ioat_dma_do_interrupt,
			  IRQF_SHARED, "ioat-intx", device);
	if (err)
		goto err_no_irq;
	device->irq_mode = intx;

done:
	intrctrl |= IOAT_INTRCTRL_MASTER_INT_EN;
	writeb(intrctrl, device->reg_base + IOAT_INTRCTRL_OFFSET);
	return 0;

err_no_irq:
	/* Disable all interrupt generation */
	writeb(0, device->reg_base + IOAT_INTRCTRL_OFFSET);
	dev_err(&device->pdev->dev, "no usable interrupts\n");
	device->irq_mode = none;
	return -1;
}

/**
 * ioat_dma_remove_interrupts - remove whatever interrupts were set
 * @device: ioat device
 */
static void ioat_dma_remove_interrupts(struct ioatdma_device *device)
{
	struct ioat_dma_chan *ioat_chan;
	int i;

	/* Disable all interrupt generation */
	writeb(0, device->reg_base + IOAT_INTRCTRL_OFFSET);

	switch (device->irq_mode) {
	case msix_multi_vector:
		for (i = 0; i < device->common.chancnt; i++) {
			ioat_chan = ioat_lookup_chan_by_index(device, i);
			free_irq(device->msix_entries[i].vector, ioat_chan);
		}
		pci_disable_msix(device->pdev);
		break;
	case msix_single_vector:
		free_irq(device->msix_entries[0].vector, device);
		pci_disable_msix(device->pdev);
		break;
	case msi:
		free_irq(device->pdev->irq, device);
		pci_disable_msi(device->pdev);
		break;
	case intx:
		free_irq(device->pdev->irq, device);
		break;
	case none:
		dev_warn(&device->pdev->dev,
			 "call to %s without interrupts setup\n", __func__);
	}
	device->irq_mode = none;
}

struct ioatdma_device *ioat_dma_probe(struct pci_dev *pdev,
				      void __iomem *iobase)
{
	int err;
	struct ioatdma_device *device;

	device = kzalloc(sizeof(*device), GFP_KERNEL);
	if (!device) {
		err = -ENOMEM;
		goto err_kzalloc;
	}
	device->pdev = pdev;
	device->reg_base = iobase;
	device->version = readb(device->reg_base + IOAT_VER_OFFSET);

	/* DMA coherent memory pool for DMA descriptor allocations */
	device->dma_pool = pci_pool_create("dma_desc_pool", pdev,
					   sizeof(struct ioat_dma_descriptor),
					   64, 0);
	if (!device->dma_pool) {
		err = -ENOMEM;
		goto err_dma_pool;
	}

	device->completion_pool = pci_pool_create("completion_pool", pdev,
						  sizeof(u64), SMP_CACHE_BYTES,
						  SMP_CACHE_BYTES);
	if (!device->completion_pool) {
		err = -ENOMEM;
		goto err_completion_pool;
	}

	INIT_LIST_HEAD(&device->common.channels);
	ioat_dma_enumerate_channels(device);

	device->common.device_alloc_chan_resources =
						ioat_dma_alloc_chan_resources;
	device->common.device_free_chan_resources =
						ioat_dma_free_chan_resources;
	device->common.dev = &pdev->dev;

	dma_cap_set(DMA_MEMCPY, device->common.cap_mask);
	device->common.device_is_tx_complete = ioat_dma_is_complete;
	switch (device->version) {
	case IOAT_VER_1_2:
		device->common.device_prep_dma_memcpy = ioat1_dma_prep_memcpy;
		device->common.device_issue_pending =
						ioat1_dma_memcpy_issue_pending;
		break;
	case IOAT_VER_2_0:
	case IOAT_VER_3_0:
		device->common.device_prep_dma_memcpy = ioat2_dma_prep_memcpy;
		device->common.device_issue_pending =
						ioat2_dma_memcpy_issue_pending;
		break;
	}

	dev_err(&device->pdev->dev,
		"Intel(R) I/OAT DMA Engine found,"
		" %d channels, device version 0x%02x, driver version %s\n",
		device->common.chancnt, device->version, IOAT_DMA_VERSION);

	err = ioat_dma_setup_interrupts(device);
	if (err)
		goto err_setup_interrupts;

	err = ioat_dma_self_test(device);
	if (err)
		goto err_self_test;

	ioat_set_tcp_copy_break(device);

	dma_async_device_register(&device->common);

	if (device->version != IOAT_VER_3_0) {
		INIT_DELAYED_WORK(&device->work, ioat_dma_chan_watchdog);
		schedule_delayed_work(&device->work,
				      WATCHDOG_DELAY);
	}

	return device;

err_self_test:
	ioat_dma_remove_interrupts(device);
err_setup_interrupts:
	pci_pool_destroy(device->completion_pool);
err_completion_pool:
	pci_pool_destroy(device->dma_pool);
err_dma_pool:
	kfree(device);
err_kzalloc:
	dev_err(&pdev->dev,
		"Intel(R) I/OAT DMA Engine initialization failed\n");
	return NULL;
}

void ioat_dma_remove(struct ioatdma_device *device)
{
	struct dma_chan *chan, *_chan;
	struct ioat_dma_chan *ioat_chan;

	ioat_dma_remove_interrupts(device);

	dma_async_device_unregister(&device->common);

	pci_pool_destroy(device->dma_pool);
	pci_pool_destroy(device->completion_pool);

	iounmap(device->reg_base);
	pci_release_regions(device->pdev);
	pci_disable_device(device->pdev);

	if (device->version != IOAT_VER_3_0) {
		cancel_delayed_work(&device->work);
	}

	list_for_each_entry_safe(chan, _chan,
				 &device->common.channels, device_node) {
		ioat_chan = to_ioat_chan(chan);
		list_del(&chan->device_node);
		kfree(ioat_chan);
	}
	kfree(device);
}
<|MERGE_RESOLUTION|>--- conflicted
+++ resolved
@@ -172,15 +172,10 @@
 	xfercap_scale = readb(device->reg_base + IOAT_XFERCAP_OFFSET);
 	xfercap = (xfercap_scale == 0 ? -1 : (1UL << xfercap_scale));
 
-<<<<<<< HEAD
-#if CONFIG_I7300_IDLE_IOAT_CHANNEL
-	device->common.chancnt--;
-=======
 #ifdef  CONFIG_I7300_IDLE_IOAT_CHANNEL
 	if (i7300_idle_platform_probe(NULL, NULL) == 0) {
 		device->common.chancnt--;
 	}
->>>>>>> c07f62e5
 #endif
 	for (i = 0; i < device->common.chancnt; i++) {
 		ioat_chan = kzalloc(sizeof(*ioat_chan), GFP_KERNEL);
