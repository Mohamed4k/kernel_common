--- conflicted
+++ resolved
@@ -392,8 +392,6 @@
 
 	dev_dbg(data->dev, "MXC4005 chip id %02x\n", reg);
 
-<<<<<<< HEAD
-=======
 	ret = regmap_write(data->regmap, MXC4005_REG_INT_CLR1,
 			   MXC4005_REG_INT_CLR1_SW_RST);
 	if (ret < 0)
@@ -401,7 +399,6 @@
 
 	fsleep(MXC4005_RESET_TIME_US);
 
->>>>>>> 12f9bcc0
 	ret = regmap_write(data->regmap, MXC4005_REG_INT_MASK0, 0);
 	if (ret < 0)
 		return dev_err_probe(data->dev, ret, "writing INT_MASK0\n");
