--- conflicted
+++ resolved
@@ -151,13 +151,8 @@
 	int ret;
 	struct scmi_xfer *t;
 	struct scmi_msg_reset_domain_reset *dom;
-<<<<<<< HEAD
 	struct scmi_reset_info *pi = ph->get_priv(ph);
-	struct reset_dom_info *rdom = pi->dom_info + domain;
-=======
-	struct scmi_reset_info *pi = handle->reset_priv;
 	struct reset_dom_info *rdom;
->>>>>>> 61458c86
 
 	if (domain >= pi->num_domains)
 		return -EINVAL;
