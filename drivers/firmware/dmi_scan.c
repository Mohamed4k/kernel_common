#include <linux/types.h>
#include <linux/string.h>
#include <linux/init.h>
#include <linux/module.h>
#include <linux/ctype.h>
#include <linux/dmi.h>
#include <linux/efi.h>
#include <linux/bootmem.h>
#include <linux/random.h>
#include <asm/dmi.h>
#include <asm/unaligned.h>

/*
 * DMI stands for "Desktop Management Interface".  It is part
 * of and an antecedent to, SMBIOS, which stands for System
 * Management BIOS.  See further: http://www.dmtf.org/standards
 */
static const char dmi_empty_string[] = "        ";

static u16 __initdata dmi_ver;
/*
 * Catch too early calls to dmi_check_system():
 */
static int dmi_initialized;

/* DMI system identification string used during boot */
static char dmi_ids_string[128] __initdata;

static struct dmi_memdev_info {
	const char *device;
	const char *bank;
	u16 handle;
} *dmi_memdev;
static int dmi_memdev_nr;

static const char * __init dmi_string_nosave(const struct dmi_header *dm, u8 s)
{
	const u8 *bp = ((u8 *) dm) + dm->length;

	if (s) {
		s--;
		while (s > 0 && *bp) {
			bp += strlen(bp) + 1;
			s--;
		}

		if (*bp != 0) {
			size_t len = strlen(bp)+1;
			size_t cmp_len = len > 8 ? 8 : len;

			if (!memcmp(bp, dmi_empty_string, cmp_len))
				return dmi_empty_string;
			return bp;
		}
	}

	return "";
}

static const char * __init dmi_string(const struct dmi_header *dm, u8 s)
{
	const char *bp = dmi_string_nosave(dm, s);
	char *str;
	size_t len;

	if (bp == dmi_empty_string)
		return dmi_empty_string;

	len = strlen(bp) + 1;
	str = dmi_alloc(len);
	if (str != NULL)
		strcpy(str, bp);

	return str;
}

/*
 *	We have to be cautious here. We have seen BIOSes with DMI pointers
 *	pointing to completely the wrong place for example
 */
static void dmi_table(u8 *buf, int len, int num,
		      void (*decode)(const struct dmi_header *, void *),
		      void *private_data)
{
	u8 *data = buf;
	int i = 0;

	/*
	 *	Stop when we see all the items the table claimed to have
	 *	OR we run off the end of the table (also happens)
	 */
	while ((i < num) && (data - buf + sizeof(struct dmi_header)) <= len) {
		const struct dmi_header *dm = (const struct dmi_header *)data;

		/*
		 * 7.45 End-of-Table (Type 127) [SMBIOS reference spec v3.0.0]
		 */
		if (dm->type == DMI_ENTRY_END_OF_TABLE)
			break;

		/*
		 *  We want to know the total length (formatted area and
		 *  strings) before decoding to make sure we won't run off the
		 *  table in dmi_decode or dmi_string
		 */
		data += dm->length;
		while ((data - buf < len - 1) && (data[0] || data[1]))
			data++;
		if (data - buf < len - 1)
			decode(dm, private_data);
		data += 2;
		i++;
	}
}

static phys_addr_t dmi_base;
static u16 dmi_len;
static u16 dmi_num;

static int __init dmi_walk_early(void (*decode)(const struct dmi_header *,
		void *))
{
	u8 *buf;

	buf = dmi_early_remap(dmi_base, dmi_len);
	if (buf == NULL)
		return -1;

	dmi_table(buf, dmi_len, dmi_num, decode, NULL);

	add_device_randomness(buf, dmi_len);

	dmi_early_unmap(buf, dmi_len);
	return 0;
}

static int __init dmi_checksum(const u8 *buf, u8 len)
{
	u8 sum = 0;
	int a;

	for (a = 0; a < len; a++)
		sum += buf[a];

	return sum == 0;
}

static const char *dmi_ident[DMI_STRING_MAX];
static LIST_HEAD(dmi_devices);
int dmi_available;

/*
 *	Save a DMI string
 */
static void __init dmi_save_ident(const struct dmi_header *dm, int slot,
		int string)
{
	const char *d = (const char *) dm;
	const char *p;

	if (dmi_ident[slot])
		return;

	p = dmi_string(dm, d[string]);
	if (p == NULL)
		return;

	dmi_ident[slot] = p;
}

static void __init dmi_save_uuid(const struct dmi_header *dm, int slot,
		int index)
{
	const u8 *d = (u8 *) dm + index;
	char *s;
	int is_ff = 1, is_00 = 1, i;

	if (dmi_ident[slot])
		return;

	for (i = 0; i < 16 && (is_ff || is_00); i++) {
		if (d[i] != 0x00)
			is_00 = 0;
		if (d[i] != 0xFF)
			is_ff = 0;
	}

	if (is_ff || is_00)
		return;

	s = dmi_alloc(16*2+4+1);
	if (!s)
		return;

	/*
	 * As of version 2.6 of the SMBIOS specification, the first 3 fields of
	 * the UUID are supposed to be little-endian encoded.  The specification
	 * says that this is the defacto standard.
	 */
	if (dmi_ver >= 0x0206)
		sprintf(s, "%pUL", d);
	else
		sprintf(s, "%pUB", d);

	dmi_ident[slot] = s;
}

static void __init dmi_save_type(const struct dmi_header *dm, int slot,
		int index)
{
	const u8 *d = (u8 *) dm + index;
	char *s;

	if (dmi_ident[slot])
		return;

	s = dmi_alloc(4);
	if (!s)
		return;

	sprintf(s, "%u", *d & 0x7F);
	dmi_ident[slot] = s;
}

static void __init dmi_save_one_device(int type, const char *name)
{
	struct dmi_device *dev;

	/* No duplicate device */
	if (dmi_find_device(type, name, NULL))
		return;

	dev = dmi_alloc(sizeof(*dev) + strlen(name) + 1);
	if (!dev)
		return;

	dev->type = type;
	strcpy((char *)(dev + 1), name);
	dev->name = (char *)(dev + 1);
	dev->device_data = NULL;
	list_add(&dev->list, &dmi_devices);
}

static void __init dmi_save_devices(const struct dmi_header *dm)
{
	int i, count = (dm->length - sizeof(struct dmi_header)) / 2;

	for (i = 0; i < count; i++) {
		const char *d = (char *)(dm + 1) + (i * 2);

		/* Skip disabled device */
		if ((*d & 0x80) == 0)
			continue;

		dmi_save_one_device(*d & 0x7f, dmi_string_nosave(dm, *(d + 1)));
	}
}

static void __init dmi_save_oem_strings_devices(const struct dmi_header *dm)
{
	int i, count = *(u8 *)(dm + 1);
	struct dmi_device *dev;

	for (i = 1; i <= count; i++) {
		const char *devname = dmi_string(dm, i);

		if (devname == dmi_empty_string)
			continue;

		dev = dmi_alloc(sizeof(*dev));
		if (!dev)
			break;

		dev->type = DMI_DEV_TYPE_OEM_STRING;
		dev->name = devname;
		dev->device_data = NULL;

		list_add(&dev->list, &dmi_devices);
	}
}

static void __init dmi_save_ipmi_device(const struct dmi_header *dm)
{
	struct dmi_device *dev;
	void *data;

	data = dmi_alloc(dm->length);
	if (data == NULL)
		return;

	memcpy(data, dm, dm->length);

	dev = dmi_alloc(sizeof(*dev));
	if (!dev)
		return;

	dev->type = DMI_DEV_TYPE_IPMI;
	dev->name = "IPMI controller";
	dev->device_data = data;

	list_add_tail(&dev->list, &dmi_devices);
}

static void __init dmi_save_dev_onboard(int instance, int segment, int bus,
					int devfn, const char *name)
{
	struct dmi_dev_onboard *onboard_dev;

	onboard_dev = dmi_alloc(sizeof(*onboard_dev) + strlen(name) + 1);
	if (!onboard_dev)
		return;

	onboard_dev->instance = instance;
	onboard_dev->segment = segment;
	onboard_dev->bus = bus;
	onboard_dev->devfn = devfn;

	strcpy((char *)&onboard_dev[1], name);
	onboard_dev->dev.type = DMI_DEV_TYPE_DEV_ONBOARD;
	onboard_dev->dev.name = (char *)&onboard_dev[1];
	onboard_dev->dev.device_data = onboard_dev;

	list_add(&onboard_dev->dev.list, &dmi_devices);
}

static void __init dmi_save_extended_devices(const struct dmi_header *dm)
{
	const u8 *d = (u8 *) dm + 5;

	/* Skip disabled device */
	if ((*d & 0x80) == 0)
		return;

	dmi_save_dev_onboard(*(d+1), *(u16 *)(d+2), *(d+4), *(d+5),
			     dmi_string_nosave(dm, *(d-1)));
	dmi_save_one_device(*d & 0x7f, dmi_string_nosave(dm, *(d - 1)));
}

static void __init count_mem_devices(const struct dmi_header *dm, void *v)
{
	if (dm->type != DMI_ENTRY_MEM_DEVICE)
		return;
	dmi_memdev_nr++;
}

static void __init save_mem_devices(const struct dmi_header *dm, void *v)
{
	const char *d = (const char *)dm;
	static int nr;

	if (dm->type != DMI_ENTRY_MEM_DEVICE)
		return;
	if (nr >= dmi_memdev_nr) {
		pr_warn(FW_BUG "Too many DIMM entries in SMBIOS table\n");
		return;
	}
	dmi_memdev[nr].handle = get_unaligned(&dm->handle);
	dmi_memdev[nr].device = dmi_string(dm, d[0x10]);
	dmi_memdev[nr].bank = dmi_string(dm, d[0x11]);
	nr++;
}

void __init dmi_memdev_walk(void)
{
	if (!dmi_available)
		return;

	if (dmi_walk_early(count_mem_devices) == 0 && dmi_memdev_nr) {
		dmi_memdev = dmi_alloc(sizeof(*dmi_memdev) * dmi_memdev_nr);
		if (dmi_memdev)
			dmi_walk_early(save_mem_devices);
	}
}

/*
 *	Process a DMI table entry. Right now all we care about are the BIOS
 *	and machine entries. For 2.5 we should pull the smbus controller info
 *	out of here.
 */
static void __init dmi_decode(const struct dmi_header *dm, void *dummy)
{
	switch (dm->type) {
	case 0:		/* BIOS Information */
		dmi_save_ident(dm, DMI_BIOS_VENDOR, 4);
		dmi_save_ident(dm, DMI_BIOS_VERSION, 5);
		dmi_save_ident(dm, DMI_BIOS_DATE, 8);
		break;
	case 1:		/* System Information */
		dmi_save_ident(dm, DMI_SYS_VENDOR, 4);
		dmi_save_ident(dm, DMI_PRODUCT_NAME, 5);
		dmi_save_ident(dm, DMI_PRODUCT_VERSION, 6);
		dmi_save_ident(dm, DMI_PRODUCT_SERIAL, 7);
		dmi_save_uuid(dm, DMI_PRODUCT_UUID, 8);
		break;
	case 2:		/* Base Board Information */
		dmi_save_ident(dm, DMI_BOARD_VENDOR, 4);
		dmi_save_ident(dm, DMI_BOARD_NAME, 5);
		dmi_save_ident(dm, DMI_BOARD_VERSION, 6);
		dmi_save_ident(dm, DMI_BOARD_SERIAL, 7);
		dmi_save_ident(dm, DMI_BOARD_ASSET_TAG, 8);
		break;
	case 3:		/* Chassis Information */
		dmi_save_ident(dm, DMI_CHASSIS_VENDOR, 4);
		dmi_save_type(dm, DMI_CHASSIS_TYPE, 5);
		dmi_save_ident(dm, DMI_CHASSIS_VERSION, 6);
		dmi_save_ident(dm, DMI_CHASSIS_SERIAL, 7);
		dmi_save_ident(dm, DMI_CHASSIS_ASSET_TAG, 8);
		break;
	case 10:	/* Onboard Devices Information */
		dmi_save_devices(dm);
		break;
	case 11:	/* OEM Strings */
		dmi_save_oem_strings_devices(dm);
		break;
	case 38:	/* IPMI Device Information */
		dmi_save_ipmi_device(dm);
		break;
	case 41:	/* Onboard Devices Extended Information */
		dmi_save_extended_devices(dm);
	}
}

static int __init print_filtered(char *buf, size_t len, const char *info)
{
	int c = 0;
	const char *p;

	if (!info)
		return c;

	for (p = info; *p; p++)
		if (isprint(*p))
			c += scnprintf(buf + c, len - c, "%c", *p);
		else
			c += scnprintf(buf + c, len - c, "\\x%02x", *p & 0xff);
	return c;
}

static void __init dmi_format_ids(char *buf, size_t len)
{
	int c = 0;
	const char *board;	/* Board Name is optional */

	c += print_filtered(buf + c, len - c,
			    dmi_get_system_info(DMI_SYS_VENDOR));
	c += scnprintf(buf + c, len - c, " ");
	c += print_filtered(buf + c, len - c,
			    dmi_get_system_info(DMI_PRODUCT_NAME));

	board = dmi_get_system_info(DMI_BOARD_NAME);
	if (board) {
		c += scnprintf(buf + c, len - c, "/");
		c += print_filtered(buf + c, len - c, board);
	}
	c += scnprintf(buf + c, len - c, ", BIOS ");
	c += print_filtered(buf + c, len - c,
			    dmi_get_system_info(DMI_BIOS_VERSION));
	c += scnprintf(buf + c, len - c, " ");
	c += print_filtered(buf + c, len - c,
			    dmi_get_system_info(DMI_BIOS_DATE));
}

/*
 * Check for DMI/SMBIOS headers in the system firmware image.  Any
 * SMBIOS header must start 16 bytes before the DMI header, so take a
 * 32 byte buffer and check for DMI at offset 16 and SMBIOS at offset
 * 0.  If the DMI header is present, set dmi_ver accordingly (SMBIOS
 * takes precedence) and return 0.  Otherwise return 1.
 */
static int __init dmi_present(const u8 *buf)
{
	int smbios_ver;

	if (memcmp(buf, "_SM_", 4) == 0 &&
	    buf[5] < 32 && dmi_checksum(buf, buf[5])) {
		smbios_ver = get_unaligned_be16(buf + 6);

		/* Some BIOS report weird SMBIOS version, fix that up */
		switch (smbios_ver) {
		case 0x021F:
		case 0x0221:
			pr_debug("SMBIOS version fixup(2.%d->2.%d)\n",
				 smbios_ver & 0xFF, 3);
			smbios_ver = 0x0203;
			break;
		case 0x0233:
			pr_debug("SMBIOS version fixup(2.%d->2.%d)\n", 51, 6);
			smbios_ver = 0x0206;
			break;
		}
	} else {
		smbios_ver = 0;
	}

	buf += 16;

	if (memcmp(buf, "_DMI_", 5) == 0 && dmi_checksum(buf, 15)) {
<<<<<<< HEAD
		dmi_num = get_unaligned_le16(buf + 12);
		dmi_len = get_unaligned_le16(buf + 6);
		dmi_base = get_unaligned_le32(buf + 8);
=======
		if (smbios_ver)
			dmi_ver = smbios_ver;
		else
			dmi_ver = (buf[14] & 0xF0) << 4 | (buf[14] & 0x0F);
		dmi_num = (buf[13] << 8) | buf[12];
		dmi_len = (buf[7] << 8) | buf[6];
		dmi_base = (buf[11] << 24) | (buf[10] << 16) |
			(buf[9] << 8) | buf[8];
>>>>>>> 324d8201

		if (dmi_walk_early(dmi_decode) == 0) {
			if (smbios_ver) {
				pr_info("SMBIOS %d.%d present.\n",
				       dmi_ver >> 8, dmi_ver & 0xFF);
			} else {
				pr_info("Legacy DMI %d.%d present.\n",
				       dmi_ver >> 8, dmi_ver & 0xFF);
			}
			dmi_format_ids(dmi_ids_string, sizeof(dmi_ids_string));
			printk(KERN_DEBUG "DMI: %s\n", dmi_ids_string);
			return 0;
		}
	}

	return 1;
}

/*
 * Check for the SMBIOS 3.0 64-bit entry point signature. Unlike the legacy
 * 32-bit entry point, there is no embedded DMI header (_DMI_) in here.
 */
static int __init dmi_smbios3_present(const u8 *buf)
{
	if (memcmp(buf, "_SM3_", 5) == 0 &&
	    buf[6] < 32 && dmi_checksum(buf, buf[6])) {
		dmi_ver = get_unaligned_be16(buf + 7);
		dmi_len = get_unaligned_le32(buf + 12);
		dmi_base = get_unaligned_le64(buf + 16);

		/*
		 * The 64-bit SMBIOS 3.0 entry point no longer has a field
		 * containing the number of structures present in the table.
		 * Instead, it defines the table size as a maximum size, and
		 * relies on the end-of-table structure type (#127) to be used
		 * to signal the end of the table.
		 * So let's define dmi_num as an upper bound as well: each
		 * structure has a 4 byte header, so dmi_len / 4 is an upper
		 * bound for the number of structures in the table.
		 */
		dmi_num = dmi_len / 4;

		if (dmi_walk_early(dmi_decode) == 0) {
			pr_info("SMBIOS %d.%d present.\n",
				dmi_ver >> 8, dmi_ver & 0xFF);
			dmi_format_ids(dmi_ids_string, sizeof(dmi_ids_string));
			pr_debug("DMI: %s\n", dmi_ids_string);
			return 0;
		}
	}
	return 1;
}

void __init dmi_scan_machine(void)
{
	char __iomem *p, *q;
	char buf[32];

	if (efi_enabled(EFI_CONFIG_TABLES)) {
		/*
		 * According to the DMTF SMBIOS reference spec v3.0.0, it is
		 * allowed to define both the 64-bit entry point (smbios3) and
		 * the 32-bit entry point (smbios), in which case they should
		 * either both point to the same SMBIOS structure table, or the
		 * table pointed to by the 64-bit entry point should contain a
		 * superset of the table contents pointed to by the 32-bit entry
		 * point (section 5.2)
		 * This implies that the 64-bit entry point should have
		 * precedence if it is defined and supported by the OS. If we
		 * have the 64-bit entry point, but fail to decode it, fall
		 * back to the legacy one (if available)
		 */
		if (efi.smbios3 != EFI_INVALID_TABLE_ADDR) {
			p = dmi_early_remap(efi.smbios3, 32);
			if (p == NULL)
				goto error;
			memcpy_fromio(buf, p, 32);
			dmi_early_unmap(p, 32);

			if (!dmi_smbios3_present(buf)) {
				dmi_available = 1;
				goto out;
			}
		}
		if (efi.smbios == EFI_INVALID_TABLE_ADDR)
			goto error;

		/* This is called as a core_initcall() because it isn't
		 * needed during early boot.  This also means we can
		 * iounmap the space when we're done with it.
		 */
		p = dmi_early_remap(efi.smbios, 32);
		if (p == NULL)
			goto error;
		memcpy_fromio(buf, p, 32);
		dmi_early_unmap(p, 32);

		if (!dmi_present(buf)) {
			dmi_available = 1;
			goto out;
		}
	} else if (IS_ENABLED(CONFIG_DMI_SCAN_MACHINE_NON_EFI_FALLBACK)) {
		p = dmi_early_remap(0xF0000, 0x10000);
		if (p == NULL)
			goto error;

		/*
		 * Iterate over all possible DMI header addresses q.
		 * Maintain the 32 bytes around q in buf.  On the
		 * first iteration, substitute zero for the
		 * out-of-range bytes so there is no chance of falsely
		 * detecting an SMBIOS header.
		 */
		memset(buf, 0, 16);
		for (q = p; q < p + 0x10000; q += 16) {
			memcpy_fromio(buf + 16, q, 16);
			if (!dmi_smbios3_present(buf) || !dmi_present(buf)) {
				dmi_available = 1;
				dmi_early_unmap(p, 0x10000);
				goto out;
			}
			memcpy(buf, buf + 16, 16);
		}
		dmi_early_unmap(p, 0x10000);
	}
 error:
	pr_info("DMI not present or invalid.\n");
 out:
	dmi_initialized = 1;
}

/**
 * dmi_set_dump_stack_arch_desc - set arch description for dump_stack()
 *
 * Invoke dump_stack_set_arch_desc() with DMI system information so that
 * DMI identifiers are printed out on task dumps.  Arch boot code should
 * call this function after dmi_scan_machine() if it wants to print out DMI
 * identifiers on task dumps.
 */
void __init dmi_set_dump_stack_arch_desc(void)
{
	dump_stack_set_arch_desc("%s", dmi_ids_string);
}

/**
 *	dmi_matches - check if dmi_system_id structure matches system DMI data
 *	@dmi: pointer to the dmi_system_id structure to check
 */
static bool dmi_matches(const struct dmi_system_id *dmi)
{
	int i;

	WARN(!dmi_initialized, KERN_ERR "dmi check: not initialized yet.\n");

	for (i = 0; i < ARRAY_SIZE(dmi->matches); i++) {
		int s = dmi->matches[i].slot;
		if (s == DMI_NONE)
			break;
		if (dmi_ident[s]) {
			if (!dmi->matches[i].exact_match &&
			    strstr(dmi_ident[s], dmi->matches[i].substr))
				continue;
			else if (dmi->matches[i].exact_match &&
				 !strcmp(dmi_ident[s], dmi->matches[i].substr))
				continue;
		}

		/* No match */
		return false;
	}
	return true;
}

/**
 *	dmi_is_end_of_table - check for end-of-table marker
 *	@dmi: pointer to the dmi_system_id structure to check
 */
static bool dmi_is_end_of_table(const struct dmi_system_id *dmi)
{
	return dmi->matches[0].slot == DMI_NONE;
}

/**
 *	dmi_check_system - check system DMI data
 *	@list: array of dmi_system_id structures to match against
 *		All non-null elements of the list must match
 *		their slot's (field index's) data (i.e., each
 *		list string must be a substring of the specified
 *		DMI slot's string data) to be considered a
 *		successful match.
 *
 *	Walk the blacklist table running matching functions until someone
 *	returns non zero or we hit the end. Callback function is called for
 *	each successful match. Returns the number of matches.
 */
int dmi_check_system(const struct dmi_system_id *list)
{
	int count = 0;
	const struct dmi_system_id *d;

	for (d = list; !dmi_is_end_of_table(d); d++)
		if (dmi_matches(d)) {
			count++;
			if (d->callback && d->callback(d))
				break;
		}

	return count;
}
EXPORT_SYMBOL(dmi_check_system);

/**
 *	dmi_first_match - find dmi_system_id structure matching system DMI data
 *	@list: array of dmi_system_id structures to match against
 *		All non-null elements of the list must match
 *		their slot's (field index's) data (i.e., each
 *		list string must be a substring of the specified
 *		DMI slot's string data) to be considered a
 *		successful match.
 *
 *	Walk the blacklist table until the first match is found.  Return the
 *	pointer to the matching entry or NULL if there's no match.
 */
const struct dmi_system_id *dmi_first_match(const struct dmi_system_id *list)
{
	const struct dmi_system_id *d;

	for (d = list; !dmi_is_end_of_table(d); d++)
		if (dmi_matches(d))
			return d;

	return NULL;
}
EXPORT_SYMBOL(dmi_first_match);

/**
 *	dmi_get_system_info - return DMI data value
 *	@field: data index (see enum dmi_field)
 *
 *	Returns one DMI data value, can be used to perform
 *	complex DMI data checks.
 */
const char *dmi_get_system_info(int field)
{
	return dmi_ident[field];
}
EXPORT_SYMBOL(dmi_get_system_info);

/**
 * dmi_name_in_serial - Check if string is in the DMI product serial information
 * @str: string to check for
 */
int dmi_name_in_serial(const char *str)
{
	int f = DMI_PRODUCT_SERIAL;
	if (dmi_ident[f] && strstr(dmi_ident[f], str))
		return 1;
	return 0;
}

/**
 *	dmi_name_in_vendors - Check if string is in the DMI system or board vendor name
 *	@str: Case sensitive Name
 */
int dmi_name_in_vendors(const char *str)
{
	static int fields[] = { DMI_SYS_VENDOR, DMI_BOARD_VENDOR, DMI_NONE };
	int i;
	for (i = 0; fields[i] != DMI_NONE; i++) {
		int f = fields[i];
		if (dmi_ident[f] && strstr(dmi_ident[f], str))
			return 1;
	}
	return 0;
}
EXPORT_SYMBOL(dmi_name_in_vendors);

/**
 *	dmi_find_device - find onboard device by type/name
 *	@type: device type or %DMI_DEV_TYPE_ANY to match all device types
 *	@name: device name string or %NULL to match all
 *	@from: previous device found in search, or %NULL for new search.
 *
 *	Iterates through the list of known onboard devices. If a device is
 *	found with a matching @vendor and @device, a pointer to its device
 *	structure is returned.  Otherwise, %NULL is returned.
 *	A new search is initiated by passing %NULL as the @from argument.
 *	If @from is not %NULL, searches continue from next device.
 */
const struct dmi_device *dmi_find_device(int type, const char *name,
				    const struct dmi_device *from)
{
	const struct list_head *head = from ? &from->list : &dmi_devices;
	struct list_head *d;

	for (d = head->next; d != &dmi_devices; d = d->next) {
		const struct dmi_device *dev =
			list_entry(d, struct dmi_device, list);

		if (((type == DMI_DEV_TYPE_ANY) || (dev->type == type)) &&
		    ((name == NULL) || (strcmp(dev->name, name) == 0)))
			return dev;
	}

	return NULL;
}
EXPORT_SYMBOL(dmi_find_device);

/**
 *	dmi_get_date - parse a DMI date
 *	@field:	data index (see enum dmi_field)
 *	@yearp: optional out parameter for the year
 *	@monthp: optional out parameter for the month
 *	@dayp: optional out parameter for the day
 *
 *	The date field is assumed to be in the form resembling
 *	[mm[/dd]]/yy[yy] and the result is stored in the out
 *	parameters any or all of which can be omitted.
 *
 *	If the field doesn't exist, all out parameters are set to zero
 *	and false is returned.  Otherwise, true is returned with any
 *	invalid part of date set to zero.
 *
 *	On return, year, month and day are guaranteed to be in the
 *	range of [0,9999], [0,12] and [0,31] respectively.
 */
bool dmi_get_date(int field, int *yearp, int *monthp, int *dayp)
{
	int year = 0, month = 0, day = 0;
	bool exists;
	const char *s, *y;
	char *e;

	s = dmi_get_system_info(field);
	exists = s;
	if (!exists)
		goto out;

	/*
	 * Determine year first.  We assume the date string resembles
	 * mm/dd/yy[yy] but the original code extracted only the year
	 * from the end.  Keep the behavior in the spirit of no
	 * surprises.
	 */
	y = strrchr(s, '/');
	if (!y)
		goto out;

	y++;
	year = simple_strtoul(y, &e, 10);
	if (y != e && year < 100) {	/* 2-digit year */
		year += 1900;
		if (year < 1996)	/* no dates < spec 1.0 */
			year += 100;
	}
	if (year > 9999)		/* year should fit in %04d */
		year = 0;

	/* parse the mm and dd */
	month = simple_strtoul(s, &e, 10);
	if (s == e || *e != '/' || !month || month > 12) {
		month = 0;
		goto out;
	}

	s = e + 1;
	day = simple_strtoul(s, &e, 10);
	if (s == y || s == e || *e != '/' || day > 31)
		day = 0;
out:
	if (yearp)
		*yearp = year;
	if (monthp)
		*monthp = month;
	if (dayp)
		*dayp = day;
	return exists;
}
EXPORT_SYMBOL(dmi_get_date);

/**
 *	dmi_walk - Walk the DMI table and get called back for every record
 *	@decode: Callback function
 *	@private_data: Private data to be passed to the callback function
 *
 *	Returns -1 when the DMI table can't be reached, 0 on success.
 */
int dmi_walk(void (*decode)(const struct dmi_header *, void *),
	     void *private_data)
{
	u8 *buf;

	if (!dmi_available)
		return -1;

	buf = dmi_remap(dmi_base, dmi_len);
	if (buf == NULL)
		return -1;

	dmi_table(buf, dmi_len, dmi_num, decode, private_data);

	dmi_unmap(buf);
	return 0;
}
EXPORT_SYMBOL_GPL(dmi_walk);

/**
 * dmi_match - compare a string to the dmi field (if exists)
 * @f: DMI field identifier
 * @str: string to compare the DMI field to
 *
 * Returns true if the requested field equals to the str (including NULL).
 */
bool dmi_match(enum dmi_field f, const char *str)
{
	const char *info = dmi_get_system_info(f);

	if (info == NULL || str == NULL)
		return info == str;

	return !strcmp(info, str);
}
EXPORT_SYMBOL_GPL(dmi_match);

void dmi_memdev_name(u16 handle, const char **bank, const char **device)
{
	int n;

	if (dmi_memdev == NULL)
		return;

	for (n = 0; n < dmi_memdev_nr; n++) {
		if (handle == dmi_memdev[n].handle) {
			*bank = dmi_memdev[n].bank;
			*device = dmi_memdev[n].device;
			break;
		}
	}
}
EXPORT_SYMBOL_GPL(dmi_memdev_name);<|MERGE_RESOLUTION|>--- conflicted
+++ resolved
@@ -495,20 +495,13 @@
 	buf += 16;
 
 	if (memcmp(buf, "_DMI_", 5) == 0 && dmi_checksum(buf, 15)) {
-<<<<<<< HEAD
-		dmi_num = get_unaligned_le16(buf + 12);
-		dmi_len = get_unaligned_le16(buf + 6);
-		dmi_base = get_unaligned_le32(buf + 8);
-=======
 		if (smbios_ver)
 			dmi_ver = smbios_ver;
 		else
 			dmi_ver = (buf[14] & 0xF0) << 4 | (buf[14] & 0x0F);
-		dmi_num = (buf[13] << 8) | buf[12];
-		dmi_len = (buf[7] << 8) | buf[6];
-		dmi_base = (buf[11] << 24) | (buf[10] << 16) |
-			(buf[9] << 8) | buf[8];
->>>>>>> 324d8201
+		dmi_num = get_unaligned_le16(buf + 12);
+		dmi_len = get_unaligned_le16(buf + 6);
+		dmi_base = get_unaligned_le32(buf + 8);
 
 		if (dmi_walk_early(dmi_decode) == 0) {
 			if (smbios_ver) {
