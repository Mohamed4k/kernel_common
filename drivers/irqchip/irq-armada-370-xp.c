--- conflicted
+++ resolved
@@ -308,7 +308,16 @@
 
 static void armada_xp_mpic_perf_init(void)
 {
-	unsigned long cpuid = cpu_logical_map(smp_processor_id());
+	unsigned long cpuid;
+
+	/*
+	 * This Performance Counter Overflow interrupt is specific for
+	 * Armada 370 and XP. It is not available on Armada 375, 38x and 39x.
+	 */
+	if (!of_machine_is_compatible("marvell,armada-370-xp"))
+		return;
+
+	cpuid = cpu_logical_map(smp_processor_id());
 
 	/* Enable Performance Counter Overflow interrupts */
 	writel(ARMADA_370_XP_INT_CAUSE_PERF(cpuid),
@@ -479,49 +488,6 @@
 	writel(0, per_cpu_int_base + ARMADA_370_XP_INT_CLEAR_MASK_OFFS);
 }
 
-<<<<<<< HEAD
-=======
-static void armada_xp_mpic_perf_init(void)
-{
-	unsigned long cpuid;
-
-	/*
-	 * This Performance Counter Overflow interrupt is specific for
-	 * Armada 370 and XP. It is not available on Armada 375, 38x and 39x.
-	 */
-	if (!of_machine_is_compatible("marvell,armada-370-xp"))
-		return;
-
-	cpuid = cpu_logical_map(smp_processor_id());
-
-	/* Enable Performance Counter Overflow interrupts */
-	writel(ARMADA_370_XP_INT_CAUSE_PERF(cpuid),
-	       per_cpu_int_base + ARMADA_370_XP_INT_FABRIC_MASK_OFFS);
-}
-
-#ifdef CONFIG_SMP
-static void armada_mpic_send_doorbell(const struct cpumask *mask,
-				      unsigned int irq)
-{
-	int cpu;
-	unsigned long map = 0;
-
-	/* Convert our logical CPU mask into a physical one. */
-	for_each_cpu(cpu, mask)
-		map |= 1 << cpu_logical_map(cpu);
-
-	/*
-	 * Ensure that stores to Normal memory are visible to the
-	 * other CPUs before issuing the IPI.
-	 */
-	dsb();
-
-	/* submit softirq */
-	writel((map << 8) | irq, main_int_base +
-		ARMADA_370_XP_SW_TRIG_INT_OFFS);
-}
-
->>>>>>> 9d6e67bf
 static void armada_xp_mpic_reenable_percpu(void)
 {
 	unsigned int irq;
