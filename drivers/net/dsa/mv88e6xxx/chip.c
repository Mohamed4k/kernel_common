--- conflicted
+++ resolved
@@ -2594,12 +2594,8 @@
 		 * from the wrong location resulting in the switch booting
 		 * to wrong mode and inoperable.
 		 */
-<<<<<<< HEAD
-		mv88e6xxx_g1_wait_eeprom_done(chip);
-=======
 		if (chip->info->ops->get_eeprom)
 			mv88e6xxx_g2_eeprom_wait(chip);
->>>>>>> 575f85f9
 
 		gpiod_set_value_cansleep(gpiod, 1);
 		usleep_range(10000, 20000);
