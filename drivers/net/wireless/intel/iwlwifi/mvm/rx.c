// SPDX-License-Identifier: GPL-2.0 OR BSD-3-Clause
/*
 * Copyright (C) 2012-2014, 2018-2024 Intel Corporation
 * Copyright (C) 2013-2015 Intel Mobile Communications GmbH
 * Copyright (C) 2016-2017 Intel Deutschland GmbH
 */
#include <asm/unaligned.h>
#include <linux/etherdevice.h>
#include <linux/skbuff.h>
#include "iwl-trans.h"
#include "mvm.h"
#include "fw-api.h"

/*
 * iwl_mvm_rx_rx_phy_cmd - REPLY_RX_PHY_CMD handler
 *
 * Copies the phy information in mvm->last_phy_info, it will be used when the
 * actual data will come from the fw in the next packet.
 */
void iwl_mvm_rx_rx_phy_cmd(struct iwl_mvm *mvm, struct iwl_rx_cmd_buffer *rxb)
{
	struct iwl_rx_packet *pkt = rxb_addr(rxb);
	unsigned int pkt_len = iwl_rx_packet_payload_len(pkt);

	if (unlikely(pkt_len < sizeof(mvm->last_phy_info)))
		return;

	memcpy(&mvm->last_phy_info, pkt->data, sizeof(mvm->last_phy_info));
	mvm->ampdu_ref++;

#ifdef CONFIG_IWLWIFI_DEBUGFS
	if (mvm->last_phy_info.phy_flags & cpu_to_le16(RX_RES_PHY_FLAGS_AGG)) {
		spin_lock(&mvm->drv_stats_lock);
		mvm->drv_rx_stats.ampdu_count++;
		spin_unlock(&mvm->drv_stats_lock);
	}
#endif
}

/*
 * iwl_mvm_pass_packet_to_mac80211 - builds the packet for mac80211
 *
 * Adds the rxb to a new skb and give it to mac80211
 */
static void iwl_mvm_pass_packet_to_mac80211(struct iwl_mvm *mvm,
					    struct ieee80211_sta *sta,
					    struct napi_struct *napi,
					    struct sk_buff *skb,
					    struct ieee80211_hdr *hdr, u16 len,
					    u8 crypt_len,
					    struct iwl_rx_cmd_buffer *rxb)
{
	unsigned int hdrlen = ieee80211_hdrlen(hdr->frame_control);
	unsigned int fraglen;

	/*
	 * The 'hdrlen' (plus the 8 bytes for the SNAP and the crypt_len,
	 * but those are all multiples of 4 long) all goes away, but we
	 * want the *end* of it, which is going to be the start of the IP
	 * header, to be aligned when it gets pulled in.
	 * The beginning of the skb->data is aligned on at least a 4-byte
	 * boundary after allocation. Everything here is aligned at least
	 * on a 2-byte boundary so we can just take hdrlen & 3 and pad by
	 * the result.
	 */
	skb_reserve(skb, hdrlen & 3);

	/* If frame is small enough to fit in skb->head, pull it completely.
	 * If not, only pull ieee80211_hdr (including crypto if present, and
	 * an additional 8 bytes for SNAP/ethertype, see below) so that
	 * splice() or TCP coalesce are more efficient.
	 *
	 * Since, in addition, ieee80211_data_to_8023() always pull in at
	 * least 8 bytes (possibly more for mesh) we can do the same here
	 * to save the cost of doing it later. That still doesn't pull in
	 * the actual IP header since the typical case has a SNAP header.
	 * If the latter changes (there are efforts in the standards group
	 * to do so) we should revisit this and ieee80211_data_to_8023().
	 */
	hdrlen = (len <= skb_tailroom(skb)) ? len : hdrlen + crypt_len + 8;

	skb_put_data(skb, hdr, hdrlen);
	fraglen = len - hdrlen;

	if (fraglen) {
		int offset = (u8 *)hdr + hdrlen -
			     (u8 *)rxb_addr(rxb) + rxb_offset(rxb);

		skb_add_rx_frag(skb, 0, rxb_steal_page(rxb), offset,
				fraglen, rxb->truesize);
	}

	ieee80211_rx_napi(mvm->hw, sta, skb, napi);
}

/*
 * iwl_mvm_get_signal_strength - use new rx PHY INFO API
 * values are reported by the fw as positive values - need to negate
 * to obtain their dBM.  Account for missing antennas by replacing 0
 * values by -256dBm: practically 0 power and a non-feasible 8 bit value.
 */
static void iwl_mvm_get_signal_strength(struct iwl_mvm *mvm,
					struct iwl_rx_phy_info *phy_info,
					struct ieee80211_rx_status *rx_status)
{
	int energy_a, energy_b, max_energy;
	u32 val;

	val =
	    le32_to_cpu(phy_info->non_cfg_phy[IWL_RX_INFO_ENERGY_ANT_ABC_IDX]);
	energy_a = (val & IWL_RX_INFO_ENERGY_ANT_A_MSK) >>
						IWL_RX_INFO_ENERGY_ANT_A_POS;
	energy_a = energy_a ? -energy_a : S8_MIN;
	energy_b = (val & IWL_RX_INFO_ENERGY_ANT_B_MSK) >>
						IWL_RX_INFO_ENERGY_ANT_B_POS;
	energy_b = energy_b ? -energy_b : S8_MIN;
	max_energy = max(energy_a, energy_b);

	IWL_DEBUG_STATS(mvm, "energy In A %d B %d  , and max %d\n",
			energy_a, energy_b, max_energy);

	rx_status->signal = max_energy;
	rx_status->chains = (le16_to_cpu(phy_info->phy_flags) &
				RX_RES_PHY_FLAGS_ANTENNA)
					>> RX_RES_PHY_FLAGS_ANTENNA_POS;
	rx_status->chain_signal[0] = energy_a;
	rx_status->chain_signal[1] = energy_b;
}

/*
 * iwl_mvm_set_mac80211_rx_flag - translate fw status to mac80211 format
 * @mvm: the mvm object
 * @hdr: 80211 header
 * @stats: status in mac80211's format
 * @rx_pkt_status: status coming from fw
 *
 * returns non 0 value if the packet should be dropped
 */
static u32 iwl_mvm_set_mac80211_rx_flag(struct iwl_mvm *mvm,
					struct ieee80211_hdr *hdr,
					struct ieee80211_rx_status *stats,
					u32 rx_pkt_status,
					u8 *crypt_len)
{
	if (!ieee80211_has_protected(hdr->frame_control) ||
	    (rx_pkt_status & RX_MPDU_RES_STATUS_SEC_ENC_MSK) ==
			     RX_MPDU_RES_STATUS_SEC_NO_ENC)
		return 0;

	/* packet was encrypted with unknown alg */
	if ((rx_pkt_status & RX_MPDU_RES_STATUS_SEC_ENC_MSK) ==
					RX_MPDU_RES_STATUS_SEC_ENC_ERR)
		return 0;

	switch (rx_pkt_status & RX_MPDU_RES_STATUS_SEC_ENC_MSK) {
	case RX_MPDU_RES_STATUS_SEC_CCM_ENC:
		/* alg is CCM: check MIC only */
		if (!(rx_pkt_status & RX_MPDU_RES_STATUS_MIC_OK))
			return -1;

		stats->flag |= RX_FLAG_DECRYPTED;
		*crypt_len = IEEE80211_CCMP_HDR_LEN;
		return 0;

	case RX_MPDU_RES_STATUS_SEC_TKIP_ENC:
		/* Don't drop the frame and decrypt it in SW */
		if (!fw_has_api(&mvm->fw->ucode_capa,
				IWL_UCODE_TLV_API_DEPRECATE_TTAK) &&
		    !(rx_pkt_status & RX_MPDU_RES_STATUS_TTAK_OK))
			return 0;
		*crypt_len = IEEE80211_TKIP_IV_LEN;
		fallthrough;

	case RX_MPDU_RES_STATUS_SEC_WEP_ENC:
		if (!(rx_pkt_status & RX_MPDU_RES_STATUS_ICV_OK))
			return -1;

		stats->flag |= RX_FLAG_DECRYPTED;
		if ((rx_pkt_status & RX_MPDU_RES_STATUS_SEC_ENC_MSK) ==
				RX_MPDU_RES_STATUS_SEC_WEP_ENC)
			*crypt_len = IEEE80211_WEP_IV_LEN;
		return 0;

	case RX_MPDU_RES_STATUS_SEC_EXT_ENC:
		if (!(rx_pkt_status & RX_MPDU_RES_STATUS_MIC_OK))
			return -1;
		stats->flag |= RX_FLAG_DECRYPTED;
		return 0;

	default:
		/* Expected in monitor (not having the keys) */
		if (!mvm->monitor_on)
			IWL_WARN(mvm, "Unhandled alg: 0x%x\n", rx_pkt_status);
	}

	return 0;
}

static void iwl_mvm_rx_handle_tcm(struct iwl_mvm *mvm,
				  struct ieee80211_sta *sta,
				  struct ieee80211_hdr *hdr, u32 len,
				  struct iwl_rx_phy_info *phy_info,
				  u32 rate_n_flags)
{
	struct iwl_mvm_sta *mvmsta;
	struct iwl_mvm_tcm_mac *mdata;
	int mac;
	int ac = IEEE80211_AC_BE; /* treat non-QoS as BE */
	struct iwl_mvm_vif *mvmvif;
	/* expected throughput in 100Kbps, single stream, 20 MHz */
	static const u8 thresh_tpt[] = {
		9, 18, 30, 42, 60, 78, 90, 96, 120, 135,
	};
	u16 thr;

	if (ieee80211_is_data_qos(hdr->frame_control)) {
		u8 tid = ieee80211_get_tid(hdr);

		if (tid < IWL_MAX_TID_COUNT)
			ac = tid_to_mac80211_ac[tid];
	}

	mvmsta = iwl_mvm_sta_from_mac80211(sta);
	mac = mvmsta->mac_id_n_color & FW_CTXT_ID_MSK;

	if (time_after(jiffies, mvm->tcm.ts + MVM_TCM_PERIOD))
		schedule_delayed_work(&mvm->tcm.work, 0);
	mdata = &mvm->tcm.data[mac];
	mdata->rx.pkts[ac]++;

	/* count the airtime only once for each ampdu */
	if (mdata->rx.last_ampdu_ref != mvm->ampdu_ref) {
		mdata->rx.last_ampdu_ref = mvm->ampdu_ref;
		mdata->rx.airtime += le16_to_cpu(phy_info->frame_time);
	}

	if (!(rate_n_flags & (RATE_MCS_HT_MSK_V1 | RATE_MCS_VHT_MSK_V1)))
		return;

	mvmvif = iwl_mvm_vif_from_mac80211(mvmsta->vif);

	if (mdata->opened_rx_ba_sessions ||
	    mdata->uapsd_nonagg_detect.detected ||
	    (!mvmvif->deflink.queue_params[IEEE80211_AC_VO].uapsd &&
	     !mvmvif->deflink.queue_params[IEEE80211_AC_VI].uapsd &&
	     !mvmvif->deflink.queue_params[IEEE80211_AC_BE].uapsd &&
	     !mvmvif->deflink.queue_params[IEEE80211_AC_BK].uapsd) ||
	    mvmsta->deflink.sta_id != mvmvif->deflink.ap_sta_id)
		return;

	if (rate_n_flags & RATE_MCS_HT_MSK_V1) {
		thr = thresh_tpt[rate_n_flags & RATE_HT_MCS_RATE_CODE_MSK_V1];
		thr *= 1 + ((rate_n_flags & RATE_HT_MCS_NSS_MSK_V1) >>
					RATE_HT_MCS_NSS_POS_V1);
	} else {
		if (WARN_ON((rate_n_flags & RATE_VHT_MCS_RATE_CODE_MSK) >=
				ARRAY_SIZE(thresh_tpt)))
			return;
		thr = thresh_tpt[rate_n_flags & RATE_VHT_MCS_RATE_CODE_MSK];
		thr *= 1 + FIELD_GET(RATE_MCS_NSS_MSK, rate_n_flags);
	}

	thr <<= ((rate_n_flags & RATE_MCS_CHAN_WIDTH_MSK_V1) >>
				RATE_MCS_CHAN_WIDTH_POS);

	mdata->uapsd_nonagg_detect.rx_bytes += len;
	ewma_rate_add(&mdata->uapsd_nonagg_detect.rate, thr);
}

static void iwl_mvm_rx_csum(struct ieee80211_sta *sta,
			    struct sk_buff *skb,
			    u32 status)
{
	struct iwl_mvm_sta *mvmsta = iwl_mvm_sta_from_mac80211(sta);
	struct iwl_mvm_vif *mvmvif = iwl_mvm_vif_from_mac80211(mvmsta->vif);

	if (mvmvif->features & NETIF_F_RXCSUM &&
	    status & RX_MPDU_RES_STATUS_CSUM_DONE &&
	    status & RX_MPDU_RES_STATUS_CSUM_OK)
		skb->ip_summed = CHECKSUM_UNNECESSARY;
}

/*
 * iwl_mvm_rx_rx_mpdu - REPLY_RX_MPDU_CMD handler
 *
 * Handles the actual data of the Rx packet from the fw
 */
void iwl_mvm_rx_rx_mpdu(struct iwl_mvm *mvm, struct napi_struct *napi,
			struct iwl_rx_cmd_buffer *rxb)
{
	struct ieee80211_hdr *hdr;
	struct ieee80211_rx_status *rx_status;
	struct iwl_rx_packet *pkt = rxb_addr(rxb);
	struct iwl_rx_phy_info *phy_info;
	struct iwl_rx_mpdu_res_start *rx_res;
	struct ieee80211_sta *sta = NULL;
	struct sk_buff *skb;
	u32 len, pkt_len = iwl_rx_packet_payload_len(pkt);
	u32 rate_n_flags;
	u32 rx_pkt_status;
	u8 crypt_len = 0;

	if (unlikely(pkt_len < sizeof(*rx_res))) {
		IWL_DEBUG_DROP(mvm, "Bad REPLY_RX_MPDU_CMD size\n");
		return;
	}

	phy_info = &mvm->last_phy_info;
	rx_res = (struct iwl_rx_mpdu_res_start *)pkt->data;
	hdr = (struct ieee80211_hdr *)(pkt->data + sizeof(*rx_res));
	len = le16_to_cpu(rx_res->byte_count);

	if (unlikely(len + sizeof(*rx_res) + sizeof(__le32) > pkt_len)) {
		IWL_DEBUG_DROP(mvm, "FW lied about packet len\n");
		return;
	}

	rx_pkt_status = get_unaligned_le32((__le32 *)
		(pkt->data + sizeof(*rx_res) + len));

	/* Dont use dev_alloc_skb(), we'll have enough headroom once
	 * ieee80211_hdr pulled.
	 */
	skb = alloc_skb(128, GFP_ATOMIC);
	if (!skb) {
		IWL_ERR(mvm, "alloc_skb failed\n");
		return;
	}

	rx_status = IEEE80211_SKB_RXCB(skb);

	/*
	 * Keep packets with CRC errors (and with overrun) for monitor mode
	 * (otherwise the firmware discards them) but mark them as bad.
	 */
	if (!(rx_pkt_status & RX_MPDU_RES_STATUS_CRC_OK) ||
	    !(rx_pkt_status & RX_MPDU_RES_STATUS_OVERRUN_OK)) {
		IWL_DEBUG_RX(mvm, "Bad CRC or FIFO: 0x%08X.\n", rx_pkt_status);
		rx_status->flag |= RX_FLAG_FAILED_FCS_CRC;
	}

	/* This will be used in several places later */
	rate_n_flags = le32_to_cpu(phy_info->rate_n_flags);

	/* rx_status carries information about the packet to mac80211 */
	rx_status->mactime = le64_to_cpu(phy_info->timestamp);
	rx_status->device_timestamp = le32_to_cpu(phy_info->system_timestamp);
	rx_status->band =
		(phy_info->phy_flags & cpu_to_le16(RX_RES_PHY_FLAGS_BAND_24)) ?
				NL80211_BAND_2GHZ : NL80211_BAND_5GHZ;
	rx_status->freq =
		ieee80211_channel_to_frequency(le16_to_cpu(phy_info->channel),
					       rx_status->band);

	/* TSF as indicated by the firmware  is at INA time */
	rx_status->flag |= RX_FLAG_MACTIME_PLCP_START;

	iwl_mvm_get_signal_strength(mvm, phy_info, rx_status);

	IWL_DEBUG_STATS_LIMIT(mvm, "Rssi %d, TSF %llu\n", rx_status->signal,
			      (unsigned long long)rx_status->mactime);

	rcu_read_lock();
	if (rx_pkt_status & RX_MPDU_RES_STATUS_SRC_STA_FOUND) {
		u32 id = rx_pkt_status & RX_MPDU_RES_STATUS_STA_ID_MSK;

		id >>= RX_MDPU_RES_STATUS_STA_ID_SHIFT;

		if (!WARN_ON_ONCE(id >= mvm->fw->ucode_capa.num_stations)) {
			sta = rcu_dereference(mvm->fw_id_to_mac_id[id]);
			if (IS_ERR(sta))
				sta = NULL;
		}
	} else if (!is_multicast_ether_addr(hdr->addr2)) {
		/* This is fine since we prevent two stations with the same
		 * address from being added.
		 */
		sta = ieee80211_find_sta_by_ifaddr(mvm->hw, hdr->addr2, NULL);
	}

	if (sta) {
		struct iwl_mvm_sta *mvmsta = iwl_mvm_sta_from_mac80211(sta);
		struct ieee80211_vif *vif = mvmsta->vif;
		struct iwl_mvm_vif *mvmvif = iwl_mvm_vif_from_mac80211(vif);

		/*
		 * Don't even try to decrypt a MCAST frame that was received
		 * before the managed vif is authorized, we'd fail anyway.
		 */
		if (is_multicast_ether_addr(hdr->addr1) &&
		    vif->type == NL80211_IFTYPE_STATION &&
		    !mvmvif->authorized &&
		    ieee80211_has_protected(hdr->frame_control)) {
			IWL_DEBUG_DROP(mvm, "MCAST before the vif is authorized\n");
			kfree_skb(skb);
			rcu_read_unlock();
			return;
		}
	}

	/*
	 * drop the packet if it has failed being decrypted by HW
	 */
	if (iwl_mvm_set_mac80211_rx_flag(mvm, hdr, rx_status, rx_pkt_status,
					 &crypt_len)) {
		IWL_DEBUG_DROP(mvm, "Bad decryption results 0x%08x\n",
			       rx_pkt_status);
		kfree_skb(skb);
		rcu_read_unlock();
		return;
	}

	if (sta) {
		struct iwl_mvm_sta *mvmsta = iwl_mvm_sta_from_mac80211(sta);
		struct ieee80211_vif *tx_blocked_vif =
			rcu_dereference(mvm->csa_tx_blocked_vif);
		struct iwl_fw_dbg_trigger_tlv *trig;
		struct ieee80211_vif *vif = mvmsta->vif;

		/* We have tx blocked stations (with CS bit). If we heard
		 * frames from a blocked station on a new channel we can
		 * TX to it again.
		 */
		if (unlikely(tx_blocked_vif) && vif == tx_blocked_vif) {
			struct iwl_mvm_vif *mvmvif =
				iwl_mvm_vif_from_mac80211(tx_blocked_vif);

			if (mvmvif->csa_target_freq == rx_status->freq)
				iwl_mvm_sta_modify_disable_tx_ap(mvm, sta,
								 false);
		}

		rs_update_last_rssi(mvm, mvmsta, rx_status);

		trig = iwl_fw_dbg_trigger_on(&mvm->fwrt,
					     ieee80211_vif_to_wdev(vif),
					     FW_DBG_TRIGGER_RSSI);

		if (trig && ieee80211_is_beacon(hdr->frame_control)) {
			struct iwl_fw_dbg_trigger_low_rssi *rssi_trig;
			s32 rssi;

			rssi_trig = (void *)trig->data;
			rssi = le32_to_cpu(rssi_trig->rssi);

			if (rx_status->signal < rssi)
				iwl_fw_dbg_collect_trig(&mvm->fwrt, trig,
							NULL);
		}

		if (!mvm->tcm.paused && len >= sizeof(*hdr) &&
		    !is_multicast_ether_addr(hdr->addr1) &&
		    ieee80211_is_data(hdr->frame_control))
			iwl_mvm_rx_handle_tcm(mvm, sta, hdr, len, phy_info,
					      rate_n_flags);

		if (ieee80211_is_data(hdr->frame_control))
			iwl_mvm_rx_csum(sta, skb, rx_pkt_status);
	}
	rcu_read_unlock();

	/* set the preamble flag if appropriate */
	if (phy_info->phy_flags & cpu_to_le16(RX_RES_PHY_FLAGS_SHORT_PREAMBLE))
		rx_status->enc_flags |= RX_ENC_FLAG_SHORTPRE;

	if (phy_info->phy_flags & cpu_to_le16(RX_RES_PHY_FLAGS_AGG)) {
		/*
		 * We know which subframes of an A-MPDU belong
		 * together since we get a single PHY response
		 * from the firmware for all of them
		 */
		rx_status->flag |= RX_FLAG_AMPDU_DETAILS;
		rx_status->ampdu_reference = mvm->ampdu_ref;
	}

	/* Set up the HT phy flags */
	switch (rate_n_flags & RATE_MCS_CHAN_WIDTH_MSK_V1) {
	case RATE_MCS_CHAN_WIDTH_20:
		break;
	case RATE_MCS_CHAN_WIDTH_40:
		rx_status->bw = RATE_INFO_BW_40;
		break;
	case RATE_MCS_CHAN_WIDTH_80:
		rx_status->bw = RATE_INFO_BW_80;
		break;
	case RATE_MCS_CHAN_WIDTH_160:
		rx_status->bw = RATE_INFO_BW_160;
		break;
	}
	if (!(rate_n_flags & RATE_MCS_CCK_MSK_V1) &&
	    rate_n_flags & RATE_MCS_SGI_MSK_V1)
		rx_status->enc_flags |= RX_ENC_FLAG_SHORT_GI;
	if (rate_n_flags & RATE_HT_MCS_GF_MSK)
		rx_status->enc_flags |= RX_ENC_FLAG_HT_GF;
	if (rate_n_flags & RATE_MCS_LDPC_MSK_V1)
		rx_status->enc_flags |= RX_ENC_FLAG_LDPC;
	if (rate_n_flags & RATE_MCS_HT_MSK_V1) {
		u8 stbc = (rate_n_flags & RATE_MCS_STBC_MSK) >>
				RATE_MCS_STBC_POS;
		rx_status->encoding = RX_ENC_HT;
		rx_status->rate_idx = rate_n_flags & RATE_HT_MCS_INDEX_MSK_V1;
		rx_status->enc_flags |= stbc << RX_ENC_FLAG_STBC_SHIFT;
	} else if (rate_n_flags & RATE_MCS_VHT_MSK_V1) {
		u8 stbc = (rate_n_flags & RATE_MCS_STBC_MSK) >>
				RATE_MCS_STBC_POS;
		rx_status->nss =
			FIELD_GET(RATE_MCS_NSS_MSK, rate_n_flags) + 1;
		rx_status->rate_idx = rate_n_flags & RATE_VHT_MCS_RATE_CODE_MSK;
		rx_status->encoding = RX_ENC_VHT;
		rx_status->enc_flags |= stbc << RX_ENC_FLAG_STBC_SHIFT;
		if (rate_n_flags & RATE_MCS_BF_MSK)
			rx_status->enc_flags |= RX_ENC_FLAG_BF;
	} else {
		int rate = iwl_mvm_legacy_rate_to_mac80211_idx(rate_n_flags,
							       rx_status->band);

		if (WARN(rate < 0 || rate > 0xFF,
			 "Invalid rate flags 0x%x, band %d,\n",
			 rate_n_flags, rx_status->band)) {
			kfree_skb(skb);
			return;
		}
		rx_status->rate_idx = rate;
	}

#ifdef CONFIG_IWLWIFI_DEBUGFS
	iwl_mvm_update_frame_stats(mvm, rate_n_flags,
				   rx_status->flag & RX_FLAG_AMPDU_DETAILS);
#endif

	if (unlikely((ieee80211_is_beacon(hdr->frame_control) ||
		      ieee80211_is_probe_resp(hdr->frame_control)) &&
		     mvm->sched_scan_pass_all == SCHED_SCAN_PASS_ALL_ENABLED))
		mvm->sched_scan_pass_all = SCHED_SCAN_PASS_ALL_FOUND;

	if (unlikely(ieee80211_is_beacon(hdr->frame_control) ||
		     ieee80211_is_probe_resp(hdr->frame_control)))
		rx_status->boottime_ns = ktime_get_boottime_ns();

	iwl_mvm_pass_packet_to_mac80211(mvm, sta, napi, skb, hdr, len,
					crypt_len, rxb);
}

struct iwl_mvm_stat_data {
	struct iwl_mvm *mvm;
	__le32 flags;
	__le32 mac_id;
	u8 beacon_filter_average_energy;
	__le32 *beacon_counter;
	u8 *beacon_average_energy;
};

struct iwl_mvm_stat_data_all_macs {
	struct iwl_mvm *mvm;
	__le32 flags;
	struct iwl_stats_ntfy_per_mac *per_mac;
};

<<<<<<< HEAD
static void iwl_mvm_update_vif_sig(struct ieee80211_vif *vif, int sig,
				   struct iwl_mvm_vif_link_info *link_info)
=======
static void iwl_mvm_update_link_sig(struct ieee80211_vif *vif, int sig,
				    struct iwl_mvm_vif_link_info *link_info)
>>>>>>> 1613e604
{
	struct iwl_mvm *mvm = iwl_mvm_vif_from_mac80211(vif)->mvm;
	struct ieee80211_bss_conf *bss_conf =
		iwl_mvm_rcu_fw_link_id_to_link_conf(mvm, link_info->fw_link_id,
						    false);
	int thold = bss_conf->cqm_rssi_thold;
	int hyst = bss_conf->cqm_rssi_hyst;
	int last_event;
	s8 exit_esr_thresh;

	if (sig == 0) {
		IWL_DEBUG_RX(mvm, "RSSI is 0 - skip signal based decision\n");
		return;
	}

	link_info->bf_data.ave_beacon_signal = sig;

	/* BT Coex */
	if (link_info->bf_data.bt_coex_min_thold !=
	    link_info->bf_data.bt_coex_max_thold) {
		last_event = link_info->bf_data.last_bt_coex_event;
		if (sig > link_info->bf_data.bt_coex_max_thold &&
		    (last_event <= link_info->bf_data.bt_coex_min_thold ||
		     last_event == 0)) {
			link_info->bf_data.last_bt_coex_event = sig;
			IWL_DEBUG_RX(mvm, "cqm_iterator bt coex high %d\n",
				     sig);
			iwl_mvm_bt_rssi_event(mvm, vif, RSSI_EVENT_HIGH);
		} else if (sig < link_info->bf_data.bt_coex_min_thold &&
			   (last_event >= link_info->bf_data.bt_coex_max_thold ||
			    last_event == 0)) {
			link_info->bf_data.last_bt_coex_event = sig;
			IWL_DEBUG_RX(mvm, "cqm_iterator bt coex low %d\n",
				     sig);
			iwl_mvm_bt_rssi_event(mvm, vif, RSSI_EVENT_LOW);
		}
	}

	if (!(vif->driver_flags & IEEE80211_VIF_SUPPORTS_CQM_RSSI))
		return;

	/* CQM Notification */
	last_event = link_info->bf_data.last_cqm_event;
	if (thold && sig < thold && (last_event == 0 ||
				     sig < last_event - hyst)) {
		link_info->bf_data.last_cqm_event = sig;
		IWL_DEBUG_RX(mvm, "cqm_iterator cqm low %d\n",
			     sig);
		ieee80211_cqm_rssi_notify(
			vif,
			NL80211_CQM_RSSI_THRESHOLD_EVENT_LOW,
			sig,
			GFP_KERNEL);
	} else if (sig > thold &&
		   (last_event == 0 || sig > last_event + hyst)) {
		link_info->bf_data.last_cqm_event = sig;
		IWL_DEBUG_RX(mvm, "cqm_iterator cqm high %d\n",
			     sig);
		ieee80211_cqm_rssi_notify(
			vif,
			NL80211_CQM_RSSI_THRESHOLD_EVENT_HIGH,
			sig,
			GFP_KERNEL);
	}

	/* ESR recalculation */
	if (!vif->cfg.assoc || !ieee80211_vif_is_mld(vif))
		return;

	exit_esr_thresh =
		iwl_mvm_get_esr_rssi_thresh(mvm,
					    &bss_conf->chanreq.oper,
					    true);

	if (sig < exit_esr_thresh)
		iwl_mvm_exit_esr(mvm, vif, IWL_MVM_ESR_EXIT_LOW_RSSI,
				 iwl_mvm_get_other_link(vif,
							bss_conf->link_id));
}

static void iwl_mvm_stat_iterator(void *_data, u8 *mac,
				  struct ieee80211_vif *vif)
{
	struct iwl_mvm_stat_data *data = _data;
	int sig = -data->beacon_filter_average_energy;
	u16 id = le32_to_cpu(data->mac_id);
	struct iwl_mvm_vif *mvmvif = iwl_mvm_vif_from_mac80211(vif);
	u16 vif_id = mvmvif->id;

	/* This doesn't need the MAC ID check since it's not taking the
	 * data copied into the "data" struct, but rather the data from
	 * the notification directly.
	 */
	mvmvif->deflink.beacon_stats.num_beacons =
		le32_to_cpu(data->beacon_counter[vif_id]);
	mvmvif->deflink.beacon_stats.avg_signal =
		-data->beacon_average_energy[vif_id];

	if (mvmvif->id != id)
		return;

	if (vif->type != NL80211_IFTYPE_STATION)
		return;

	/* make sure that beacon statistics don't go backwards with TCM
	 * request to clear statistics
	 */
	if (le32_to_cpu(data->flags) & IWL_STATISTICS_REPLY_FLG_CLEAR)
		mvmvif->deflink.beacon_stats.accu_num_beacons +=
			mvmvif->deflink.beacon_stats.num_beacons;

	/* This is used in pre-MLO API so use deflink */
<<<<<<< HEAD
	iwl_mvm_update_vif_sig(vif, sig, &mvmvif->deflink);
=======
	iwl_mvm_update_link_sig(vif, sig, &mvmvif->deflink);
>>>>>>> 1613e604
}

static void iwl_mvm_stat_iterator_all_macs(void *_data, u8 *mac,
					   struct ieee80211_vif *vif)
{
	struct iwl_mvm_stat_data_all_macs *data = _data;
	struct iwl_stats_ntfy_per_mac *mac_stats;
	int sig;
	struct iwl_mvm_vif *mvmvif = iwl_mvm_vif_from_mac80211(vif);
	u16 vif_id = mvmvif->id;

	if (WARN_ONCE(vif_id >= MAC_INDEX_AUX, "invalid vif id: %d", vif_id))
		return;

	if (vif->type != NL80211_IFTYPE_STATION)
		return;

	mac_stats = &data->per_mac[vif_id];

	mvmvif->deflink.beacon_stats.num_beacons =
		le32_to_cpu(mac_stats->beacon_counter);
	mvmvif->deflink.beacon_stats.avg_signal =
		-le32_to_cpu(mac_stats->beacon_average_energy);

	/* make sure that beacon statistics don't go backwards with TCM
	 * request to clear statistics
	 */
	if (le32_to_cpu(data->flags) & IWL_STATISTICS_REPLY_FLG_CLEAR)
		mvmvif->deflink.beacon_stats.accu_num_beacons +=
			mvmvif->deflink.beacon_stats.num_beacons;

	sig = -le32_to_cpu(mac_stats->beacon_filter_average_energy);

	/* This is used in pre-MLO API so use deflink */
<<<<<<< HEAD
	iwl_mvm_update_vif_sig(vif, sig, &mvmvif->deflink);
=======
	iwl_mvm_update_link_sig(vif, sig, &mvmvif->deflink);
>>>>>>> 1613e604
}

static inline void
iwl_mvm_rx_stats_check_trigger(struct iwl_mvm *mvm, struct iwl_rx_packet *pkt)
{
	struct iwl_fw_dbg_trigger_tlv *trig;
	struct iwl_fw_dbg_trigger_stats *trig_stats;
	u32 trig_offset, trig_thold;

	trig = iwl_fw_dbg_trigger_on(&mvm->fwrt, NULL, FW_DBG_TRIGGER_STATS);
	if (!trig)
		return;

	trig_stats = (void *)trig->data;

	trig_offset = le32_to_cpu(trig_stats->stop_offset);
	trig_thold = le32_to_cpu(trig_stats->stop_threshold);

	if (WARN_ON_ONCE(trig_offset >= iwl_rx_packet_payload_len(pkt)))
		return;

	if (le32_to_cpup((__le32 *) (pkt->data + trig_offset)) < trig_thold)
		return;

	iwl_fw_dbg_collect_trig(&mvm->fwrt, trig, NULL);
}

static void iwl_mvm_stats_energy_iter(void *_data,
				      struct ieee80211_sta *sta)
{
	struct iwl_mvm_sta *mvmsta = iwl_mvm_sta_from_mac80211(sta);
	u8 *energy = _data;
	u32 sta_id = mvmsta->deflink.sta_id;

	if (WARN_ONCE(sta_id >= IWL_MVM_STATION_COUNT_MAX, "sta_id %d >= %d",
		      sta_id, IWL_MVM_STATION_COUNT_MAX))
		return;

	if (energy[sta_id])
		mvmsta->deflink.avg_energy = energy[sta_id];

}

static void
iwl_mvm_update_tcm_from_stats(struct iwl_mvm *mvm, __le32 *air_time_le,
			      __le32 *rx_bytes_le)
{
	int i;

	spin_lock(&mvm->tcm.lock);
	for (i = 0; i < NUM_MAC_INDEX_DRIVER; i++) {
		struct iwl_mvm_tcm_mac *mdata = &mvm->tcm.data[i];
		u32 rx_bytes = le32_to_cpu(rx_bytes_le[i]);
		u32 airtime = le32_to_cpu(air_time_le[i]);

		mdata->rx.airtime += airtime;
		mdata->uapsd_nonagg_detect.rx_bytes += rx_bytes;
		if (airtime) {
			/* re-init every time to store rate from FW */
			ewma_rate_init(&mdata->uapsd_nonagg_detect.rate);
			ewma_rate_add(&mdata->uapsd_nonagg_detect.rate,
				      rx_bytes * 8 / airtime);
		}
	}
	spin_unlock(&mvm->tcm.lock);
}

static void iwl_mvm_handle_per_phy_stats(struct iwl_mvm *mvm,
					 struct iwl_stats_ntfy_per_phy *per_phy)
{
	int i;

	for (i = 0; i < NUM_PHY_CTX; i++) {
		if (!mvm->phy_ctxts[i].ref)
			continue;
		mvm->phy_ctxts[i].channel_load_by_us =
			le32_to_cpu(per_phy[i].channel_load_by_us);
	}
}

static void
iwl_mvm_stats_ver_15(struct iwl_mvm *mvm,
		     struct iwl_statistics_operational_ntfy *stats)
{
	struct iwl_mvm_stat_data_all_macs data = {
		.mvm = mvm,
		.flags = stats->flags,
		.per_mac = stats->per_mac,
	};

	ieee80211_iterate_active_interfaces(mvm->hw,
					    IEEE80211_IFACE_ITER_NORMAL,
					    iwl_mvm_stat_iterator_all_macs,
					    &data);
	iwl_mvm_handle_per_phy_stats(mvm, stats->per_phy);
}

static void
iwl_mvm_stats_ver_14(struct iwl_mvm *mvm,
		     struct iwl_statistics_operational_ntfy_ver_14 *stats)
{
	struct iwl_mvm_stat_data data = {
		.mvm = mvm,
	};

	u8 beacon_average_energy[MAC_INDEX_AUX];
	__le32 flags;
	int i;

	flags = stats->flags;

	data.mac_id = stats->mac_id;
	data.beacon_filter_average_energy =
		le32_to_cpu(stats->beacon_filter_average_energy);
	data.flags = flags;
	data.beacon_counter = stats->beacon_counter;

	for (i = 0; i < ARRAY_SIZE(beacon_average_energy); i++)
		beacon_average_energy[i] =
			le32_to_cpu(stats->beacon_average_energy[i]);

	data.beacon_average_energy = beacon_average_energy;

	ieee80211_iterate_active_interfaces(mvm->hw,
					    IEEE80211_IFACE_ITER_NORMAL,
					    iwl_mvm_stat_iterator,
					    &data);
}

static bool iwl_mvm_verify_stats_len(struct iwl_mvm *mvm,
				     struct iwl_rx_packet *pkt,
				     u32 expected_size)
{
	struct iwl_statistics_ntfy_hdr *hdr;

	if (WARN_ONCE(iwl_rx_packet_payload_len(pkt) < expected_size,
		      "received invalid statistics size (%d)!, expected_size: %d\n",
		      iwl_rx_packet_payload_len(pkt), expected_size))
		return false;

	hdr = (void *)&pkt->data;

	if (WARN_ONCE((hdr->type & IWL_STATISTICS_TYPE_MSK) != FW_STATISTICS_OPERATIONAL ||
		      hdr->version !=
		      iwl_fw_lookup_notif_ver(mvm->fw, LEGACY_GROUP, STATISTICS_NOTIFICATION, 0),
		      "received unsupported hdr type %d, version %d\n",
		      hdr->type, hdr->version))
		return false;

	if (WARN_ONCE(le16_to_cpu(hdr->size) != expected_size,
		      "received invalid statistics size in header (%d)!, expected_size: %d\n",
		      le16_to_cpu(hdr->size), expected_size))
		return false;

	return true;
}

static void
iwl_mvm_stat_iterator_all_links(struct iwl_mvm *mvm,
				struct iwl_stats_ntfy_per_link *per_link)
{
	u32 air_time[MAC_INDEX_AUX] = {};
	u32 rx_bytes[MAC_INDEX_AUX] = {};
	int fw_link_id;

	for (fw_link_id = 0; fw_link_id < ARRAY_SIZE(mvm->link_id_to_link_conf);
	     fw_link_id++) {
		struct iwl_stats_ntfy_per_link *link_stats;
		struct ieee80211_bss_conf *bss_conf;
		struct iwl_mvm_vif *mvmvif;
		struct iwl_mvm_vif_link_info *link_info;
		int link_id;
		int sig;

		bss_conf = iwl_mvm_rcu_fw_link_id_to_link_conf(mvm, fw_link_id,
							       false);
		if (!bss_conf)
			continue;

		if (bss_conf->vif->type != NL80211_IFTYPE_STATION)
			continue;

		link_id = bss_conf->link_id;
		if (link_id >= ARRAY_SIZE(mvmvif->link))
			continue;

		mvmvif = iwl_mvm_vif_from_mac80211(bss_conf->vif);
		link_info = mvmvif->link[link_id];
		if (!link_info)
			continue;

		link_stats = &per_link[fw_link_id];

		link_info->beacon_stats.num_beacons =
			le32_to_cpu(link_stats->beacon_counter);

		/* we basically just use the u8 to store 8 bits and then treat
		 * it as a s8 whenever we take it out to a different type.
		 */
		link_info->beacon_stats.avg_signal =
			-le32_to_cpu(link_stats->beacon_average_energy);

		if (link_info->phy_ctxt &&
		    link_info->phy_ctxt->channel->band == NL80211_BAND_2GHZ)
			iwl_mvm_bt_coex_update_link_esr(mvm, bss_conf->vif,
							link_id);

		/* make sure that beacon statistics don't go backwards with TCM
		 * request to clear statistics
		 */
		if (mvm->statistics_clear)
			mvmvif->link[link_id]->beacon_stats.accu_num_beacons +=
				mvmvif->link[link_id]->beacon_stats.num_beacons;

		sig = -le32_to_cpu(link_stats->beacon_filter_average_energy);
<<<<<<< HEAD
		iwl_mvm_update_vif_sig(bss_conf->vif, sig, link_info);
=======
		iwl_mvm_update_link_sig(bss_conf->vif, sig, link_info);
>>>>>>> 1613e604

		if (WARN_ONCE(mvmvif->id >= MAC_INDEX_AUX,
			      "invalid mvmvif id: %d", mvmvif->id))
			continue;

		air_time[mvmvif->id] +=
			le32_to_cpu(per_link[fw_link_id].air_time);
		rx_bytes[mvmvif->id] +=
			le32_to_cpu(per_link[fw_link_id].rx_bytes);
	}

	/* Don't update in case the statistics are not cleared, since
	 * we will end up counting twice the same airtime, once in TCM
	 * request and once in statistics notification.
	 */
	if (mvm->statistics_clear) {
		__le32 air_time_le[MAC_INDEX_AUX];
		__le32 rx_bytes_le[MAC_INDEX_AUX];
		int vif_id;

		for (vif_id = 0; vif_id < ARRAY_SIZE(air_time_le); vif_id++) {
			air_time_le[vif_id] = cpu_to_le32(air_time[vif_id]);
			rx_bytes_le[vif_id] = cpu_to_le32(rx_bytes[vif_id]);
		}

		iwl_mvm_update_tcm_from_stats(mvm, air_time_le, rx_bytes_le);
	}
}

#define SEC_LINK_MIN_PERC 10
#define SEC_LINK_MIN_TX 3000
#define SEC_LINK_MIN_RX 400

static void iwl_mvm_update_esr_mode_tpt(struct iwl_mvm *mvm)
{
	struct ieee80211_vif *bss_vif = iwl_mvm_get_bss_vif(mvm);
	struct iwl_mvm_vif *mvmvif;
	struct iwl_mvm_sta *mvmsta;
	unsigned long total_tx = 0, total_rx = 0;
	unsigned long sec_link_tx = 0, sec_link_rx = 0;
	u8 sec_link_tx_perc, sec_link_rx_perc;
	u8 sec_link;

	lockdep_assert_held(&mvm->mutex);

	if (!bss_vif)
		return;

	mvmvif = iwl_mvm_vif_from_mac80211(bss_vif);

	if (!mvmvif->esr_active || !mvmvif->ap_sta)
		return;

	mvmsta = iwl_mvm_sta_from_mac80211(mvmvif->ap_sta);
	/* We only count for the AP sta in a MLO connection */
	if (!mvmsta->mpdu_counters)
		return;

	/* Get the FW ID of the secondary link */
	sec_link = iwl_mvm_get_other_link(bss_vif,
					  iwl_mvm_get_primary_link(bss_vif));
	if (WARN_ON(!mvmvif->link[sec_link]))
		return;
	sec_link = mvmvif->link[sec_link]->fw_link_id;

	/* Sum up RX and TX MPDUs from the different queues/links */
	for (int q = 0; q < mvm->trans->num_rx_queues; q++) {
		spin_lock_bh(&mvmsta->mpdu_counters[q].lock);

		/* The link IDs that doesn't exist will contain 0 */
		for (int link = 0; link < IWL_MVM_FW_MAX_LINK_ID; link++) {
			total_tx += mvmsta->mpdu_counters[q].per_link[link].tx;
			total_rx += mvmsta->mpdu_counters[q].per_link[link].rx;
		}

		sec_link_tx += mvmsta->mpdu_counters[q].per_link[sec_link].tx;
		sec_link_rx += mvmsta->mpdu_counters[q].per_link[sec_link].rx;

		/*
		 * In EMLSR we have statistics every 5 seconds, so we can reset
		 * the counters upon every statistics notification.
		 */
		memset(mvmsta->mpdu_counters[q].per_link, 0,
		       sizeof(mvmsta->mpdu_counters[q].per_link));

		spin_unlock_bh(&mvmsta->mpdu_counters[q].lock);
	}

	/* If we don't have enough MPDUs - exit EMLSR */
	if (total_tx < IWL_MVM_ENTER_ESR_TPT_THRESH &&
	    total_rx < IWL_MVM_ENTER_ESR_TPT_THRESH) {
		iwl_mvm_block_esr(mvm, bss_vif, IWL_MVM_ESR_BLOCKED_TPT,
				  iwl_mvm_get_primary_link(bss_vif));
		return;
	}

	/* Calculate the percentage of the secondary link TX/RX */
	sec_link_tx_perc = total_tx ? sec_link_tx * 100 / total_tx : 0;
	sec_link_rx_perc = total_rx ? sec_link_rx * 100 / total_rx : 0;

	/*
	 * The TX/RX percentage is checked only if it exceeds the required
	 * minimum. In addition, RX is checked only if the TX check failed.
	 */
	if ((total_tx > SEC_LINK_MIN_TX &&
	     sec_link_tx_perc < SEC_LINK_MIN_PERC) ||
	    (total_rx > SEC_LINK_MIN_RX &&
	     sec_link_rx_perc < SEC_LINK_MIN_PERC))
		iwl_mvm_exit_esr(mvm, bss_vif, IWL_MVM_ESR_EXIT_LINK_USAGE,
				 iwl_mvm_get_primary_link(bss_vif));
}

void iwl_mvm_handle_rx_system_oper_stats(struct iwl_mvm *mvm,
					 struct iwl_rx_cmd_buffer *rxb)
{
	u8 average_energy[IWL_MVM_STATION_COUNT_MAX];
	struct iwl_rx_packet *pkt = rxb_addr(rxb);
	struct iwl_system_statistics_notif_oper *stats;
	int i;
	u32 notif_ver = iwl_fw_lookup_notif_ver(mvm->fw, STATISTICS_GROUP,
						STATISTICS_OPER_NOTIF, 0);

	if (notif_ver != 3) {
		IWL_FW_CHECK_FAILED(mvm,
				    "Oper stats notif ver %d is not supported\n",
				    notif_ver);
		return;
	}

	stats = (void *)&pkt->data;
	iwl_mvm_stat_iterator_all_links(mvm, stats->per_link);

	for (i = 0; i < ARRAY_SIZE(average_energy); i++)
		average_energy[i] =
			le32_to_cpu(stats->per_sta[i].average_energy);

	ieee80211_iterate_stations_atomic(mvm->hw, iwl_mvm_stats_energy_iter,
					  average_energy);
	iwl_mvm_handle_per_phy_stats(mvm, stats->per_phy);

	iwl_mvm_update_esr_mode_tpt(mvm);
}

void iwl_mvm_handle_rx_system_oper_part1_stats(struct iwl_mvm *mvm,
					       struct iwl_rx_cmd_buffer *rxb)
{
	struct iwl_rx_packet *pkt = rxb_addr(rxb);
	struct iwl_system_statistics_part1_notif_oper *part1_stats;
	int i;
	u32 notif_ver = iwl_fw_lookup_notif_ver(mvm->fw, STATISTICS_GROUP,
						STATISTICS_OPER_PART1_NOTIF, 0);

	if (notif_ver != 4) {
		IWL_FW_CHECK_FAILED(mvm,
				    "Part1 stats notif ver %d is not supported\n",
				    notif_ver);
		return;
	}

	part1_stats = (void *)&pkt->data;
	mvm->radio_stats.rx_time = 0;
	mvm->radio_stats.tx_time = 0;
	for (i = 0; i < ARRAY_SIZE(part1_stats->per_link); i++) {
		mvm->radio_stats.rx_time +=
			le64_to_cpu(part1_stats->per_link[i].rx_time);
		mvm->radio_stats.tx_time +=
			le64_to_cpu(part1_stats->per_link[i].tx_time);
	}
}

static void
iwl_mvm_handle_rx_statistics_tlv(struct iwl_mvm *mvm,
				 struct iwl_rx_packet *pkt)
{
	u8 average_energy[IWL_MVM_STATION_COUNT_MAX];
	__le32 air_time[MAC_INDEX_AUX];
	__le32 rx_bytes[MAC_INDEX_AUX];
	__le32 flags = 0;
	int i;
	u32 notif_ver = iwl_fw_lookup_notif_ver(mvm->fw, LEGACY_GROUP,
					      STATISTICS_NOTIFICATION, 0);

	if (WARN_ONCE(notif_ver > 15,
		      "invalid statistics version id: %d\n", notif_ver))
		return;

	if (notif_ver == 14) {
		struct iwl_statistics_operational_ntfy_ver_14 *stats =
			(void *)pkt->data;

		if (!iwl_mvm_verify_stats_len(mvm, pkt, sizeof(*stats)))
			return;

		iwl_mvm_stats_ver_14(mvm, stats);

		flags = stats->flags;
		mvm->radio_stats.rx_time = le64_to_cpu(stats->rx_time);
		mvm->radio_stats.tx_time = le64_to_cpu(stats->tx_time);
		mvm->radio_stats.on_time_rf = le64_to_cpu(stats->on_time_rf);
		mvm->radio_stats.on_time_scan =
			le64_to_cpu(stats->on_time_scan);

		for (i = 0; i < ARRAY_SIZE(average_energy); i++)
			average_energy[i] = le32_to_cpu(stats->average_energy[i]);

		for (i = 0; i < ARRAY_SIZE(air_time); i++) {
			air_time[i] = stats->air_time[i];
			rx_bytes[i] = stats->rx_bytes[i];
		}
	}

	if (notif_ver == 15) {
		struct iwl_statistics_operational_ntfy *stats =
			(void *)pkt->data;

		if (!iwl_mvm_verify_stats_len(mvm, pkt, sizeof(*stats)))
			return;

		iwl_mvm_stats_ver_15(mvm, stats);

		flags = stats->flags;
		mvm->radio_stats.rx_time = le64_to_cpu(stats->rx_time);
		mvm->radio_stats.tx_time = le64_to_cpu(stats->tx_time);
		mvm->radio_stats.on_time_rf = le64_to_cpu(stats->on_time_rf);
		mvm->radio_stats.on_time_scan =
			le64_to_cpu(stats->on_time_scan);

		for (i = 0; i < ARRAY_SIZE(average_energy); i++)
			average_energy[i] =
				le32_to_cpu(stats->per_sta[i].average_energy);

		for (i = 0; i < ARRAY_SIZE(air_time); i++) {
			air_time[i] = stats->per_mac[i].air_time;
			rx_bytes[i] = stats->per_mac[i].rx_bytes;
		}
	}

	iwl_mvm_rx_stats_check_trigger(mvm, pkt);

	ieee80211_iterate_stations_atomic(mvm->hw, iwl_mvm_stats_energy_iter,
					  average_energy);
	/*
	 * Don't update in case the statistics are not cleared, since
	 * we will end up counting twice the same airtime, once in TCM
	 * request and once in statistics notification.
	 */
	if (le32_to_cpu(flags) & IWL_STATISTICS_REPLY_FLG_CLEAR)
		iwl_mvm_update_tcm_from_stats(mvm, air_time, rx_bytes);
}

void iwl_mvm_handle_rx_statistics(struct iwl_mvm *mvm,
				  struct iwl_rx_packet *pkt)
{
	struct iwl_mvm_stat_data data = {
		.mvm = mvm,
	};
	__le32 *bytes, *air_time, flags;
	int expected_size;
	u8 *energy;
	u8 cmd_ver = iwl_fw_lookup_cmd_ver(mvm->fw,
					   WIDE_ID(SYSTEM_GROUP,
						   SYSTEM_STATISTICS_CMD),
					   IWL_FW_CMD_VER_UNKNOWN);

	if (cmd_ver != IWL_FW_CMD_VER_UNKNOWN)
		return;

	/* From ver 14 and up we use TLV statistics format */
	if (iwl_fw_lookup_notif_ver(mvm->fw, LEGACY_GROUP,
				    STATISTICS_NOTIFICATION, 0) >= 14)
		return iwl_mvm_handle_rx_statistics_tlv(mvm, pkt);

	if (!iwl_mvm_has_new_rx_stats_api(mvm)) {
		if (iwl_mvm_has_new_rx_api(mvm))
			expected_size = sizeof(struct iwl_notif_statistics_v11);
		else
			expected_size = sizeof(struct iwl_notif_statistics_v10);
	} else {
		expected_size = sizeof(struct iwl_notif_statistics);
	}

	if (WARN_ONCE(iwl_rx_packet_payload_len(pkt) != expected_size,
		      "received invalid statistics size (%d)!\n",
		      iwl_rx_packet_payload_len(pkt)))
		return;

	if (!iwl_mvm_has_new_rx_stats_api(mvm)) {
		struct iwl_notif_statistics_v11 *stats = (void *)&pkt->data;

		data.mac_id = stats->rx.general.mac_id;
		data.beacon_filter_average_energy =
			stats->general.common.beacon_filter_average_energy;

		mvm->rx_stats_v3 = stats->rx;

		mvm->radio_stats.rx_time =
			le64_to_cpu(stats->general.common.rx_time);
		mvm->radio_stats.tx_time =
			le64_to_cpu(stats->general.common.tx_time);
		mvm->radio_stats.on_time_rf =
			le64_to_cpu(stats->general.common.on_time_rf);
		mvm->radio_stats.on_time_scan =
			le64_to_cpu(stats->general.common.on_time_scan);

		data.beacon_counter = stats->general.beacon_counter;
		data.beacon_average_energy =
			stats->general.beacon_average_energy;
		flags = stats->flag;
	} else {
		struct iwl_notif_statistics *stats = (void *)&pkt->data;

		data.mac_id = stats->rx.general.mac_id;
		data.beacon_filter_average_energy =
			stats->general.common.beacon_filter_average_energy;

		mvm->rx_stats = stats->rx;

		mvm->radio_stats.rx_time =
			le64_to_cpu(stats->general.common.rx_time);
		mvm->radio_stats.tx_time =
			le64_to_cpu(stats->general.common.tx_time);
		mvm->radio_stats.on_time_rf =
			le64_to_cpu(stats->general.common.on_time_rf);
		mvm->radio_stats.on_time_scan =
			le64_to_cpu(stats->general.common.on_time_scan);

		data.beacon_counter = stats->general.beacon_counter;
		data.beacon_average_energy =
			stats->general.beacon_average_energy;
		flags = stats->flag;
	}
	data.flags = flags;

	iwl_mvm_rx_stats_check_trigger(mvm, pkt);

	ieee80211_iterate_active_interfaces(mvm->hw,
					    IEEE80211_IFACE_ITER_NORMAL,
					    iwl_mvm_stat_iterator,
					    &data);

	if (!iwl_mvm_has_new_rx_api(mvm))
		return;

	if (!iwl_mvm_has_new_rx_stats_api(mvm)) {
		struct iwl_notif_statistics_v11 *v11 = (void *)&pkt->data;

		energy = (void *)&v11->load_stats.avg_energy;
		bytes = (void *)&v11->load_stats.byte_count;
		air_time = (void *)&v11->load_stats.air_time;
	} else {
		struct iwl_notif_statistics *stats = (void *)&pkt->data;

		energy = (void *)&stats->load_stats.avg_energy;
		bytes = (void *)&stats->load_stats.byte_count;
		air_time = (void *)&stats->load_stats.air_time;
	}
	ieee80211_iterate_stations_atomic(mvm->hw, iwl_mvm_stats_energy_iter,
					  energy);

	/*
	 * Don't update in case the statistics are not cleared, since
	 * we will end up counting twice the same airtime, once in TCM
	 * request and once in statistics notification.
	 */
	if (le32_to_cpu(flags) & IWL_STATISTICS_REPLY_FLG_CLEAR)
		iwl_mvm_update_tcm_from_stats(mvm, air_time, bytes);

}

void iwl_mvm_rx_statistics(struct iwl_mvm *mvm, struct iwl_rx_cmd_buffer *rxb)
{
	iwl_mvm_handle_rx_statistics(mvm, rxb_addr(rxb));
}

void iwl_mvm_window_status_notif(struct iwl_mvm *mvm,
				 struct iwl_rx_cmd_buffer *rxb)
{
	struct iwl_rx_packet *pkt = rxb_addr(rxb);
	struct iwl_ba_window_status_notif *notif = (void *)pkt->data;
	int i;

	BUILD_BUG_ON(ARRAY_SIZE(notif->ra_tid) != BA_WINDOW_STREAMS_MAX);
	BUILD_BUG_ON(ARRAY_SIZE(notif->mpdu_rx_count) != BA_WINDOW_STREAMS_MAX);
	BUILD_BUG_ON(ARRAY_SIZE(notif->bitmap) != BA_WINDOW_STREAMS_MAX);
	BUILD_BUG_ON(ARRAY_SIZE(notif->start_seq_num) != BA_WINDOW_STREAMS_MAX);

	rcu_read_lock();
	for (i = 0; i < BA_WINDOW_STREAMS_MAX; i++) {
		struct ieee80211_sta *sta;
		u8 sta_id, tid;
		u64 bitmap;
		u32 ssn;
		u16 ratid;
		u16 received_mpdu;

		ratid = le16_to_cpu(notif->ra_tid[i]);
		/* check that this TID is valid */
		if (!(ratid & BA_WINDOW_STATUS_VALID_MSK))
			continue;

		received_mpdu = le16_to_cpu(notif->mpdu_rx_count[i]);
		if (received_mpdu == 0)
			continue;

		tid = ratid & BA_WINDOW_STATUS_TID_MSK;
		/* get the station */
		sta_id = (ratid & BA_WINDOW_STATUS_STA_ID_MSK)
			 >> BA_WINDOW_STATUS_STA_ID_POS;
		sta = rcu_dereference(mvm->fw_id_to_mac_id[sta_id]);
		if (IS_ERR_OR_NULL(sta))
			continue;
		bitmap = le64_to_cpu(notif->bitmap[i]);
		ssn = le32_to_cpu(notif->start_seq_num[i]);

		/* update mac80211 with the bitmap for the reordering buffer */
		ieee80211_mark_rx_ba_filtered_frames(sta, tid, ssn, bitmap,
						     received_mpdu);
	}
	rcu_read_unlock();
}<|MERGE_RESOLUTION|>--- conflicted
+++ resolved
@@ -556,13 +556,8 @@
 	struct iwl_stats_ntfy_per_mac *per_mac;
 };
 
-<<<<<<< HEAD
-static void iwl_mvm_update_vif_sig(struct ieee80211_vif *vif, int sig,
-				   struct iwl_mvm_vif_link_info *link_info)
-=======
 static void iwl_mvm_update_link_sig(struct ieee80211_vif *vif, int sig,
 				    struct iwl_mvm_vif_link_info *link_info)
->>>>>>> 1613e604
 {
 	struct iwl_mvm *mvm = iwl_mvm_vif_from_mac80211(vif)->mvm;
 	struct ieee80211_bss_conf *bss_conf =
@@ -675,11 +670,7 @@
 			mvmvif->deflink.beacon_stats.num_beacons;
 
 	/* This is used in pre-MLO API so use deflink */
-<<<<<<< HEAD
-	iwl_mvm_update_vif_sig(vif, sig, &mvmvif->deflink);
-=======
 	iwl_mvm_update_link_sig(vif, sig, &mvmvif->deflink);
->>>>>>> 1613e604
 }
 
 static void iwl_mvm_stat_iterator_all_macs(void *_data, u8 *mac,
@@ -714,11 +705,7 @@
 	sig = -le32_to_cpu(mac_stats->beacon_filter_average_energy);
 
 	/* This is used in pre-MLO API so use deflink */
-<<<<<<< HEAD
-	iwl_mvm_update_vif_sig(vif, sig, &mvmvif->deflink);
-=======
 	iwl_mvm_update_link_sig(vif, sig, &mvmvif->deflink);
->>>>>>> 1613e604
 }
 
 static inline void
@@ -934,11 +921,7 @@
 				mvmvif->link[link_id]->beacon_stats.num_beacons;
 
 		sig = -le32_to_cpu(link_stats->beacon_filter_average_energy);
-<<<<<<< HEAD
-		iwl_mvm_update_vif_sig(bss_conf->vif, sig, link_info);
-=======
 		iwl_mvm_update_link_sig(bss_conf->vif, sig, link_info);
->>>>>>> 1613e604
 
 		if (WARN_ONCE(mvmvif->id >= MAC_INDEX_AUX,
 			      "invalid mvmvif id: %d", mvmvif->id))
