/*
 * PHY functions
 *
 * Copyright (c) 2004-2007 Reyk Floeter <reyk@openbsd.org>
 * Copyright (c) 2006-2009 Nick Kossifidis <mickflemm@gmail.com>
 * Copyright (c) 2007-2008 Jiri Slaby <jirislaby@gmail.com>
 * Copyright (c) 2008-2009 Felix Fietkau <nbd@openwrt.org>
 *
 * Permission to use, copy, modify, and distribute this software for any
 * purpose with or without fee is hereby granted, provided that the above
 * copyright notice and this permission notice appear in all copies.
 *
 * THE SOFTWARE IS PROVIDED "AS IS" AND THE AUTHOR DISCLAIMS ALL WARRANTIES
 * WITH REGARD TO THIS SOFTWARE INCLUDING ALL IMPLIED WARRANTIES OF
 * MERCHANTABILITY AND FITNESS. IN NO EVENT SHALL THE AUTHOR BE LIABLE FOR
 * ANY SPECIAL, DIRECT, INDIRECT, OR CONSEQUENTIAL DAMAGES OR ANY DAMAGES
 * WHATSOEVER RESULTING FROM LOSS OF USE, DATA OR PROFITS, WHETHER IN AN
 * ACTION OF CONTRACT, NEGLIGENCE OR OTHER TORTIOUS ACTION, ARISING OUT OF
 * OR IN CONNECTION WITH THE USE OR PERFORMANCE OF THIS SOFTWARE.
 *
 */

#include <linux/delay.h>
#include <linux/slab.h>

#include "ath5k.h"
#include "reg.h"
#include "base.h"
#include "rfbuffer.h"
#include "rfgain.h"


/******************\
* Helper functions *
\******************/

/*
 * Get the PHY Chip revision
 */
u16 ath5k_hw_radio_revision(struct ath5k_hw *ah, unsigned int chan)
{
	unsigned int i;
	u32 srev;
	u16 ret;

	/*
	 * Set the radio chip access register
	 */
	switch (chan) {
	case CHANNEL_2GHZ:
		ath5k_hw_reg_write(ah, AR5K_PHY_SHIFT_2GHZ, AR5K_PHY(0));
		break;
	case CHANNEL_5GHZ:
		ath5k_hw_reg_write(ah, AR5K_PHY_SHIFT_5GHZ, AR5K_PHY(0));
		break;
	default:
		return 0;
	}

	mdelay(2);

	/* ...wait until PHY is ready and read the selected radio revision */
	ath5k_hw_reg_write(ah, 0x00001c16, AR5K_PHY(0x34));

	for (i = 0; i < 8; i++)
		ath5k_hw_reg_write(ah, 0x00010000, AR5K_PHY(0x20));

	if (ah->ah_version == AR5K_AR5210) {
		srev = ath5k_hw_reg_read(ah, AR5K_PHY(256) >> 28) & 0xf;
		ret = (u16)ath5k_hw_bitswap(srev, 4) + 1;
	} else {
		srev = (ath5k_hw_reg_read(ah, AR5K_PHY(0x100)) >> 24) & 0xff;
		ret = (u16)ath5k_hw_bitswap(((srev & 0xf0) >> 4) |
				((srev & 0x0f) << 4), 8);
	}

	/* Reset to the 5GHz mode */
	ath5k_hw_reg_write(ah, AR5K_PHY_SHIFT_5GHZ, AR5K_PHY(0));

	return ret;
}

/*
 * Check if a channel is supported
 */
bool ath5k_channel_ok(struct ath5k_hw *ah, u16 freq, unsigned int flags)
{
	/* Check if the channel is in our supported range */
	if (flags & CHANNEL_2GHZ) {
		if ((freq >= ah->ah_capabilities.cap_range.range_2ghz_min) &&
		    (freq <= ah->ah_capabilities.cap_range.range_2ghz_max))
			return true;
	} else if (flags & CHANNEL_5GHZ)
		if ((freq >= ah->ah_capabilities.cap_range.range_5ghz_min) &&
		    (freq <= ah->ah_capabilities.cap_range.range_5ghz_max))
			return true;

	return false;
}

bool ath5k_hw_chan_has_spur_noise(struct ath5k_hw *ah,
				struct ieee80211_channel *channel)
{
	u8 refclk_freq;

	if ((ah->ah_radio == AR5K_RF5112) ||
	(ah->ah_radio == AR5K_RF5413) ||
	(ah->ah_mac_version == (AR5K_SREV_AR2417 >> 4)))
		refclk_freq = 40;
	else
		refclk_freq = 32;

	if ((channel->center_freq % refclk_freq != 0) &&
	((channel->center_freq % refclk_freq < 10) ||
	(channel->center_freq % refclk_freq > 22)))
		return true;
	else
		return false;
}

/*
 * Used to modify RF Banks before writing them to AR5K_RF_BUFFER
 */
static unsigned int ath5k_hw_rfb_op(struct ath5k_hw *ah,
					const struct ath5k_rf_reg *rf_regs,
					u32 val, u8 reg_id, bool set)
{
	const struct ath5k_rf_reg *rfreg = NULL;
	u8 offset, bank, num_bits, col, position;
	u16 entry;
	u32 mask, data, last_bit, bits_shifted, first_bit;
	u32 *rfb;
	s32 bits_left;
	int i;

	data = 0;
	rfb = ah->ah_rf_banks;

	for (i = 0; i < ah->ah_rf_regs_count; i++) {
		if (rf_regs[i].index == reg_id) {
			rfreg = &rf_regs[i];
			break;
		}
	}

	if (rfb == NULL || rfreg == NULL) {
		ATH5K_PRINTF("Rf register not found!\n");
		/* should not happen */
		return 0;
	}

	bank = rfreg->bank;
	num_bits = rfreg->field.len;
	first_bit = rfreg->field.pos;
	col = rfreg->field.col;

	/* first_bit is an offset from bank's
	 * start. Since we have all banks on
	 * the same array, we use this offset
	 * to mark each bank's start */
	offset = ah->ah_offset[bank];

	/* Boundary check */
	if (!(col <= 3 && num_bits <= 32 && first_bit + num_bits <= 319)) {
		ATH5K_PRINTF("invalid values at offset %u\n", offset);
		return 0;
	}

	entry = ((first_bit - 1) / 8) + offset;
	position = (first_bit - 1) % 8;

	if (set)
		data = ath5k_hw_bitswap(val, num_bits);

	for (bits_shifted = 0, bits_left = num_bits; bits_left > 0;
	position = 0, entry++) {

		last_bit = (position + bits_left > 8) ? 8 :
					position + bits_left;

		mask = (((1 << last_bit) - 1) ^ ((1 << position) - 1)) <<
								(col * 8);

		if (set) {
			rfb[entry] &= ~mask;
			rfb[entry] |= ((data << position) << (col * 8)) & mask;
			data >>= (8 - position);
		} else {
			data |= (((rfb[entry] & mask) >> (col * 8)) >> position)
				<< bits_shifted;
			bits_shifted += last_bit - position;
		}

		bits_left -= 8 - position;
	}

	data = set ? 1 : ath5k_hw_bitswap(data, num_bits);

	return data;
}

/**
 * ath5k_hw_write_ofdm_timings - set OFDM timings on AR5212
 *
 * @ah: the &struct ath5k_hw
 * @channel: the currently set channel upon reset
 *
 * Write the delta slope coefficient (used on pilot tracking ?) for OFDM
 * operation on the AR5212 upon reset. This is a helper for ath5k_hw_phy_init.
 *
 * Since delta slope is floating point we split it on its exponent and
 * mantissa and provide these values on hw.
 *
 * For more infos i think this patent is related
 * http://www.freepatentsonline.com/7184495.html
 */
static inline int ath5k_hw_write_ofdm_timings(struct ath5k_hw *ah,
	struct ieee80211_channel *channel)
{
	/* Get exponent and mantissa and set it */
	u32 coef_scaled, coef_exp, coef_man,
		ds_coef_exp, ds_coef_man, clock;

	BUG_ON(!(ah->ah_version == AR5K_AR5212) ||
		!(channel->hw_value & CHANNEL_OFDM));

	/* Get coefficient
	 * ALGO: coef = (5 * clock / carrier_freq) / 2
	 * we scale coef by shifting clock value by 24 for
	 * better precision since we use integers */
	switch (ah->ah_bwmode) {
	case AR5K_BWMODE_40MHZ:
		clock = 40 * 2;
		break;
	case AR5K_BWMODE_10MHZ:
		clock = 40 / 2;
		break;
	case AR5K_BWMODE_5MHZ:
		clock = 40 / 4;
		break;
	default:
		clock = 40;
		break;
	}
	coef_scaled = ((5 * (clock << 24)) / 2) / channel->center_freq;

	/* Get exponent
	 * ALGO: coef_exp = 14 - highest set bit position */
	coef_exp = ilog2(coef_scaled);

	/* Doesn't make sense if it's zero*/
	if (!coef_scaled || !coef_exp)
		return -EINVAL;

	/* Note: we've shifted coef_scaled by 24 */
	coef_exp = 14 - (coef_exp - 24);


	/* Get mantissa (significant digits)
	 * ALGO: coef_mant = floor(coef_scaled* 2^coef_exp+0.5) */
	coef_man = coef_scaled +
		(1 << (24 - coef_exp - 1));

	/* Calculate delta slope coefficient exponent
	 * and mantissa (remove scaling) and set them on hw */
	ds_coef_man = coef_man >> (24 - coef_exp);
	ds_coef_exp = coef_exp - 16;

	AR5K_REG_WRITE_BITS(ah, AR5K_PHY_TIMING_3,
		AR5K_PHY_TIMING_3_DSC_MAN, ds_coef_man);
	AR5K_REG_WRITE_BITS(ah, AR5K_PHY_TIMING_3,
		AR5K_PHY_TIMING_3_DSC_EXP, ds_coef_exp);

	return 0;
}

int ath5k_hw_phy_disable(struct ath5k_hw *ah)
{
	/*Just a try M.F.*/
	ath5k_hw_reg_write(ah, AR5K_PHY_ACT_DISABLE, AR5K_PHY_ACT);

	return 0;
}

<<<<<<< HEAD
=======
/*
 * Wait for synth to settle
 */
static void ath5k_hw_wait_for_synth(struct ath5k_hw *ah,
			struct ieee80211_channel *channel)
{
	/*
	 * On 5211+ read activation -> rx delay
	 * and use it (100ns steps).
	 */
	if (ah->ah_version != AR5K_AR5210) {
		u32 delay;
		delay = ath5k_hw_reg_read(ah, AR5K_PHY_RX_DELAY) &
			AR5K_PHY_RX_DELAY_M;
		delay = (channel->hw_value & CHANNEL_CCK) ?
			((delay << 2) / 22) : (delay / 10);
		if (ah->ah_bwmode == AR5K_BWMODE_10MHZ)
			delay = delay << 1;
		if (ah->ah_bwmode == AR5K_BWMODE_5MHZ)
			delay = delay << 2;
		/* XXX: /2 on turbo ? Let's be safe
		 * for now */
		udelay(100 + delay);
	} else {
		mdelay(1);
	}
}

>>>>>>> 47ae63e0

/**********************\
* RF Gain optimization *
\**********************/

/*
 * This code is used to optimize RF gain on different environments
 * (temperature mostly) based on feedback from a power detector.
 *
 * It's only used on RF5111 and RF5112, later RF chips seem to have
 * auto adjustment on hw -notice they have a much smaller BANK 7 and
 * no gain optimization ladder-.
 *
 * For more infos check out this patent doc
 * http://www.freepatentsonline.com/7400691.html
 *
 * This paper describes power drops as seen on the receiver due to
 * probe packets
 * http://www.cnri.dit.ie/publications/ICT08%20-%20Practical%20Issues
 * %20of%20Power%20Control.pdf
 *
 * And this is the MadWiFi bug entry related to the above
 * http://madwifi-project.org/ticket/1659
 * with various measurements and diagrams
 *
 * TODO: Deal with power drops due to probes by setting an apropriate
 * tx power on the probe packets ! Make this part of the calibration process.
 */

/* Initialize ah_gain durring attach */
int ath5k_hw_rfgain_opt_init(struct ath5k_hw *ah)
{
	/* Initialize the gain optimization values */
	switch (ah->ah_radio) {
	case AR5K_RF5111:
		ah->ah_gain.g_step_idx = rfgain_opt_5111.go_default;
		ah->ah_gain.g_low = 20;
		ah->ah_gain.g_high = 35;
		ah->ah_gain.g_state = AR5K_RFGAIN_ACTIVE;
		break;
	case AR5K_RF5112:
		ah->ah_gain.g_step_idx = rfgain_opt_5112.go_default;
		ah->ah_gain.g_low = 20;
		ah->ah_gain.g_high = 85;
		ah->ah_gain.g_state = AR5K_RFGAIN_ACTIVE;
		break;
	default:
		return -EINVAL;
	}

	return 0;
}

/* Schedule a gain probe check on the next transmited packet.
 * That means our next packet is going to be sent with lower
 * tx power and a Peak to Average Power Detector (PAPD) will try
 * to measure the gain.
 *
 * XXX:  How about forcing a tx packet (bypassing PCU arbitrator etc)
 * just after we enable the probe so that we don't mess with
 * standard traffic ? Maybe it's time to use sw interrupts and
 * a probe tasklet !!!
 */
static void ath5k_hw_request_rfgain_probe(struct ath5k_hw *ah)
{

	/* Skip if gain calibration is inactive or
	 * we already handle a probe request */
	if (ah->ah_gain.g_state != AR5K_RFGAIN_ACTIVE)
		return;

	/* Send the packet with 2dB below max power as
	 * patent doc suggest */
	ath5k_hw_reg_write(ah, AR5K_REG_SM(ah->ah_txpower.txp_ofdm - 4,
			AR5K_PHY_PAPD_PROBE_TXPOWER) |
			AR5K_PHY_PAPD_PROBE_TX_NEXT, AR5K_PHY_PAPD_PROBE);

	ah->ah_gain.g_state = AR5K_RFGAIN_READ_REQUESTED;

}

/* Calculate gain_F measurement correction
 * based on the current step for RF5112 rev. 2 */
static u32 ath5k_hw_rf_gainf_corr(struct ath5k_hw *ah)
{
	u32 mix, step;
	u32 *rf;
	const struct ath5k_gain_opt *go;
	const struct ath5k_gain_opt_step *g_step;
	const struct ath5k_rf_reg *rf_regs;

	/* Only RF5112 Rev. 2 supports it */
	if ((ah->ah_radio != AR5K_RF5112) ||
	(ah->ah_radio_5ghz_revision <= AR5K_SREV_RAD_5112A))
		return 0;

	go = &rfgain_opt_5112;
	rf_regs = rf_regs_5112a;
	ah->ah_rf_regs_count = ARRAY_SIZE(rf_regs_5112a);

	g_step = &go->go_step[ah->ah_gain.g_step_idx];

	if (ah->ah_rf_banks == NULL)
		return 0;

	rf = ah->ah_rf_banks;
	ah->ah_gain.g_f_corr = 0;

	/* No VGA (Variable Gain Amplifier) override, skip */
	if (ath5k_hw_rfb_op(ah, rf_regs, 0, AR5K_RF_MIXVGA_OVR, false) != 1)
		return 0;

	/* Mix gain stepping */
	step = ath5k_hw_rfb_op(ah, rf_regs, 0, AR5K_RF_MIXGAIN_STEP, false);

	/* Mix gain override */
	mix = g_step->gos_param[0];

	switch (mix) {
	case 3:
		ah->ah_gain.g_f_corr = step * 2;
		break;
	case 2:
		ah->ah_gain.g_f_corr = (step - 5) * 2;
		break;
	case 1:
		ah->ah_gain.g_f_corr = step;
		break;
	default:
		ah->ah_gain.g_f_corr = 0;
		break;
	}

	return ah->ah_gain.g_f_corr;
}

/* Check if current gain_F measurement is in the range of our
 * power detector windows. If we get a measurement outside range
 * we know it's not accurate (detectors can't measure anything outside
 * their detection window) so we must ignore it */
static bool ath5k_hw_rf_check_gainf_readback(struct ath5k_hw *ah)
{
	const struct ath5k_rf_reg *rf_regs;
	u32 step, mix_ovr, level[4];
	u32 *rf;

	if (ah->ah_rf_banks == NULL)
		return false;

	rf = ah->ah_rf_banks;

	if (ah->ah_radio == AR5K_RF5111) {

		rf_regs = rf_regs_5111;
		ah->ah_rf_regs_count = ARRAY_SIZE(rf_regs_5111);

		step = ath5k_hw_rfb_op(ah, rf_regs, 0, AR5K_RF_RFGAIN_STEP,
			false);

		level[0] = 0;
		level[1] = (step == 63) ? 50 : step + 4;
		level[2] = (step != 63) ? 64 : level[0];
		level[3] = level[2] + 50 ;

		ah->ah_gain.g_high = level[3] -
			(step == 63 ? AR5K_GAIN_DYN_ADJUST_HI_MARGIN : -5);
		ah->ah_gain.g_low = level[0] +
			(step == 63 ? AR5K_GAIN_DYN_ADJUST_LO_MARGIN : 0);
	} else {

		rf_regs = rf_regs_5112;
		ah->ah_rf_regs_count = ARRAY_SIZE(rf_regs_5112);

		mix_ovr = ath5k_hw_rfb_op(ah, rf_regs, 0, AR5K_RF_MIXVGA_OVR,
			false);

		level[0] = level[2] = 0;

		if (mix_ovr == 1) {
			level[1] = level[3] = 83;
		} else {
			level[1] = level[3] = 107;
			ah->ah_gain.g_high = 55;
		}
	}

	return (ah->ah_gain.g_current >= level[0] &&
			ah->ah_gain.g_current <= level[1]) ||
		(ah->ah_gain.g_current >= level[2] &&
			ah->ah_gain.g_current <= level[3]);
}

/* Perform gain_F adjustment by choosing the right set
 * of parameters from RF gain optimization ladder */
static s8 ath5k_hw_rf_gainf_adjust(struct ath5k_hw *ah)
{
	const struct ath5k_gain_opt *go;
	const struct ath5k_gain_opt_step *g_step;
	int ret = 0;

	switch (ah->ah_radio) {
	case AR5K_RF5111:
		go = &rfgain_opt_5111;
		break;
	case AR5K_RF5112:
		go = &rfgain_opt_5112;
		break;
	default:
		return 0;
	}

	g_step = &go->go_step[ah->ah_gain.g_step_idx];

	if (ah->ah_gain.g_current >= ah->ah_gain.g_high) {

		/* Reached maximum */
		if (ah->ah_gain.g_step_idx == 0)
			return -1;

		for (ah->ah_gain.g_target = ah->ah_gain.g_current;
				ah->ah_gain.g_target >=  ah->ah_gain.g_high &&
				ah->ah_gain.g_step_idx > 0;
				g_step = &go->go_step[ah->ah_gain.g_step_idx])
			ah->ah_gain.g_target -= 2 *
			    (go->go_step[--(ah->ah_gain.g_step_idx)].gos_gain -
			    g_step->gos_gain);

		ret = 1;
		goto done;
	}

	if (ah->ah_gain.g_current <= ah->ah_gain.g_low) {

		/* Reached minimum */
		if (ah->ah_gain.g_step_idx == (go->go_steps_count - 1))
			return -2;

		for (ah->ah_gain.g_target = ah->ah_gain.g_current;
				ah->ah_gain.g_target <= ah->ah_gain.g_low &&
				ah->ah_gain.g_step_idx < go->go_steps_count-1;
				g_step = &go->go_step[ah->ah_gain.g_step_idx])
			ah->ah_gain.g_target -= 2 *
			    (go->go_step[++ah->ah_gain.g_step_idx].gos_gain -
			    g_step->gos_gain);

		ret = 2;
		goto done;
	}

done:
	ATH5K_DBG(ah->ah_sc, ATH5K_DEBUG_CALIBRATE,
		"ret %d, gain step %u, current gain %u, target gain %u\n",
		ret, ah->ah_gain.g_step_idx, ah->ah_gain.g_current,
		ah->ah_gain.g_target);

	return ret;
}

/* Main callback for thermal RF gain calibration engine
 * Check for a new gain reading and schedule an adjustment
 * if needed.
 *
 * TODO: Use sw interrupt to schedule reset if gain_F needs
 * adjustment */
enum ath5k_rfgain ath5k_hw_gainf_calibrate(struct ath5k_hw *ah)
{
	u32 data, type;
	struct ath5k_eeprom_info *ee = &ah->ah_capabilities.cap_eeprom;

	if (ah->ah_rf_banks == NULL ||
	ah->ah_gain.g_state == AR5K_RFGAIN_INACTIVE)
		return AR5K_RFGAIN_INACTIVE;

	/* No check requested, either engine is inactive
	 * or an adjustment is already requested */
	if (ah->ah_gain.g_state != AR5K_RFGAIN_READ_REQUESTED)
		goto done;

	/* Read the PAPD (Peak to Average Power Detector)
	 * register */
	data = ath5k_hw_reg_read(ah, AR5K_PHY_PAPD_PROBE);

	/* No probe is scheduled, read gain_F measurement */
	if (!(data & AR5K_PHY_PAPD_PROBE_TX_NEXT)) {
		ah->ah_gain.g_current = data >> AR5K_PHY_PAPD_PROBE_GAINF_S;
		type = AR5K_REG_MS(data, AR5K_PHY_PAPD_PROBE_TYPE);

		/* If tx packet is CCK correct the gain_F measurement
		 * by cck ofdm gain delta */
		if (type == AR5K_PHY_PAPD_PROBE_TYPE_CCK) {
			if (ah->ah_radio_5ghz_revision >= AR5K_SREV_RAD_5112A)
				ah->ah_gain.g_current +=
					ee->ee_cck_ofdm_gain_delta;
			else
				ah->ah_gain.g_current +=
					AR5K_GAIN_CCK_PROBE_CORR;
		}

		/* Further correct gain_F measurement for
		 * RF5112A radios */
		if (ah->ah_radio_5ghz_revision >= AR5K_SREV_RAD_5112A) {
			ath5k_hw_rf_gainf_corr(ah);
			ah->ah_gain.g_current =
				ah->ah_gain.g_current >= ah->ah_gain.g_f_corr ?
				(ah->ah_gain.g_current-ah->ah_gain.g_f_corr) :
				0;
		}

		/* Check if measurement is ok and if we need
		 * to adjust gain, schedule a gain adjustment,
		 * else switch back to the acive state */
		if (ath5k_hw_rf_check_gainf_readback(ah) &&
		AR5K_GAIN_CHECK_ADJUST(&ah->ah_gain) &&
		ath5k_hw_rf_gainf_adjust(ah)) {
			ah->ah_gain.g_state = AR5K_RFGAIN_NEED_CHANGE;
		} else {
			ah->ah_gain.g_state = AR5K_RFGAIN_ACTIVE;
		}
	}

done:
	return ah->ah_gain.g_state;
}

/* Write initial RF gain table to set the RF sensitivity
 * this one works on all RF chips and has nothing to do
 * with gain_F calibration */
static int ath5k_hw_rfgain_init(struct ath5k_hw *ah, enum ieee80211_band band)
{
	const struct ath5k_ini_rfgain *ath5k_rfg;
	unsigned int i, size, index;

	switch (ah->ah_radio) {
	case AR5K_RF5111:
		ath5k_rfg = rfgain_5111;
		size = ARRAY_SIZE(rfgain_5111);
		break;
	case AR5K_RF5112:
		ath5k_rfg = rfgain_5112;
		size = ARRAY_SIZE(rfgain_5112);
		break;
	case AR5K_RF2413:
		ath5k_rfg = rfgain_2413;
		size = ARRAY_SIZE(rfgain_2413);
		break;
	case AR5K_RF2316:
		ath5k_rfg = rfgain_2316;
		size = ARRAY_SIZE(rfgain_2316);
		break;
	case AR5K_RF5413:
		ath5k_rfg = rfgain_5413;
		size = ARRAY_SIZE(rfgain_5413);
		break;
	case AR5K_RF2317:
	case AR5K_RF2425:
		ath5k_rfg = rfgain_2425;
		size = ARRAY_SIZE(rfgain_2425);
		break;
	default:
		return -EINVAL;
	}

	index = (band == IEEE80211_BAND_2GHZ) ? 1 : 0;

	for (i = 0; i < size; i++) {
		AR5K_REG_WAIT(i);
		ath5k_hw_reg_write(ah, ath5k_rfg[i].rfg_value[index],
			(u32)ath5k_rfg[i].rfg_register);
	}

	return 0;
}



/********************\
* RF Registers setup *
\********************/

/*
 * Setup RF registers by writing RF buffer on hw
 */
static int ath5k_hw_rfregs_init(struct ath5k_hw *ah,
	struct ieee80211_channel *channel, unsigned int mode)
{
	const struct ath5k_rf_reg *rf_regs;
	const struct ath5k_ini_rfbuffer *ini_rfb;
	const struct ath5k_gain_opt *go = NULL;
	const struct ath5k_gain_opt_step *g_step;
	struct ath5k_eeprom_info *ee = &ah->ah_capabilities.cap_eeprom;
	u8 ee_mode = 0;
	u32 *rfb;
	int i, obdb = -1, bank = -1;

	switch (ah->ah_radio) {
	case AR5K_RF5111:
		rf_regs = rf_regs_5111;
		ah->ah_rf_regs_count = ARRAY_SIZE(rf_regs_5111);
		ini_rfb = rfb_5111;
		ah->ah_rf_banks_size = ARRAY_SIZE(rfb_5111);
		go = &rfgain_opt_5111;
		break;
	case AR5K_RF5112:
		if (ah->ah_radio_5ghz_revision >= AR5K_SREV_RAD_5112A) {
			rf_regs = rf_regs_5112a;
			ah->ah_rf_regs_count = ARRAY_SIZE(rf_regs_5112a);
			ini_rfb = rfb_5112a;
			ah->ah_rf_banks_size = ARRAY_SIZE(rfb_5112a);
		} else {
			rf_regs = rf_regs_5112;
			ah->ah_rf_regs_count = ARRAY_SIZE(rf_regs_5112);
			ini_rfb = rfb_5112;
			ah->ah_rf_banks_size = ARRAY_SIZE(rfb_5112);
		}
		go = &rfgain_opt_5112;
		break;
	case AR5K_RF2413:
		rf_regs = rf_regs_2413;
		ah->ah_rf_regs_count = ARRAY_SIZE(rf_regs_2413);
		ini_rfb = rfb_2413;
		ah->ah_rf_banks_size = ARRAY_SIZE(rfb_2413);
		break;
	case AR5K_RF2316:
		rf_regs = rf_regs_2316;
		ah->ah_rf_regs_count = ARRAY_SIZE(rf_regs_2316);
		ini_rfb = rfb_2316;
		ah->ah_rf_banks_size = ARRAY_SIZE(rfb_2316);
		break;
	case AR5K_RF5413:
		rf_regs = rf_regs_5413;
		ah->ah_rf_regs_count = ARRAY_SIZE(rf_regs_5413);
		ini_rfb = rfb_5413;
		ah->ah_rf_banks_size = ARRAY_SIZE(rfb_5413);
		break;
	case AR5K_RF2317:
		rf_regs = rf_regs_2425;
		ah->ah_rf_regs_count = ARRAY_SIZE(rf_regs_2425);
		ini_rfb = rfb_2317;
		ah->ah_rf_banks_size = ARRAY_SIZE(rfb_2317);
		break;
	case AR5K_RF2425:
		rf_regs = rf_regs_2425;
		ah->ah_rf_regs_count = ARRAY_SIZE(rf_regs_2425);
		if (ah->ah_mac_srev < AR5K_SREV_AR2417) {
			ini_rfb = rfb_2425;
			ah->ah_rf_banks_size = ARRAY_SIZE(rfb_2425);
		} else {
			ini_rfb = rfb_2417;
			ah->ah_rf_banks_size = ARRAY_SIZE(rfb_2417);
		}
		break;
	default:
		return -EINVAL;
	}

	/* If it's the first time we set RF buffer, allocate
	 * ah->ah_rf_banks based on ah->ah_rf_banks_size
	 * we set above */
	if (ah->ah_rf_banks == NULL) {
		ah->ah_rf_banks = kmalloc(sizeof(u32) * ah->ah_rf_banks_size,
								GFP_KERNEL);
		if (ah->ah_rf_banks == NULL) {
			ATH5K_ERR(ah->ah_sc, "out of memory\n");
			return -ENOMEM;
		}
	}

	/* Copy values to modify them */
	rfb = ah->ah_rf_banks;

	for (i = 0; i < ah->ah_rf_banks_size; i++) {
		if (ini_rfb[i].rfb_bank >= AR5K_MAX_RF_BANKS) {
			ATH5K_ERR(ah->ah_sc, "invalid bank\n");
			return -EINVAL;
		}

		/* Bank changed, write down the offset */
		if (bank != ini_rfb[i].rfb_bank) {
			bank = ini_rfb[i].rfb_bank;
			ah->ah_offset[bank] = i;
		}

		rfb[i] = ini_rfb[i].rfb_mode_data[mode];
	}

	/* Set Output and Driver bias current (OB/DB) */
	if (channel->hw_value & CHANNEL_2GHZ) {

		if (channel->hw_value & CHANNEL_CCK)
			ee_mode = AR5K_EEPROM_MODE_11B;
		else
			ee_mode = AR5K_EEPROM_MODE_11G;

		/* For RF511X/RF211X combination we
		 * use b_OB and b_DB parameters stored
		 * in eeprom on ee->ee_ob[ee_mode][0]
		 *
		 * For all other chips we use OB/DB for 2Ghz
		 * stored in the b/g modal section just like
		 * 802.11a on ee->ee_ob[ee_mode][1] */
		if ((ah->ah_radio == AR5K_RF5111) ||
		(ah->ah_radio == AR5K_RF5112))
			obdb = 0;
		else
			obdb = 1;

		ath5k_hw_rfb_op(ah, rf_regs, ee->ee_ob[ee_mode][obdb],
						AR5K_RF_OB_2GHZ, true);

		ath5k_hw_rfb_op(ah, rf_regs, ee->ee_db[ee_mode][obdb],
						AR5K_RF_DB_2GHZ, true);

	/* RF5111 always needs OB/DB for 5GHz, even if we use 2GHz */
	} else if ((channel->hw_value & CHANNEL_5GHZ) ||
			(ah->ah_radio == AR5K_RF5111)) {

		/* For 11a, Turbo and XR we need to choose
		 * OB/DB based on frequency range */
		ee_mode = AR5K_EEPROM_MODE_11A;
		obdb =	 channel->center_freq >= 5725 ? 3 :
			(channel->center_freq >= 5500 ? 2 :
			(channel->center_freq >= 5260 ? 1 :
			 (channel->center_freq > 4000 ? 0 : -1)));

		if (obdb < 0)
			return -EINVAL;

		ath5k_hw_rfb_op(ah, rf_regs, ee->ee_ob[ee_mode][obdb],
						AR5K_RF_OB_5GHZ, true);

		ath5k_hw_rfb_op(ah, rf_regs, ee->ee_db[ee_mode][obdb],
						AR5K_RF_DB_5GHZ, true);
	}

	g_step = &go->go_step[ah->ah_gain.g_step_idx];

	/* Set turbo mode (N/A on RF5413) */
	if ((ah->ah_bwmode == AR5K_BWMODE_40MHZ) &&
	(ah->ah_radio != AR5K_RF5413))
		ath5k_hw_rfb_op(ah, rf_regs, 1, AR5K_RF_TURBO, false);

	/* Bank Modifications (chip-specific) */
	if (ah->ah_radio == AR5K_RF5111) {

		/* Set gain_F settings according to current step */
		if (channel->hw_value & CHANNEL_OFDM) {

			AR5K_REG_WRITE_BITS(ah, AR5K_PHY_FRAME_CTL,
					AR5K_PHY_FRAME_CTL_TX_CLIP,
					g_step->gos_param[0]);

			ath5k_hw_rfb_op(ah, rf_regs, g_step->gos_param[1],
							AR5K_RF_PWD_90, true);

			ath5k_hw_rfb_op(ah, rf_regs, g_step->gos_param[2],
							AR5K_RF_PWD_84, true);

			ath5k_hw_rfb_op(ah, rf_regs, g_step->gos_param[3],
						AR5K_RF_RFGAIN_SEL, true);

			/* We programmed gain_F parameters, switch back
			 * to active state */
			ah->ah_gain.g_state = AR5K_RFGAIN_ACTIVE;

		}

		/* Bank 6/7 setup */

		ath5k_hw_rfb_op(ah, rf_regs, !ee->ee_xpd[ee_mode],
						AR5K_RF_PWD_XPD, true);

		ath5k_hw_rfb_op(ah, rf_regs, ee->ee_x_gain[ee_mode],
						AR5K_RF_XPD_GAIN, true);

		ath5k_hw_rfb_op(ah, rf_regs, ee->ee_i_gain[ee_mode],
						AR5K_RF_GAIN_I, true);

		ath5k_hw_rfb_op(ah, rf_regs, ee->ee_xpd[ee_mode],
						AR5K_RF_PLO_SEL, true);

		/* Tweak power detectors for half/quarter rate support */
		if (ah->ah_bwmode == AR5K_BWMODE_5MHZ ||
		ah->ah_bwmode == AR5K_BWMODE_10MHZ) {
			u8 wait_i;

			ath5k_hw_rfb_op(ah, rf_regs, 0x1f,
						AR5K_RF_WAIT_S, true);

			wait_i = (ah->ah_bwmode == AR5K_BWMODE_5MHZ) ?
							0x1f : 0x10;

			ath5k_hw_rfb_op(ah, rf_regs, wait_i,
						AR5K_RF_WAIT_I, true);
			ath5k_hw_rfb_op(ah, rf_regs, 3,
						AR5K_RF_MAX_TIME, true);

		}
	}

	if (ah->ah_radio == AR5K_RF5112) {

		/* Set gain_F settings according to current step */
		if (channel->hw_value & CHANNEL_OFDM) {

			ath5k_hw_rfb_op(ah, rf_regs, g_step->gos_param[0],
						AR5K_RF_MIXGAIN_OVR, true);

			ath5k_hw_rfb_op(ah, rf_regs, g_step->gos_param[1],
						AR5K_RF_PWD_138, true);

			ath5k_hw_rfb_op(ah, rf_regs, g_step->gos_param[2],
						AR5K_RF_PWD_137, true);

			ath5k_hw_rfb_op(ah, rf_regs, g_step->gos_param[3],
						AR5K_RF_PWD_136, true);

			ath5k_hw_rfb_op(ah, rf_regs, g_step->gos_param[4],
						AR5K_RF_PWD_132, true);

			ath5k_hw_rfb_op(ah, rf_regs, g_step->gos_param[5],
						AR5K_RF_PWD_131, true);

			ath5k_hw_rfb_op(ah, rf_regs, g_step->gos_param[6],
						AR5K_RF_PWD_130, true);

			/* We programmed gain_F parameters, switch back
			 * to active state */
			ah->ah_gain.g_state = AR5K_RFGAIN_ACTIVE;
		}

		/* Bank 6/7 setup */

		ath5k_hw_rfb_op(ah, rf_regs, ee->ee_xpd[ee_mode],
						AR5K_RF_XPD_SEL, true);

		if (ah->ah_radio_5ghz_revision < AR5K_SREV_RAD_5112A) {
			/* Rev. 1 supports only one xpd */
			ath5k_hw_rfb_op(ah, rf_regs,
						ee->ee_x_gain[ee_mode],
						AR5K_RF_XPD_GAIN, true);

		} else {
			u8 *pdg_curve_to_idx = ee->ee_pdc_to_idx[ee_mode];
			if (ee->ee_pd_gains[ee_mode] > 1) {
				ath5k_hw_rfb_op(ah, rf_regs,
						pdg_curve_to_idx[0],
						AR5K_RF_PD_GAIN_LO, true);
				ath5k_hw_rfb_op(ah, rf_regs,
						pdg_curve_to_idx[1],
						AR5K_RF_PD_GAIN_HI, true);
			} else {
				ath5k_hw_rfb_op(ah, rf_regs,
						pdg_curve_to_idx[0],
						AR5K_RF_PD_GAIN_LO, true);
				ath5k_hw_rfb_op(ah, rf_regs,
						pdg_curve_to_idx[0],
						AR5K_RF_PD_GAIN_HI, true);
			}

			/* Lower synth voltage on Rev 2 */
			ath5k_hw_rfb_op(ah, rf_regs, 2,
					AR5K_RF_HIGH_VC_CP, true);

			ath5k_hw_rfb_op(ah, rf_regs, 2,
					AR5K_RF_MID_VC_CP, true);

			ath5k_hw_rfb_op(ah, rf_regs, 2,
					AR5K_RF_LOW_VC_CP, true);

			ath5k_hw_rfb_op(ah, rf_regs, 2,
					AR5K_RF_PUSH_UP, true);

			/* Decrease power consumption on 5213+ BaseBand */
			if (ah->ah_phy_revision >= AR5K_SREV_PHY_5212A) {
				ath5k_hw_rfb_op(ah, rf_regs, 1,
						AR5K_RF_PAD2GND, true);

				ath5k_hw_rfb_op(ah, rf_regs, 1,
						AR5K_RF_XB2_LVL, true);

				ath5k_hw_rfb_op(ah, rf_regs, 1,
						AR5K_RF_XB5_LVL, true);

				ath5k_hw_rfb_op(ah, rf_regs, 1,
						AR5K_RF_PWD_167, true);

				ath5k_hw_rfb_op(ah, rf_regs, 1,
						AR5K_RF_PWD_166, true);
			}
		}

		ath5k_hw_rfb_op(ah, rf_regs, ee->ee_i_gain[ee_mode],
						AR5K_RF_GAIN_I, true);

		/* Tweak power detector for half/quarter rates */
		if (ah->ah_bwmode == AR5K_BWMODE_5MHZ ||
		ah->ah_bwmode == AR5K_BWMODE_10MHZ) {
			u8 pd_delay;
<<<<<<< HEAD

			pd_delay = (ah->ah_bwmode == AR5K_BWMODE_5MHZ) ?
							0xf : 0x8;

=======

			pd_delay = (ah->ah_bwmode == AR5K_BWMODE_5MHZ) ?
							0xf : 0x8;

>>>>>>> 47ae63e0
			ath5k_hw_rfb_op(ah, rf_regs, pd_delay,
						AR5K_RF_PD_PERIOD_A, true);
			ath5k_hw_rfb_op(ah, rf_regs, 0xf,
						AR5K_RF_PD_DELAY_A, true);

		}
	}

	if (ah->ah_radio == AR5K_RF5413 &&
	channel->hw_value & CHANNEL_2GHZ) {

		ath5k_hw_rfb_op(ah, rf_regs, 1, AR5K_RF_DERBY_CHAN_SEL_MODE,
									true);

		/* Set optimum value for early revisions (on pci-e chips) */
		if (ah->ah_mac_srev >= AR5K_SREV_AR5424 &&
		ah->ah_mac_srev < AR5K_SREV_AR5413)
			ath5k_hw_rfb_op(ah, rf_regs, ath5k_hw_bitswap(6, 3),
						AR5K_RF_PWD_ICLOBUF_2G, true);

	}

	/* Write RF banks on hw */
	for (i = 0; i < ah->ah_rf_banks_size; i++) {
		AR5K_REG_WAIT(i);
		ath5k_hw_reg_write(ah, rfb[i], ini_rfb[i].rfb_ctrl_register);
	}

	return 0;
}


/**************************\
  PHY/RF channel functions
\**************************/

/*
 * Convertion needed for RF5110
 */
static u32 ath5k_hw_rf5110_chan2athchan(struct ieee80211_channel *channel)
{
	u32 athchan;

	/*
	 * Convert IEEE channel/MHz to an internal channel value used
	 * by the AR5210 chipset. This has not been verified with
	 * newer chipsets like the AR5212A who have a completely
	 * different RF/PHY part.
	 */
	athchan = (ath5k_hw_bitswap(
			(ieee80211_frequency_to_channel(
				channel->center_freq) - 24) / 2, 5)
				<< 1) | (1 << 6) | 0x1;
	return athchan;
}

/*
 * Set channel on RF5110
 */
static int ath5k_hw_rf5110_channel(struct ath5k_hw *ah,
		struct ieee80211_channel *channel)
{
	u32 data;

	/*
	 * Set the channel and wait
	 */
	data = ath5k_hw_rf5110_chan2athchan(channel);
	ath5k_hw_reg_write(ah, data, AR5K_RF_BUFFER);
	ath5k_hw_reg_write(ah, 0, AR5K_RF_BUFFER_CONTROL_0);
	mdelay(1);

	return 0;
}

/*
 * Convertion needed for 5111
 */
static int ath5k_hw_rf5111_chan2athchan(unsigned int ieee,
		struct ath5k_athchan_2ghz *athchan)
{
	int channel;

	/* Cast this value to catch negative channel numbers (>= -19) */
	channel = (int)ieee;

	/*
	 * Map 2GHz IEEE channel to 5GHz Atheros channel
	 */
	if (channel <= 13) {
		athchan->a2_athchan = 115 + channel;
		athchan->a2_flags = 0x46;
	} else if (channel == 14) {
		athchan->a2_athchan = 124;
		athchan->a2_flags = 0x44;
	} else if (channel >= 15 && channel <= 26) {
		athchan->a2_athchan = ((channel - 14) * 4) + 132;
		athchan->a2_flags = 0x46;
	} else
		return -EINVAL;

	return 0;
}

/*
 * Set channel on 5111
 */
static int ath5k_hw_rf5111_channel(struct ath5k_hw *ah,
		struct ieee80211_channel *channel)
{
	struct ath5k_athchan_2ghz ath5k_channel_2ghz;
	unsigned int ath5k_channel =
		ieee80211_frequency_to_channel(channel->center_freq);
	u32 data0, data1, clock;
	int ret;

	/*
	 * Set the channel on the RF5111 radio
	 */
	data0 = data1 = 0;

	if (channel->hw_value & CHANNEL_2GHZ) {
		/* Map 2GHz channel to 5GHz Atheros channel ID */
		ret = ath5k_hw_rf5111_chan2athchan(
			ieee80211_frequency_to_channel(channel->center_freq),
			&ath5k_channel_2ghz);
		if (ret)
			return ret;

		ath5k_channel = ath5k_channel_2ghz.a2_athchan;
		data0 = ((ath5k_hw_bitswap(ath5k_channel_2ghz.a2_flags, 8) & 0xff)
		    << 5) | (1 << 4);
	}

	if (ath5k_channel < 145 || !(ath5k_channel & 1)) {
		clock = 1;
		data1 = ((ath5k_hw_bitswap(ath5k_channel - 24, 8) & 0xff) << 2) |
			(clock << 1) | (1 << 10) | 1;
	} else {
		clock = 0;
		data1 = ((ath5k_hw_bitswap((ath5k_channel - 24) / 2, 8) & 0xff)
			<< 2) | (clock << 1) | (1 << 10) | 1;
	}

	ath5k_hw_reg_write(ah, (data1 & 0xff) | ((data0 & 0xff) << 8),
			AR5K_RF_BUFFER);
	ath5k_hw_reg_write(ah, ((data1 >> 8) & 0xff) | (data0 & 0xff00),
			AR5K_RF_BUFFER_CONTROL_3);

	return 0;
}

/*
 * Set channel on 5112 and newer
 */
static int ath5k_hw_rf5112_channel(struct ath5k_hw *ah,
		struct ieee80211_channel *channel)
{
	u32 data, data0, data1, data2;
	u16 c;

	data = data0 = data1 = data2 = 0;
	c = channel->center_freq;

	if (c < 4800) {
		if (!((c - 2224) % 5)) {
			data0 = ((2 * (c - 704)) - 3040) / 10;
			data1 = 1;
		} else if (!((c - 2192) % 5)) {
			data0 = ((2 * (c - 672)) - 3040) / 10;
			data1 = 0;
		} else
			return -EINVAL;

		data0 = ath5k_hw_bitswap((data0 << 2) & 0xff, 8);
	} else if ((c % 5) != 2 || c > 5435) {
		if (!(c % 20) && c >= 5120) {
			data0 = ath5k_hw_bitswap(((c - 4800) / 20 << 2), 8);
			data2 = ath5k_hw_bitswap(3, 2);
		} else if (!(c % 10)) {
			data0 = ath5k_hw_bitswap(((c - 4800) / 10 << 1), 8);
			data2 = ath5k_hw_bitswap(2, 2);
		} else if (!(c % 5)) {
			data0 = ath5k_hw_bitswap((c - 4800) / 5, 8);
			data2 = ath5k_hw_bitswap(1, 2);
		} else
			return -EINVAL;
	} else {
		data0 = ath5k_hw_bitswap((10 * (c - 2 - 4800)) / 25 + 1, 8);
		data2 = ath5k_hw_bitswap(0, 2);
	}

	data = (data0 << 4) | (data1 << 1) | (data2 << 2) | 0x1001;

	ath5k_hw_reg_write(ah, data & 0xff, AR5K_RF_BUFFER);
	ath5k_hw_reg_write(ah, (data >> 8) & 0x7f, AR5K_RF_BUFFER_CONTROL_5);

	return 0;
}

/*
 * Set the channel on the RF2425
 */
static int ath5k_hw_rf2425_channel(struct ath5k_hw *ah,
		struct ieee80211_channel *channel)
{
	u32 data, data0, data2;
	u16 c;

	data = data0 = data2 = 0;
	c = channel->center_freq;

	if (c < 4800) {
		data0 = ath5k_hw_bitswap((c - 2272), 8);
		data2 = 0;
	/* ? 5GHz ? */
	} else if ((c % 5) != 2 || c > 5435) {
		if (!(c % 20) && c < 5120)
			data0 = ath5k_hw_bitswap(((c - 4800) / 20 << 2), 8);
		else if (!(c % 10))
			data0 = ath5k_hw_bitswap(((c - 4800) / 10 << 1), 8);
		else if (!(c % 5))
			data0 = ath5k_hw_bitswap((c - 4800) / 5, 8);
		else
			return -EINVAL;
		data2 = ath5k_hw_bitswap(1, 2);
	} else {
		data0 = ath5k_hw_bitswap((10 * (c - 2 - 4800)) / 25 + 1, 8);
		data2 = ath5k_hw_bitswap(0, 2);
	}

	data = (data0 << 4) | data2 << 2 | 0x1001;

	ath5k_hw_reg_write(ah, data & 0xff, AR5K_RF_BUFFER);
	ath5k_hw_reg_write(ah, (data >> 8) & 0x7f, AR5K_RF_BUFFER_CONTROL_5);

	return 0;
}

/*
 * Set a channel on the radio chip
 */
static int ath5k_hw_channel(struct ath5k_hw *ah,
		struct ieee80211_channel *channel)
{
	int ret;
	/*
	 * Check bounds supported by the PHY (we don't care about regultory
	 * restrictions at this point). Note: hw_value already has the band
	 * (CHANNEL_2GHZ, or CHANNEL_5GHZ) so we inform ath5k_channel_ok()
	 * of the band by that */
	if (!ath5k_channel_ok(ah, channel->center_freq, channel->hw_value)) {
		ATH5K_ERR(ah->ah_sc,
			"channel frequency (%u MHz) out of supported "
			"band range\n",
			channel->center_freq);
			return -EINVAL;
	}

	/*
	 * Set the channel and wait
	 */
	switch (ah->ah_radio) {
	case AR5K_RF5110:
		ret = ath5k_hw_rf5110_channel(ah, channel);
		break;
	case AR5K_RF5111:
		ret = ath5k_hw_rf5111_channel(ah, channel);
		break;
	case AR5K_RF2317:
	case AR5K_RF2425:
		ret = ath5k_hw_rf2425_channel(ah, channel);
		break;
	default:
		ret = ath5k_hw_rf5112_channel(ah, channel);
		break;
	}

	if (ret)
		return ret;

	/* Set JAPAN setting for channel 14 */
	if (channel->center_freq == 2484) {
		AR5K_REG_ENABLE_BITS(ah, AR5K_PHY_CCKTXCTL,
				AR5K_PHY_CCKTXCTL_JAPAN);
	} else {
		AR5K_REG_ENABLE_BITS(ah, AR5K_PHY_CCKTXCTL,
				AR5K_PHY_CCKTXCTL_WORLD);
	}

	ah->ah_current_channel = channel;

	return 0;
}

/*****************\
  PHY calibration
\*****************/

static s32 ath5k_hw_read_measured_noise_floor(struct ath5k_hw *ah)
{
	s32 val;

	val = ath5k_hw_reg_read(ah, AR5K_PHY_NF);
	return sign_extend32(AR5K_REG_MS(val, AR5K_PHY_NF_MINCCA_PWR), 8);
}

void ath5k_hw_init_nfcal_hist(struct ath5k_hw *ah)
{
	int i;

	ah->ah_nfcal_hist.index = 0;
	for (i = 0; i < ATH5K_NF_CAL_HIST_MAX; i++)
		ah->ah_nfcal_hist.nfval[i] = AR5K_TUNE_CCA_MAX_GOOD_VALUE;
}

static void ath5k_hw_update_nfcal_hist(struct ath5k_hw *ah, s16 noise_floor)
{
	struct ath5k_nfcal_hist *hist = &ah->ah_nfcal_hist;
	hist->index = (hist->index + 1) & (ATH5K_NF_CAL_HIST_MAX-1);
	hist->nfval[hist->index] = noise_floor;
}

static s16 ath5k_hw_get_median_noise_floor(struct ath5k_hw *ah)
{
	s16 sort[ATH5K_NF_CAL_HIST_MAX];
	s16 tmp;
	int i, j;

	memcpy(sort, ah->ah_nfcal_hist.nfval, sizeof(sort));
	for (i = 0; i < ATH5K_NF_CAL_HIST_MAX - 1; i++) {
		for (j = 1; j < ATH5K_NF_CAL_HIST_MAX - i; j++) {
			if (sort[j] > sort[j-1]) {
				tmp = sort[j];
				sort[j] = sort[j-1];
				sort[j-1] = tmp;
			}
		}
	}
	for (i = 0; i < ATH5K_NF_CAL_HIST_MAX; i++) {
		ATH5K_DBG(ah->ah_sc, ATH5K_DEBUG_CALIBRATE,
			"cal %d:%d\n", i, sort[i]);
	}
	return sort[(ATH5K_NF_CAL_HIST_MAX-1) / 2];
}

/*
 * When we tell the hardware to perform a noise floor calibration
 * by setting the AR5K_PHY_AGCCTL_NF bit, it will periodically
 * sample-and-hold the minimum noise level seen at the antennas.
 * This value is then stored in a ring buffer of recently measured
 * noise floor values so we have a moving window of the last few
 * samples.
 *
 * The median of the values in the history is then loaded into the
 * hardware for its own use for RSSI and CCA measurements.
 */
void ath5k_hw_update_noise_floor(struct ath5k_hw *ah)
{
	struct ath5k_eeprom_info *ee = &ah->ah_capabilities.cap_eeprom;
	u32 val;
	s16 nf, threshold;
	u8 ee_mode;

	/* keep last value if calibration hasn't completed */
	if (ath5k_hw_reg_read(ah, AR5K_PHY_AGCCTL) & AR5K_PHY_AGCCTL_NF) {
		ATH5K_DBG(ah->ah_sc, ATH5K_DEBUG_CALIBRATE,
			"NF did not complete in calibration window\n");

		return;
	}

	ee_mode = ath5k_eeprom_mode_from_channel(ah->ah_current_channel);

	/* completed NF calibration, test threshold */
	nf = ath5k_hw_read_measured_noise_floor(ah);
	threshold = ee->ee_noise_floor_thr[ee_mode];

	if (nf > threshold) {
		ATH5K_DBG(ah->ah_sc, ATH5K_DEBUG_CALIBRATE,
			"noise floor failure detected; "
			"read %d, threshold %d\n",
			nf, threshold);

		nf = AR5K_TUNE_CCA_MAX_GOOD_VALUE;
	}

	ath5k_hw_update_nfcal_hist(ah, nf);
	nf = ath5k_hw_get_median_noise_floor(ah);

	/* load noise floor (in .5 dBm) so the hardware will use it */
	val = ath5k_hw_reg_read(ah, AR5K_PHY_NF) & ~AR5K_PHY_NF_M;
	val |= (nf * 2) & AR5K_PHY_NF_M;
	ath5k_hw_reg_write(ah, val, AR5K_PHY_NF);

	AR5K_REG_MASKED_BITS(ah, AR5K_PHY_AGCCTL, AR5K_PHY_AGCCTL_NF,
		~(AR5K_PHY_AGCCTL_NF_EN | AR5K_PHY_AGCCTL_NF_NOUPDATE));

	ath5k_hw_register_timeout(ah, AR5K_PHY_AGCCTL, AR5K_PHY_AGCCTL_NF,
		0, false);

	/*
	 * Load a high max CCA Power value (-50 dBm in .5 dBm units)
	 * so that we're not capped by the median we just loaded.
	 * This will be used as the initial value for the next noise
	 * floor calibration.
	 */
	val = (val & ~AR5K_PHY_NF_M) | ((-50 * 2) & AR5K_PHY_NF_M);
	ath5k_hw_reg_write(ah, val, AR5K_PHY_NF);
	AR5K_REG_ENABLE_BITS(ah, AR5K_PHY_AGCCTL,
		AR5K_PHY_AGCCTL_NF_EN |
		AR5K_PHY_AGCCTL_NF_NOUPDATE |
		AR5K_PHY_AGCCTL_NF);

	ah->ah_noise_floor = nf;

	ATH5K_DBG(ah->ah_sc, ATH5K_DEBUG_CALIBRATE,
		"noise floor calibrated: %d\n", nf);
}

/*
 * Perform a PHY calibration on RF5110
 * -Fix BPSK/QAM Constellation (I/Q correction)
 */
static int ath5k_hw_rf5110_calibrate(struct ath5k_hw *ah,
		struct ieee80211_channel *channel)
{
	u32 phy_sig, phy_agc, phy_sat, beacon;
	int ret;

	/*
	 * Disable beacons and RX/TX queues, wait
	 */
	AR5K_REG_ENABLE_BITS(ah, AR5K_DIAG_SW_5210,
		AR5K_DIAG_SW_DIS_TX_5210 | AR5K_DIAG_SW_DIS_RX_5210);
	beacon = ath5k_hw_reg_read(ah, AR5K_BEACON_5210);
	ath5k_hw_reg_write(ah, beacon & ~AR5K_BEACON_ENABLE, AR5K_BEACON_5210);

	mdelay(2);

	/*
	 * Set the channel (with AGC turned off)
	 */
	AR5K_REG_ENABLE_BITS(ah, AR5K_PHY_AGC, AR5K_PHY_AGC_DISABLE);
	udelay(10);
	ret = ath5k_hw_channel(ah, channel);

	/*
	 * Activate PHY and wait
	 */
	ath5k_hw_reg_write(ah, AR5K_PHY_ACT_ENABLE, AR5K_PHY_ACT);
	mdelay(1);

	AR5K_REG_DISABLE_BITS(ah, AR5K_PHY_AGC, AR5K_PHY_AGC_DISABLE);

	if (ret)
		return ret;

	/*
	 * Calibrate the radio chip
	 */

	/* Remember normal state */
	phy_sig = ath5k_hw_reg_read(ah, AR5K_PHY_SIG);
	phy_agc = ath5k_hw_reg_read(ah, AR5K_PHY_AGCCOARSE);
	phy_sat = ath5k_hw_reg_read(ah, AR5K_PHY_ADCSAT);

	/* Update radio registers */
	ath5k_hw_reg_write(ah, (phy_sig & ~(AR5K_PHY_SIG_FIRPWR)) |
		AR5K_REG_SM(-1, AR5K_PHY_SIG_FIRPWR), AR5K_PHY_SIG);

	ath5k_hw_reg_write(ah, (phy_agc & ~(AR5K_PHY_AGCCOARSE_HI |
			AR5K_PHY_AGCCOARSE_LO)) |
		AR5K_REG_SM(-1, AR5K_PHY_AGCCOARSE_HI) |
		AR5K_REG_SM(-127, AR5K_PHY_AGCCOARSE_LO), AR5K_PHY_AGCCOARSE);

	ath5k_hw_reg_write(ah, (phy_sat & ~(AR5K_PHY_ADCSAT_ICNT |
			AR5K_PHY_ADCSAT_THR)) |
		AR5K_REG_SM(2, AR5K_PHY_ADCSAT_ICNT) |
		AR5K_REG_SM(12, AR5K_PHY_ADCSAT_THR), AR5K_PHY_ADCSAT);

	udelay(20);

	AR5K_REG_ENABLE_BITS(ah, AR5K_PHY_AGC, AR5K_PHY_AGC_DISABLE);
	udelay(10);
	ath5k_hw_reg_write(ah, AR5K_PHY_RFSTG_DISABLE, AR5K_PHY_RFSTG);
	AR5K_REG_DISABLE_BITS(ah, AR5K_PHY_AGC, AR5K_PHY_AGC_DISABLE);

	mdelay(1);

	/*
	 * Enable calibration and wait until completion
	 */
	AR5K_REG_ENABLE_BITS(ah, AR5K_PHY_AGCCTL, AR5K_PHY_AGCCTL_CAL);

	ret = ath5k_hw_register_timeout(ah, AR5K_PHY_AGCCTL,
			AR5K_PHY_AGCCTL_CAL, 0, false);

	/* Reset to normal state */
	ath5k_hw_reg_write(ah, phy_sig, AR5K_PHY_SIG);
	ath5k_hw_reg_write(ah, phy_agc, AR5K_PHY_AGCCOARSE);
	ath5k_hw_reg_write(ah, phy_sat, AR5K_PHY_ADCSAT);

	if (ret) {
		ATH5K_ERR(ah->ah_sc, "calibration timeout (%uMHz)\n",
				channel->center_freq);
		return ret;
	}

	/*
	 * Re-enable RX/TX and beacons
	 */
	AR5K_REG_DISABLE_BITS(ah, AR5K_DIAG_SW_5210,
		AR5K_DIAG_SW_DIS_TX_5210 | AR5K_DIAG_SW_DIS_RX_5210);
	ath5k_hw_reg_write(ah, beacon, AR5K_BEACON_5210);

	return 0;
}

/*
 * Perform I/Q calibration on RF5111/5112 and newer chips
 */
static int
ath5k_hw_rf511x_iq_calibrate(struct ath5k_hw *ah)
{
	u32 i_pwr, q_pwr;
	s32 iq_corr, i_coff, i_coffd, q_coff, q_coffd;
	int i;

	if (!ah->ah_calibration ||
		ath5k_hw_reg_read(ah, AR5K_PHY_IQ) & AR5K_PHY_IQ_RUN)
		return 0;

	/* Calibration has finished, get the results and re-run */
	/* work around empty results which can apparently happen on 5212 */
	for (i = 0; i <= 10; i++) {
		iq_corr = ath5k_hw_reg_read(ah, AR5K_PHY_IQRES_CAL_CORR);
		i_pwr = ath5k_hw_reg_read(ah, AR5K_PHY_IQRES_CAL_PWR_I);
		q_pwr = ath5k_hw_reg_read(ah, AR5K_PHY_IQRES_CAL_PWR_Q);
		ATH5K_DBG_UNLIMIT(ah->ah_sc, ATH5K_DEBUG_CALIBRATE,
			"iq_corr:%x i_pwr:%x q_pwr:%x", iq_corr, i_pwr, q_pwr);
		if (i_pwr && q_pwr)
			break;
	}

	i_coffd = ((i_pwr >> 1) + (q_pwr >> 1)) >> 7;

	if (ah->ah_version == AR5K_AR5211)
		q_coffd = q_pwr >> 6;
	else
		q_coffd = q_pwr >> 7;

	/* protect against divide by 0 and loss of sign bits */
	if (i_coffd == 0 || q_coffd < 2)
		return 0;

	i_coff = (-iq_corr) / i_coffd;
	i_coff = clamp(i_coff, -32, 31); /* signed 6 bit */

	if (ah->ah_version == AR5K_AR5211)
		q_coff = (i_pwr / q_coffd) - 64;
	else
		q_coff = (i_pwr / q_coffd) - 128;
	q_coff = clamp(q_coff, -16, 15); /* signed 5 bit */

	ATH5K_DBG_UNLIMIT(ah->ah_sc, ATH5K_DEBUG_CALIBRATE,
			"new I:%d Q:%d (i_coffd:%x q_coffd:%x)",
			i_coff, q_coff, i_coffd, q_coffd);

	/* Commit new I/Q values (set enable bit last to match HAL sources) */
	AR5K_REG_WRITE_BITS(ah, AR5K_PHY_IQ, AR5K_PHY_IQ_CORR_Q_I_COFF, i_coff);
	AR5K_REG_WRITE_BITS(ah, AR5K_PHY_IQ, AR5K_PHY_IQ_CORR_Q_Q_COFF, q_coff);
	AR5K_REG_ENABLE_BITS(ah, AR5K_PHY_IQ, AR5K_PHY_IQ_CORR_ENABLE);

	/* Re-enable calibration -if we don't we'll commit
	 * the same values again and again */
	AR5K_REG_WRITE_BITS(ah, AR5K_PHY_IQ,
			AR5K_PHY_IQ_CAL_NUM_LOG_MAX, 15);
	AR5K_REG_ENABLE_BITS(ah, AR5K_PHY_IQ, AR5K_PHY_IQ_RUN);

	return 0;
}

/*
 * Perform a PHY calibration
 */
int ath5k_hw_phy_calibrate(struct ath5k_hw *ah,
		struct ieee80211_channel *channel)
{
	int ret;

	if (ah->ah_radio == AR5K_RF5110)
		ret = ath5k_hw_rf5110_calibrate(ah, channel);
	else {
		ret = ath5k_hw_rf511x_iq_calibrate(ah);
		ath5k_hw_request_rfgain_probe(ah);
	}

	return ret;
}


/***************************\
* Spur mitigation functions *
\***************************/

static void
ath5k_hw_set_spur_mitigation_filter(struct ath5k_hw *ah,
				struct ieee80211_channel *channel)
{
	struct ath5k_eeprom_info *ee = &ah->ah_capabilities.cap_eeprom;
	u32 mag_mask[4] = {0, 0, 0, 0};
	u32 pilot_mask[2] = {0, 0};
	/* Note: fbin values are scaled up by 2 */
	u16 spur_chan_fbin, chan_fbin, symbol_width, spur_detection_window;
	s32 spur_delta_phase, spur_freq_sigma_delta;
	s32 spur_offset, num_symbols_x16;
	u8 num_symbol_offsets, i, freq_band;

	/* Convert current frequency to fbin value (the same way channels
	 * are stored on EEPROM, check out ath5k_eeprom_bin2freq) and scale
	 * up by 2 so we can compare it later */
	if (channel->hw_value & CHANNEL_2GHZ) {
		chan_fbin = (channel->center_freq - 2300) * 10;
		freq_band = AR5K_EEPROM_BAND_2GHZ;
	} else {
		chan_fbin = (channel->center_freq - 4900) * 10;
		freq_band = AR5K_EEPROM_BAND_5GHZ;
	}

	/* Check if any spur_chan_fbin from EEPROM is
	 * within our current channel's spur detection range */
	spur_chan_fbin = AR5K_EEPROM_NO_SPUR;
	spur_detection_window = AR5K_SPUR_CHAN_WIDTH;
	/* XXX: Half/Quarter channels ?*/
	if (ah->ah_bwmode == AR5K_BWMODE_40MHZ)
		spur_detection_window *= 2;

	for (i = 0; i < AR5K_EEPROM_N_SPUR_CHANS; i++) {
		spur_chan_fbin = ee->ee_spur_chans[i][freq_band];

		/* Note: mask cleans AR5K_EEPROM_NO_SPUR flag
		 * so it's zero if we got nothing from EEPROM */
		if (spur_chan_fbin == AR5K_EEPROM_NO_SPUR) {
			spur_chan_fbin &= AR5K_EEPROM_SPUR_CHAN_MASK;
			break;
		}

		if ((chan_fbin - spur_detection_window <=
		(spur_chan_fbin & AR5K_EEPROM_SPUR_CHAN_MASK)) &&
		(chan_fbin + spur_detection_window >=
		(spur_chan_fbin & AR5K_EEPROM_SPUR_CHAN_MASK))) {
			spur_chan_fbin &= AR5K_EEPROM_SPUR_CHAN_MASK;
			break;
		}
	}

	/* We need to enable spur filter for this channel */
	if (spur_chan_fbin) {
		spur_offset = spur_chan_fbin - chan_fbin;
		/*
		 * Calculate deltas:
		 * spur_freq_sigma_delta -> spur_offset / sample_freq << 21
		 * spur_delta_phase -> spur_offset / chip_freq << 11
		 * Note: Both values have 100Hz resolution
		 */
		switch (ah->ah_bwmode) {
		case AR5K_BWMODE_40MHZ:
			/* Both sample_freq and chip_freq are 80MHz */
			spur_delta_phase = (spur_offset << 16) / 25;
			spur_freq_sigma_delta = (spur_delta_phase >> 10);
			symbol_width = AR5K_SPUR_SYMBOL_WIDTH_BASE_100Hz * 2;
			break;
		case AR5K_BWMODE_10MHZ:
			/* Both sample_freq and chip_freq are 20MHz (?) */
			spur_delta_phase = (spur_offset << 18) / 25;
			spur_freq_sigma_delta = (spur_delta_phase >> 10);
			symbol_width = AR5K_SPUR_SYMBOL_WIDTH_BASE_100Hz / 2;
		case AR5K_BWMODE_5MHZ:
			/* Both sample_freq and chip_freq are 10MHz (?) */
			spur_delta_phase = (spur_offset << 19) / 25;
			spur_freq_sigma_delta = (spur_delta_phase >> 10);
			symbol_width = AR5K_SPUR_SYMBOL_WIDTH_BASE_100Hz / 4;
		default:
			if (channel->hw_value == CHANNEL_A) {
				/* Both sample_freq and chip_freq are 40MHz */
				spur_delta_phase = (spur_offset << 17) / 25;
				spur_freq_sigma_delta =
						(spur_delta_phase >> 10);
				symbol_width =
					AR5K_SPUR_SYMBOL_WIDTH_BASE_100Hz;
			} else {
				/* sample_freq -> 40MHz chip_freq -> 44MHz
				 * (for b compatibility) */
				spur_delta_phase = (spur_offset << 17) / 25;
				spur_freq_sigma_delta =
						(spur_offset << 8) / 55;
				symbol_width =
					AR5K_SPUR_SYMBOL_WIDTH_BASE_100Hz;
			}
			break;
		}

		/* Calculate pilot and magnitude masks */

		/* Scale up spur_offset by 1000 to switch to 100HZ resolution
		 * and divide by symbol_width to find how many symbols we have
		 * Note: number of symbols is scaled up by 16 */
		num_symbols_x16 = ((spur_offset * 1000) << 4) / symbol_width;

		/* Spur is on a symbol if num_symbols_x16 % 16 is zero */
		if (!(num_symbols_x16 & 0xF))
			/* _X_ */
			num_symbol_offsets = 3;
		else
			/* _xx_ */
			num_symbol_offsets = 4;

		for (i = 0; i < num_symbol_offsets; i++) {

			/* Calculate pilot mask */
			s32 curr_sym_off =
				(num_symbols_x16 / 16) + i + 25;

			/* Pilot magnitude mask seems to be a way to
			 * declare the boundaries for our detection
			 * window or something, it's 2 for the middle
			 * value(s) where the symbol is expected to be
			 * and 1 on the boundary values */
			u8 plt_mag_map =
				(i == 0 || i == (num_symbol_offsets - 1))
								? 1 : 2;

			if (curr_sym_off >= 0 && curr_sym_off <= 32) {
				if (curr_sym_off <= 25)
					pilot_mask[0] |= 1 << curr_sym_off;
				else if (curr_sym_off >= 27)
					pilot_mask[0] |= 1 << (curr_sym_off - 1);
			} else if (curr_sym_off >= 33 && curr_sym_off <= 52)
				pilot_mask[1] |= 1 << (curr_sym_off - 33);

			/* Calculate magnitude mask (for viterbi decoder) */
			if (curr_sym_off >= -1 && curr_sym_off <= 14)
				mag_mask[0] |=
					plt_mag_map << (curr_sym_off + 1) * 2;
			else if (curr_sym_off >= 15 && curr_sym_off <= 30)
				mag_mask[1] |=
					plt_mag_map << (curr_sym_off - 15) * 2;
			else if (curr_sym_off >= 31 && curr_sym_off <= 46)
				mag_mask[2] |=
					plt_mag_map << (curr_sym_off - 31) * 2;
			else if (curr_sym_off >= 47 && curr_sym_off <= 53)
				mag_mask[3] |=
					plt_mag_map << (curr_sym_off - 47) * 2;

		}

		/* Write settings on hw to enable spur filter */
		AR5K_REG_WRITE_BITS(ah, AR5K_PHY_BIN_MASK_CTL,
					AR5K_PHY_BIN_MASK_CTL_RATE, 0xff);
		/* XXX: Self correlator also ? */
		AR5K_REG_ENABLE_BITS(ah, AR5K_PHY_IQ,
					AR5K_PHY_IQ_PILOT_MASK_EN |
					AR5K_PHY_IQ_CHAN_MASK_EN |
					AR5K_PHY_IQ_SPUR_FILT_EN);

		/* Set delta phase and freq sigma delta */
		ath5k_hw_reg_write(ah,
				AR5K_REG_SM(spur_delta_phase,
					AR5K_PHY_TIMING_11_SPUR_DELTA_PHASE) |
				AR5K_REG_SM(spur_freq_sigma_delta,
				AR5K_PHY_TIMING_11_SPUR_FREQ_SD) |
				AR5K_PHY_TIMING_11_USE_SPUR_IN_AGC,
				AR5K_PHY_TIMING_11);

		/* Write pilot masks */
		ath5k_hw_reg_write(ah, pilot_mask[0], AR5K_PHY_TIMING_7);
		AR5K_REG_WRITE_BITS(ah, AR5K_PHY_TIMING_8,
					AR5K_PHY_TIMING_8_PILOT_MASK_2,
					pilot_mask[1]);

		ath5k_hw_reg_write(ah, pilot_mask[0], AR5K_PHY_TIMING_9);
		AR5K_REG_WRITE_BITS(ah, AR5K_PHY_TIMING_10,
					AR5K_PHY_TIMING_10_PILOT_MASK_2,
					pilot_mask[1]);

		/* Write magnitude masks */
		ath5k_hw_reg_write(ah, mag_mask[0], AR5K_PHY_BIN_MASK_1);
		ath5k_hw_reg_write(ah, mag_mask[1], AR5K_PHY_BIN_MASK_2);
		ath5k_hw_reg_write(ah, mag_mask[2], AR5K_PHY_BIN_MASK_3);
		AR5K_REG_WRITE_BITS(ah, AR5K_PHY_BIN_MASK_CTL,
					AR5K_PHY_BIN_MASK_CTL_MASK_4,
					mag_mask[3]);

		ath5k_hw_reg_write(ah, mag_mask[0], AR5K_PHY_BIN_MASK2_1);
		ath5k_hw_reg_write(ah, mag_mask[1], AR5K_PHY_BIN_MASK2_2);
		ath5k_hw_reg_write(ah, mag_mask[2], AR5K_PHY_BIN_MASK2_3);
		AR5K_REG_WRITE_BITS(ah, AR5K_PHY_BIN_MASK2_4,
					AR5K_PHY_BIN_MASK2_4_MASK_4,
					mag_mask[3]);

	} else if (ath5k_hw_reg_read(ah, AR5K_PHY_IQ) &
	AR5K_PHY_IQ_SPUR_FILT_EN) {
		/* Clean up spur mitigation settings and disable fliter */
		AR5K_REG_WRITE_BITS(ah, AR5K_PHY_BIN_MASK_CTL,
					AR5K_PHY_BIN_MASK_CTL_RATE, 0);
		AR5K_REG_DISABLE_BITS(ah, AR5K_PHY_IQ,
					AR5K_PHY_IQ_PILOT_MASK_EN |
					AR5K_PHY_IQ_CHAN_MASK_EN |
					AR5K_PHY_IQ_SPUR_FILT_EN);
		ath5k_hw_reg_write(ah, 0, AR5K_PHY_TIMING_11);

		/* Clear pilot masks */
		ath5k_hw_reg_write(ah, 0, AR5K_PHY_TIMING_7);
		AR5K_REG_WRITE_BITS(ah, AR5K_PHY_TIMING_8,
					AR5K_PHY_TIMING_8_PILOT_MASK_2,
					0);

		ath5k_hw_reg_write(ah, 0, AR5K_PHY_TIMING_9);
		AR5K_REG_WRITE_BITS(ah, AR5K_PHY_TIMING_10,
					AR5K_PHY_TIMING_10_PILOT_MASK_2,
					0);

		/* Clear magnitude masks */
		ath5k_hw_reg_write(ah, 0, AR5K_PHY_BIN_MASK_1);
		ath5k_hw_reg_write(ah, 0, AR5K_PHY_BIN_MASK_2);
		ath5k_hw_reg_write(ah, 0, AR5K_PHY_BIN_MASK_3);
		AR5K_REG_WRITE_BITS(ah, AR5K_PHY_BIN_MASK_CTL,
					AR5K_PHY_BIN_MASK_CTL_MASK_4,
					0);

		ath5k_hw_reg_write(ah, 0, AR5K_PHY_BIN_MASK2_1);
		ath5k_hw_reg_write(ah, 0, AR5K_PHY_BIN_MASK2_2);
		ath5k_hw_reg_write(ah, 0, AR5K_PHY_BIN_MASK2_3);
		AR5K_REG_WRITE_BITS(ah, AR5K_PHY_BIN_MASK2_4,
					AR5K_PHY_BIN_MASK2_4_MASK_4,
					0);
	}
}


/*****************\
* Antenna control *
\*****************/

static void /*TODO:Boundary check*/
ath5k_hw_set_def_antenna(struct ath5k_hw *ah, u8 ant)
{
	if (ah->ah_version != AR5K_AR5210)
		ath5k_hw_reg_write(ah, ant & 0x7, AR5K_DEFAULT_ANTENNA);
}

/*
 * Enable/disable fast rx antenna diversity
 */
static void
ath5k_hw_set_fast_div(struct ath5k_hw *ah, u8 ee_mode, bool enable)
{
	switch (ee_mode) {
	case AR5K_EEPROM_MODE_11G:
		/* XXX: This is set to
		 * disabled on initvals !!! */
	case AR5K_EEPROM_MODE_11A:
		if (enable)
			AR5K_REG_DISABLE_BITS(ah, AR5K_PHY_AGCCTL,
					AR5K_PHY_AGCCTL_OFDM_DIV_DIS);
		else
			AR5K_REG_ENABLE_BITS(ah, AR5K_PHY_AGCCTL,
					AR5K_PHY_AGCCTL_OFDM_DIV_DIS);
		break;
	case AR5K_EEPROM_MODE_11B:
		AR5K_REG_ENABLE_BITS(ah, AR5K_PHY_AGCCTL,
					AR5K_PHY_AGCCTL_OFDM_DIV_DIS);
		break;
	default:
		return;
	}

	if (enable) {
		AR5K_REG_WRITE_BITS(ah, AR5K_PHY_RESTART,
				AR5K_PHY_RESTART_DIV_GC, 4);

		AR5K_REG_ENABLE_BITS(ah, AR5K_PHY_FAST_ANT_DIV,
					AR5K_PHY_FAST_ANT_DIV_EN);
	} else {
		AR5K_REG_WRITE_BITS(ah, AR5K_PHY_RESTART,
				AR5K_PHY_RESTART_DIV_GC, 0);

		AR5K_REG_DISABLE_BITS(ah, AR5K_PHY_FAST_ANT_DIV,
					AR5K_PHY_FAST_ANT_DIV_EN);
	}
}

void
ath5k_hw_set_antenna_switch(struct ath5k_hw *ah, u8 ee_mode)
{
	u8 ant0, ant1;

	/*
	 * In case a fixed antenna was set as default
	 * use the same switch table twice.
	 */
	if (ah->ah_ant_mode == AR5K_ANTMODE_FIXED_A)
		ant0 = ant1 = AR5K_ANT_SWTABLE_A;
	else if (ah->ah_ant_mode == AR5K_ANTMODE_FIXED_B)
		ant0 = ant1 = AR5K_ANT_SWTABLE_B;
	else {
		ant0 = AR5K_ANT_SWTABLE_A;
		ant1 = AR5K_ANT_SWTABLE_B;
	}

	/* Set antenna idle switch table */
	AR5K_REG_WRITE_BITS(ah, AR5K_PHY_ANT_CTL,
			AR5K_PHY_ANT_CTL_SWTABLE_IDLE,
			(ah->ah_ant_ctl[ee_mode][AR5K_ANT_CTL] |
			AR5K_PHY_ANT_CTL_TXRX_EN));

	/* Set antenna switch tables */
	ath5k_hw_reg_write(ah, ah->ah_ant_ctl[ee_mode][ant0],
		AR5K_PHY_ANT_SWITCH_TABLE_0);
	ath5k_hw_reg_write(ah, ah->ah_ant_ctl[ee_mode][ant1],
		AR5K_PHY_ANT_SWITCH_TABLE_1);
}

/*
 * Set antenna operating mode
 */
void
ath5k_hw_set_antenna_mode(struct ath5k_hw *ah, u8 ant_mode)
{
	struct ieee80211_channel *channel = ah->ah_current_channel;
	bool use_def_for_tx, update_def_on_tx, use_def_for_rts, fast_div;
	bool use_def_for_sg;
	int ee_mode;
	u8 def_ant, tx_ant;
	u32 sta_id1 = 0;

	/* if channel is not initialized yet we can't set the antennas
	 * so just store the mode. it will be set on the next reset */
	if (channel == NULL) {
		ah->ah_ant_mode = ant_mode;
		return;
	}

	def_ant = ah->ah_def_ant;

	ee_mode = ath5k_eeprom_mode_from_channel(channel);
	if (ee_mode < 0) {
		ATH5K_ERR(ah->ah_sc,
			"invalid channel: %d\n", channel->center_freq);
		return;
	}

	switch (ant_mode) {
	case AR5K_ANTMODE_DEFAULT:
		tx_ant = 0;
		use_def_for_tx = false;
		update_def_on_tx = false;
		use_def_for_rts = false;
		use_def_for_sg = false;
		fast_div = true;
		break;
	case AR5K_ANTMODE_FIXED_A:
		def_ant = 1;
		tx_ant = 1;
		use_def_for_tx = true;
		update_def_on_tx = false;
		use_def_for_rts = true;
		use_def_for_sg = true;
		fast_div = false;
		break;
	case AR5K_ANTMODE_FIXED_B:
		def_ant = 2;
		tx_ant = 2;
		use_def_for_tx = true;
		update_def_on_tx = false;
		use_def_for_rts = true;
		use_def_for_sg = true;
		fast_div = false;
		break;
	case AR5K_ANTMODE_SINGLE_AP:
		def_ant = 1;	/* updated on tx */
		tx_ant = 0;
		use_def_for_tx = true;
		update_def_on_tx = true;
		use_def_for_rts = true;
		use_def_for_sg = true;
		fast_div = true;
		break;
	case AR5K_ANTMODE_SECTOR_AP:
		tx_ant = 1;	/* variable */
		use_def_for_tx = false;
		update_def_on_tx = false;
		use_def_for_rts = true;
		use_def_for_sg = false;
		fast_div = false;
		break;
	case AR5K_ANTMODE_SECTOR_STA:
		tx_ant = 1;	/* variable */
		use_def_for_tx = true;
		update_def_on_tx = false;
		use_def_for_rts = true;
		use_def_for_sg = false;
		fast_div = true;
		break;
	case AR5K_ANTMODE_DEBUG:
		def_ant = 1;
		tx_ant = 2;
		use_def_for_tx = false;
		update_def_on_tx = false;
		use_def_for_rts = false;
		use_def_for_sg = false;
		fast_div = false;
		break;
	default:
		return;
	}

	ah->ah_tx_ant = tx_ant;
	ah->ah_ant_mode = ant_mode;
	ah->ah_def_ant = def_ant;

	sta_id1 |= use_def_for_tx ? AR5K_STA_ID1_DEFAULT_ANTENNA : 0;
	sta_id1 |= update_def_on_tx ? AR5K_STA_ID1_DESC_ANTENNA : 0;
	sta_id1 |= use_def_for_rts ? AR5K_STA_ID1_RTS_DEF_ANTENNA : 0;
	sta_id1 |= use_def_for_sg ? AR5K_STA_ID1_SELFGEN_DEF_ANT : 0;

	AR5K_REG_DISABLE_BITS(ah, AR5K_STA_ID1, AR5K_STA_ID1_ANTENNA_SETTINGS);

	if (sta_id1)
		AR5K_REG_ENABLE_BITS(ah, AR5K_STA_ID1, sta_id1);

	ath5k_hw_set_antenna_switch(ah, ee_mode);
	/* Note: set diversity before default antenna
	 * because it won't work correctly */
	ath5k_hw_set_fast_div(ah, ee_mode, fast_div);
	ath5k_hw_set_def_antenna(ah, def_ant);
}


/****************\
* TX power setup *
\****************/

/*
 * Helper functions
 */

/*
 * Do linear interpolation between two given (x, y) points
 */
static s16
ath5k_get_interpolated_value(s16 target, s16 x_left, s16 x_right,
					s16 y_left, s16 y_right)
{
	s16 ratio, result;

	/* Avoid divide by zero and skip interpolation
	 * if we have the same point */
	if ((x_left == x_right) || (y_left == y_right))
		return y_left;

	/*
	 * Since we use ints and not fps, we need to scale up in
	 * order to get a sane ratio value (or else we 'll eg. get
	 * always 1 instead of 1.25, 1.75 etc). We scale up by 100
	 * to have some accuracy both for 0.5 and 0.25 steps.
	 */
	ratio = ((100 * y_right - 100 * y_left)/(x_right - x_left));

	/* Now scale down to be in range */
	result = y_left + (ratio * (target - x_left) / 100);

	return result;
}

/*
 * Find vertical boundary (min pwr) for the linear PCDAC curve.
 *
 * Since we have the top of the curve and we draw the line below
 * until we reach 1 (1 pcdac step) we need to know which point
 * (x value) that is so that we don't go below y axis and have negative
 * pcdac values when creating the curve, or fill the table with zeroes.
 */
static s16
ath5k_get_linear_pcdac_min(const u8 *stepL, const u8 *stepR,
				const s16 *pwrL, const s16 *pwrR)
{
	s8 tmp;
	s16 min_pwrL, min_pwrR;
	s16 pwr_i;

	/* Some vendors write the same pcdac value twice !!! */
	if (stepL[0] == stepL[1] || stepR[0] == stepR[1])
		return max(pwrL[0], pwrR[0]);

	if (pwrL[0] == pwrL[1])
		min_pwrL = pwrL[0];
	else {
		pwr_i = pwrL[0];
		do {
			pwr_i--;
			tmp = (s8) ath5k_get_interpolated_value(pwr_i,
							pwrL[0], pwrL[1],
							stepL[0], stepL[1]);
		} while (tmp > 1);

		min_pwrL = pwr_i;
	}

	if (pwrR[0] == pwrR[1])
		min_pwrR = pwrR[0];
	else {
		pwr_i = pwrR[0];
		do {
			pwr_i--;
			tmp = (s8) ath5k_get_interpolated_value(pwr_i,
							pwrR[0], pwrR[1],
							stepR[0], stepR[1]);
		} while (tmp > 1);

		min_pwrR = pwr_i;
	}

	/* Keep the right boundary so that it works for both curves */
	return max(min_pwrL, min_pwrR);
}

/*
 * Interpolate (pwr,vpd) points to create a Power to PDADC or a
 * Power to PCDAC curve.
 *
 * Each curve has power on x axis (in 0.5dB units) and PCDAC/PDADC
 * steps (offsets) on y axis. Power can go up to 31.5dB and max
 * PCDAC/PDADC step for each curve is 64 but we can write more than
 * one curves on hw so we can go up to 128 (which is the max step we
 * can write on the final table).
 *
 * We write y values (PCDAC/PDADC steps) on hw.
 */
static void
ath5k_create_power_curve(s16 pmin, s16 pmax,
			const s16 *pwr, const u8 *vpd,
			u8 num_points,
			u8 *vpd_table, u8 type)
{
	u8 idx[2] = { 0, 1 };
	s16 pwr_i = 2*pmin;
	int i;

	if (num_points < 2)
		return;

	/* We want the whole line, so adjust boundaries
	 * to cover the entire power range. Note that
	 * power values are already 0.25dB so no need
	 * to multiply pwr_i by 2 */
	if (type == AR5K_PWRTABLE_LINEAR_PCDAC) {
		pwr_i = pmin;
		pmin = 0;
		pmax = 63;
	}

	/* Find surrounding turning points (TPs)
	 * and interpolate between them */
	for (i = 0; (i <= (u16) (pmax - pmin)) &&
	(i < AR5K_EEPROM_POWER_TABLE_SIZE); i++) {

		/* We passed the right TP, move to the next set of TPs
		 * if we pass the last TP, extrapolate above using the last
		 * two TPs for ratio */
		if ((pwr_i > pwr[idx[1]]) && (idx[1] < num_points - 1)) {
			idx[0]++;
			idx[1]++;
		}

		vpd_table[i] = (u8) ath5k_get_interpolated_value(pwr_i,
						pwr[idx[0]], pwr[idx[1]],
						vpd[idx[0]], vpd[idx[1]]);

		/* Increase by 0.5dB
		 * (0.25 dB units) */
		pwr_i += 2;
	}
}

/*
 * Get the surrounding per-channel power calibration piers
 * for a given frequency so that we can interpolate between
 * them and come up with an apropriate dataset for our current
 * channel.
 */
static void
ath5k_get_chan_pcal_surrounding_piers(struct ath5k_hw *ah,
			struct ieee80211_channel *channel,
			struct ath5k_chan_pcal_info **pcinfo_l,
			struct ath5k_chan_pcal_info **pcinfo_r)
{
	struct ath5k_eeprom_info *ee = &ah->ah_capabilities.cap_eeprom;
	struct ath5k_chan_pcal_info *pcinfo;
	u8 idx_l, idx_r;
	u8 mode, max, i;
	u32 target = channel->center_freq;

	idx_l = 0;
	idx_r = 0;

	if (!(channel->hw_value & CHANNEL_OFDM)) {
		pcinfo = ee->ee_pwr_cal_b;
		mode = AR5K_EEPROM_MODE_11B;
	} else if (channel->hw_value & CHANNEL_2GHZ) {
		pcinfo = ee->ee_pwr_cal_g;
		mode = AR5K_EEPROM_MODE_11G;
	} else {
		pcinfo = ee->ee_pwr_cal_a;
		mode = AR5K_EEPROM_MODE_11A;
	}
	max = ee->ee_n_piers[mode] - 1;

	/* Frequency is below our calibrated
	 * range. Use the lowest power curve
	 * we have */
	if (target < pcinfo[0].freq) {
		idx_l = idx_r = 0;
		goto done;
	}

	/* Frequency is above our calibrated
	 * range. Use the highest power curve
	 * we have */
	if (target > pcinfo[max].freq) {
		idx_l = idx_r = max;
		goto done;
	}

	/* Frequency is inside our calibrated
	 * channel range. Pick the surrounding
	 * calibration piers so that we can
	 * interpolate */
	for (i = 0; i <= max; i++) {

		/* Frequency matches one of our calibration
		 * piers, no need to interpolate, just use
		 * that calibration pier */
		if (pcinfo[i].freq == target) {
			idx_l = idx_r = i;
			goto done;
		}

		/* We found a calibration pier that's above
		 * frequency, use this pier and the previous
		 * one to interpolate */
		if (target < pcinfo[i].freq) {
			idx_r = i;
			idx_l = idx_r - 1;
			goto done;
		}
	}

done:
	*pcinfo_l = &pcinfo[idx_l];
	*pcinfo_r = &pcinfo[idx_r];
}

/*
 * Get the surrounding per-rate power calibration data
 * for a given frequency and interpolate between power
 * values to set max target power supported by hw for
 * each rate.
 */
static void
ath5k_get_rate_pcal_data(struct ath5k_hw *ah,
			struct ieee80211_channel *channel,
			struct ath5k_rate_pcal_info *rates)
{
	struct ath5k_eeprom_info *ee = &ah->ah_capabilities.cap_eeprom;
	struct ath5k_rate_pcal_info *rpinfo;
	u8 idx_l, idx_r;
	u8 mode, max, i;
	u32 target = channel->center_freq;

	idx_l = 0;
	idx_r = 0;

	if (!(channel->hw_value & CHANNEL_OFDM)) {
		rpinfo = ee->ee_rate_tpwr_b;
		mode = AR5K_EEPROM_MODE_11B;
	} else if (channel->hw_value & CHANNEL_2GHZ) {
		rpinfo = ee->ee_rate_tpwr_g;
		mode = AR5K_EEPROM_MODE_11G;
	} else {
		rpinfo = ee->ee_rate_tpwr_a;
		mode = AR5K_EEPROM_MODE_11A;
	}
	max = ee->ee_rate_target_pwr_num[mode] - 1;

	/* Get the surrounding calibration
	 * piers - same as above */
	if (target < rpinfo[0].freq) {
		idx_l = idx_r = 0;
		goto done;
	}

	if (target > rpinfo[max].freq) {
		idx_l = idx_r = max;
		goto done;
	}

	for (i = 0; i <= max; i++) {

		if (rpinfo[i].freq == target) {
			idx_l = idx_r = i;
			goto done;
		}

		if (target < rpinfo[i].freq) {
			idx_r = i;
			idx_l = idx_r - 1;
			goto done;
		}
	}

done:
	/* Now interpolate power value, based on the frequency */
	rates->freq = target;

	rates->target_power_6to24 =
		ath5k_get_interpolated_value(target, rpinfo[idx_l].freq,
					rpinfo[idx_r].freq,
					rpinfo[idx_l].target_power_6to24,
					rpinfo[idx_r].target_power_6to24);

	rates->target_power_36 =
		ath5k_get_interpolated_value(target, rpinfo[idx_l].freq,
					rpinfo[idx_r].freq,
					rpinfo[idx_l].target_power_36,
					rpinfo[idx_r].target_power_36);

	rates->target_power_48 =
		ath5k_get_interpolated_value(target, rpinfo[idx_l].freq,
					rpinfo[idx_r].freq,
					rpinfo[idx_l].target_power_48,
					rpinfo[idx_r].target_power_48);

	rates->target_power_54 =
		ath5k_get_interpolated_value(target, rpinfo[idx_l].freq,
					rpinfo[idx_r].freq,
					rpinfo[idx_l].target_power_54,
					rpinfo[idx_r].target_power_54);
}

/*
 * Get the max edge power for this channel if
 * we have such data from EEPROM's Conformance Test
 * Limits (CTL), and limit max power if needed.
 */
static void
ath5k_get_max_ctl_power(struct ath5k_hw *ah,
			struct ieee80211_channel *channel)
{
	struct ath_regulatory *regulatory = ath5k_hw_regulatory(ah);
	struct ath5k_eeprom_info *ee = &ah->ah_capabilities.cap_eeprom;
	struct ath5k_edge_power *rep = ee->ee_ctl_pwr;
	u8 *ctl_val = ee->ee_ctl;
	s16 max_chan_pwr = ah->ah_txpower.txp_max_pwr / 4;
	s16 edge_pwr = 0;
	u8 rep_idx;
	u8 i, ctl_mode;
	u8 ctl_idx = 0xFF;
	u32 target = channel->center_freq;

	ctl_mode = ath_regd_get_band_ctl(regulatory, channel->band);

	switch (channel->hw_value & CHANNEL_MODES) {
	case CHANNEL_A:
		if (ah->ah_bwmode == AR5K_BWMODE_40MHZ)
			ctl_mode |= AR5K_CTL_TURBO;
		else
			ctl_mode |= AR5K_CTL_11A;
		break;
	case CHANNEL_G:
		if (ah->ah_bwmode == AR5K_BWMODE_40MHZ)
			ctl_mode |= AR5K_CTL_TURBOG;
		else
			ctl_mode |= AR5K_CTL_11G;
		break;
	case CHANNEL_B:
		ctl_mode |= AR5K_CTL_11B;
		break;
	case CHANNEL_XR:
		/* Fall through */
	default:
		return;
	}

	for (i = 0; i < ee->ee_ctls; i++) {
		if (ctl_val[i] == ctl_mode) {
			ctl_idx = i;
			break;
		}
	}

	/* If we have a CTL dataset available grab it and find the
	 * edge power for our frequency */
	if (ctl_idx == 0xFF)
		return;

	/* Edge powers are sorted by frequency from lower
	 * to higher. Each CTL corresponds to 8 edge power
	 * measurements. */
	rep_idx = ctl_idx * AR5K_EEPROM_N_EDGES;

	/* Don't do boundaries check because we
	 * might have more that one bands defined
	 * for this mode */

	/* Get the edge power that's closer to our
	 * frequency */
	for (i = 0; i < AR5K_EEPROM_N_EDGES; i++) {
		rep_idx += i;
		if (target <= rep[rep_idx].freq)
			edge_pwr = (s16) rep[rep_idx].edge;
	}

	if (edge_pwr)
		ah->ah_txpower.txp_max_pwr = 4*min(edge_pwr, max_chan_pwr);
}


/*
 * Power to PCDAC table functions
 */

/*
 * Fill Power to PCDAC table on RF5111
 *
 * No further processing is needed for RF5111, the only thing we have to
 * do is fill the values below and above calibration range since eeprom data
 * may not cover the entire PCDAC table.
 */
static void
ath5k_fill_pwr_to_pcdac_table(struct ath5k_hw *ah, s16* table_min,
							s16 *table_max)
{
	u8 	*pcdac_out = ah->ah_txpower.txp_pd_table;
	u8	*pcdac_tmp = ah->ah_txpower.tmpL[0];
	u8	pcdac_0, pcdac_n, pcdac_i, pwr_idx, i;
	s16	min_pwr, max_pwr;

	/* Get table boundaries */
	min_pwr = table_min[0];
	pcdac_0 = pcdac_tmp[0];

	max_pwr = table_max[0];
	pcdac_n = pcdac_tmp[table_max[0] - table_min[0]];

	/* Extrapolate below minimum using pcdac_0 */
	pcdac_i = 0;
	for (i = 0; i < min_pwr; i++)
		pcdac_out[pcdac_i++] = pcdac_0;

	/* Copy values from pcdac_tmp */
	pwr_idx = min_pwr;
	for (i = 0 ; pwr_idx <= max_pwr &&
	pcdac_i < AR5K_EEPROM_POWER_TABLE_SIZE; i++) {
		pcdac_out[pcdac_i++] = pcdac_tmp[i];
		pwr_idx++;
	}

	/* Extrapolate above maximum */
	while (pcdac_i < AR5K_EEPROM_POWER_TABLE_SIZE)
		pcdac_out[pcdac_i++] = pcdac_n;

}

/*
 * Combine available XPD Curves and fill Linear Power to PCDAC table
 * on RF5112
 *
 * RFX112 can have up to 2 curves (one for low txpower range and one for
 * higher txpower range). We need to put them both on pcdac_out and place
 * them in the correct location. In case we only have one curve available
 * just fit it on pcdac_out (it's supposed to cover the entire range of
 * available pwr levels since it's always the higher power curve). Extrapolate
 * below and above final table if needed.
 */
static void
ath5k_combine_linear_pcdac_curves(struct ath5k_hw *ah, s16* table_min,
						s16 *table_max, u8 pdcurves)
{
	u8 	*pcdac_out = ah->ah_txpower.txp_pd_table;
	u8	*pcdac_low_pwr;
	u8	*pcdac_high_pwr;
	u8	*pcdac_tmp;
	u8	pwr;
	s16	max_pwr_idx;
	s16	min_pwr_idx;
	s16	mid_pwr_idx = 0;
	/* Edge flag turs on the 7nth bit on the PCDAC
	 * to delcare the higher power curve (force values
	 * to be greater than 64). If we only have one curve
	 * we don't need to set this, if we have 2 curves and
	 * fill the table backwards this can also be used to
	 * switch from higher power curve to lower power curve */
	u8	edge_flag;
	int	i;

	/* When we have only one curve available
	 * that's the higher power curve. If we have
	 * two curves the first is the high power curve
	 * and the next is the low power curve. */
	if (pdcurves > 1) {
		pcdac_low_pwr = ah->ah_txpower.tmpL[1];
		pcdac_high_pwr = ah->ah_txpower.tmpL[0];
		mid_pwr_idx = table_max[1] - table_min[1] - 1;
		max_pwr_idx = (table_max[0] - table_min[0]) / 2;

		/* If table size goes beyond 31.5dB, keep the
		 * upper 31.5dB range when setting tx power.
		 * Note: 126 = 31.5 dB in quarter dB steps */
		if (table_max[0] - table_min[1] > 126)
			min_pwr_idx = table_max[0] - 126;
		else
			min_pwr_idx = table_min[1];

		/* Since we fill table backwards
		 * start from high power curve */
		pcdac_tmp = pcdac_high_pwr;

		edge_flag = 0x40;
	} else {
		pcdac_low_pwr = ah->ah_txpower.tmpL[1]; /* Zeroed */
		pcdac_high_pwr = ah->ah_txpower.tmpL[0];
		min_pwr_idx = table_min[0];
		max_pwr_idx = (table_max[0] - table_min[0]) / 2;
		pcdac_tmp = pcdac_high_pwr;
		edge_flag = 0;
	}

	/* This is used when setting tx power*/
	ah->ah_txpower.txp_min_idx = min_pwr_idx/2;

	/* Fill Power to PCDAC table backwards */
	pwr = max_pwr_idx;
	for (i = 63; i >= 0; i--) {
		/* Entering lower power range, reset
		 * edge flag and set pcdac_tmp to lower
		 * power curve.*/
		if (edge_flag == 0x40 &&
		(2*pwr <= (table_max[1] - table_min[0]) || pwr == 0)) {
			edge_flag = 0x00;
			pcdac_tmp = pcdac_low_pwr;
			pwr = mid_pwr_idx/2;
		}

		/* Don't go below 1, extrapolate below if we have
		 * already swithced to the lower power curve -or
		 * we only have one curve and edge_flag is zero
		 * anyway */
		if (pcdac_tmp[pwr] < 1 && (edge_flag == 0x00)) {
			while (i >= 0) {
				pcdac_out[i] = pcdac_out[i + 1];
				i--;
			}
			break;
		}

		pcdac_out[i] = pcdac_tmp[pwr] | edge_flag;

		/* Extrapolate above if pcdac is greater than
		 * 126 -this can happen because we OR pcdac_out
		 * value with edge_flag on high power curve */
		if (pcdac_out[i] > 126)
			pcdac_out[i] = 126;

		/* Decrease by a 0.5dB step */
		pwr--;
	}
}

/* Write PCDAC values on hw */
static void
ath5k_write_pcdac_table(struct ath5k_hw *ah)
{
	u8 	*pcdac_out = ah->ah_txpower.txp_pd_table;
	int	i;

	/*
	 * Write TX power values
	 */
	for (i = 0; i < (AR5K_EEPROM_POWER_TABLE_SIZE / 2); i++) {
		ath5k_hw_reg_write(ah,
			(((pcdac_out[2*i + 0] << 8 | 0xff) & 0xffff) << 0) |
			(((pcdac_out[2*i + 1] << 8 | 0xff) & 0xffff) << 16),
			AR5K_PHY_PCDAC_TXPOWER(i));
	}
}


/*
 * Power to PDADC table functions
 */

/*
 * Set the gain boundaries and create final Power to PDADC table
 *
 * We can have up to 4 pd curves, we need to do a simmilar process
 * as we do for RF5112. This time we don't have an edge_flag but we
 * set the gain boundaries on a separate register.
 */
static void
ath5k_combine_pwr_to_pdadc_curves(struct ath5k_hw *ah,
			s16 *pwr_min, s16 *pwr_max, u8 pdcurves)
{
	u8 gain_boundaries[AR5K_EEPROM_N_PD_GAINS];
	u8 *pdadc_out = ah->ah_txpower.txp_pd_table;
	u8 *pdadc_tmp;
	s16 pdadc_0;
	u8 pdadc_i, pdadc_n, pwr_step, pdg, max_idx, table_size;
	u8 pd_gain_overlap;

	/* Note: Register value is initialized on initvals
	 * there is no feedback from hw.
	 * XXX: What about pd_gain_overlap from EEPROM ? */
	pd_gain_overlap = (u8) ath5k_hw_reg_read(ah, AR5K_PHY_TPC_RG5) &
		AR5K_PHY_TPC_RG5_PD_GAIN_OVERLAP;

	/* Create final PDADC table */
	for (pdg = 0, pdadc_i = 0; pdg < pdcurves; pdg++) {
		pdadc_tmp = ah->ah_txpower.tmpL[pdg];

		if (pdg == pdcurves - 1)
			/* 2 dB boundary stretch for last
			 * (higher power) curve */
			gain_boundaries[pdg] = pwr_max[pdg] + 4;
		else
			/* Set gain boundary in the middle
			 * between this curve and the next one */
			gain_boundaries[pdg] =
				(pwr_max[pdg] + pwr_min[pdg + 1]) / 2;

		/* Sanity check in case our 2 db stretch got out of
		 * range. */
		if (gain_boundaries[pdg] > AR5K_TUNE_MAX_TXPOWER)
			gain_boundaries[pdg] = AR5K_TUNE_MAX_TXPOWER;

		/* For the first curve (lower power)
		 * start from 0 dB */
		if (pdg == 0)
			pdadc_0 = 0;
		else
			/* For the other curves use the gain overlap */
			pdadc_0 = (gain_boundaries[pdg - 1] - pwr_min[pdg]) -
							pd_gain_overlap;

		/* Force each power step to be at least 0.5 dB */
		if ((pdadc_tmp[1] - pdadc_tmp[0]) > 1)
			pwr_step = pdadc_tmp[1] - pdadc_tmp[0];
		else
			pwr_step = 1;

		/* If pdadc_0 is negative, we need to extrapolate
		 * below this pdgain by a number of pwr_steps */
		while ((pdadc_0 < 0) && (pdadc_i < 128)) {
			s16 tmp = pdadc_tmp[0] + pdadc_0 * pwr_step;
			pdadc_out[pdadc_i++] = (tmp < 0) ? 0 : (u8) tmp;
			pdadc_0++;
		}

		/* Set last pwr level, using gain boundaries */
		pdadc_n = gain_boundaries[pdg] + pd_gain_overlap - pwr_min[pdg];
		/* Limit it to be inside pwr range */
		table_size = pwr_max[pdg] - pwr_min[pdg];
		max_idx = (pdadc_n < table_size) ? pdadc_n : table_size;

		/* Fill pdadc_out table */
		while (pdadc_0 < max_idx && pdadc_i < 128)
			pdadc_out[pdadc_i++] = pdadc_tmp[pdadc_0++];

		/* Need to extrapolate above this pdgain? */
		if (pdadc_n <= max_idx)
			continue;

		/* Force each power step to be at least 0.5 dB */
		if ((pdadc_tmp[table_size - 1] - pdadc_tmp[table_size - 2]) > 1)
			pwr_step = pdadc_tmp[table_size - 1] -
						pdadc_tmp[table_size - 2];
		else
			pwr_step = 1;

		/* Extrapolate above */
		while ((pdadc_0 < (s16) pdadc_n) &&
		(pdadc_i < AR5K_EEPROM_POWER_TABLE_SIZE * 2)) {
			s16 tmp = pdadc_tmp[table_size - 1] +
					(pdadc_0 - max_idx) * pwr_step;
			pdadc_out[pdadc_i++] = (tmp > 127) ? 127 : (u8) tmp;
			pdadc_0++;
		}
	}

	while (pdg < AR5K_EEPROM_N_PD_GAINS) {
		gain_boundaries[pdg] = gain_boundaries[pdg - 1];
		pdg++;
	}

	while (pdadc_i < AR5K_EEPROM_POWER_TABLE_SIZE * 2) {
		pdadc_out[pdadc_i] = pdadc_out[pdadc_i - 1];
		pdadc_i++;
	}

	/* Set gain boundaries */
	ath5k_hw_reg_write(ah,
		AR5K_REG_SM(pd_gain_overlap,
			AR5K_PHY_TPC_RG5_PD_GAIN_OVERLAP) |
		AR5K_REG_SM(gain_boundaries[0],
			AR5K_PHY_TPC_RG5_PD_GAIN_BOUNDARY_1) |
		AR5K_REG_SM(gain_boundaries[1],
			AR5K_PHY_TPC_RG5_PD_GAIN_BOUNDARY_2) |
		AR5K_REG_SM(gain_boundaries[2],
			AR5K_PHY_TPC_RG5_PD_GAIN_BOUNDARY_3) |
		AR5K_REG_SM(gain_boundaries[3],
			AR5K_PHY_TPC_RG5_PD_GAIN_BOUNDARY_4),
		AR5K_PHY_TPC_RG5);

	/* Used for setting rate power table */
	ah->ah_txpower.txp_min_idx = pwr_min[0];

}

/* Write PDADC values on hw */
static void
ath5k_write_pwr_to_pdadc_table(struct ath5k_hw *ah, u8 ee_mode)
{
	struct ath5k_eeprom_info *ee = &ah->ah_capabilities.cap_eeprom;
	u8 *pdadc_out = ah->ah_txpower.txp_pd_table;
	u8 *pdg_to_idx = ee->ee_pdc_to_idx[ee_mode];
	u8 pdcurves = ee->ee_pd_gains[ee_mode];
	u32 reg;
	u8 i;

	/* Select the right pdgain curves */

	/* Clear current settings */
	reg = ath5k_hw_reg_read(ah, AR5K_PHY_TPC_RG1);
	reg &= ~(AR5K_PHY_TPC_RG1_PDGAIN_1 |
		AR5K_PHY_TPC_RG1_PDGAIN_2 |
		AR5K_PHY_TPC_RG1_PDGAIN_3 |
		AR5K_PHY_TPC_RG1_NUM_PD_GAIN);

	/*
	 * Use pd_gains curve from eeprom
	 *
	 * This overrides the default setting from initvals
	 * in case some vendors (e.g. Zcomax) don't use the default
	 * curves. If we don't honor their settings we 'll get a
	 * 5dB (1 * gain overlap ?) drop.
	 */
	reg |= AR5K_REG_SM(pdcurves, AR5K_PHY_TPC_RG1_NUM_PD_GAIN);

	switch (pdcurves) {
	case 3:
		reg |= AR5K_REG_SM(pdg_to_idx[2], AR5K_PHY_TPC_RG1_PDGAIN_3);
		/* Fall through */
	case 2:
		reg |= AR5K_REG_SM(pdg_to_idx[1], AR5K_PHY_TPC_RG1_PDGAIN_2);
		/* Fall through */
	case 1:
		reg |= AR5K_REG_SM(pdg_to_idx[0], AR5K_PHY_TPC_RG1_PDGAIN_1);
		break;
	}
	ath5k_hw_reg_write(ah, reg, AR5K_PHY_TPC_RG1);

	/*
	 * Write TX power values
	 */
	for (i = 0; i < (AR5K_EEPROM_POWER_TABLE_SIZE / 2); i++) {
		ath5k_hw_reg_write(ah,
			((pdadc_out[4*i + 0] & 0xff) << 0) |
			((pdadc_out[4*i + 1] & 0xff) << 8) |
			((pdadc_out[4*i + 2] & 0xff) << 16) |
			((pdadc_out[4*i + 3] & 0xff) << 24),
			AR5K_PHY_PDADC_TXPOWER(i));
	}
}


/*
 * Common code for PCDAC/PDADC tables
 */

/*
 * This is the main function that uses all of the above
 * to set PCDAC/PDADC table on hw for the current channel.
 * This table is used for tx power calibration on the basband,
 * without it we get weird tx power levels and in some cases
 * distorted spectral mask
 */
static int
ath5k_setup_channel_powertable(struct ath5k_hw *ah,
			struct ieee80211_channel *channel,
			u8 ee_mode, u8 type)
{
	struct ath5k_pdgain_info *pdg_L, *pdg_R;
	struct ath5k_chan_pcal_info *pcinfo_L;
	struct ath5k_chan_pcal_info *pcinfo_R;
	struct ath5k_eeprom_info *ee = &ah->ah_capabilities.cap_eeprom;
	u8 *pdg_curve_to_idx = ee->ee_pdc_to_idx[ee_mode];
	s16 table_min[AR5K_EEPROM_N_PD_GAINS];
	s16 table_max[AR5K_EEPROM_N_PD_GAINS];
	u8 *tmpL;
	u8 *tmpR;
	u32 target = channel->center_freq;
	int pdg, i;

	/* Get surounding freq piers for this channel */
	ath5k_get_chan_pcal_surrounding_piers(ah, channel,
						&pcinfo_L,
						&pcinfo_R);

	/* Loop over pd gain curves on
	 * surounding freq piers by index */
	for (pdg = 0; pdg < ee->ee_pd_gains[ee_mode]; pdg++) {

		/* Fill curves in reverse order
		 * from lower power (max gain)
		 * to higher power. Use curve -> idx
		 * backmapping we did on eeprom init */
		u8 idx = pdg_curve_to_idx[pdg];

		/* Grab the needed curves by index */
		pdg_L = &pcinfo_L->pd_curves[idx];
		pdg_R = &pcinfo_R->pd_curves[idx];

		/* Initialize the temp tables */
		tmpL = ah->ah_txpower.tmpL[pdg];
		tmpR = ah->ah_txpower.tmpR[pdg];

		/* Set curve's x boundaries and create
		 * curves so that they cover the same
		 * range (if we don't do that one table
		 * will have values on some range and the
		 * other one won't have any so interpolation
		 * will fail) */
		table_min[pdg] = min(pdg_L->pd_pwr[0],
					pdg_R->pd_pwr[0]) / 2;

		table_max[pdg] = max(pdg_L->pd_pwr[pdg_L->pd_points - 1],
				pdg_R->pd_pwr[pdg_R->pd_points - 1]) / 2;

		/* Now create the curves on surrounding channels
		 * and interpolate if needed to get the final
		 * curve for this gain on this channel */
		switch (type) {
		case AR5K_PWRTABLE_LINEAR_PCDAC:
			/* Override min/max so that we don't loose
			 * accuracy (don't divide by 2) */
			table_min[pdg] = min(pdg_L->pd_pwr[0],
						pdg_R->pd_pwr[0]);

			table_max[pdg] =
				max(pdg_L->pd_pwr[pdg_L->pd_points - 1],
					pdg_R->pd_pwr[pdg_R->pd_points - 1]);

			/* Override minimum so that we don't get
			 * out of bounds while extrapolating
			 * below. Don't do this when we have 2
			 * curves and we are on the high power curve
			 * because table_min is ok in this case */
			if (!(ee->ee_pd_gains[ee_mode] > 1 && pdg == 0)) {

				table_min[pdg] =
					ath5k_get_linear_pcdac_min(pdg_L->pd_step,
								pdg_R->pd_step,
								pdg_L->pd_pwr,
								pdg_R->pd_pwr);

				/* Don't go too low because we will
				 * miss the upper part of the curve.
				 * Note: 126 = 31.5dB (max power supported)
				 * in 0.25dB units */
				if (table_max[pdg] - table_min[pdg] > 126)
					table_min[pdg] = table_max[pdg] - 126;
			}

			/* Fall through */
		case AR5K_PWRTABLE_PWR_TO_PCDAC:
		case AR5K_PWRTABLE_PWR_TO_PDADC:

			ath5k_create_power_curve(table_min[pdg],
						table_max[pdg],
						pdg_L->pd_pwr,
						pdg_L->pd_step,
						pdg_L->pd_points, tmpL, type);

			/* We are in a calibration
			 * pier, no need to interpolate
			 * between freq piers */
			if (pcinfo_L == pcinfo_R)
				continue;

			ath5k_create_power_curve(table_min[pdg],
						table_max[pdg],
						pdg_R->pd_pwr,
						pdg_R->pd_step,
						pdg_R->pd_points, tmpR, type);
			break;
		default:
			return -EINVAL;
		}

		/* Interpolate between curves
		 * of surounding freq piers to
		 * get the final curve for this
		 * pd gain. Re-use tmpL for interpolation
		 * output */
		for (i = 0; (i < (u16) (table_max[pdg] - table_min[pdg])) &&
		(i < AR5K_EEPROM_POWER_TABLE_SIZE); i++) {
			tmpL[i] = (u8) ath5k_get_interpolated_value(target,
							(s16) pcinfo_L->freq,
							(s16) pcinfo_R->freq,
							(s16) tmpL[i],
							(s16) tmpR[i]);
		}
	}

	/* Now we have a set of curves for this
	 * channel on tmpL (x range is table_max - table_min
	 * and y values are tmpL[pdg][]) sorted in the same
	 * order as EEPROM (because we've used the backmapping).
	 * So for RF5112 it's from higher power to lower power
	 * and for RF2413 it's from lower power to higher power.
	 * For RF5111 we only have one curve. */

	/* Fill min and max power levels for this
	 * channel by interpolating the values on
	 * surounding channels to complete the dataset */
	ah->ah_txpower.txp_min_pwr = ath5k_get_interpolated_value(target,
					(s16) pcinfo_L->freq,
					(s16) pcinfo_R->freq,
					pcinfo_L->min_pwr, pcinfo_R->min_pwr);

	ah->ah_txpower.txp_max_pwr = ath5k_get_interpolated_value(target,
					(s16) pcinfo_L->freq,
					(s16) pcinfo_R->freq,
					pcinfo_L->max_pwr, pcinfo_R->max_pwr);

	/* Fill PCDAC/PDADC table */
	switch (type) {
	case AR5K_PWRTABLE_LINEAR_PCDAC:
		/* For RF5112 we can have one or two curves
		 * and each curve covers a certain power lvl
		 * range so we need to do some more processing */
		ath5k_combine_linear_pcdac_curves(ah, table_min, table_max,
						ee->ee_pd_gains[ee_mode]);

		/* Set txp.offset so that we can
		 * match max power value with max
		 * table index */
		ah->ah_txpower.txp_offset = 64 - (table_max[0] / 2);
		break;
	case AR5K_PWRTABLE_PWR_TO_PCDAC:
		/* We are done for RF5111 since it has only
		 * one curve, just fit the curve on the table */
		ath5k_fill_pwr_to_pcdac_table(ah, table_min, table_max);

		/* No rate powertable adjustment for RF5111 */
		ah->ah_txpower.txp_min_idx = 0;
		ah->ah_txpower.txp_offset = 0;
		break;
	case AR5K_PWRTABLE_PWR_TO_PDADC:
		/* Set PDADC boundaries and fill
		 * final PDADC table */
		ath5k_combine_pwr_to_pdadc_curves(ah, table_min, table_max,
						ee->ee_pd_gains[ee_mode]);

		/* Set txp.offset, note that table_min
		 * can be negative */
		ah->ah_txpower.txp_offset = table_min[0];
		break;
	default:
		return -EINVAL;
	}

	ah->ah_txpower.txp_setup = true;

	return 0;
}

/* Write power table for current channel to hw */
static void
ath5k_write_channel_powertable(struct ath5k_hw *ah, u8 ee_mode, u8 type)
{
	if (type == AR5K_PWRTABLE_PWR_TO_PDADC)
		ath5k_write_pwr_to_pdadc_table(ah, ee_mode);
	else
		ath5k_write_pcdac_table(ah);
}

/*
 * Per-rate tx power setting
 *
 * This is the code that sets the desired tx power (below
 * maximum) on hw for each rate (we also have TPC that sets
 * power per packet). We do that by providing an index on the
 * PCDAC/PDADC table we set up.
 */

/*
 * Set rate power table
 *
 * For now we only limit txpower based on maximum tx power
 * supported by hw (what's inside rate_info). We need to limit
 * this even more, based on regulatory domain etc.
 *
 * Rate power table contains indices to PCDAC/PDADC table (0.5dB steps)
 * and is indexed as follows:
 * rates[0] - rates[7] -> OFDM rates
 * rates[8] - rates[14] -> CCK rates
 * rates[15] -> XR rates (they all have the same power)
 */
static void
ath5k_setup_rate_powertable(struct ath5k_hw *ah, u16 max_pwr,
			struct ath5k_rate_pcal_info *rate_info,
			u8 ee_mode)
{
	unsigned int i;
	u16 *rates;

	/* max_pwr is power level we got from driver/user in 0.5dB
	 * units, switch to 0.25dB units so we can compare */
	max_pwr *= 2;
	max_pwr = min(max_pwr, (u16) ah->ah_txpower.txp_max_pwr) / 2;

	/* apply rate limits */
	rates = ah->ah_txpower.txp_rates_power_table;

	/* OFDM rates 6 to 24Mb/s */
	for (i = 0; i < 5; i++)
		rates[i] = min(max_pwr, rate_info->target_power_6to24);

	/* Rest OFDM rates */
	rates[5] = min(rates[0], rate_info->target_power_36);
	rates[6] = min(rates[0], rate_info->target_power_48);
	rates[7] = min(rates[0], rate_info->target_power_54);

	/* CCK rates */
	/* 1L */
	rates[8] = min(rates[0], rate_info->target_power_6to24);
	/* 2L */
	rates[9] = min(rates[0], rate_info->target_power_36);
	/* 2S */
	rates[10] = min(rates[0], rate_info->target_power_36);
	/* 5L */
	rates[11] = min(rates[0], rate_info->target_power_48);
	/* 5S */
	rates[12] = min(rates[0], rate_info->target_power_48);
	/* 11L */
	rates[13] = min(rates[0], rate_info->target_power_54);
	/* 11S */
	rates[14] = min(rates[0], rate_info->target_power_54);

	/* XR rates */
	rates[15] = min(rates[0], rate_info->target_power_6to24);

	/* CCK rates have different peak to average ratio
	 * so we have to tweak their power so that gainf
	 * correction works ok. For this we use OFDM to
	 * CCK delta from eeprom */
	if ((ee_mode == AR5K_EEPROM_MODE_11G) &&
	(ah->ah_phy_revision < AR5K_SREV_PHY_5212A))
		for (i = 8; i <= 15; i++)
			rates[i] -= ah->ah_txpower.txp_cck_ofdm_gainf_delta;

	/* Now that we have all rates setup use table offset to
	 * match the power range set by user with the power indices
	 * on PCDAC/PDADC table */
	for (i = 0; i < 16; i++) {
		rates[i] += ah->ah_txpower.txp_offset;
		/* Don't get out of bounds */
		if (rates[i] > 63)
			rates[i] = 63;
	}

	/* Min/max in 0.25dB units */
	ah->ah_txpower.txp_min_pwr = 2 * rates[7];
	ah->ah_txpower.txp_cur_pwr = 2 * rates[0];
	ah->ah_txpower.txp_ofdm = rates[7];
}


/*
 * Set transmission power
 */
static int
ath5k_hw_txpower(struct ath5k_hw *ah, struct ieee80211_channel *channel,
		 u8 txpower)
{
	struct ath5k_rate_pcal_info rate_info;
	struct ieee80211_channel *curr_channel = ah->ah_current_channel;
	int ee_mode;
	u8 type;
	int ret;

	if (txpower > AR5K_TUNE_MAX_TXPOWER) {
		ATH5K_ERR(ah->ah_sc, "invalid tx power: %u\n", txpower);
		return -EINVAL;
	}

	ee_mode = ath5k_eeprom_mode_from_channel(channel);
	if (ee_mode < 0) {
		ATH5K_ERR(ah->ah_sc,
			"invalid channel: %d\n", channel->center_freq);
		return -EINVAL;
	}

	/* Initialize TX power table */
	switch (ah->ah_radio) {
	case AR5K_RF5110:
		/* TODO */
		return 0;
	case AR5K_RF5111:
		type = AR5K_PWRTABLE_PWR_TO_PCDAC;
		break;
	case AR5K_RF5112:
		type = AR5K_PWRTABLE_LINEAR_PCDAC;
		break;
	case AR5K_RF2413:
	case AR5K_RF5413:
	case AR5K_RF2316:
	case AR5K_RF2317:
	case AR5K_RF2425:
		type = AR5K_PWRTABLE_PWR_TO_PDADC;
		break;
	default:
		return -EINVAL;
	}

	/*
	 * If we don't change channel/mode skip tx powertable calculation
	 * and use the cached one.
	 */
	if (!ah->ah_txpower.txp_setup ||
	    (channel->hw_value != curr_channel->hw_value) ||
	    (channel->center_freq != curr_channel->center_freq)) {
		/* Reset TX power values */
		memset(&ah->ah_txpower, 0, sizeof(ah->ah_txpower));
		ah->ah_txpower.txp_tpc = AR5K_TUNE_TPC_TXPOWER;

		/* Calculate the powertable */
		ret = ath5k_setup_channel_powertable(ah, channel,
							ee_mode, type);
		if (ret)
			return ret;
	}

	/* Write table on hw */
	ath5k_write_channel_powertable(ah, ee_mode, type);

	/* Limit max power if we have a CTL available */
	ath5k_get_max_ctl_power(ah, channel);

	/* FIXME: Antenna reduction stuff */

	/* FIXME: Limit power on turbo modes */

	/* FIXME: TPC scale reduction */

	/* Get surounding channels for per-rate power table
	 * calibration */
	ath5k_get_rate_pcal_data(ah, channel, &rate_info);

	/* Setup rate power table */
	ath5k_setup_rate_powertable(ah, txpower, &rate_info, ee_mode);

	/* Write rate power table on hw */
	ath5k_hw_reg_write(ah, AR5K_TXPOWER_OFDM(3, 24) |
		AR5K_TXPOWER_OFDM(2, 16) | AR5K_TXPOWER_OFDM(1, 8) |
		AR5K_TXPOWER_OFDM(0, 0), AR5K_PHY_TXPOWER_RATE1);

	ath5k_hw_reg_write(ah, AR5K_TXPOWER_OFDM(7, 24) |
		AR5K_TXPOWER_OFDM(6, 16) | AR5K_TXPOWER_OFDM(5, 8) |
		AR5K_TXPOWER_OFDM(4, 0), AR5K_PHY_TXPOWER_RATE2);

	ath5k_hw_reg_write(ah, AR5K_TXPOWER_CCK(10, 24) |
		AR5K_TXPOWER_CCK(9, 16) | AR5K_TXPOWER_CCK(15, 8) |
		AR5K_TXPOWER_CCK(8, 0), AR5K_PHY_TXPOWER_RATE3);

	ath5k_hw_reg_write(ah, AR5K_TXPOWER_CCK(14, 24) |
		AR5K_TXPOWER_CCK(13, 16) | AR5K_TXPOWER_CCK(12, 8) |
		AR5K_TXPOWER_CCK(11, 0), AR5K_PHY_TXPOWER_RATE4);

	/* FIXME: TPC support */
	if (ah->ah_txpower.txp_tpc) {
		ath5k_hw_reg_write(ah, AR5K_PHY_TXPOWER_RATE_MAX_TPC_ENABLE |
			AR5K_TUNE_MAX_TXPOWER, AR5K_PHY_TXPOWER_RATE_MAX);

		ath5k_hw_reg_write(ah,
			AR5K_REG_MS(AR5K_TUNE_MAX_TXPOWER, AR5K_TPC_ACK) |
			AR5K_REG_MS(AR5K_TUNE_MAX_TXPOWER, AR5K_TPC_CTS) |
			AR5K_REG_MS(AR5K_TUNE_MAX_TXPOWER, AR5K_TPC_CHIRP),
			AR5K_TPC);
	} else {
		ath5k_hw_reg_write(ah, AR5K_PHY_TXPOWER_RATE_MAX |
			AR5K_TUNE_MAX_TXPOWER, AR5K_PHY_TXPOWER_RATE_MAX);
	}

	return 0;
}

int ath5k_hw_set_txpower_limit(struct ath5k_hw *ah, u8 txpower)
{
	ATH5K_DBG(ah->ah_sc, ATH5K_DEBUG_TXPOWER,
		"changing txpower to %d\n", txpower);

	return ath5k_hw_txpower(ah, ah->ah_current_channel, txpower);
}

/*************\
 Init function
\*************/

int ath5k_hw_phy_init(struct ath5k_hw *ah, struct ieee80211_channel *channel,
		      u8 mode, bool fast)
{
	struct ieee80211_channel *curr_channel;
	int ret, i;
	u32 phy_tst1;
	ret = 0;

	/*
	 * Sanity check for fast flag
	 * Don't try fast channel change when changing modulation
	 * mode/band. We check for chip compatibility on
	 * ath5k_hw_reset.
	 */
	curr_channel = ah->ah_current_channel;
	if (fast && (channel->hw_value != curr_channel->hw_value))
		return -EINVAL;

	/*
	 * On fast channel change we only set the synth parameters
	 * while PHY is running, enable calibration and skip the rest.
	 */
	if (fast) {
		AR5K_REG_ENABLE_BITS(ah, AR5K_PHY_RFBUS_REQ,
				    AR5K_PHY_RFBUS_REQ_REQUEST);
		for (i = 0; i < 100; i++) {
			if (ath5k_hw_reg_read(ah, AR5K_PHY_RFBUS_GRANT))
				break;
			udelay(5);
		}
		/* Failed */
		if (i >= 100)
			return -EIO;
<<<<<<< HEAD
=======

		/* Set channel and wait for synth */
		ret = ath5k_hw_channel(ah, channel);
		if (ret)
			return ret;

		ath5k_hw_wait_for_synth(ah, channel);
>>>>>>> 47ae63e0
	}

	/*
	 * Set TX power
	 *
	 * Note: We need to do that before we set
	 * RF buffer settings on 5211/5212+ so that we
	 * properly set curve indices.
	 */
	ret = ath5k_hw_txpower(ah, channel, ah->ah_txpower.txp_cur_pwr ?
			ah->ah_txpower.txp_cur_pwr / 2 : AR5K_TUNE_MAX_TXPOWER);
	if (ret)
		return ret;

<<<<<<< HEAD
	/*
	 * For 5210 we do all initialization using
	 * initvals, so we don't have to modify
	 * any settings (5210 also only supports
	 * a/aturbo modes)
	 */
	if ((ah->ah_version != AR5K_AR5210) && !fast) {

		/*
		 * Write initial RF gain settings
		 * This should work for both 5111/5112
		 */
		ret = ath5k_hw_rfgain_init(ah, channel->band);
		if (ret)
			return ret;

		mdelay(1);

		/*
		 * Write RF buffer
		 */
		ret = ath5k_hw_rfregs_init(ah, channel, mode);
		if (ret)
			return ret;

		/* Write OFDM timings on 5212*/
		if (ah->ah_version == AR5K_AR5212 &&
			channel->hw_value & CHANNEL_OFDM) {

			ret = ath5k_hw_write_ofdm_timings(ah, channel);
			if (ret)
				return ret;

			/* Spur info is available only from EEPROM versions
			 * greater than 5.3, but the EEPROM routines will use
			 * static values for older versions */
			if (ah->ah_mac_srev >= AR5K_SREV_AR5424)
				ath5k_hw_set_spur_mitigation_filter(ah,
								    channel);
		}

		/*Enable/disable 802.11b mode on 5111
		(enable 2111 frequency converter + CCK)*/
		if (ah->ah_radio == AR5K_RF5111) {
			if (mode == AR5K_MODE_11B)
				AR5K_REG_ENABLE_BITS(ah, AR5K_TXCFG,
				    AR5K_TXCFG_B_MODE);
			else
				AR5K_REG_DISABLE_BITS(ah, AR5K_TXCFG,
				    AR5K_TXCFG_B_MODE);
		}

	} else if (ah->ah_version == AR5K_AR5210) {
		mdelay(1);
		/* Disable phy and wait */
		ath5k_hw_reg_write(ah, AR5K_PHY_ACT_DISABLE, AR5K_PHY_ACT);
		mdelay(1);
	}

	/* Set channel on PHY */
	ret = ath5k_hw_channel(ah, channel);
	if (ret)
		return ret;

	/*
	 * Enable the PHY and wait until completion
	 * This includes BaseBand and Synthesizer
	 * activation.
	 */
	ath5k_hw_reg_write(ah, AR5K_PHY_ACT_ENABLE, AR5K_PHY_ACT);

	/*
	 * On 5211+ read activation -> rx delay
	 * and use it.
	 */
	if (ah->ah_version != AR5K_AR5210) {
		u32 delay;
		delay = ath5k_hw_reg_read(ah, AR5K_PHY_RX_DELAY) &
			AR5K_PHY_RX_DELAY_M;
		delay = (channel->hw_value & CHANNEL_CCK) ?
			((delay << 2) / 22) : (delay / 10);
		if (ah->ah_bwmode == AR5K_BWMODE_10MHZ)
			delay = delay << 1;
		if (ah->ah_bwmode == AR5K_BWMODE_5MHZ)
			delay = delay << 2;
		/* XXX: /2 on turbo ? Let's be safe
		 * for now */
		udelay(100 + delay);
	} else {
		mdelay(1);
	}

	if (fast)
		/*
		 * Release RF Bus grant
		 */
		AR5K_REG_DISABLE_BITS(ah, AR5K_PHY_RFBUS_REQ,
				    AR5K_PHY_RFBUS_REQ_REQUEST);
	else {
		/*
		 * Perform ADC test to see if baseband is ready
		 * Set tx hold and check adc test register
		 */
		phy_tst1 = ath5k_hw_reg_read(ah, AR5K_PHY_TST1);
		ath5k_hw_reg_write(ah, AR5K_PHY_TST1_TXHOLD, AR5K_PHY_TST1);
		for (i = 0; i <= 20; i++) {
			if (!(ath5k_hw_reg_read(ah, AR5K_PHY_ADC_TEST) & 0x10))
				break;
			udelay(200);
		}
		ath5k_hw_reg_write(ah, phy_tst1, AR5K_PHY_TST1);
	}

	/*
	 * Start automatic gain control calibration
	 *
	 * During AGC calibration RX path is re-routed to
	 * a power detector so we don't receive anything.
	 *
	 * This method is used to calibrate some static offsets
	 * used together with on-the fly I/Q calibration (the
	 * one performed via ath5k_hw_phy_calibrate), which doesn't
	 * interrupt rx path.
	 *
	 * While rx path is re-routed to the power detector we also
	 * start a noise floor calibration to measure the
	 * card's noise floor (the noise we measure when we are not
	 * transmitting or receiving anything).
	 *
	 * If we are in a noisy environment, AGC calibration may time
	 * out and/or noise floor calibration might timeout.
	 */
	AR5K_REG_ENABLE_BITS(ah, AR5K_PHY_AGCCTL,
				AR5K_PHY_AGCCTL_CAL | AR5K_PHY_AGCCTL_NF);

	/* At the same time start I/Q calibration for QAM constellation
	 * -no need for CCK- */
	ah->ah_calibration = false;
	if (!(mode == AR5K_MODE_11B)) {
		ah->ah_calibration = true;
		AR5K_REG_WRITE_BITS(ah, AR5K_PHY_IQ,
				AR5K_PHY_IQ_CAL_NUM_LOG_MAX, 15);
		AR5K_REG_ENABLE_BITS(ah, AR5K_PHY_IQ,
				AR5K_PHY_IQ_RUN);
	}

	/* Wait for gain calibration to finish (we check for I/Q calibration
	 * during ath5k_phy_calibrate) */
	if (ath5k_hw_register_timeout(ah, AR5K_PHY_AGCCTL,
			AR5K_PHY_AGCCTL_CAL, 0, false)) {
		ATH5K_ERR(ah->ah_sc, "gain calibration timeout (%uMHz)\n",
			channel->center_freq);
	}

	/* Restore antenna mode */
	ath5k_hw_set_antenna_mode(ah, ah->ah_ant_mode);

=======
	/* Write OFDM timings on 5212*/
	if (ah->ah_version == AR5K_AR5212 &&
		channel->hw_value & CHANNEL_OFDM) {

		ret = ath5k_hw_write_ofdm_timings(ah, channel);
		if (ret)
			return ret;

		/* Spur info is available only from EEPROM versions
		 * greater than 5.3, but the EEPROM routines will use
		 * static values for older versions */
		if (ah->ah_mac_srev >= AR5K_SREV_AR5424)
			ath5k_hw_set_spur_mitigation_filter(ah,
							    channel);
	}

	/* If we used fast channel switching
	 * we are done, release RF bus and
	 * fire up NF calibration.
	 *
	 * Note: Only NF calibration due to
	 * channel change, not AGC calibration
	 * since AGC is still running !
	 */
	if (fast) {
		/*
		 * Release RF Bus grant
		 */
		AR5K_REG_DISABLE_BITS(ah, AR5K_PHY_RFBUS_REQ,
				    AR5K_PHY_RFBUS_REQ_REQUEST);

		/*
		 * Start NF calibration
		 */
		AR5K_REG_ENABLE_BITS(ah, AR5K_PHY_AGCCTL,
					AR5K_PHY_AGCCTL_NF);

		return ret;
	}

	/*
	 * For 5210 we do all initialization using
	 * initvals, so we don't have to modify
	 * any settings (5210 also only supports
	 * a/aturbo modes)
	 */
	if (ah->ah_version != AR5K_AR5210) {

		/*
		 * Write initial RF gain settings
		 * This should work for both 5111/5112
		 */
		ret = ath5k_hw_rfgain_init(ah, channel->band);
		if (ret)
			return ret;

		mdelay(1);

		/*
		 * Write RF buffer
		 */
		ret = ath5k_hw_rfregs_init(ah, channel, mode);
		if (ret)
			return ret;

		/*Enable/disable 802.11b mode on 5111
		(enable 2111 frequency converter + CCK)*/
		if (ah->ah_radio == AR5K_RF5111) {
			if (mode == AR5K_MODE_11B)
				AR5K_REG_ENABLE_BITS(ah, AR5K_TXCFG,
				    AR5K_TXCFG_B_MODE);
			else
				AR5K_REG_DISABLE_BITS(ah, AR5K_TXCFG,
				    AR5K_TXCFG_B_MODE);
		}

	} else if (ah->ah_version == AR5K_AR5210) {
		mdelay(1);
		/* Disable phy and wait */
		ath5k_hw_reg_write(ah, AR5K_PHY_ACT_DISABLE, AR5K_PHY_ACT);
		mdelay(1);
	}

	/* Set channel on PHY */
	ret = ath5k_hw_channel(ah, channel);
	if (ret)
		return ret;

	/*
	 * Enable the PHY and wait until completion
	 * This includes BaseBand and Synthesizer
	 * activation.
	 */
	ath5k_hw_reg_write(ah, AR5K_PHY_ACT_ENABLE, AR5K_PHY_ACT);

	ath5k_hw_wait_for_synth(ah, channel);

	/*
	 * Perform ADC test to see if baseband is ready
	 * Set tx hold and check adc test register
	 */
	phy_tst1 = ath5k_hw_reg_read(ah, AR5K_PHY_TST1);
	ath5k_hw_reg_write(ah, AR5K_PHY_TST1_TXHOLD, AR5K_PHY_TST1);
	for (i = 0; i <= 20; i++) {
		if (!(ath5k_hw_reg_read(ah, AR5K_PHY_ADC_TEST) & 0x10))
			break;
		udelay(200);
	}
	ath5k_hw_reg_write(ah, phy_tst1, AR5K_PHY_TST1);

	/*
	 * Start automatic gain control calibration
	 *
	 * During AGC calibration RX path is re-routed to
	 * a power detector so we don't receive anything.
	 *
	 * This method is used to calibrate some static offsets
	 * used together with on-the fly I/Q calibration (the
	 * one performed via ath5k_hw_phy_calibrate), which doesn't
	 * interrupt rx path.
	 *
	 * While rx path is re-routed to the power detector we also
	 * start a noise floor calibration to measure the
	 * card's noise floor (the noise we measure when we are not
	 * transmitting or receiving anything).
	 *
	 * If we are in a noisy environment, AGC calibration may time
	 * out and/or noise floor calibration might timeout.
	 */
	AR5K_REG_ENABLE_BITS(ah, AR5K_PHY_AGCCTL,
				AR5K_PHY_AGCCTL_CAL | AR5K_PHY_AGCCTL_NF);

	/* At the same time start I/Q calibration for QAM constellation
	 * -no need for CCK- */
	ah->ah_calibration = false;
	if (!(mode == AR5K_MODE_11B)) {
		ah->ah_calibration = true;
		AR5K_REG_WRITE_BITS(ah, AR5K_PHY_IQ,
				AR5K_PHY_IQ_CAL_NUM_LOG_MAX, 15);
		AR5K_REG_ENABLE_BITS(ah, AR5K_PHY_IQ,
				AR5K_PHY_IQ_RUN);
	}

	/* Wait for gain calibration to finish (we check for I/Q calibration
	 * during ath5k_phy_calibrate) */
	if (ath5k_hw_register_timeout(ah, AR5K_PHY_AGCCTL,
			AR5K_PHY_AGCCTL_CAL, 0, false)) {
		ATH5K_ERR(ah->ah_sc, "gain calibration timeout (%uMHz)\n",
			channel->center_freq);
	}

	/* Restore antenna mode */
	ath5k_hw_set_antenna_mode(ah, ah->ah_ant_mode);

>>>>>>> 47ae63e0
	return ret;
}<|MERGE_RESOLUTION|>--- conflicted
+++ resolved
@@ -282,8 +282,6 @@
 	return 0;
 }
 
-<<<<<<< HEAD
-=======
 /*
  * Wait for synth to settle
  */
@@ -312,7 +310,6 @@
 	}
 }
 
->>>>>>> 47ae63e0
 
 /**********************\
 * RF Gain optimization *
@@ -1011,17 +1008,10 @@
 		if (ah->ah_bwmode == AR5K_BWMODE_5MHZ ||
 		ah->ah_bwmode == AR5K_BWMODE_10MHZ) {
 			u8 pd_delay;
-<<<<<<< HEAD
 
 			pd_delay = (ah->ah_bwmode == AR5K_BWMODE_5MHZ) ?
 							0xf : 0x8;
 
-=======
-
-			pd_delay = (ah->ah_bwmode == AR5K_BWMODE_5MHZ) ?
-							0xf : 0x8;
-
->>>>>>> 47ae63e0
 			ath5k_hw_rfb_op(ah, rf_regs, pd_delay,
 						AR5K_RF_PD_PERIOD_A, true);
 			ath5k_hw_rfb_op(ah, rf_regs, 0xf,
@@ -3276,8 +3266,6 @@
 		/* Failed */
 		if (i >= 100)
 			return -EIO;
-<<<<<<< HEAD
-=======
 
 		/* Set channel and wait for synth */
 		ret = ath5k_hw_channel(ah, channel);
@@ -3285,7 +3273,6 @@
 			return ret;
 
 		ath5k_hw_wait_for_synth(ah, channel);
->>>>>>> 47ae63e0
 	}
 
 	/*
@@ -3300,14 +3287,53 @@
 	if (ret)
 		return ret;
 
-<<<<<<< HEAD
+	/* Write OFDM timings on 5212*/
+	if (ah->ah_version == AR5K_AR5212 &&
+		channel->hw_value & CHANNEL_OFDM) {
+
+		ret = ath5k_hw_write_ofdm_timings(ah, channel);
+		if (ret)
+			return ret;
+
+		/* Spur info is available only from EEPROM versions
+		 * greater than 5.3, but the EEPROM routines will use
+		 * static values for older versions */
+		if (ah->ah_mac_srev >= AR5K_SREV_AR5424)
+			ath5k_hw_set_spur_mitigation_filter(ah,
+							    channel);
+	}
+
+	/* If we used fast channel switching
+	 * we are done, release RF bus and
+	 * fire up NF calibration.
+	 *
+	 * Note: Only NF calibration due to
+	 * channel change, not AGC calibration
+	 * since AGC is still running !
+	 */
+	if (fast) {
+		/*
+		 * Release RF Bus grant
+		 */
+		AR5K_REG_DISABLE_BITS(ah, AR5K_PHY_RFBUS_REQ,
+				    AR5K_PHY_RFBUS_REQ_REQUEST);
+
+		/*
+		 * Start NF calibration
+		 */
+		AR5K_REG_ENABLE_BITS(ah, AR5K_PHY_AGCCTL,
+					AR5K_PHY_AGCCTL_NF);
+
+		return ret;
+	}
+
 	/*
 	 * For 5210 we do all initialization using
 	 * initvals, so we don't have to modify
 	 * any settings (5210 also only supports
 	 * a/aturbo modes)
 	 */
-	if ((ah->ah_version != AR5K_AR5210) && !fast) {
+	if (ah->ah_version != AR5K_AR5210) {
 
 		/*
 		 * Write initial RF gain settings
@@ -3325,22 +3351,6 @@
 		ret = ath5k_hw_rfregs_init(ah, channel, mode);
 		if (ret)
 			return ret;
-
-		/* Write OFDM timings on 5212*/
-		if (ah->ah_version == AR5K_AR5212 &&
-			channel->hw_value & CHANNEL_OFDM) {
-
-			ret = ath5k_hw_write_ofdm_timings(ah, channel);
-			if (ret)
-				return ret;
-
-			/* Spur info is available only from EEPROM versions
-			 * greater than 5.3, but the EEPROM routines will use
-			 * static values for older versions */
-			if (ah->ah_mac_srev >= AR5K_SREV_AR5424)
-				ath5k_hw_set_spur_mitigation_filter(ah,
-								    channel);
-		}
 
 		/*Enable/disable 802.11b mode on 5111
 		(enable 2111 frequency converter + CCK)*/
@@ -3372,47 +3382,20 @@
 	 */
 	ath5k_hw_reg_write(ah, AR5K_PHY_ACT_ENABLE, AR5K_PHY_ACT);
 
+	ath5k_hw_wait_for_synth(ah, channel);
+
 	/*
-	 * On 5211+ read activation -> rx delay
-	 * and use it.
+	 * Perform ADC test to see if baseband is ready
+	 * Set tx hold and check adc test register
 	 */
-	if (ah->ah_version != AR5K_AR5210) {
-		u32 delay;
-		delay = ath5k_hw_reg_read(ah, AR5K_PHY_RX_DELAY) &
-			AR5K_PHY_RX_DELAY_M;
-		delay = (channel->hw_value & CHANNEL_CCK) ?
-			((delay << 2) / 22) : (delay / 10);
-		if (ah->ah_bwmode == AR5K_BWMODE_10MHZ)
-			delay = delay << 1;
-		if (ah->ah_bwmode == AR5K_BWMODE_5MHZ)
-			delay = delay << 2;
-		/* XXX: /2 on turbo ? Let's be safe
-		 * for now */
-		udelay(100 + delay);
-	} else {
-		mdelay(1);
-	}
-
-	if (fast)
-		/*
-		 * Release RF Bus grant
-		 */
-		AR5K_REG_DISABLE_BITS(ah, AR5K_PHY_RFBUS_REQ,
-				    AR5K_PHY_RFBUS_REQ_REQUEST);
-	else {
-		/*
-		 * Perform ADC test to see if baseband is ready
-		 * Set tx hold and check adc test register
-		 */
-		phy_tst1 = ath5k_hw_reg_read(ah, AR5K_PHY_TST1);
-		ath5k_hw_reg_write(ah, AR5K_PHY_TST1_TXHOLD, AR5K_PHY_TST1);
-		for (i = 0; i <= 20; i++) {
-			if (!(ath5k_hw_reg_read(ah, AR5K_PHY_ADC_TEST) & 0x10))
-				break;
-			udelay(200);
-		}
-		ath5k_hw_reg_write(ah, phy_tst1, AR5K_PHY_TST1);
-	}
+	phy_tst1 = ath5k_hw_reg_read(ah, AR5K_PHY_TST1);
+	ath5k_hw_reg_write(ah, AR5K_PHY_TST1_TXHOLD, AR5K_PHY_TST1);
+	for (i = 0; i <= 20; i++) {
+		if (!(ath5k_hw_reg_read(ah, AR5K_PHY_ADC_TEST) & 0x10))
+			break;
+		udelay(200);
+	}
+	ath5k_hw_reg_write(ah, phy_tst1, AR5K_PHY_TST1);
 
 	/*
 	 * Start automatic gain control calibration
@@ -3458,161 +3441,5 @@
 	/* Restore antenna mode */
 	ath5k_hw_set_antenna_mode(ah, ah->ah_ant_mode);
 
-=======
-	/* Write OFDM timings on 5212*/
-	if (ah->ah_version == AR5K_AR5212 &&
-		channel->hw_value & CHANNEL_OFDM) {
-
-		ret = ath5k_hw_write_ofdm_timings(ah, channel);
-		if (ret)
-			return ret;
-
-		/* Spur info is available only from EEPROM versions
-		 * greater than 5.3, but the EEPROM routines will use
-		 * static values for older versions */
-		if (ah->ah_mac_srev >= AR5K_SREV_AR5424)
-			ath5k_hw_set_spur_mitigation_filter(ah,
-							    channel);
-	}
-
-	/* If we used fast channel switching
-	 * we are done, release RF bus and
-	 * fire up NF calibration.
-	 *
-	 * Note: Only NF calibration due to
-	 * channel change, not AGC calibration
-	 * since AGC is still running !
-	 */
-	if (fast) {
-		/*
-		 * Release RF Bus grant
-		 */
-		AR5K_REG_DISABLE_BITS(ah, AR5K_PHY_RFBUS_REQ,
-				    AR5K_PHY_RFBUS_REQ_REQUEST);
-
-		/*
-		 * Start NF calibration
-		 */
-		AR5K_REG_ENABLE_BITS(ah, AR5K_PHY_AGCCTL,
-					AR5K_PHY_AGCCTL_NF);
-
-		return ret;
-	}
-
-	/*
-	 * For 5210 we do all initialization using
-	 * initvals, so we don't have to modify
-	 * any settings (5210 also only supports
-	 * a/aturbo modes)
-	 */
-	if (ah->ah_version != AR5K_AR5210) {
-
-		/*
-		 * Write initial RF gain settings
-		 * This should work for both 5111/5112
-		 */
-		ret = ath5k_hw_rfgain_init(ah, channel->band);
-		if (ret)
-			return ret;
-
-		mdelay(1);
-
-		/*
-		 * Write RF buffer
-		 */
-		ret = ath5k_hw_rfregs_init(ah, channel, mode);
-		if (ret)
-			return ret;
-
-		/*Enable/disable 802.11b mode on 5111
-		(enable 2111 frequency converter + CCK)*/
-		if (ah->ah_radio == AR5K_RF5111) {
-			if (mode == AR5K_MODE_11B)
-				AR5K_REG_ENABLE_BITS(ah, AR5K_TXCFG,
-				    AR5K_TXCFG_B_MODE);
-			else
-				AR5K_REG_DISABLE_BITS(ah, AR5K_TXCFG,
-				    AR5K_TXCFG_B_MODE);
-		}
-
-	} else if (ah->ah_version == AR5K_AR5210) {
-		mdelay(1);
-		/* Disable phy and wait */
-		ath5k_hw_reg_write(ah, AR5K_PHY_ACT_DISABLE, AR5K_PHY_ACT);
-		mdelay(1);
-	}
-
-	/* Set channel on PHY */
-	ret = ath5k_hw_channel(ah, channel);
-	if (ret)
-		return ret;
-
-	/*
-	 * Enable the PHY and wait until completion
-	 * This includes BaseBand and Synthesizer
-	 * activation.
-	 */
-	ath5k_hw_reg_write(ah, AR5K_PHY_ACT_ENABLE, AR5K_PHY_ACT);
-
-	ath5k_hw_wait_for_synth(ah, channel);
-
-	/*
-	 * Perform ADC test to see if baseband is ready
-	 * Set tx hold and check adc test register
-	 */
-	phy_tst1 = ath5k_hw_reg_read(ah, AR5K_PHY_TST1);
-	ath5k_hw_reg_write(ah, AR5K_PHY_TST1_TXHOLD, AR5K_PHY_TST1);
-	for (i = 0; i <= 20; i++) {
-		if (!(ath5k_hw_reg_read(ah, AR5K_PHY_ADC_TEST) & 0x10))
-			break;
-		udelay(200);
-	}
-	ath5k_hw_reg_write(ah, phy_tst1, AR5K_PHY_TST1);
-
-	/*
-	 * Start automatic gain control calibration
-	 *
-	 * During AGC calibration RX path is re-routed to
-	 * a power detector so we don't receive anything.
-	 *
-	 * This method is used to calibrate some static offsets
-	 * used together with on-the fly I/Q calibration (the
-	 * one performed via ath5k_hw_phy_calibrate), which doesn't
-	 * interrupt rx path.
-	 *
-	 * While rx path is re-routed to the power detector we also
-	 * start a noise floor calibration to measure the
-	 * card's noise floor (the noise we measure when we are not
-	 * transmitting or receiving anything).
-	 *
-	 * If we are in a noisy environment, AGC calibration may time
-	 * out and/or noise floor calibration might timeout.
-	 */
-	AR5K_REG_ENABLE_BITS(ah, AR5K_PHY_AGCCTL,
-				AR5K_PHY_AGCCTL_CAL | AR5K_PHY_AGCCTL_NF);
-
-	/* At the same time start I/Q calibration for QAM constellation
-	 * -no need for CCK- */
-	ah->ah_calibration = false;
-	if (!(mode == AR5K_MODE_11B)) {
-		ah->ah_calibration = true;
-		AR5K_REG_WRITE_BITS(ah, AR5K_PHY_IQ,
-				AR5K_PHY_IQ_CAL_NUM_LOG_MAX, 15);
-		AR5K_REG_ENABLE_BITS(ah, AR5K_PHY_IQ,
-				AR5K_PHY_IQ_RUN);
-	}
-
-	/* Wait for gain calibration to finish (we check for I/Q calibration
-	 * during ath5k_phy_calibrate) */
-	if (ath5k_hw_register_timeout(ah, AR5K_PHY_AGCCTL,
-			AR5K_PHY_AGCCTL_CAL, 0, false)) {
-		ATH5K_ERR(ah->ah_sc, "gain calibration timeout (%uMHz)\n",
-			channel->center_freq);
-	}
-
-	/* Restore antenna mode */
-	ath5k_hw_set_antenna_mode(ah, ah->ah_ant_mode);
-
->>>>>>> 47ae63e0
 	return ret;
 }