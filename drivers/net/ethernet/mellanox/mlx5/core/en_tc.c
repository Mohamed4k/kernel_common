--- conflicted
+++ resolved
@@ -39,13 +39,6 @@
 #include <linux/rhashtable.h>
 #include <linux/refcount.h>
 #include <linux/completion.h>
-<<<<<<< HEAD
-#include <linux/if_macvlan.h>
-#include <net/tc_act/tc_pedit.h>
-#include <net/tc_act/tc_csum.h>
-#include <net/psample.h>
-=======
->>>>>>> 754e0b0e
 #include <net/arp.h>
 #include <net/ipv6_stubs.h>
 #include <net/bareudp.h>
@@ -73,12 +66,6 @@
 #include <asm/div64.h>
 #include "lag/lag.h"
 #include "lag/mp.h"
-<<<<<<< HEAD
-
-#define nic_chains(priv) ((priv)->fs.tc.chains)
-#define MLX5_MH_ACT_SZ MLX5_UN_SZ_BYTES(set_add_copy_action_in_auto)
-=======
->>>>>>> 754e0b0e
 
 #define MLX5E_TC_TABLE_NUM_GROUPS 4
 #define MLX5E_TC_TABLE_MAX_GROUP_SIZE BIT(18)
@@ -1427,12 +1414,8 @@
 		if (err)
 			goto err_out;
 
-<<<<<<< HEAD
-		if (!attr->chain && esw_attr->int_port) {
-=======
 		if (!attr->chain && esw_attr->int_port &&
 		    attr->action & MLX5_FLOW_CONTEXT_ACTION_FWD_DEST) {
->>>>>>> 754e0b0e
 			/* If decap route device is internal port, change the
 			 * source vport value in reg_c0 back to uplink just in
 			 * case the rule performs goto chain > 0. If we have a miss
@@ -2725,58 +2708,6 @@
 	return err;
 }
 
-<<<<<<< HEAD
-struct pedit_headers {
-	struct ethhdr  eth;
-	struct vlan_hdr vlan;
-	struct iphdr   ip4;
-	struct ipv6hdr ip6;
-	struct tcphdr  tcp;
-	struct udphdr  udp;
-};
-
-struct pedit_headers_action {
-	struct pedit_headers	vals;
-	struct pedit_headers	masks;
-	u32			pedits;
-};
-
-static int pedit_header_offsets[] = {
-	[FLOW_ACT_MANGLE_HDR_TYPE_ETH] = offsetof(struct pedit_headers, eth),
-	[FLOW_ACT_MANGLE_HDR_TYPE_IP4] = offsetof(struct pedit_headers, ip4),
-	[FLOW_ACT_MANGLE_HDR_TYPE_IP6] = offsetof(struct pedit_headers, ip6),
-	[FLOW_ACT_MANGLE_HDR_TYPE_TCP] = offsetof(struct pedit_headers, tcp),
-	[FLOW_ACT_MANGLE_HDR_TYPE_UDP] = offsetof(struct pedit_headers, udp),
-};
-
-#define pedit_header(_ph, _htype) ((void *)(_ph) + pedit_header_offsets[_htype])
-
-static int set_pedit_val(u8 hdr_type, u32 mask, u32 val, u32 offset,
-			 struct pedit_headers_action *hdrs,
-			 struct netlink_ext_ack *extack)
-{
-	u32 *curr_pmask, *curr_pval;
-
-	curr_pmask = (u32 *)(pedit_header(&hdrs->masks, hdr_type) + offset);
-	curr_pval  = (u32 *)(pedit_header(&hdrs->vals, hdr_type) + offset);
-
-	if (*curr_pmask & mask) { /* disallow acting twice on the same location */
-		NL_SET_ERR_MSG_MOD(extack,
-				   "curr_pmask and new mask same. Acting twice on same location");
-		goto out_err;
-	}
-
-	*curr_pmask |= mask;
-	*curr_pval  |= (val & mask);
-
-	return 0;
-
-out_err:
-	return -EOPNOTSUPP;
-}
-
-=======
->>>>>>> 754e0b0e
 struct mlx5_fields {
 	u8  field;
 	u8  field_bsize;
@@ -3013,91 +2944,6 @@
 
 static const struct pedit_headers zero_masks = {};
 
-<<<<<<< HEAD
-static int
-parse_pedit_to_modify_hdr(struct mlx5e_priv *priv,
-			  const struct flow_action_entry *act, int namespace,
-			  struct mlx5e_tc_flow_parse_attr *parse_attr,
-			  struct pedit_headers_action *hdrs,
-			  struct netlink_ext_ack *extack)
-{
-	u8 cmd = (act->id == FLOW_ACTION_MANGLE) ? 0 : 1;
-	int err = -EOPNOTSUPP;
-	u32 mask, val, offset;
-	u8 htype;
-
-	htype = act->mangle.htype;
-	err = -EOPNOTSUPP; /* can't be all optimistic */
-
-	if (htype == FLOW_ACT_MANGLE_UNSPEC) {
-		NL_SET_ERR_MSG_MOD(extack, "legacy pedit isn't offloaded");
-		goto out_err;
-	}
-
-	if (!mlx5e_flow_namespace_max_modify_action(priv->mdev, namespace)) {
-		NL_SET_ERR_MSG_MOD(extack,
-				   "The pedit offload action is not supported");
-		goto out_err;
-	}
-
-	mask = act->mangle.mask;
-	val = act->mangle.val;
-	offset = act->mangle.offset;
-
-	err = set_pedit_val(htype, ~mask, val, offset, &hdrs[cmd], extack);
-	if (err)
-		goto out_err;
-
-	hdrs[cmd].pedits++;
-
-	return 0;
-out_err:
-	return err;
-}
-
-static int
-parse_pedit_to_reformat(const struct flow_action_entry *act,
-			struct mlx5e_tc_flow_parse_attr *parse_attr,
-			struct netlink_ext_ack *extack)
-{
-	u32 mask, val, offset;
-	u32 *p;
-
-	if (act->id != FLOW_ACTION_MANGLE) {
-		NL_SET_ERR_MSG_MOD(extack, "Unsupported action id");
-		return -EOPNOTSUPP;
-	}
-
-	if (act->mangle.htype != FLOW_ACT_MANGLE_HDR_TYPE_ETH) {
-		NL_SET_ERR_MSG_MOD(extack, "Only Ethernet modification is supported");
-		return -EOPNOTSUPP;
-	}
-
-	mask = ~act->mangle.mask;
-	val = act->mangle.val;
-	offset = act->mangle.offset;
-	p = (u32 *)&parse_attr->eth;
-	*(p + (offset >> 2)) |= (val & mask);
-
-	return 0;
-}
-
-static int parse_tc_pedit_action(struct mlx5e_priv *priv,
-				 const struct flow_action_entry *act, int namespace,
-				 struct mlx5e_tc_flow_parse_attr *parse_attr,
-				 struct pedit_headers_action *hdrs,
-				 struct mlx5e_tc_flow *flow,
-				 struct netlink_ext_ack *extack)
-{
-	if (flow && flow_flag_test(flow, L3_TO_L2_DECAP))
-		return parse_pedit_to_reformat(act, parse_attr, extack);
-
-	return parse_pedit_to_modify_hdr(priv, act, namespace,
-					 parse_attr, hdrs, extack);
-}
-
-=======
->>>>>>> 754e0b0e
 static int alloc_tc_pedit_action(struct mlx5e_priv *priv, int namespace,
 				 struct mlx5e_tc_flow_parse_attr *parse_attr,
 				 struct pedit_headers_action *hdrs,
@@ -3314,7 +3160,6 @@
 		 */
 		NL_SET_ERR_MSG_MOD(extack, "Can't offload mirroring with action ct");
 		return false;
-<<<<<<< HEAD
 	}
 
 	if (esw_attr->split_count > 0 && !mlx5_esw_has_fwd_fdb(priv->mdev)) {
@@ -3347,6 +3192,18 @@
 		return false;
 	}
 
+	if (!(~actions &
+	      (MLX5_FLOW_CONTEXT_ACTION_FWD_DEST | MLX5_FLOW_CONTEXT_ACTION_DROP))) {
+		NL_SET_ERR_MSG_MOD(extack, "Rule cannot support forward+drop action");
+		return false;
+	}
+
+	if (actions & MLX5_FLOW_CONTEXT_ACTION_MOD_HDR &&
+	    actions & MLX5_FLOW_CONTEXT_ACTION_DROP) {
+		NL_SET_ERR_MSG_MOD(extack, "Drop with modify header action is not supported");
+		return false;
+	}
+
 	if (actions & MLX5_FLOW_CONTEXT_ACTION_MOD_HDR &&
 	    !modify_header_match_supported(priv, &parse_attr->spec, flow_action,
 					   actions, ct_flow, ct_clear, extack))
@@ -3355,60 +3212,6 @@
 	if (mlx5e_is_eswitch_flow(flow) &&
 	    !actions_match_supported_fdb(priv, parse_attr, flow, extack))
 		return false;
-=======
-	}
-
-	if (esw_attr->split_count > 0 && !mlx5_esw_has_fwd_fdb(priv->mdev)) {
-		NL_SET_ERR_MSG_MOD(extack,
-				   "current firmware doesn't support split rule for port mirroring");
-		netdev_warn_once(priv->netdev,
-				 "current firmware doesn't support split rule for port mirroring\n");
-		return false;
-	}
->>>>>>> 754e0b0e
-
-	return true;
-}
-
-static bool
-actions_match_supported(struct mlx5e_priv *priv,
-			struct flow_action *flow_action,
-			struct mlx5e_tc_flow_parse_attr *parse_attr,
-			struct mlx5e_tc_flow *flow,
-			struct netlink_ext_ack *extack)
-{
-	u32 actions = flow->attr->action;
-	bool ct_flow, ct_clear;
-
-	ct_clear = flow->attr->ct_attr.ct_action & TCA_CT_ACT_CLEAR;
-	ct_flow = flow_flag_test(flow, CT) && !ct_clear;
-
-	if (!(actions &
-	      (MLX5_FLOW_CONTEXT_ACTION_FWD_DEST | MLX5_FLOW_CONTEXT_ACTION_DROP))) {
-		NL_SET_ERR_MSG_MOD(extack, "Rule must have at least one forward/drop action");
-		return false;
-	}
-
-	if (!(~actions &
-	      (MLX5_FLOW_CONTEXT_ACTION_FWD_DEST | MLX5_FLOW_CONTEXT_ACTION_DROP))) {
-		NL_SET_ERR_MSG_MOD(extack, "Rule cannot support forward+drop action");
-		return false;
-	}
-
-	if (actions & MLX5_FLOW_CONTEXT_ACTION_MOD_HDR &&
-	    actions & MLX5_FLOW_CONTEXT_ACTION_DROP) {
-		NL_SET_ERR_MSG_MOD(extack, "Drop with modify header action is not supported");
-		return false;
-	}
-
-	if (actions & MLX5_FLOW_CONTEXT_ACTION_MOD_HDR &&
-	    !modify_header_match_supported(priv, &parse_attr->spec, flow_action,
-					   actions, ct_flow, ct_clear, extack))
-		return false;
-
-	if (mlx5e_is_eswitch_flow(flow) &&
-	    !actions_match_supported_fdb(priv, parse_attr, flow, extack))
-		return false;
 
 	return true;
 }
@@ -3433,59 +3236,11 @@
 }
 
 static int
-<<<<<<< HEAD
-actions_prepare_mod_hdr_actions(struct mlx5e_priv *priv,
-				struct mlx5e_tc_flow *flow,
-				struct mlx5_flow_attr *attr,
-				struct pedit_headers_action *hdrs,
-				struct netlink_ext_ack *extack)
-{
-	struct mlx5e_tc_flow_parse_attr *parse_attr = attr->parse_attr;
-	enum mlx5_flow_namespace_type ns_type;
-	int err;
-
-	if (!hdrs[TCA_PEDIT_KEY_EX_CMD_SET].pedits &&
-	    !hdrs[TCA_PEDIT_KEY_EX_CMD_ADD].pedits)
-		return 0;
-
-	ns_type = get_flow_name_space(flow);
-
-	err = alloc_tc_pedit_action(priv, ns_type, parse_attr, hdrs,
-				    &attr->action, extack);
-	if (err)
-		return err;
-
-	/* In case all pedit actions are skipped, remove the MOD_HDR flag. */
-	if (parse_attr->mod_hdr_acts.num_actions > 0)
-		return 0;
-
-	attr->action &= ~MLX5_FLOW_CONTEXT_ACTION_MOD_HDR;
-	dealloc_mod_hdr_actions(&parse_attr->mod_hdr_acts);
-
-	if (ns_type != MLX5_FLOW_NAMESPACE_FDB)
-		return 0;
-
-	if (!((attr->action & MLX5_FLOW_CONTEXT_ACTION_VLAN_POP) ||
-	      (attr->action & MLX5_FLOW_CONTEXT_ACTION_VLAN_PUSH)))
-		attr->esw_attr->split_count = 0;
-
-	return 0;
-}
-
-static int
-parse_tc_nic_actions(struct mlx5e_priv *priv,
-		     struct flow_action *flow_action,
-		     struct mlx5e_tc_flow *flow,
-		     struct netlink_ext_ack *extack)
-{
-	struct mlx5e_tc_flow_parse_attr *parse_attr;
-=======
 parse_tc_actions(struct mlx5e_tc_act_parse_state *parse_state,
 		 struct flow_action *flow_action)
 {
 	struct netlink_ext_ack *extack = parse_state->extack;
 	struct mlx5e_tc_flow *flow = parse_state->flow;
->>>>>>> 754e0b0e
 	struct mlx5_flow_attr *attr = flow->attr;
 	enum mlx5_flow_namespace_type ns_type;
 	struct mlx5e_priv *priv = flow->priv;
@@ -3493,107 +3248,18 @@
 	struct mlx5e_tc_act *tc_act;
 	int err, i;
 
-<<<<<<< HEAD
-	if (!flow_action_has_entries(flow_action)) {
-		NL_SET_ERR_MSG_MOD(extack, "Flow action doesn't have any entries");
-		return -EINVAL;
-	}
-
-	if (!flow_action_hw_stats_check(flow_action, extack,
-					FLOW_ACTION_HW_STATS_DELAYED_BIT)) {
-		NL_SET_ERR_MSG_MOD(extack, "Flow action HW stats type is not supported");
-		return -EOPNOTSUPP;
-	}
-
-	nic_attr = attr->nic_attr;
-	nic_attr->flow_tag = MLX5_FS_DEFAULT_FLOW_TAG;
-	parse_attr = attr->parse_attr;
-=======
 	ns_type = mlx5e_get_flow_namespace(flow);
->>>>>>> 754e0b0e
 
 	flow_action_for_each(i, act, flow_action) {
 		tc_act = mlx5e_tc_act_get(act->id, ns_type);
 		if (!tc_act) {
 			NL_SET_ERR_MSG_MOD(extack, "Not implemented offload action");
 			return -EOPNOTSUPP;
-<<<<<<< HEAD
-		case FLOW_ACTION_REDIRECT: {
-			struct net_device *peer_dev = act->dev;
-
-			if (priv->netdev->netdev_ops == peer_dev->netdev_ops &&
-			    same_hw_devs(priv, netdev_priv(peer_dev))) {
-				parse_attr->mirred_ifindex[0] = peer_dev->ifindex;
-				flow_flag_set(flow, HAIRPIN);
-				action |= MLX5_FLOW_CONTEXT_ACTION_FWD_DEST |
-					  MLX5_FLOW_CONTEXT_ACTION_COUNT;
-			} else {
-				NL_SET_ERR_MSG_MOD(extack,
-						   "device is not on same HW, can't offload");
-				netdev_warn(priv->netdev, "device %s not on same HW, can't offload\n",
-					    peer_dev->name);
-				return -EOPNOTSUPP;
-			}
-			}
-			break;
-		case FLOW_ACTION_MARK: {
-			u32 mark = act->mark;
-
-			if (mark & ~MLX5E_TC_FLOW_ID_MASK) {
-				NL_SET_ERR_MSG_MOD(extack,
-						   "Bad flow mark - only 16 bit is supported");
-				return -EOPNOTSUPP;
-			}
-
-			nic_attr->flow_tag = mark;
-			action |= MLX5_FLOW_CONTEXT_ACTION_FWD_DEST;
-			}
-			break;
-		case FLOW_ACTION_GOTO:
-			err = validate_goto_chain(priv, flow, act, action,
-						  extack);
-			if (err)
-				return err;
-
-			action |= MLX5_FLOW_CONTEXT_ACTION_FWD_DEST |
-				  MLX5_FLOW_CONTEXT_ACTION_COUNT;
-			attr->dest_chain = act->chain_index;
-			break;
-		case FLOW_ACTION_CT:
-			err = mlx5_tc_ct_parse_action(get_ct_priv(priv), attr,
-						      &parse_attr->mod_hdr_acts,
-						      act, extack);
-			if (err)
-				return err;
-
-			flow_flag_set(flow, CT);
-			break;
-		default:
-			NL_SET_ERR_MSG_MOD(extack,
-					   "The offload action is not supported in NIC action");
-=======
 		}
 
 		if (!tc_act->can_offload(parse_state, act, i))
->>>>>>> 754e0b0e
 			return -EOPNOTSUPP;
 
-<<<<<<< HEAD
-	attr->action = action;
-
-	if (attr->dest_chain && parse_attr->mirred_ifindex[0]) {
-		NL_SET_ERR_MSG(extack, "Mirroring goto chain rules isn't supported");
-		return -EOPNOTSUPP;
-	}
-
-	err = actions_prepare_mod_hdr_actions(priv, flow, attr, hdrs, extack);
-	if (err)
-		return err;
-
-	if (!actions_match_supported(priv, flow_action, parse_attr, flow, extack))
-		return -EOPNOTSUPP;
-
-=======
 		err = tc_act->parse_action(parse_state, act, priv, attr);
 		if (err)
 			return err;
@@ -3610,7 +3276,6 @@
 			return err;
 	}
 
->>>>>>> 754e0b0e
 	return 0;
 }
 
@@ -3631,66 +3296,6 @@
 
 	ns_type = mlx5e_get_flow_namespace(flow);
 
-<<<<<<< HEAD
-static int parse_tc_vlan_action(struct mlx5e_priv *priv,
-				const struct flow_action_entry *act,
-				struct mlx5_esw_flow_attr *attr,
-				u32 *action,
-				struct netlink_ext_ack *extack)
-{
-	u8 vlan_idx = attr->total_vlan;
-
-	if (vlan_idx >= MLX5_FS_VLAN_DEPTH) {
-		NL_SET_ERR_MSG_MOD(extack, "Total vlans used is greater than supported");
-		return -EOPNOTSUPP;
-	}
-
-	switch (act->id) {
-	case FLOW_ACTION_VLAN_POP:
-		if (vlan_idx) {
-			if (!mlx5_eswitch_vlan_actions_supported(priv->mdev,
-								 MLX5_FS_VLAN_DEPTH)) {
-				NL_SET_ERR_MSG_MOD(extack,
-						   "vlan pop action is not supported");
-				return -EOPNOTSUPP;
-			}
-
-			*action |= MLX5_FLOW_CONTEXT_ACTION_VLAN_POP_2;
-		} else {
-			*action |= MLX5_FLOW_CONTEXT_ACTION_VLAN_POP;
-		}
-		break;
-	case FLOW_ACTION_VLAN_PUSH:
-		attr->vlan_vid[vlan_idx] = act->vlan.vid;
-		attr->vlan_prio[vlan_idx] = act->vlan.prio;
-		attr->vlan_proto[vlan_idx] = act->vlan.proto;
-		if (!attr->vlan_proto[vlan_idx])
-			attr->vlan_proto[vlan_idx] = htons(ETH_P_8021Q);
-
-		if (vlan_idx) {
-			if (!mlx5_eswitch_vlan_actions_supported(priv->mdev,
-								 MLX5_FS_VLAN_DEPTH)) {
-				NL_SET_ERR_MSG_MOD(extack,
-						   "vlan push action is not supported for vlan depth > 1");
-				return -EOPNOTSUPP;
-			}
-
-			*action |= MLX5_FLOW_CONTEXT_ACTION_VLAN_PUSH_2;
-		} else {
-			if (!mlx5_eswitch_vlan_actions_supported(priv->mdev, 1) &&
-			    (act->vlan.proto != htons(ETH_P_8021Q) ||
-			     act->vlan.prio)) {
-				NL_SET_ERR_MSG_MOD(extack,
-						   "vlan push action is not supported");
-				return -EOPNOTSUPP;
-			}
-
-			*action |= MLX5_FLOW_CONTEXT_ACTION_VLAN_PUSH;
-		}
-		break;
-	default:
-		NL_SET_ERR_MSG_MOD(extack, "Unexpected action id for VLAN");
-=======
 	err = alloc_tc_pedit_action(priv, ns_type, parse_attr, hdrs,
 				    &attr->action, extack);
 	if (err)
@@ -3719,7 +3324,6 @@
 {
 	if (!flow_action_has_entries(flow_action)) {
 		NL_SET_ERR_MSG_MOD(extack, "Flow action doesn't have any entries");
->>>>>>> 754e0b0e
 		return -EINVAL;
 	}
 
@@ -3748,24 +3352,6 @@
 	if (err)
 		return err;
 
-<<<<<<< HEAD
-static int add_vlan_push_action(struct mlx5e_priv *priv,
-				struct mlx5_flow_attr *attr,
-				struct net_device **out_dev,
-				u32 *action,
-				struct netlink_ext_ack *extack)
-{
-	struct net_device *vlan_dev = *out_dev;
-	struct flow_action_entry vlan_act = {
-		.id = FLOW_ACTION_VLAN_PUSH,
-		.vlan.vid = vlan_dev_vlan_id(vlan_dev),
-		.vlan.proto = vlan_dev_vlan_proto(vlan_dev),
-		.vlan.prio = 0,
-	};
-	int err;
-
-	err = parse_tc_vlan_action(priv, &vlan_act, attr->esw_attr, action, extack);
-=======
 	attr->nic_attr->flow_tag = MLX5_FS_DEFAULT_FLOW_TAG;
 	parse_attr = attr->parse_attr;
 	parse_state = &parse_attr->parse_state;
@@ -3774,7 +3360,6 @@
 	hdrs = parse_state->hdrs;
 
 	err = parse_tc_actions(parse_state, flow_action);
->>>>>>> 754e0b0e
 	if (err)
 		return err;
 
@@ -3782,40 +3367,18 @@
 	if (err)
 		return err;
 
-<<<<<<< HEAD
-	if (is_vlan_dev(*out_dev))
-		err = add_vlan_push_action(priv, attr, out_dev, action, extack);
-=======
 	if (!actions_match_supported(priv, flow_action, parse_attr, flow, extack))
 		return -EOPNOTSUPP;
->>>>>>> 754e0b0e
 
 	return 0;
 }
 
-<<<<<<< HEAD
-static int add_vlan_pop_action(struct mlx5e_priv *priv,
-			       struct mlx5_flow_attr *attr,
-			       u32 *action,
-			       struct netlink_ext_ack *extack)
-=======
 static bool is_merged_eswitch_vfs(struct mlx5e_priv *priv,
 				  struct net_device *peer_netdev)
->>>>>>> 754e0b0e
 {
 	struct mlx5e_priv *peer_priv;
 
-<<<<<<< HEAD
-	nest_level = attr->parse_attr->filter_dev->lower_level -
-						priv->netdev->lower_level;
-	while (nest_level--) {
-		err = parse_tc_vlan_action(priv, &vlan_act, attr->esw_attr, action, extack);
-		if (err)
-			return err;
-	}
-=======
 	peer_priv = netdev_priv(peer_netdev);
->>>>>>> 754e0b0e
 
 	return (MLX5_CAP_ESW(priv->mdev, merged_eswitch) &&
 		mlx5e_eswitch_vf_rep(priv->netdev) &&
@@ -3895,87 +3458,22 @@
 	return 0;
 }
 
-<<<<<<< HEAD
-int mlx5e_set_fwd_to_int_port_actions(struct mlx5e_priv *priv,
-				      struct mlx5_flow_attr *attr,
-				      int ifindex,
-				      enum mlx5e_tc_int_port_type type,
-				      u32 *action,
-				      int out_index)
-{
-	struct mlx5_esw_flow_attr *esw_attr = attr->esw_attr;
-	struct mlx5e_tc_int_port_priv *int_port_priv;
-	struct mlx5e_tc_flow_parse_attr *parse_attr;
-	struct mlx5e_tc_int_port *dest_int_port;
-	int err;
-
-	parse_attr = attr->parse_attr;
-	int_port_priv = mlx5e_get_int_port_priv(priv);
-
-	dest_int_port = mlx5e_tc_int_port_get(int_port_priv, ifindex, type);
-	if (IS_ERR(dest_int_port))
-		return PTR_ERR(dest_int_port);
-
-	err = mlx5e_tc_match_to_reg_set(priv->mdev, &parse_attr->mod_hdr_acts,
-					MLX5_FLOW_NAMESPACE_FDB, VPORT_TO_REG,
-					mlx5e_tc_int_port_get_metadata(dest_int_port));
-	if (err) {
-		mlx5e_tc_int_port_put(int_port_priv, dest_int_port);
-		return err;
-	}
-
-	*action |= MLX5_FLOW_CONTEXT_ACTION_MOD_HDR;
-
-	esw_attr->dest_int_port = dest_int_port;
-	esw_attr->dests[out_index].flags |= MLX5_ESW_DEST_CHAIN_WITH_SRC_PORT_CHANGE;
-
-	/* Forward to root fdb for matching against the new source vport */
-	attr->dest_chain = 0;
-
-	return 0;
-}
-
-static int parse_tc_fdb_actions(struct mlx5e_priv *priv,
-				struct flow_action *flow_action,
-				struct mlx5e_tc_flow *flow,
-				struct netlink_ext_ack *extack)
-=======
 static int
 parse_tc_fdb_actions(struct mlx5e_priv *priv,
 		     struct flow_action *flow_action,
 		     struct mlx5e_tc_flow *flow,
 		     struct netlink_ext_ack *extack)
->>>>>>> 754e0b0e
 {
 	struct mlx5e_tc_act_parse_state *parse_state;
 	struct mlx5e_tc_flow_parse_attr *parse_attr;
 	struct mlx5_flow_attr *attr = flow->attr;
 	struct mlx5_esw_flow_attr *esw_attr;
-<<<<<<< HEAD
-	bool encap = false, decap = false;
-	u32 action = attr->action;
-	int err, i, if_count = 0;
-	bool ptype_host = false;
-	bool mpls_push = false;
-
-	if (!flow_action_has_entries(flow_action)) {
-		NL_SET_ERR_MSG_MOD(extack, "Flow action doesn't have any entries");
-		return -EINVAL;
-	}
-
-	if (!flow_action_hw_stats_check(flow_action, extack,
-					FLOW_ACTION_HW_STATS_DELAYED_BIT)) {
-		NL_SET_ERR_MSG_MOD(extack, "Flow action HW stats type is not supported");
-		return -EOPNOTSUPP;
-	}
-=======
 	struct pedit_headers_action *hdrs;
 	int err;
 
 	err = flow_action_supported(flow_action, extack);
 	if (err)
 		return err;
->>>>>>> 754e0b0e
 
 	esw_attr = attr->esw_attr;
 	parse_attr = attr->parse_attr;
@@ -3984,351 +3482,9 @@
 	parse_state->ct_priv = get_ct_priv(priv);
 	hdrs = parse_state->hdrs;
 
-<<<<<<< HEAD
-	flow_action_for_each(i, act, flow_action) {
-		switch (act->id) {
-		case FLOW_ACTION_ACCEPT:
-			action |= MLX5_FLOW_CONTEXT_ACTION_FWD_DEST |
-				MLX5_FLOW_CONTEXT_ACTION_COUNT;
-			attr->flags |= MLX5_ESW_ATTR_FLAG_ACCEPT;
-			break;
-		case FLOW_ACTION_PTYPE:
-			if (act->ptype != PACKET_HOST) {
-				NL_SET_ERR_MSG_MOD(extack,
-						   "skbedit ptype is only supported with type host");
-				return -EOPNOTSUPP;
-			}
-
-			ptype_host = true;
-			break;
-		case FLOW_ACTION_DROP:
-			action |= MLX5_FLOW_CONTEXT_ACTION_DROP |
-				  MLX5_FLOW_CONTEXT_ACTION_COUNT;
-			break;
-		case FLOW_ACTION_TRAP:
-			if (!flow_offload_has_one_action(flow_action)) {
-				NL_SET_ERR_MSG_MOD(extack,
-						   "action trap is supported as a sole action only");
-				return -EOPNOTSUPP;
-			}
-			action |= (MLX5_FLOW_CONTEXT_ACTION_FWD_DEST |
-				   MLX5_FLOW_CONTEXT_ACTION_COUNT);
-			attr->flags |= MLX5_ESW_ATTR_FLAG_SLOW_PATH;
-			break;
-		case FLOW_ACTION_MPLS_PUSH:
-			if (!MLX5_CAP_ESW_FLOWTABLE_FDB(priv->mdev,
-							reformat_l2_to_l3_tunnel) ||
-			    act->mpls_push.proto != htons(ETH_P_MPLS_UC)) {
-				NL_SET_ERR_MSG_MOD(extack,
-						   "mpls push is supported only for mpls_uc protocol");
-				return -EOPNOTSUPP;
-			}
-			mpls_push = true;
-			break;
-		case FLOW_ACTION_MPLS_POP:
-			/* we only support mpls pop if it is the first action
-			 * and the filter net device is bareudp. Subsequent
-			 * actions can be pedit and the last can be mirred
-			 * egress redirect.
-			 */
-			if (i) {
-				NL_SET_ERR_MSG_MOD(extack,
-						   "mpls pop supported only as first action");
-				return -EOPNOTSUPP;
-			}
-			if (!netif_is_bareudp(parse_attr->filter_dev)) {
-				NL_SET_ERR_MSG_MOD(extack,
-						   "mpls pop supported only on bareudp devices");
-				return -EOPNOTSUPP;
-			}
-
-			parse_attr->eth.h_proto = act->mpls_pop.proto;
-			action |= MLX5_FLOW_CONTEXT_ACTION_PACKET_REFORMAT;
-			flow_flag_set(flow, L3_TO_L2_DECAP);
-			break;
-		case FLOW_ACTION_MANGLE:
-		case FLOW_ACTION_ADD:
-			err = parse_tc_pedit_action(priv, act, MLX5_FLOW_NAMESPACE_FDB,
-						    parse_attr, hdrs, flow, extack);
-			if (err)
-				return err;
-
-			if (!flow_flag_test(flow, L3_TO_L2_DECAP)) {
-				action |= MLX5_FLOW_CONTEXT_ACTION_MOD_HDR;
-				esw_attr->split_count = esw_attr->out_count;
-			}
-			break;
-		case FLOW_ACTION_CSUM:
-			if (csum_offload_supported(priv, action,
-						   act->csum_flags, extack))
-				break;
-
-			return -EOPNOTSUPP;
-		case FLOW_ACTION_REDIRECT_INGRESS: {
-			struct net_device *out_dev;
-
-			out_dev = act->dev;
-			if (!out_dev)
-				return -EOPNOTSUPP;
-
-			if (!netif_is_ovs_master(out_dev)) {
-				NL_SET_ERR_MSG_MOD(extack,
-						   "redirect to ingress is supported only for OVS internal ports");
-				return -EOPNOTSUPP;
-			}
-
-			if (netif_is_ovs_master(parse_attr->filter_dev)) {
-				NL_SET_ERR_MSG_MOD(extack,
-						   "redirect to ingress is not supported from internal port");
-				return -EOPNOTSUPP;
-			}
-
-			if (!ptype_host) {
-				NL_SET_ERR_MSG_MOD(extack,
-						   "redirect to int port ingress requires ptype=host action");
-				return -EOPNOTSUPP;
-			}
-
-			if (esw_attr->out_count) {
-				NL_SET_ERR_MSG_MOD(extack,
-						   "redirect to int port ingress is supported only as single destination");
-				return -EOPNOTSUPP;
-			}
-
-			action |= MLX5_FLOW_CONTEXT_ACTION_FWD_DEST |
-				  MLX5_FLOW_CONTEXT_ACTION_COUNT;
-
-			err = mlx5e_set_fwd_to_int_port_actions(priv, attr, out_dev->ifindex,
-								MLX5E_TC_INT_PORT_INGRESS,
-								&action, esw_attr->out_count);
-			if (err)
-				return err;
-
-			esw_attr->out_count++;
-
-			break;
-		}
-		case FLOW_ACTION_REDIRECT:
-		case FLOW_ACTION_MIRRED: {
-			struct mlx5e_priv *out_priv;
-			struct net_device *out_dev;
-
-			out_dev = act->dev;
-			if (!out_dev) {
-				/* out_dev is NULL when filters with
-				 * non-existing mirred device are replayed to
-				 * the driver.
-				 */
-				return -EINVAL;
-			}
-
-			if (mpls_push && !netif_is_bareudp(out_dev)) {
-				NL_SET_ERR_MSG_MOD(extack,
-						   "mpls is supported only through a bareudp device");
-				return -EOPNOTSUPP;
-			}
-
-			if (ft_flow && out_dev == priv->netdev) {
-				/* Ignore forward to self rules generated
-				 * by adding both mlx5 devs to the flow table
-				 * block on a normal nft offload setup.
-				 */
-				return -EOPNOTSUPP;
-			}
-
-			if (esw_attr->out_count >= MLX5_MAX_FLOW_FWD_VPORTS) {
-				NL_SET_ERR_MSG_MOD(extack,
-						   "can't support more output ports, can't offload forwarding");
-				netdev_warn(priv->netdev,
-					    "can't support more than %d output ports, can't offload forwarding\n",
-					    esw_attr->out_count);
-				return -EOPNOTSUPP;
-			}
-
-			action |= MLX5_FLOW_CONTEXT_ACTION_FWD_DEST |
-				  MLX5_FLOW_CONTEXT_ACTION_COUNT;
-			if (encap) {
-				parse_attr->mirred_ifindex[esw_attr->out_count] =
-					out_dev->ifindex;
-				parse_attr->tun_info[esw_attr->out_count] =
-					mlx5e_dup_tun_info(info);
-				if (!parse_attr->tun_info[esw_attr->out_count])
-					return -ENOMEM;
-				encap = false;
-				esw_attr->dests[esw_attr->out_count].flags |=
-					MLX5_ESW_DEST_ENCAP;
-				esw_attr->out_count++;
-				/* attr->dests[].rep is resolved when we
-				 * handle encap
-				 */
-			} else if (netdev_port_same_parent_id(priv->netdev, out_dev)) {
-				struct mlx5_eswitch *esw = priv->mdev->priv.eswitch;
-				struct net_device *uplink_dev = mlx5_eswitch_uplink_get_proto_dev(esw, REP_ETH);
-
-				if (is_duplicated_output_device(priv->netdev,
-								out_dev,
-								ifindexes,
-								if_count,
-								extack))
-					return -EOPNOTSUPP;
-
-				ifindexes[if_count] = out_dev->ifindex;
-				if_count++;
-
-				out_dev = get_fdb_out_dev(uplink_dev, out_dev);
-				if (!out_dev)
-					return -ENODEV;
-
-				if (is_vlan_dev(out_dev)) {
-					err = add_vlan_push_action(priv, attr,
-								   &out_dev,
-								   &action, extack);
-					if (err)
-						return err;
-				}
-
-				if (is_vlan_dev(parse_attr->filter_dev)) {
-					err = add_vlan_pop_action(priv, attr,
-								  &action, extack);
-					if (err)
-						return err;
-				}
-
-				if (netif_is_macvlan(out_dev))
-					out_dev = macvlan_dev_real_dev(out_dev);
-
-				err = verify_uplink_forwarding(priv, flow, out_dev, extack);
-				if (err)
-					return err;
-
-				if (!mlx5e_is_valid_eswitch_fwd_dev(priv, out_dev)) {
-					NL_SET_ERR_MSG_MOD(extack,
-							   "devices are not on same switch HW, can't offload forwarding");
-					return -EOPNOTSUPP;
-				}
-
-				if (same_vf_reps(priv, out_dev)) {
-					NL_SET_ERR_MSG_MOD(extack,
-							   "can't forward from a VF to itself");
-					return -EOPNOTSUPP;
-				}
-
-				out_priv = netdev_priv(out_dev);
-				rpriv = out_priv->ppriv;
-				esw_attr->dests[esw_attr->out_count].rep = rpriv->rep;
-				esw_attr->dests[esw_attr->out_count].mdev = out_priv->mdev;
-				esw_attr->out_count++;
-			} else if (netif_is_ovs_master(out_dev)) {
-				err = mlx5e_set_fwd_to_int_port_actions(priv, attr,
-									out_dev->ifindex,
-									MLX5E_TC_INT_PORT_EGRESS,
-									&action,
-									esw_attr->out_count);
-				if (err)
-					return err;
-
-				esw_attr->out_count++;
-			} else if (parse_attr->filter_dev != priv->netdev) {
-				/* All mlx5 devices are called to configure
-				 * high level device filters. Therefore, the
-				 * *attempt* to  install a filter on invalid
-				 * eswitch should not trigger an explicit error
-				 */
-				return -EINVAL;
-			} else {
-				NL_SET_ERR_MSG_MOD(extack,
-						   "devices are not on same switch HW, can't offload forwarding");
-				netdev_warn(priv->netdev,
-					    "devices %s %s not on same switch HW, can't offload forwarding\n",
-					    priv->netdev->name,
-					    out_dev->name);
-				return -EOPNOTSUPP;
-			}
-			}
-			break;
-		case FLOW_ACTION_TUNNEL_ENCAP:
-			info = act->tunnel;
-			if (info) {
-				encap = true;
-			} else {
-				NL_SET_ERR_MSG_MOD(extack,
-						   "Zero tunnel attributes is not supported");
-				return -EOPNOTSUPP;
-			}
-
-			break;
-		case FLOW_ACTION_VLAN_PUSH:
-		case FLOW_ACTION_VLAN_POP:
-			if (act->id == FLOW_ACTION_VLAN_PUSH &&
-			    (action & MLX5_FLOW_CONTEXT_ACTION_VLAN_POP)) {
-				/* Replace vlan pop+push with vlan modify */
-				action &= ~MLX5_FLOW_CONTEXT_ACTION_VLAN_POP;
-				err = add_vlan_rewrite_action(priv,
-							      MLX5_FLOW_NAMESPACE_FDB,
-							      act, parse_attr, hdrs,
-							      &action, extack);
-			} else {
-				err = parse_tc_vlan_action(priv, act, esw_attr, &action, extack);
-			}
-			if (err)
-				return err;
-
-			esw_attr->split_count = esw_attr->out_count;
-			break;
-		case FLOW_ACTION_VLAN_MANGLE:
-			err = add_vlan_rewrite_action(priv,
-						      MLX5_FLOW_NAMESPACE_FDB,
-						      act, parse_attr, hdrs,
-						      &action, extack);
-			if (err)
-				return err;
-
-			esw_attr->split_count = esw_attr->out_count;
-			break;
-		case FLOW_ACTION_TUNNEL_DECAP:
-			decap = true;
-			break;
-		case FLOW_ACTION_GOTO:
-			err = validate_goto_chain(priv, flow, act, action,
-						  extack);
-			if (err)
-				return err;
-
-			action |= MLX5_FLOW_CONTEXT_ACTION_FWD_DEST |
-				  MLX5_FLOW_CONTEXT_ACTION_COUNT;
-			attr->dest_chain = act->chain_index;
-			break;
-		case FLOW_ACTION_CT:
-			if (flow_flag_test(flow, SAMPLE)) {
-				NL_SET_ERR_MSG_MOD(extack, "Sample action with connection tracking is not supported");
-				return -EOPNOTSUPP;
-			}
-			err = mlx5_tc_ct_parse_action(get_ct_priv(priv), attr,
-						      &parse_attr->mod_hdr_acts,
-						      act, extack);
-			if (err)
-				return err;
-
-			flow_flag_set(flow, CT);
-			esw_attr->split_count = esw_attr->out_count;
-			break;
-		case FLOW_ACTION_SAMPLE:
-			if (flow_flag_test(flow, CT)) {
-				NL_SET_ERR_MSG_MOD(extack, "Sample action with connection tracking is not supported");
-				return -EOPNOTSUPP;
-			}
-			sample_attr.rate = act->sample.rate;
-			sample_attr.group_num = act->sample.psample_group->group_num;
-			if (act->sample.truncate)
-				sample_attr.trunc_size = act->sample.trunc_size;
-			flow_flag_set(flow, SAMPLE);
-			break;
-		default:
-			NL_SET_ERR_MSG_MOD(extack,
-					   "The offload action is not supported in FDB action");
-			return -EOPNOTSUPP;
-		}
-	}
+	err = parse_tc_actions(parse_state, flow_action);
+	if (err)
+		return err;
 
 	/* Forward to/from internal port can only have 1 dest */
 	if ((netif_is_ovs_master(parse_attr->filter_dev) || esw_attr->dest_int_port) &&
@@ -4338,60 +3494,9 @@
 		return -EOPNOTSUPP;
 	}
 
-	/* always set IP version for indirect table handling */
-	attr->ip_version = mlx5e_tc_get_ip_version(&parse_attr->spec, true);
-
-	if (MLX5_CAP_GEN(esw->dev, prio_tag_required) &&
-	    action & MLX5_FLOW_CONTEXT_ACTION_VLAN_POP) {
-		/* For prio tag mode, replace vlan pop with rewrite vlan prio
-		 * tag rewrite.
-		 */
-		action &= ~MLX5_FLOW_CONTEXT_ACTION_VLAN_POP;
-		err = add_vlan_prio_tag_rewrite_action(priv, parse_attr, hdrs,
-						       &action, extack);
-		if (err)
-			return err;
-	}
-
-	attr->action = action;
-
 	err = actions_prepare_mod_hdr_actions(priv, flow, attr, hdrs, extack);
 	if (err)
 		return err;
-
-	if (!actions_match_supported(priv, flow_action, parse_attr, flow, extack))
-=======
-	err = parse_tc_actions(parse_state, flow_action);
-	if (err)
-		return err;
-
-	/* Forward to/from internal port can only have 1 dest */
-	if ((netif_is_ovs_master(parse_attr->filter_dev) || esw_attr->dest_int_port) &&
-	    esw_attr->out_count > 1) {
-		NL_SET_ERR_MSG_MOD(extack,
-				   "Rules with internal port can have only one destination");
->>>>>>> 754e0b0e
-		return -EOPNOTSUPP;
-
-<<<<<<< HEAD
-	if (attr->dest_chain && decap) {
-		/* It can be supported if we'll create a mapping for
-		 * the tunnel device only (without tunnel), and set
-		 * this tunnel id with this decap flow.
-		 *
-		 * On restore (miss), we'll just set this saved tunnel
-		 * device.
-		 */
-
-		NL_SET_ERR_MSG(extack, "Decap with goto isn't supported");
-		netdev_warn(priv->netdev, "Decap with goto isn't supported");
-		return -EOPNOTSUPP;
-	}
-=======
-	err = actions_prepare_mod_hdr_actions(priv, flow, attr, hdrs, extack);
-	if (err)
-		return err;
->>>>>>> 754e0b0e
 
 	if (!actions_match_supported(priv, flow_action, parse_attr, flow, extack))
 		return -EOPNOTSUPP;
