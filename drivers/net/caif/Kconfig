--- conflicted
+++ resolved
@@ -34,23 +34,13 @@
 	  This option also needs to be enabled on the modem.
 
 config CAIF_HSI
-<<<<<<< HEAD
-       bool "CAIF HSI transport driver"
-       depends on CAIF
-       default n
-       ---help---
-       The caif low level driver for CAIF over HSI.
-       Be aware that if you enable this then you also need to
-       enable a low-level HSI driver.
-=======
-	tristate "CAIF HSI transport driver"
+	bool "CAIF HSI transport driver"
 	depends on CAIF
 	default n
 	---help---
 	  The CAIF low level driver for CAIF over HSI.
 	  Be aware that if you enable this then you also need to
 	  enable a low-level HSI driver.
->>>>>>> 6b8cbbd5
 
 config CAIF_VIRTIO
 	tristate "CAIF virtio transport driver"
