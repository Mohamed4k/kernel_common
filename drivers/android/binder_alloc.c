// SPDX-License-Identifier: GPL-2.0-only
/* binder_alloc.c
 *
 * Android IPC Subsystem
 *
 * Copyright (C) 2007-2017 Google, Inc.
 */

#define pr_fmt(fmt) KBUILD_MODNAME ": " fmt

#include <linux/list.h>
#include <linux/sched/mm.h>
#include <linux/module.h>
#include <linux/rtmutex.h>
#include <linux/rbtree.h>
#include <linux/seq_file.h>
#include <linux/vmalloc.h>
#include <linux/slab.h>
#include <linux/sched.h>
#include <linux/list_lru.h>
#include <linux/ratelimit.h>
#include <asm/cacheflush.h>
#include <linux/uaccess.h>
#include <linux/highmem.h>
#include <linux/sizes.h>
#include "binder_internal.h"
#include "binder_trace.h"
#include <trace/hooks/binder.h>

struct list_lru binder_freelist;

static DEFINE_MUTEX(binder_alloc_mmap_lock);

enum {
	BINDER_DEBUG_USER_ERROR             = 1U << 0,
	BINDER_DEBUG_OPEN_CLOSE             = 1U << 1,
	BINDER_DEBUG_BUFFER_ALLOC           = 1U << 2,
	BINDER_DEBUG_BUFFER_ALLOC_ASYNC     = 1U << 3,
};
static uint32_t binder_alloc_debug_mask = BINDER_DEBUG_USER_ERROR;

module_param_named(debug_mask, binder_alloc_debug_mask,
		   uint, 0644);

#define binder_alloc_debug(mask, x...) \
	do { \
		if (binder_alloc_debug_mask & mask) \
			pr_info_ratelimited(x); \
	} while (0)

static struct binder_buffer *binder_buffer_next(struct binder_buffer *buffer)
{
	return list_entry(buffer->entry.next, struct binder_buffer, entry);
}

static struct binder_buffer *binder_buffer_prev(struct binder_buffer *buffer)
{
	return list_entry(buffer->entry.prev, struct binder_buffer, entry);
}

static size_t binder_alloc_buffer_size(struct binder_alloc *alloc,
				       struct binder_buffer *buffer)
{
	if (list_is_last(&buffer->entry, &alloc->buffers))
		return alloc->buffer + alloc->buffer_size - buffer->user_data;
	return binder_buffer_next(buffer)->user_data - buffer->user_data;
}

static void binder_insert_free_buffer(struct binder_alloc *alloc,
				      struct binder_buffer *new_buffer)
{
	struct rb_node **p = &alloc->free_buffers.rb_node;
	struct rb_node *parent = NULL;
	struct binder_buffer *buffer;
	size_t buffer_size;
	size_t new_buffer_size;

	BUG_ON(!new_buffer->free);

	new_buffer_size = binder_alloc_buffer_size(alloc, new_buffer);

	binder_alloc_debug(BINDER_DEBUG_BUFFER_ALLOC,
		     "%d: add free buffer, size %zd, at %pK\n",
		      alloc->pid, new_buffer_size, new_buffer);

	while (*p) {
		parent = *p;
		buffer = rb_entry(parent, struct binder_buffer, rb_node);
		BUG_ON(!buffer->free);

		buffer_size = binder_alloc_buffer_size(alloc, buffer);

		if (new_buffer_size < buffer_size)
			p = &parent->rb_left;
		else
			p = &parent->rb_right;
	}
	rb_link_node(&new_buffer->rb_node, parent, p);
	rb_insert_color(&new_buffer->rb_node, &alloc->free_buffers);
}

static void binder_insert_allocated_buffer_locked(
		struct binder_alloc *alloc, struct binder_buffer *new_buffer)
{
	struct rb_node **p = &alloc->allocated_buffers.rb_node;
	struct rb_node *parent = NULL;
	struct binder_buffer *buffer;

	BUG_ON(new_buffer->free);

	while (*p) {
		parent = *p;
		buffer = rb_entry(parent, struct binder_buffer, rb_node);
		BUG_ON(buffer->free);

		if (new_buffer->user_data < buffer->user_data)
			p = &parent->rb_left;
		else if (new_buffer->user_data > buffer->user_data)
			p = &parent->rb_right;
		else
			BUG();
	}
	rb_link_node(&new_buffer->rb_node, parent, p);
	rb_insert_color(&new_buffer->rb_node, &alloc->allocated_buffers);
}

static struct binder_buffer *binder_alloc_prepare_to_free_locked(
		struct binder_alloc *alloc,
		unsigned long user_ptr)
{
	struct rb_node *n = alloc->allocated_buffers.rb_node;
	struct binder_buffer *buffer;

	while (n) {
		buffer = rb_entry(n, struct binder_buffer, rb_node);
		BUG_ON(buffer->free);

		if (user_ptr < (uintptr_t)buffer->user_data) {
			n = n->rb_left;
		} else if (user_ptr > (uintptr_t)buffer->user_data) {
			n = n->rb_right;
		} else {
			/*
			 * Guard against user threads attempting to
			 * free the buffer when in use by kernel or
			 * after it's already been freed.
			 */
			if (!buffer->allow_user_free)
				return ERR_PTR(-EPERM);
			buffer->allow_user_free = 0;
			return buffer;
		}
	}
	return NULL;
}

/**
 * binder_alloc_prepare_to_free() - get buffer given user ptr
 * @alloc:	binder_alloc for this proc
 * @user_ptr:	User pointer to buffer data
 *
 * Validate userspace pointer to buffer data and return buffer corresponding to
 * that user pointer. Search the rb tree for buffer that matches user data
 * pointer.
 *
 * Return:	Pointer to buffer or NULL
 */
struct binder_buffer *binder_alloc_prepare_to_free(struct binder_alloc *alloc,
						   unsigned long user_ptr)
{
	struct binder_buffer *buffer;

	binder_alloc_lock(alloc);
	buffer = binder_alloc_prepare_to_free_locked(alloc, user_ptr);
	binder_alloc_unlock(alloc);
	return buffer;
}

static inline void
binder_set_installed_page(struct binder_lru_page *lru_page,
			  struct page *page)
{
	/* Pairs with acquire in binder_get_installed_page() */
	smp_store_release(&lru_page->page_ptr, page);
}

static inline struct page *
binder_get_installed_page(struct binder_lru_page *lru_page)
{
	/* Pairs with release in binder_set_installed_page() */
	return smp_load_acquire(&lru_page->page_ptr);
}

static void binder_lru_freelist_add(struct binder_alloc *alloc,
				    unsigned long start, unsigned long end)
{
	struct binder_lru_page *page;
	unsigned long page_addr;

	trace_binder_update_page_range(alloc, false, start, end);

	for (page_addr = start; page_addr < end; page_addr += PAGE_SIZE) {
		size_t index;
		int ret;

		index = (page_addr - (uintptr_t)alloc->buffer) / PAGE_SIZE;
		page = &alloc->pages[index];

		if (!binder_get_installed_page(page))
			continue;

		trace_binder_free_lru_start(alloc, index);

		ret = list_lru_add(&binder_freelist, &page->lru);
		WARN_ON(!ret);

		trace_binder_free_lru_end(alloc, index);
	}
}

static int binder_install_single_page(struct binder_alloc *alloc,
				      struct binder_lru_page *lru_page,
				      unsigned long addr)
{
	struct page *page;
	int ret = 0;

	if (!mmget_not_zero(alloc->vma_vm_mm))
		return -ESRCH;

	/*
	 * Protected with mmap_sem in write mode as multiple tasks
	 * might race to install the same page.
	 */
	mmap_write_lock(alloc->vma_vm_mm);
	if (binder_get_installed_page(lru_page))
		goto out;

	if (!alloc->vma) {
		pr_err("%d: %s failed, no vma\n", alloc->pid, __func__);
		ret = -ESRCH;
		goto out;
	}

	page = alloc_page(GFP_KERNEL | __GFP_HIGHMEM | __GFP_ZERO);
	if (!page) {
		pr_err("%d: failed to allocate page\n", alloc->pid);
		ret = -ENOMEM;
		goto out;
	}

	ret = vm_insert_page(alloc->vma, addr, page);
	if (ret) {
		pr_err("%d: %s failed to insert page at offset %lx with %d\n",
		       alloc->pid, __func__, addr - (uintptr_t)alloc->buffer,
		       ret);
		__free_page(page);
		ret = -ENOMEM;
		goto out;
	}

	/* Mark page installation complete and safe to use */
	binder_set_installed_page(lru_page, page);
out:
	mmap_write_unlock(alloc->vma_vm_mm);
	mmput_async(alloc->vma_vm_mm);
	return ret;
}

static int binder_install_buffer_pages(struct binder_alloc *alloc,
				       struct binder_buffer *buffer,
				       size_t size)
{
	struct binder_lru_page *page;
	unsigned long start, final;
	unsigned long page_addr;

	start = (uintptr_t)buffer->user_data & PAGE_MASK;
	final = PAGE_ALIGN((uintptr_t)buffer->user_data + size);

	for (page_addr = start; page_addr < final; page_addr += PAGE_SIZE) {
		unsigned long index;
		int ret;

		index = (page_addr - (uintptr_t)alloc->buffer) / PAGE_SIZE;
		page = &alloc->pages[index];

		if (binder_get_installed_page(page))
			continue;

		trace_binder_alloc_page_start(alloc, index);

		ret = binder_install_single_page(alloc, page, page_addr);
		if (ret)
			return ret;

		trace_binder_alloc_page_end(alloc, index);
	}
<<<<<<< HEAD
	if (mm) {
		mmap_write_unlock(mm);
		mmput_async(mm);
	}
=======

>>>>>>> 616fe21e
	return 0;
}

/* The range of pages should exclude those shared with other buffers */
static void binder_lru_freelist_del(struct binder_alloc *alloc,
				    unsigned long start, unsigned long end)
{
	struct binder_lru_page *page;
	unsigned long page_addr;

	trace_binder_update_page_range(alloc, true, start, end);

	for (page_addr = start; page_addr < end; page_addr += PAGE_SIZE) {
		unsigned long index;
		bool on_lru;

		index = (page_addr - (uintptr_t)alloc->buffer) / PAGE_SIZE;
		page = &alloc->pages[index];

		if (page->page_ptr) {
			trace_binder_alloc_lru_start(alloc, index);

			on_lru = list_lru_del(&binder_freelist, &page->lru);
			WARN_ON(!on_lru);

<<<<<<< HEAD
		trace_binder_free_lru_end(alloc, index);
		if (page_addr == start)
			break;
		continue;

err_vm_insert_page_failed:
		__free_page(page->page_ptr);
		page->page_ptr = NULL;
err_alloc_page_failed:
err_page_ptr_cleared:
		if (page_addr == start)
			break;
	}
err_no_vma:
	if (mm) {
		mmap_write_unlock(mm);
		mmput_async(mm);
=======
			trace_binder_alloc_lru_end(alloc, index);
			continue;
		}

		if (index + 1 > alloc->pages_high)
			alloc->pages_high = index + 1;
>>>>>>> 616fe21e
	}
}


static inline void binder_alloc_set_vma(struct binder_alloc *alloc,
		struct vm_area_struct *vma)
{
	if (vma)
		alloc->vma_vm_mm = vma->vm_mm;
	/*
	 * If we see alloc->vma is not NULL, buffer data structures set up
	 * completely. Look at smp_rmb side binder_alloc_get_vma.
	 * We also want to guarantee new alloc->vma_vm_mm is always visible
	 * if alloc->vma is set.
	 */
	smp_wmb();
	alloc->vma = vma;
}

static inline struct vm_area_struct *binder_alloc_get_vma(
		struct binder_alloc *alloc)
{
	struct vm_area_struct *vma = NULL;

	if (alloc->vma) {
		/* Look at description in binder_alloc_set_vma */
		smp_rmb();
		vma = alloc->vma;
	}
	return vma;
}

static void debug_no_space_locked(struct binder_alloc *alloc)
{
	size_t largest_alloc_size = 0;
	struct binder_buffer *buffer;
	size_t allocated_buffers = 0;
	size_t largest_free_size = 0;
	size_t total_alloc_size = 0;
	size_t total_free_size = 0;
	size_t free_buffers = 0;
	size_t buffer_size;
	struct rb_node *n;

	for (n = rb_first(&alloc->allocated_buffers); n; n = rb_next(n)) {
		buffer = rb_entry(n, struct binder_buffer, rb_node);
		buffer_size = binder_alloc_buffer_size(alloc, buffer);
		allocated_buffers++;
		total_alloc_size += buffer_size;
		if (buffer_size > largest_alloc_size)
			largest_alloc_size = buffer_size;
	}

	for (n = rb_first(&alloc->free_buffers); n; n = rb_next(n)) {
		buffer = rb_entry(n, struct binder_buffer, rb_node);
		buffer_size = binder_alloc_buffer_size(alloc, buffer);
		free_buffers++;
		total_free_size += buffer_size;
		if (buffer_size > largest_free_size)
			largest_free_size = buffer_size;
	}

	binder_alloc_debug(BINDER_DEBUG_USER_ERROR,
			   "allocated: %zd (num: %zd largest: %zd), free: %zd (num: %zd largest: %zd)\n",
			   total_alloc_size, allocated_buffers,
			   largest_alloc_size, total_free_size,
			   free_buffers, largest_free_size);
}

static bool debug_low_async_space_locked(struct binder_alloc *alloc)
{
	/*
	 * Find the amount and size of buffers allocated by the current caller;
	 * The idea is that once we cross the threshold, whoever is responsible
	 * for the low async space is likely to try to send another async txn,
	 * and at some point we'll catch them in the act. This is more efficient
	 * than keeping a map per pid.
	 */
	struct binder_buffer *buffer;
	size_t total_alloc_size = 0;
	int pid = current->tgid;
	size_t num_buffers = 0;
	struct rb_node *n;

	/*
	 * Only start detecting spammers once we have less than 20% of async
	 * space left (which is less than 10% of total buffer size).
	 */
	if (alloc->free_async_space >= alloc->buffer_size / 10) {
		alloc->oneway_spam_detected = false;
		return false;
	}

	for (n = rb_first(&alloc->allocated_buffers); n != NULL;
		 n = rb_next(n)) {
		buffer = rb_entry(n, struct binder_buffer, rb_node);
		if (buffer->pid != pid)
			continue;
		if (!buffer->async_transaction)
			continue;
		total_alloc_size += binder_alloc_buffer_size(alloc, buffer);
		num_buffers++;
	}

	/*
	 * Warn if this pid has more than 50 transactions, or more than 50% of
	 * async space (which is 25% of total buffer size). Oneway spam is only
	 * detected when the threshold is exceeded.
	 */
	if (num_buffers > 50 || total_alloc_size > alloc->buffer_size / 4) {
		binder_alloc_debug(BINDER_DEBUG_USER_ERROR,
			     "%d: pid %d spamming oneway? %zd buffers allocated for a total size of %zd\n",
			      alloc->pid, pid, num_buffers, total_alloc_size);
		if (!alloc->oneway_spam_detected) {
			alloc->oneway_spam_detected = true;
			return true;
		}
	}
	return false;
}

/* Callers preallocate @new_buffer, it is freed by this function if unused */
static struct binder_buffer *binder_alloc_new_buf_locked(
				struct binder_alloc *alloc,
				struct binder_buffer *new_buffer,
				size_t size,
				int is_async)
{
	struct rb_node *n = alloc->free_buffers.rb_node;
	struct rb_node *best_fit = NULL;
	struct binder_buffer *buffer;
	unsigned long next_used_page;
	unsigned long curr_last_page;
	size_t buffer_size;

<<<<<<< HEAD
	if (!binder_alloc_get_vma(alloc)) {
		binder_alloc_debug(BINDER_DEBUG_USER_ERROR,
				   "%d: binder_alloc_buf, no vma\n",
				   alloc->pid);
		return ERR_PTR(-ESRCH);
	}

	data_offsets_size = ALIGN(data_size, sizeof(void *)) +
		ALIGN(offsets_size, sizeof(void *));

	if (data_offsets_size < data_size || data_offsets_size < offsets_size) {
		binder_alloc_debug(BINDER_DEBUG_BUFFER_ALLOC,
				"%d: got transaction with invalid size %zd-%zd\n",
				alloc->pid, data_size, offsets_size);
		return ERR_PTR(-EINVAL);
	}
	size = data_offsets_size + ALIGN(extra_buffers_size, sizeof(void *));
	if (size < data_offsets_size || size < extra_buffers_size) {
		binder_alloc_debug(BINDER_DEBUG_BUFFER_ALLOC,
				"%d: got transaction with invalid extra_buffers_size %zd\n",
				alloc->pid, extra_buffers_size);
		return ERR_PTR(-EINVAL);
	}

	/* Pad 0-size buffers so they get assigned unique addresses */
	size = max(size, sizeof(void *));

=======
>>>>>>> 616fe21e
	trace_android_vh_binder_alloc_new_buf_locked(size, alloc, is_async);

	if (is_async && alloc->free_async_space < size) {
		binder_alloc_debug(BINDER_DEBUG_BUFFER_ALLOC,
			     "%d: binder_alloc_buf size %zd failed, no async space left\n",
			      alloc->pid, size);
		buffer = ERR_PTR(-ENOSPC);
		goto out;
	}

	while (n) {
		buffer = rb_entry(n, struct binder_buffer, rb_node);
		BUG_ON(!buffer->free);
		buffer_size = binder_alloc_buffer_size(alloc, buffer);

		if (size < buffer_size) {
			best_fit = n;
			n = n->rb_left;
		} else if (size > buffer_size) {
			n = n->rb_right;
		} else {
			best_fit = n;
			break;
		}
	}

	if (unlikely(!best_fit)) {
		binder_alloc_debug(BINDER_DEBUG_USER_ERROR,
				   "%d: binder_alloc_buf size %zd failed, no address space\n",
				   alloc->pid, size);
		debug_no_space_locked(alloc);
		buffer = ERR_PTR(-ENOSPC);
		goto out;
	}

	if (buffer_size != size) {
		/* Found an oversized buffer and needs to be split */
		buffer = rb_entry(best_fit, struct binder_buffer, rb_node);
		buffer_size = binder_alloc_buffer_size(alloc, buffer);

		WARN_ON(n || buffer_size == size);
		new_buffer->user_data = buffer->user_data + size;
		list_add(&new_buffer->entry, &buffer->entry);
		new_buffer->free = 1;
		binder_insert_free_buffer(alloc, new_buffer);
		new_buffer = NULL;
	}

	binder_alloc_debug(BINDER_DEBUG_BUFFER_ALLOC,
		     "%d: binder_alloc_buf size %zd got buffer %pK size %zd\n",
		      alloc->pid, size, buffer, buffer_size);

	/*
	 * Now we remove the pages from the freelist. A clever calculation
	 * with buffer_size determines if the last page is shared with an
	 * adjacent in-use buffer. In such case, the page has been already
	 * removed from the freelist so we trim our range short.
	 */
	next_used_page = ((uintptr_t)buffer->user_data + buffer_size) & PAGE_MASK;
	curr_last_page = PAGE_ALIGN((uintptr_t)buffer->user_data + size);
	binder_lru_freelist_del(alloc, PAGE_ALIGN((uintptr_t)buffer->user_data),
				min(next_used_page, curr_last_page));

	rb_erase(&buffer->rb_node, &alloc->free_buffers);
	buffer->free = 0;
	buffer->allow_user_free = 0;
	binder_insert_allocated_buffer_locked(alloc, buffer);
	buffer->async_transaction = is_async;
	buffer->oneway_spam_suspect = false;
	if (is_async) {
		alloc->free_async_space -= size;
		binder_alloc_debug(BINDER_DEBUG_BUFFER_ALLOC_ASYNC,
			     "%d: binder_alloc_buf size %zd async free %zd\n",
			      alloc->pid, size, alloc->free_async_space);
		if (debug_low_async_space_locked(alloc))
			buffer->oneway_spam_suspect = true;
	}

out:
	/* Discard possibly unused new_buffer */
	kfree(new_buffer);
	return buffer;
}

/* Calculate the sanitized total size, returns 0 for invalid request */
static inline size_t sanitized_size(size_t data_size,
				    size_t offsets_size,
				    size_t extra_buffers_size)
{
	size_t total, tmp;

	/* Align to pointer size and check for overflows */
	tmp = ALIGN(data_size, sizeof(void *)) +
		ALIGN(offsets_size, sizeof(void *));
	if (tmp < data_size || tmp < offsets_size)
		return 0;
	total = tmp + ALIGN(extra_buffers_size, sizeof(void *));
	if (total < tmp || total < extra_buffers_size)
		return 0;

	/* Pad 0-sized buffers so they get a unique address */
	total = max(total, sizeof(void *));

	return total;
}

/**
 * binder_alloc_new_buf() - Allocate a new binder buffer
 * @alloc:              binder_alloc for this proc
 * @data_size:          size of user data buffer
 * @offsets_size:       user specified buffer offset
 * @extra_buffers_size: size of extra space for meta-data (eg, security context)
 * @is_async:           buffer for async transaction
 *
 * Allocate a new buffer given the requested sizes. Returns
 * the kernel version of the buffer pointer. The size allocated
 * is the sum of the three given sizes (each rounded up to
 * pointer-sized boundary)
 *
 * Return:	The allocated buffer or %ERR_PTR(-errno) if error
 */
struct binder_buffer *binder_alloc_new_buf(struct binder_alloc *alloc,
					   size_t data_size,
					   size_t offsets_size,
					   size_t extra_buffers_size,
					   int is_async)
{
	struct binder_buffer *buffer, *next;
	size_t size;
	int ret;

	/* Check binder_alloc is fully initialized */
	if (!binder_alloc_get_vma(alloc)) {
		binder_alloc_debug(BINDER_DEBUG_USER_ERROR,
				   "%d: binder_alloc_buf, no vma\n",
				   alloc->pid);
		return ERR_PTR(-ESRCH);
	}

	size = sanitized_size(data_size, offsets_size, extra_buffers_size);
	if (unlikely(!size)) {
		binder_alloc_debug(BINDER_DEBUG_BUFFER_ALLOC,
				   "%d: got transaction with invalid size %zd-%zd-%zd\n",
				   alloc->pid, data_size, offsets_size,
				   extra_buffers_size);
		return ERR_PTR(-EINVAL);
	}

	/* Preallocate the next buffer */
	next = kzalloc(sizeof(*next), GFP_KERNEL);
	if (!next)
		return ERR_PTR(-ENOMEM);

	binder_alloc_lock(alloc);
	buffer = binder_alloc_new_buf_locked(alloc, next, size, is_async);
	if (IS_ERR(buffer)) {
		binder_alloc_unlock(alloc);
		goto out;
	}

	buffer->data_size = data_size;
	buffer->offsets_size = offsets_size;
	buffer->extra_buffers_size = extra_buffers_size;
	buffer->pid = current->tgid;
	binder_alloc_unlock(alloc);

	ret = binder_install_buffer_pages(alloc, buffer, size);
	if (ret) {
		binder_alloc_free_buf(alloc, buffer);
		buffer = ERR_PTR(ret);
	}
out:
	return buffer;
}

static unsigned long buffer_start_page(struct binder_buffer *buffer)
{
	return (uintptr_t)buffer->user_data & PAGE_MASK;
}

static unsigned long prev_buffer_end_page(struct binder_buffer *buffer)
{
	return ((uintptr_t)buffer->user_data - 1) & PAGE_MASK;
}

static void binder_delete_free_buffer(struct binder_alloc *alloc,
				      struct binder_buffer *buffer)
{
	struct binder_buffer *prev, *next;

	if (PAGE_ALIGNED(buffer->user_data))
		goto skip_freelist;

	BUG_ON(alloc->buffers.next == &buffer->entry);
	prev = binder_buffer_prev(buffer);
	BUG_ON(!prev->free);
	if (prev_buffer_end_page(prev) == buffer_start_page(buffer))
		goto skip_freelist;

	if (!list_is_last(&buffer->entry, &alloc->buffers)) {
		next = binder_buffer_next(buffer);
		if (buffer_start_page(next) == buffer_start_page(buffer))
			goto skip_freelist;
	}

	binder_lru_freelist_add(alloc, buffer_start_page(buffer),
				buffer_start_page(buffer) + PAGE_SIZE);
skip_freelist:
	list_del(&buffer->entry);
	kfree(buffer);
}

static void binder_free_buf_locked(struct binder_alloc *alloc,
				   struct binder_buffer *buffer)
{
	size_t size, buffer_size;

	buffer_size = binder_alloc_buffer_size(alloc, buffer);

	size = ALIGN(buffer->data_size, sizeof(void *)) +
		ALIGN(buffer->offsets_size, sizeof(void *)) +
		ALIGN(buffer->extra_buffers_size, sizeof(void *));

	binder_alloc_debug(BINDER_DEBUG_BUFFER_ALLOC,
		     "%d: binder_free_buf %pK size %zd buffer_size %zd\n",
		      alloc->pid, buffer, size, buffer_size);

	BUG_ON(buffer->free);
	BUG_ON(size > buffer_size);
	BUG_ON(buffer->transaction != NULL);
	BUG_ON(buffer->user_data < alloc->buffer);
	BUG_ON(buffer->user_data > alloc->buffer + alloc->buffer_size);

	if (buffer->async_transaction) {
		alloc->free_async_space += buffer_size;
		binder_alloc_debug(BINDER_DEBUG_BUFFER_ALLOC_ASYNC,
			     "%d: binder_free_buf size %zd async free %zd\n",
			      alloc->pid, size, alloc->free_async_space);
	}

	binder_lru_freelist_add(alloc, PAGE_ALIGN((uintptr_t)buffer->user_data),
				((uintptr_t)buffer->user_data + buffer_size) & PAGE_MASK);

	rb_erase(&buffer->rb_node, &alloc->allocated_buffers);
	buffer->free = 1;
	if (!list_is_last(&buffer->entry, &alloc->buffers)) {
		struct binder_buffer *next = binder_buffer_next(buffer);

		if (next->free) {
			rb_erase(&next->rb_node, &alloc->free_buffers);
			binder_delete_free_buffer(alloc, next);
		}
	}
	if (alloc->buffers.next != &buffer->entry) {
		struct binder_buffer *prev = binder_buffer_prev(buffer);

		if (prev->free) {
			binder_delete_free_buffer(alloc, buffer);
			rb_erase(&prev->rb_node, &alloc->free_buffers);
			buffer = prev;
		}
	}
	binder_insert_free_buffer(alloc, buffer);
}

/**
 * binder_alloc_get_page() - get kernel pointer for given buffer offset
 * @alloc: binder_alloc for this proc
 * @buffer: binder buffer to be accessed
 * @buffer_offset: offset into @buffer data
 * @pgoffp: address to copy final page offset to
 *
 * Lookup the struct page corresponding to the address
 * at @buffer_offset into @buffer->user_data. If @pgoffp is not
 * NULL, the byte-offset into the page is written there.
 *
 * The caller is responsible to ensure that the offset points
 * to a valid address within the @buffer and that @buffer is
 * not freeable by the user. Since it can't be freed, we are
 * guaranteed that the corresponding elements of @alloc->pages[]
 * cannot change.
 *
 * Return: struct page
 */
static struct page *binder_alloc_get_page(struct binder_alloc *alloc,
					  struct binder_buffer *buffer,
					  binder_size_t buffer_offset,
					  pgoff_t *pgoffp)
{
	binder_size_t buffer_space_offset = buffer_offset +
		(buffer->user_data - alloc->buffer);
	pgoff_t pgoff = buffer_space_offset & ~PAGE_MASK;
	size_t index = buffer_space_offset >> PAGE_SHIFT;
	struct binder_lru_page *lru_page;

	lru_page = &alloc->pages[index];
	*pgoffp = pgoff;
	return lru_page->page_ptr;
}

/**
 * binder_alloc_clear_buf() - zero out buffer
 * @alloc: binder_alloc for this proc
 * @buffer: binder buffer to be cleared
 *
 * memset the given buffer to 0
 */
static void binder_alloc_clear_buf(struct binder_alloc *alloc,
				   struct binder_buffer *buffer)
{
	size_t bytes = binder_alloc_buffer_size(alloc, buffer);
	binder_size_t buffer_offset = 0;

	while (bytes) {
		unsigned long size;
		struct page *page;
		pgoff_t pgoff;
		void *kptr;

		page = binder_alloc_get_page(alloc, buffer,
					     buffer_offset, &pgoff);
		size = min_t(size_t, bytes, PAGE_SIZE - pgoff);
		kptr = kmap(page) + pgoff;
		memset(kptr, 0, size);
		kunmap(page);
		bytes -= size;
		buffer_offset += size;
	}
}


/**
 * binder_alloc_free_buf() - free a binder buffer
 * @alloc:	binder_alloc for this proc
 * @buffer:	kernel pointer to buffer
 *
 * Free the buffer allocated via binder_alloc_new_buf()
 */
void binder_alloc_free_buf(struct binder_alloc *alloc,
			    struct binder_buffer *buffer)
{
	/*
	 * We could eliminate the call to binder_alloc_clear_buf()
	 * from binder_alloc_deferred_release() by moving this to
	 * binder_free_buf_locked(). However, that could
<<<<<<< HEAD
	 * increase contention for the alloc mutex if clear_on_free
	 * is used frequently for large buffers. The mutex is not
=======
	 * increase contention for the alloc->lock if clear_on_free
	 * is used frequently for large buffers. This lock is not
>>>>>>> 616fe21e
	 * needed for correctness here.
	 */
	if (buffer->clear_on_free) {
		binder_alloc_clear_buf(alloc, buffer);
		buffer->clear_on_free = false;
	}
	binder_alloc_lock(alloc);
	binder_free_buf_locked(alloc, buffer);
	binder_alloc_unlock(alloc);
}

/**
 * binder_alloc_mmap_handler() - map virtual address space for proc
 * @alloc:	alloc structure for this proc
 * @vma:	vma passed to mmap()
 *
 * Called by binder_mmap() to initialize the space specified in
 * vma for allocating binder buffers
 *
 * Return:
 *      0 = success
 *      -EBUSY = address space already mapped
 *      -ENOMEM = failed to map memory to given address space
 */
int binder_alloc_mmap_handler(struct binder_alloc *alloc,
			      struct vm_area_struct *vma)
{
	struct binder_buffer *buffer;
	const char *failure_string;
	int ret, i;

	mutex_lock(&binder_alloc_mmap_lock);
	if (alloc->buffer_size) {
		ret = -EBUSY;
		failure_string = "already mapped";
		goto err_already_mapped;
	}
	alloc->buffer_size = min_t(unsigned long, vma->vm_end - vma->vm_start,
				   SZ_4M);
	mutex_unlock(&binder_alloc_mmap_lock);

	alloc->buffer = (void __user *)vma->vm_start;

	alloc->pages = kcalloc(alloc->buffer_size / PAGE_SIZE,
			       sizeof(alloc->pages[0]),
			       GFP_KERNEL);
	if (alloc->pages == NULL) {
		ret = -ENOMEM;
		failure_string = "alloc page array";
		goto err_alloc_pages_failed;
	}

	for (i = 0; i < alloc->buffer_size / PAGE_SIZE; i++) {
		alloc->pages[i].alloc = alloc;
		INIT_LIST_HEAD(&alloc->pages[i].lru);
	}

	buffer = kzalloc(sizeof(*buffer), GFP_KERNEL);
	if (!buffer) {
		ret = -ENOMEM;
		failure_string = "alloc buffer struct";
		goto err_alloc_buf_struct_failed;
	}

	buffer->user_data = alloc->buffer;
	list_add(&buffer->entry, &alloc->buffers);
	buffer->free = 1;
	binder_insert_free_buffer(alloc, buffer);
	alloc->free_async_space = alloc->buffer_size / 2;
	binder_alloc_set_vma(alloc, vma);
	mmgrab(alloc->vma_vm_mm);

	return 0;

err_alloc_buf_struct_failed:
	kfree(alloc->pages);
	alloc->pages = NULL;
err_alloc_pages_failed:
	alloc->buffer = NULL;
	mutex_lock(&binder_alloc_mmap_lock);
	alloc->buffer_size = 0;
err_already_mapped:
	mutex_unlock(&binder_alloc_mmap_lock);
	binder_alloc_debug(BINDER_DEBUG_USER_ERROR,
			   "%s: %d %lx-%lx %s failed %d\n", __func__,
			   alloc->pid, vma->vm_start, vma->vm_end,
			   failure_string, ret);
	return ret;
}


void binder_alloc_deferred_release(struct binder_alloc *alloc)
{
	struct rb_node *n;
	int buffers, page_count;
	struct binder_buffer *buffer;

	buffers = 0;
	binder_alloc_lock(alloc);
	BUG_ON(alloc->vma);

	while ((n = rb_first(&alloc->allocated_buffers))) {
		buffer = rb_entry(n, struct binder_buffer, rb_node);

		/* Transaction should already have been freed */
		BUG_ON(buffer->transaction);

		if (buffer->clear_on_free) {
			binder_alloc_clear_buf(alloc, buffer);
			buffer->clear_on_free = false;
		}
		binder_free_buf_locked(alloc, buffer);
		buffers++;
	}

	while (!list_empty(&alloc->buffers)) {
		buffer = list_first_entry(&alloc->buffers,
					  struct binder_buffer, entry);
		WARN_ON(!buffer->free);

		list_del(&buffer->entry);
		WARN_ON_ONCE(!list_empty(&alloc->buffers));
		kfree(buffer);
	}

	page_count = 0;
	if (alloc->pages) {
		int i;

		for (i = 0; i < alloc->buffer_size / PAGE_SIZE; i++) {
			unsigned long page_addr;
			bool on_lru;

			if (!alloc->pages[i].page_ptr)
				continue;

			on_lru = list_lru_del(&binder_freelist,
					      &alloc->pages[i].lru);
			page_addr = (uintptr_t)alloc->buffer + i * PAGE_SIZE;
			binder_alloc_debug(BINDER_DEBUG_BUFFER_ALLOC,
				     "%s: %d: page %d %s\n",
				     __func__, alloc->pid, i,
				     on_lru ? "on lru" : "active");
			__free_page(alloc->pages[i].page_ptr);
			page_count++;
		}
		kfree(alloc->pages);
	}
	binder_alloc_unlock(alloc);
	if (alloc->vma_vm_mm)
		mmdrop(alloc->vma_vm_mm);

	binder_alloc_debug(BINDER_DEBUG_OPEN_CLOSE,
		     "%s: %d buffers %d, pages %d\n",
		     __func__, alloc->pid, buffers, page_count);
}

/**
 * binder_alloc_print_allocated() - print buffer info
 * @m:     seq_file for output via seq_printf()
 * @alloc: binder_alloc for this proc
 *
 * Prints information about every buffer associated with
 * the binder_alloc state to the given seq_file
 */
void binder_alloc_print_allocated(struct seq_file *m,
				  struct binder_alloc *alloc)
{
	struct binder_buffer *buffer;
	struct rb_node *n;

	binder_alloc_lock(alloc);
	for (n = rb_first(&alloc->allocated_buffers); n; n = rb_next(n)) {
		buffer = rb_entry(n, struct binder_buffer, rb_node);
		seq_printf(m, "  buffer %d: %lx size %zd:%zd:%zd %s\n",
			   buffer->debug_id,
			   buffer->user_data - alloc->buffer,
			   buffer->data_size, buffer->offsets_size,
			   buffer->extra_buffers_size,
			   buffer->transaction ? "active" : "delivered");
	}
	binder_alloc_unlock(alloc);
}

/**
 * binder_alloc_print_pages() - print page usage
 * @m:     seq_file for output via seq_printf()
 * @alloc: binder_alloc for this proc
 */
void binder_alloc_print_pages(struct seq_file *m,
			      struct binder_alloc *alloc)
{
	struct binder_lru_page *page;
	int i;
	int active = 0;
	int lru = 0;
	int free = 0;

	binder_alloc_lock(alloc);
	/*
	 * Make sure the binder_alloc is fully initialized, otherwise we might
	 * read inconsistent state.
	 */
	if (binder_alloc_get_vma(alloc) != NULL) {
		for (i = 0; i < alloc->buffer_size / PAGE_SIZE; i++) {
			page = &alloc->pages[i];
			if (!page->page_ptr)
				free++;
			else if (list_empty(&page->lru))
				active++;
			else
				lru++;
		}
	}
	binder_alloc_unlock(alloc);
	seq_printf(m, "  pages: %d:%d:%d\n", active, lru, free);
	seq_printf(m, "  pages high watermark: %zu\n", alloc->pages_high);
}

/**
 * binder_alloc_get_allocated_count() - return count of buffers
 * @alloc: binder_alloc for this proc
 *
 * Return: count of allocated buffers
 */
int binder_alloc_get_allocated_count(struct binder_alloc *alloc)
{
	struct rb_node *n;
	int count = 0;

	binder_alloc_lock(alloc);
	for (n = rb_first(&alloc->allocated_buffers); n != NULL; n = rb_next(n))
		count++;
	binder_alloc_unlock(alloc);
	return count;
}


/**
 * binder_alloc_vma_close() - invalidate address space
 * @alloc: binder_alloc for this proc
 *
 * Called from binder_vma_close() when releasing address space.
 * Clears alloc->vma to prevent new incoming transactions from
 * allocating more buffers.
 */
void binder_alloc_vma_close(struct binder_alloc *alloc)
{
	binder_alloc_set_vma(alloc, NULL);
}

/**
 * binder_alloc_free_page() - shrinker callback to free pages
 * @item:   item to free
 * @lock:   lock protecting the item
 * @cb_arg: callback argument
 *
 * Called from list_lru_walk() in binder_shrink_scan() to free
 * up pages when the system is under memory pressure.
 */
enum lru_status binder_alloc_free_page(struct list_head *item,
				       struct list_lru_one *lru,
				       spinlock_t *lock,
				       void *cb_arg)
	__must_hold(lock)
{
	struct binder_lru_page *page = container_of(item, typeof(*page), lru);
	struct binder_alloc *alloc = page->alloc;
	struct mm_struct *mm = alloc->vma_vm_mm;
	struct vm_area_struct *vma;
	struct page *page_to_free;
	unsigned long page_addr;
	size_t index;

	if (!mmget_not_zero(mm))
		goto err_mmget;
	if (!mmap_read_trylock(mm))
		goto err_mmap_read_lock_failed;
	if (!binder_alloc_trylock(alloc))
		goto err_get_alloc_lock_failed;
	if (!page->page_ptr)
		goto err_page_already_freed;

	index = page - alloc->pages;
	page_addr = (uintptr_t)alloc->buffer + index * PAGE_SIZE;

<<<<<<< HEAD
	mm = alloc->vma_vm_mm;
	if (!mmget_not_zero(mm))
		goto err_mmget;
	if (!mmap_read_trylock(mm))
		goto err_mmap_read_lock_failed;
	vma = find_vma(mm, page_addr);
	if (vma && vma != binder_alloc_get_vma(alloc))
		goto err_invalid_vma;
=======
	vma = find_vma(mm, page_addr);
	if (vma && vma != binder_alloc_get_vma(alloc))
		goto err_invalid_vma;

	trace_binder_unmap_kernel_start(alloc, index);

	page_to_free = page->page_ptr;
	page->page_ptr = NULL;

	trace_binder_unmap_kernel_end(alloc, index);
>>>>>>> 616fe21e

	list_lru_isolate(lru, item);
	binder_alloc_unlock(alloc);
	spin_unlock(lock);

	if (vma) {
		trace_binder_unmap_user_start(alloc, index);

		zap_page_range(vma, page_addr, PAGE_SIZE);

		trace_binder_unmap_user_end(alloc, index);
	}

	mmap_read_unlock(mm);
	mmput_async(mm);
	__free_page(page_to_free);

	spin_lock(lock);
	return LRU_REMOVED_RETRY;

err_invalid_vma:
<<<<<<< HEAD
=======
err_page_already_freed:
	binder_alloc_unlock(alloc);
err_get_alloc_lock_failed:
>>>>>>> 616fe21e
	mmap_read_unlock(mm);
err_mmap_read_lock_failed:
	mmput_async(mm);
err_mmget:
	return LRU_SKIP;
}

static unsigned long
binder_shrink_count(struct shrinker *shrink, struct shrink_control *sc)
{
	return list_lru_count(&binder_freelist);
}

static unsigned long
binder_shrink_scan(struct shrinker *shrink, struct shrink_control *sc)
{
	return list_lru_walk(&binder_freelist, binder_alloc_free_page,
			    NULL, sc->nr_to_scan);
}

static struct shrinker binder_shrinker = {
	.count_objects = binder_shrink_count,
	.scan_objects = binder_shrink_scan,
	.seeks = DEFAULT_SEEKS,
};

/**
 * binder_alloc_init() - called by binder_open() for per-proc initialization
 * @alloc: binder_alloc for this proc
 *
 * Called from binder_open() to initialize binder_alloc fields for
 * new binder proc
 */
void binder_alloc_init(struct binder_alloc *alloc)
{
	alloc->pid = current->group_leader->pid;
	binder_alloc_lock_init(alloc);
	INIT_LIST_HEAD(&alloc->buffers);
}

int binder_alloc_shrinker_init(void)
{
	int ret = list_lru_init(&binder_freelist);

	if (ret == 0) {
		ret = register_shrinker(&binder_shrinker);
		if (ret)
			list_lru_destroy(&binder_freelist);
	}
	return ret;
}

void binder_alloc_shrinker_exit(void)
{
	unregister_shrinker(&binder_shrinker);
	list_lru_destroy(&binder_freelist);
}

/**
 * check_buffer() - verify that buffer/offset is safe to access
 * @alloc: binder_alloc for this proc
 * @buffer: binder buffer to be accessed
 * @offset: offset into @buffer data
 * @bytes: bytes to access from offset
 *
 * Check that the @offset/@bytes are within the size of the given
 * @buffer and that the buffer is currently active and not freeable.
 * Offsets must also be multiples of sizeof(u32). The kernel is
 * allowed to touch the buffer in two cases:
 *
 * 1) when the buffer is being created:
 *     (buffer->free == 0 && buffer->allow_user_free == 0)
 * 2) when the buffer is being torn down:
 *     (buffer->free == 0 && buffer->transaction == NULL).
 *
 * Return: true if the buffer is safe to access
 */
static inline bool check_buffer(struct binder_alloc *alloc,
				struct binder_buffer *buffer,
				binder_size_t offset, size_t bytes)
{
	size_t buffer_size = binder_alloc_buffer_size(alloc, buffer);

	return buffer_size >= bytes &&
		offset <= buffer_size - bytes &&
		IS_ALIGNED(offset, sizeof(u32)) &&
		!buffer->free &&
		(!buffer->allow_user_free || !buffer->transaction);
}

/**
 * binder_alloc_copy_user_to_buffer() - copy src user to tgt user
 * @alloc: binder_alloc for this proc
 * @buffer: binder buffer to be accessed
 * @buffer_offset: offset into @buffer data
 * @from: userspace pointer to source buffer
 * @bytes: bytes to copy
 *
 * Copy bytes from source userspace to target buffer.
 *
 * Return: bytes remaining to be copied
 */
unsigned long
binder_alloc_copy_user_to_buffer(struct binder_alloc *alloc,
				 struct binder_buffer *buffer,
				 binder_size_t buffer_offset,
				 const void __user *from,
				 size_t bytes)
{
	if (!check_buffer(alloc, buffer, buffer_offset, bytes))
		return bytes;

	while (bytes) {
		unsigned long size;
		unsigned long ret;
		struct page *page;
		pgoff_t pgoff;
		void *kptr;

		page = binder_alloc_get_page(alloc, buffer,
					     buffer_offset, &pgoff);
		size = min_t(size_t, bytes, PAGE_SIZE - pgoff);
		kptr = kmap(page) + pgoff;
		ret = copy_from_user(kptr, from, size);
		kunmap(page);
		if (ret)
			return bytes - size + ret;
		bytes -= size;
		from += size;
		buffer_offset += size;
	}
	return 0;
}

static int binder_alloc_do_buffer_copy(struct binder_alloc *alloc,
				       bool to_buffer,
				       struct binder_buffer *buffer,
				       binder_size_t buffer_offset,
				       void *ptr,
				       size_t bytes)
{
	/* All copies must be 32-bit aligned and 32-bit size */
	if (!check_buffer(alloc, buffer, buffer_offset, bytes))
		return -EINVAL;

	while (bytes) {
		unsigned long size;
		struct page *page;
		pgoff_t pgoff;
		void *tmpptr;
		void *base_ptr;

		page = binder_alloc_get_page(alloc, buffer,
					     buffer_offset, &pgoff);
		size = min_t(size_t, bytes, PAGE_SIZE - pgoff);
		base_ptr = kmap_atomic(page);
		tmpptr = base_ptr + pgoff;
		if (to_buffer)
			memcpy(tmpptr, ptr, size);
		else
			memcpy(ptr, tmpptr, size);
		/*
		 * kunmap_atomic() takes care of flushing the cache
		 * if this device has VIVT cache arch
		 */
		kunmap_atomic(base_ptr);
		bytes -= size;
		pgoff = 0;
		ptr = ptr + size;
		buffer_offset += size;
	}
	return 0;
}

int binder_alloc_copy_to_buffer(struct binder_alloc *alloc,
				struct binder_buffer *buffer,
				binder_size_t buffer_offset,
				void *src,
				size_t bytes)
{
	return binder_alloc_do_buffer_copy(alloc, true, buffer, buffer_offset,
					   src, bytes);
}

int binder_alloc_copy_from_buffer(struct binder_alloc *alloc,
				  void *dest,
				  struct binder_buffer *buffer,
				  binder_size_t buffer_offset,
				  size_t bytes)
{
	return binder_alloc_do_buffer_copy(alloc, false, buffer, buffer_offset,
					   dest, bytes);
}
<|MERGE_RESOLUTION|>--- conflicted
+++ resolved
@@ -296,14 +296,7 @@
 
 		trace_binder_alloc_page_end(alloc, index);
 	}
-<<<<<<< HEAD
-	if (mm) {
-		mmap_write_unlock(mm);
-		mmput_async(mm);
-	}
-=======
-
->>>>>>> 616fe21e
+
 	return 0;
 }
 
@@ -329,32 +322,12 @@
 			on_lru = list_lru_del(&binder_freelist, &page->lru);
 			WARN_ON(!on_lru);
 
-<<<<<<< HEAD
-		trace_binder_free_lru_end(alloc, index);
-		if (page_addr == start)
-			break;
-		continue;
-
-err_vm_insert_page_failed:
-		__free_page(page->page_ptr);
-		page->page_ptr = NULL;
-err_alloc_page_failed:
-err_page_ptr_cleared:
-		if (page_addr == start)
-			break;
-	}
-err_no_vma:
-	if (mm) {
-		mmap_write_unlock(mm);
-		mmput_async(mm);
-=======
 			trace_binder_alloc_lru_end(alloc, index);
 			continue;
 		}
 
 		if (index + 1 > alloc->pages_high)
 			alloc->pages_high = index + 1;
->>>>>>> 616fe21e
 	}
 }
 
@@ -490,36 +463,6 @@
 	unsigned long curr_last_page;
 	size_t buffer_size;
 
-<<<<<<< HEAD
-	if (!binder_alloc_get_vma(alloc)) {
-		binder_alloc_debug(BINDER_DEBUG_USER_ERROR,
-				   "%d: binder_alloc_buf, no vma\n",
-				   alloc->pid);
-		return ERR_PTR(-ESRCH);
-	}
-
-	data_offsets_size = ALIGN(data_size, sizeof(void *)) +
-		ALIGN(offsets_size, sizeof(void *));
-
-	if (data_offsets_size < data_size || data_offsets_size < offsets_size) {
-		binder_alloc_debug(BINDER_DEBUG_BUFFER_ALLOC,
-				"%d: got transaction with invalid size %zd-%zd\n",
-				alloc->pid, data_size, offsets_size);
-		return ERR_PTR(-EINVAL);
-	}
-	size = data_offsets_size + ALIGN(extra_buffers_size, sizeof(void *));
-	if (size < data_offsets_size || size < extra_buffers_size) {
-		binder_alloc_debug(BINDER_DEBUG_BUFFER_ALLOC,
-				"%d: got transaction with invalid extra_buffers_size %zd\n",
-				alloc->pid, extra_buffers_size);
-		return ERR_PTR(-EINVAL);
-	}
-
-	/* Pad 0-size buffers so they get assigned unique addresses */
-	size = max(size, sizeof(void *));
-
-=======
->>>>>>> 616fe21e
 	trace_android_vh_binder_alloc_new_buf_locked(size, alloc, is_async);
 
 	if (is_async && alloc->free_async_space < size) {
@@ -865,13 +808,8 @@
 	 * We could eliminate the call to binder_alloc_clear_buf()
 	 * from binder_alloc_deferred_release() by moving this to
 	 * binder_free_buf_locked(). However, that could
-<<<<<<< HEAD
-	 * increase contention for the alloc mutex if clear_on_free
-	 * is used frequently for large buffers. The mutex is not
-=======
 	 * increase contention for the alloc->lock if clear_on_free
 	 * is used frequently for large buffers. This lock is not
->>>>>>> 616fe21e
 	 * needed for correctness here.
 	 */
 	if (buffer->clear_on_free) {
@@ -1158,19 +1096,9 @@
 	index = page - alloc->pages;
 	page_addr = (uintptr_t)alloc->buffer + index * PAGE_SIZE;
 
-<<<<<<< HEAD
-	mm = alloc->vma_vm_mm;
-	if (!mmget_not_zero(mm))
-		goto err_mmget;
-	if (!mmap_read_trylock(mm))
-		goto err_mmap_read_lock_failed;
 	vma = find_vma(mm, page_addr);
 	if (vma && vma != binder_alloc_get_vma(alloc))
 		goto err_invalid_vma;
-=======
-	vma = find_vma(mm, page_addr);
-	if (vma && vma != binder_alloc_get_vma(alloc))
-		goto err_invalid_vma;
 
 	trace_binder_unmap_kernel_start(alloc, index);
 
@@ -1178,7 +1106,6 @@
 	page->page_ptr = NULL;
 
 	trace_binder_unmap_kernel_end(alloc, index);
->>>>>>> 616fe21e
 
 	list_lru_isolate(lru, item);
 	binder_alloc_unlock(alloc);
@@ -1200,12 +1127,9 @@
 	return LRU_REMOVED_RETRY;
 
 err_invalid_vma:
-<<<<<<< HEAD
-=======
 err_page_already_freed:
 	binder_alloc_unlock(alloc);
 err_get_alloc_lock_failed:
->>>>>>> 616fe21e
 	mmap_read_unlock(mm);
 err_mmap_read_lock_failed:
 	mmput_async(mm);
