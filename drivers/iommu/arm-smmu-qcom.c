// SPDX-License-Identifier: GPL-2.0-only
/*
 * Copyright (c) 2019, The Linux Foundation. All rights reserved.
 */

<<<<<<< HEAD
#include <linux/bitfield.h>
=======
#include <linux/of_device.h>
>>>>>>> ad57a102
#include <linux/qcom_scm.h>

#include "arm-smmu.h"

struct qcom_smmu {
	struct arm_smmu_device smmu;
};

<<<<<<< HEAD
static int qcom_sdm845_smmu500_cfg_probe(struct arm_smmu_device *smmu)
{
	u32 s2cr;
	u32 smr;
	int i;

	for (i = 0; i < smmu->num_mapping_groups; i++) {
		smr = arm_smmu_gr0_read(smmu, ARM_SMMU_GR0_SMR(i));
		s2cr = arm_smmu_gr0_read(smmu, ARM_SMMU_GR0_S2CR(i));

		smmu->smrs[i].mask = FIELD_GET(ARM_SMMU_SMR_MASK, smr);
		smmu->smrs[i].id = FIELD_GET(ARM_SMMU_SMR_ID, smr);
		if (smmu->features & ARM_SMMU_FEAT_EXIDS)
			smmu->smrs[i].valid = FIELD_GET(
						ARM_SMMU_S2CR_EXIDVALID,
						s2cr);
		else
			smmu->smrs[i].valid = FIELD_GET(
						ARM_SMMU_SMR_VALID,
						smr);

		smmu->s2crs[i].group = NULL;
		smmu->s2crs[i].count = 0;
		smmu->s2crs[i].type = FIELD_GET(ARM_SMMU_S2CR_TYPE, s2cr);
		smmu->s2crs[i].privcfg = FIELD_GET(ARM_SMMU_S2CR_PRIVCFG, s2cr);
		smmu->s2crs[i].cbndx = FIELD_GET(ARM_SMMU_S2CR_CBNDX, s2cr);

		if (!smmu->smrs[i].valid)
			continue;

		smmu->s2crs[i].pinned = true;
		bitmap_set(smmu->context_map, smmu->s2crs[i].cbndx, 1);
	}

	return 0;
=======
static const struct of_device_id qcom_smmu_client_of_match[] = {
	{ .compatible = "qcom,adreno" },
	{ .compatible = "qcom,mdp4" },
	{ .compatible = "qcom,mdss" },
	{ .compatible = "qcom,sc7180-mdss" },
	{ .compatible = "qcom,sc7180-mss-pil" },
	{ .compatible = "qcom,sdm845-mdss" },
	{ .compatible = "qcom,sdm845-mss-pil" },
	{ }
};

static int qcom_smmu_def_domain_type(struct device *dev)
{
	const struct of_device_id *match =
		of_match_device(qcom_smmu_client_of_match, dev);

	return match ? IOMMU_DOMAIN_IDENTITY : 0;
>>>>>>> ad57a102
}

static int qcom_sdm845_smmu500_reset(struct arm_smmu_device *smmu)
{
	int ret;

	/*
	 * To address performance degradation in non-real time clients,
	 * such as USB and UFS, turn off wait-for-safe on sdm845 based boards,
	 * such as MTP and db845, whose firmwares implement secure monitor
	 * call handlers to turn on/off the wait-for-safe logic.
	 */
	ret = qcom_scm_qsmmu500_wait_safe_toggle(0);
	if (ret)
		dev_warn(smmu->dev, "Failed to turn off SAFE logic\n");

	return ret;
}

static int qcom_smmu500_reset(struct arm_smmu_device *smmu)
{
	const struct device_node *np = smmu->dev->of_node;

	arm_mmu500_reset(smmu);

	if (of_device_is_compatible(np, "qcom,sdm845-smmu-500"))
		return qcom_sdm845_smmu500_reset(smmu);

	return 0;
}

static const struct arm_smmu_impl qcom_smmu_impl = {
<<<<<<< HEAD
	.cfg_probe = qcom_sdm845_smmu500_cfg_probe,
	.reset = qcom_sdm845_smmu500_reset,
=======
	.def_domain_type = qcom_smmu_def_domain_type,
	.reset = qcom_smmu500_reset,
>>>>>>> ad57a102
};

struct arm_smmu_device *qcom_smmu_impl_init(struct arm_smmu_device *smmu)
{
	struct qcom_smmu *qsmmu;

	qsmmu = devm_kzalloc(smmu->dev, sizeof(*qsmmu), GFP_KERNEL);
	if (!qsmmu)
		return ERR_PTR(-ENOMEM);

	qsmmu->smmu = *smmu;

	qsmmu->smmu.impl = &qcom_smmu_impl;
	devm_kfree(smmu->dev, smmu);

	return &qsmmu->smmu;
}<|MERGE_RESOLUTION|>--- conflicted
+++ resolved
@@ -3,11 +3,8 @@
  * Copyright (c) 2019, The Linux Foundation. All rights reserved.
  */
 
-<<<<<<< HEAD
 #include <linux/bitfield.h>
-=======
 #include <linux/of_device.h>
->>>>>>> ad57a102
 #include <linux/qcom_scm.h>
 
 #include "arm-smmu.h"
@@ -16,7 +13,6 @@
 	struct arm_smmu_device smmu;
 };
 
-<<<<<<< HEAD
 static int qcom_sdm845_smmu500_cfg_probe(struct arm_smmu_device *smmu)
 {
 	u32 s2cr;
@@ -52,7 +48,8 @@
 	}
 
 	return 0;
-=======
+}
+
 static const struct of_device_id qcom_smmu_client_of_match[] = {
 	{ .compatible = "qcom,adreno" },
 	{ .compatible = "qcom,mdp4" },
@@ -70,7 +67,6 @@
 		of_match_device(qcom_smmu_client_of_match, dev);
 
 	return match ? IOMMU_DOMAIN_IDENTITY : 0;
->>>>>>> ad57a102
 }
 
 static int qcom_sdm845_smmu500_reset(struct arm_smmu_device *smmu)
@@ -103,13 +99,9 @@
 }
 
 static const struct arm_smmu_impl qcom_smmu_impl = {
-<<<<<<< HEAD
+	.def_domain_type = qcom_smmu_def_domain_type,
 	.cfg_probe = qcom_sdm845_smmu500_cfg_probe,
-	.reset = qcom_sdm845_smmu500_reset,
-=======
-	.def_domain_type = qcom_smmu_def_domain_type,
 	.reset = qcom_smmu500_reset,
->>>>>>> ad57a102
 };
 
 struct arm_smmu_device *qcom_smmu_impl_init(struct arm_smmu_device *smmu)
