/*
 * Copyright (C) 2013 Red Hat
 * Author: Rob Clark <robdclark@gmail.com>
 *
 * Copyright (c) 2014 The Linux Foundation. All rights reserved.
 *
 * This program is free software; you can redistribute it and/or modify it
 * under the terms of the GNU General Public License version 2 as published by
 * the Free Software Foundation.
 *
 * This program is distributed in the hope that it will be useful, but WITHOUT
 * ANY WARRANTY; without even the implied warranty of MERCHANTABILITY or
 * FITNESS FOR A PARTICULAR PURPOSE.  See the GNU General Public License for
 * more details.
 *
 * You should have received a copy of the GNU General Public License along with
 * this program.  If not, see <http://www.gnu.org/licenses/>.
 */

#include "adreno_gpu.h"
#include "msm_gem.h"
#include "msm_mmu.h"

#define RB_SIZE    SZ_32K
#define RB_BLKSIZE 32

int adreno_get_param(struct msm_gpu *gpu, uint32_t param, uint64_t *value)
{
	struct adreno_gpu *adreno_gpu = to_adreno_gpu(gpu);

	switch (param) {
	case MSM_PARAM_GPU_ID:
		*value = adreno_gpu->info->revn;
		return 0;
	case MSM_PARAM_GMEM_SIZE:
		*value = adreno_gpu->gmem;
		return 0;
	case MSM_PARAM_GMEM_BASE:
		*value = 0x100000;
		return 0;
	case MSM_PARAM_CHIP_ID:
		*value = adreno_gpu->rev.patchid |
				(adreno_gpu->rev.minor << 8) |
				(adreno_gpu->rev.major << 16) |
				(adreno_gpu->rev.core << 24);
		return 0;
	case MSM_PARAM_MAX_FREQ:
		*value = adreno_gpu->base.fast_rate;
		return 0;
	case MSM_PARAM_TIMESTAMP:
		if (adreno_gpu->funcs->get_timestamp) {
			int ret;

			pm_runtime_get_sync(&gpu->pdev->dev);
			ret = adreno_gpu->funcs->get_timestamp(gpu, value);
			pm_runtime_put_autosuspend(&gpu->pdev->dev);

			return ret;
		}
		return -EINVAL;
	default:
		DBG("%s: invalid param: %u", gpu->name, param);
		return -EINVAL;
	}
}

int adreno_hw_init(struct msm_gpu *gpu)
{
	struct adreno_gpu *adreno_gpu = to_adreno_gpu(gpu);
	int ret;

	DBG("%s", gpu->name);

	ret = msm_gem_get_iova(gpu->rb->bo, gpu->aspace, &gpu->rb_iova);
	if (ret) {
		gpu->rb_iova = 0;
		dev_err(gpu->dev->dev, "could not map ringbuffer: %d\n", ret);
		return ret;
	}

	/* reset ringbuffer: */
	gpu->rb->cur = gpu->rb->start;

	/* reset completed fence seqno: */
	adreno_gpu->memptrs->fence = gpu->fctx->completed_fence;
	adreno_gpu->memptrs->rptr  = 0;

	/* Setup REG_CP_RB_CNTL: */
	adreno_gpu_write(adreno_gpu, REG_ADRENO_CP_RB_CNTL,
			/* size is log2(quad-words): */
			AXXX_CP_RB_CNTL_BUFSZ(ilog2(gpu->rb->size / 8)) |
			AXXX_CP_RB_CNTL_BLKSZ(ilog2(RB_BLKSIZE / 8)) |
			(adreno_is_a430(adreno_gpu) ? AXXX_CP_RB_CNTL_NO_UPDATE : 0));

	/* Setup ringbuffer address: */
	adreno_gpu_write64(adreno_gpu, REG_ADRENO_CP_RB_BASE,
		REG_ADRENO_CP_RB_BASE_HI, gpu->rb_iova);

	if (!adreno_is_a430(adreno_gpu)) {
		adreno_gpu_write64(adreno_gpu, REG_ADRENO_CP_RB_RPTR_ADDR,
			REG_ADRENO_CP_RB_RPTR_ADDR_HI,
			rbmemptr(adreno_gpu, rptr));
	}

	return 0;
}

static uint32_t get_wptr(struct msm_ringbuffer *ring)
{
	return ring->cur - ring->start;
}

/* Use this helper to read rptr, since a430 doesn't update rptr in memory */
static uint32_t get_rptr(struct adreno_gpu *adreno_gpu)
{
	if (adreno_is_a430(adreno_gpu))
		return adreno_gpu->memptrs->rptr = adreno_gpu_read(
			adreno_gpu, REG_ADRENO_CP_RB_RPTR);
	else
		return adreno_gpu->memptrs->rptr;
}

uint32_t adreno_last_fence(struct msm_gpu *gpu)
{
	struct adreno_gpu *adreno_gpu = to_adreno_gpu(gpu);
	return adreno_gpu->memptrs->fence;
}

void adreno_recover(struct msm_gpu *gpu)
{
	struct drm_device *dev = gpu->dev;
	int ret;

	// XXX pm-runtime??  we *need* the device to be off after this
	// so maybe continuing to call ->pm_suspend/resume() is better?

	gpu->funcs->pm_suspend(gpu);
	gpu->funcs->pm_resume(gpu);

	ret = msm_gpu_hw_init(gpu);
	if (ret) {
		dev_err(dev->dev, "gpu hw init failed: %d\n", ret);
		/* hmm, oh well? */
	}
}

void adreno_submit(struct msm_gpu *gpu, struct msm_gem_submit *submit,
		struct msm_file_private *ctx)
{
	struct adreno_gpu *adreno_gpu = to_adreno_gpu(gpu);
	struct msm_drm_private *priv = gpu->dev->dev_private;
	struct msm_ringbuffer *ring = gpu->rb;
	unsigned i;

	for (i = 0; i < submit->nr_cmds; i++) {
		switch (submit->cmd[i].type) {
		case MSM_SUBMIT_CMD_IB_TARGET_BUF:
			/* ignore IB-targets */
			break;
		case MSM_SUBMIT_CMD_CTX_RESTORE_BUF:
			/* ignore if there has not been a ctx switch: */
			if (priv->lastctx == ctx)
				break;
		case MSM_SUBMIT_CMD_BUF:
			OUT_PKT3(ring, adreno_is_a430(adreno_gpu) ?
				CP_INDIRECT_BUFFER_PFE : CP_INDIRECT_BUFFER_PFD, 2);
			OUT_RING(ring, submit->cmd[i].iova);
			OUT_RING(ring, submit->cmd[i].size);
			OUT_PKT2(ring);
			break;
		}
	}

	OUT_PKT0(ring, REG_AXXX_CP_SCRATCH_REG2, 1);
	OUT_RING(ring, submit->fence->seqno);

	if (adreno_is_a3xx(adreno_gpu) || adreno_is_a4xx(adreno_gpu)) {
		/* Flush HLSQ lazy updates to make sure there is nothing
		 * pending for indirect loads after the timestamp has
		 * passed:
		 */
		OUT_PKT3(ring, CP_EVENT_WRITE, 1);
		OUT_RING(ring, HLSQ_FLUSH);

		OUT_PKT3(ring, CP_WAIT_FOR_IDLE, 1);
		OUT_RING(ring, 0x00000000);
	}

	OUT_PKT3(ring, CP_EVENT_WRITE, 3);
	OUT_RING(ring, CACHE_FLUSH_TS);
	OUT_RING(ring, rbmemptr(adreno_gpu, fence));
	OUT_RING(ring, submit->fence->seqno);

	/* we could maybe be clever and only CP_COND_EXEC the interrupt: */
	OUT_PKT3(ring, CP_INTERRUPT, 1);
	OUT_RING(ring, 0x80000000);

	/* Workaround for missing irq issue on 8x16/a306.  Unsure if the
	 * root cause is a platform issue or some a306 quirk, but this
	 * keeps things humming along:
	 */
	if (adreno_is_a306(adreno_gpu)) {
		OUT_PKT3(ring, CP_WAIT_FOR_IDLE, 1);
		OUT_RING(ring, 0x00000000);
		OUT_PKT3(ring, CP_INTERRUPT, 1);
		OUT_RING(ring, 0x80000000);
	}

#if 0
	if (adreno_is_a3xx(adreno_gpu)) {
		/* Dummy set-constant to trigger context rollover */
		OUT_PKT3(ring, CP_SET_CONSTANT, 2);
		OUT_RING(ring, CP_REG(REG_A3XX_HLSQ_CL_KERNEL_GROUP_X_REG));
		OUT_RING(ring, 0x00000000);
	}
#endif

	gpu->funcs->flush(gpu);
}

void adreno_flush(struct msm_gpu *gpu)
{
	struct adreno_gpu *adreno_gpu = to_adreno_gpu(gpu);
	uint32_t wptr;

	/*
	 * Mask wptr value that we calculate to fit in the HW range. This is
	 * to account for the possibility that the last command fit exactly into
	 * the ringbuffer and rb->next hasn't wrapped to zero yet
	 */
	wptr = get_wptr(gpu->rb) & ((gpu->rb->size / 4) - 1);

	/* ensure writes to ringbuffer have hit system memory: */
	mb();

	adreno_gpu_write(adreno_gpu, REG_ADRENO_CP_RB_WPTR, wptr);
}

bool adreno_idle(struct msm_gpu *gpu)
{
	struct adreno_gpu *adreno_gpu = to_adreno_gpu(gpu);
	uint32_t wptr = get_wptr(gpu->rb);

	/* wait for CP to drain ringbuffer: */
	if (!spin_until(get_rptr(adreno_gpu) == wptr))
		return true;

	/* TODO maybe we need to reset GPU here to recover from hang? */
	DRM_ERROR("%s: timeout waiting to drain ringbuffer!\n", gpu->name);
	return false;
}

#ifdef CONFIG_DEBUG_FS
void adreno_show(struct msm_gpu *gpu, struct seq_file *m)
{
	struct adreno_gpu *adreno_gpu = to_adreno_gpu(gpu);
	int i;

	seq_printf(m, "revision: %d (%d.%d.%d.%d)\n",
			adreno_gpu->info->revn, adreno_gpu->rev.core,
			adreno_gpu->rev.major, adreno_gpu->rev.minor,
			adreno_gpu->rev.patchid);

	seq_printf(m, "fence:    %d/%d\n", adreno_gpu->memptrs->fence,
			gpu->fctx->last_fence);
	seq_printf(m, "rptr:     %d\n", get_rptr(adreno_gpu));
	seq_printf(m, "rb wptr:  %d\n", get_wptr(gpu->rb));

	/* dump these out in a form that can be parsed by demsm: */
	seq_printf(m, "IO:region %s 00000000 00020000\n", gpu->name);
	for (i = 0; adreno_gpu->registers[i] != ~0; i += 2) {
		uint32_t start = adreno_gpu->registers[i];
		uint32_t end   = adreno_gpu->registers[i+1];
		uint32_t addr;

		for (addr = start; addr <= end; addr++) {
			uint32_t val = gpu_read(gpu, addr);
			seq_printf(m, "IO:R %08x %08x\n", addr<<2, val);
		}
	}
}
#endif

/* Dump common gpu status and scratch registers on any hang, to make
 * the hangcheck logs more useful.  The scratch registers seem always
 * safe to read when GPU has hung (unlike some other regs, depending
 * on how the GPU hung), and they are useful to match up to cmdstream
 * dumps when debugging hangs:
 */
void adreno_dump_info(struct msm_gpu *gpu)
{
	struct adreno_gpu *adreno_gpu = to_adreno_gpu(gpu);

	printk("revision: %d (%d.%d.%d.%d)\n",
			adreno_gpu->info->revn, adreno_gpu->rev.core,
			adreno_gpu->rev.major, adreno_gpu->rev.minor,
			adreno_gpu->rev.patchid);

	printk("fence:    %d/%d\n", adreno_gpu->memptrs->fence,
			gpu->fctx->last_fence);
	printk("rptr:     %d\n", get_rptr(adreno_gpu));
	printk("rb wptr:  %d\n", get_wptr(gpu->rb));
}

/* would be nice to not have to duplicate the _show() stuff with printk(): */
void adreno_dump(struct msm_gpu *gpu)
{
	struct adreno_gpu *adreno_gpu = to_adreno_gpu(gpu);
	int i;

	/* dump these out in a form that can be parsed by demsm: */
	printk("IO:region %s 00000000 00020000\n", gpu->name);
	for (i = 0; adreno_gpu->registers[i] != ~0; i += 2) {
		uint32_t start = adreno_gpu->registers[i];
		uint32_t end   = adreno_gpu->registers[i+1];
		uint32_t addr;

		for (addr = start; addr <= end; addr++) {
			uint32_t val = gpu_read(gpu, addr);
			printk("IO:R %08x %08x\n", addr<<2, val);
		}
	}
}

static uint32_t ring_freewords(struct msm_gpu *gpu)
{
	struct adreno_gpu *adreno_gpu = to_adreno_gpu(gpu);
	uint32_t size = gpu->rb->size / 4;
	uint32_t wptr = get_wptr(gpu->rb);
	uint32_t rptr = get_rptr(adreno_gpu);
	return (rptr + (size - 1) - wptr) % size;
}

void adreno_wait_ring(struct msm_gpu *gpu, uint32_t ndwords)
{
	if (spin_until(ring_freewords(gpu) >= ndwords))
		DRM_ERROR("%s: timeout waiting for ringbuffer space\n", gpu->name);
}

int adreno_gpu_init(struct drm_device *drm, struct platform_device *pdev,
		struct adreno_gpu *adreno_gpu, const struct adreno_gpu_funcs *funcs)
{
	struct adreno_platform_config *config = pdev->dev.platform_data;
	struct msm_gpu_config adreno_gpu_config  = { 0 };
	struct msm_gpu *gpu = &adreno_gpu->base;
	int ret;

	adreno_gpu->funcs = funcs;
	adreno_gpu->info = adreno_info(config->rev);
	adreno_gpu->gmem = adreno_gpu->info->gmem;
	adreno_gpu->revn = adreno_gpu->info->revn;
	adreno_gpu->rev = config->rev;

	gpu->fast_rate = config->fast_rate;
	gpu->bus_freq  = config->bus_freq;
#ifdef DOWNSTREAM_CONFIG_MSM_BUS_SCALING
	gpu->bus_scale_table = config->bus_scale_table;
#endif

	DBG("fast_rate=%u, slow_rate=27000000, bus_freq=%u",
			gpu->fast_rate, gpu->bus_freq);

	adreno_gpu_config.ioname = "kgsl_3d0_reg_memory";
	adreno_gpu_config.irqname = "kgsl_3d0_irq";

	adreno_gpu_config.va_start = SZ_16M;
	adreno_gpu_config.va_end = 0xffffffff;

	adreno_gpu_config.ringsz = RB_SIZE;
<<<<<<< HEAD

	ret = msm_gpu_init(drm, pdev, &adreno_gpu->base, &funcs->base,
			adreno_gpu->info->name, &adreno_gpu_config);
	if (ret)
		return ret;
=======
>>>>>>> bb176f67

	pm_runtime_set_autosuspend_delay(&pdev->dev, DRM_MSM_INACTIVE_PERIOD);
	pm_runtime_use_autosuspend(&pdev->dev);
	pm_runtime_enable(&pdev->dev);

	ret = msm_gpu_init(drm, pdev, &adreno_gpu->base, &funcs->base,
			adreno_gpu->info->name, &adreno_gpu_config);
	if (ret)
		return ret;

	ret = request_firmware(&adreno_gpu->pm4, adreno_gpu->info->pm4fw, drm->dev);
	if (ret) {
		dev_err(drm->dev, "failed to load %s PM4 firmware: %d\n",
				adreno_gpu->info->pm4fw, ret);
		return ret;
	}

	ret = request_firmware(&adreno_gpu->pfp, adreno_gpu->info->pfpfw, drm->dev);
	if (ret) {
		dev_err(drm->dev, "failed to load %s PFP firmware: %d\n",
				adreno_gpu->info->pfpfw, ret);
		return ret;
	}

	adreno_gpu->memptrs = msm_gem_kernel_new(drm,
		sizeof(*adreno_gpu->memptrs), MSM_BO_UNCACHED, gpu->aspace,
		&adreno_gpu->memptrs_bo, &adreno_gpu->memptrs_iova);

<<<<<<< HEAD
	adreno_gpu->memptrs_bo = msm_gem_new(drm, sizeof(*adreno_gpu->memptrs),
			MSM_BO_UNCACHED);
	if (IS_ERR(adreno_gpu->memptrs_bo)) {
		ret = PTR_ERR(adreno_gpu->memptrs_bo);
		adreno_gpu->memptrs_bo = NULL;
		dev_err(drm->dev, "could not allocate memptrs: %d\n", ret);
		return ret;
	}

	adreno_gpu->memptrs = msm_gem_get_vaddr(adreno_gpu->memptrs_bo);
	if (IS_ERR(adreno_gpu->memptrs)) {
		dev_err(drm->dev, "could not vmap memptrs\n");
		return -ENOMEM;
	}

	ret = msm_gem_get_iova(adreno_gpu->memptrs_bo, gpu->aspace,
			&adreno_gpu->memptrs_iova);
	if (ret) {
		dev_err(drm->dev, "could not map memptrs: %d\n", ret);
		return ret;
=======
	if (IS_ERR(adreno_gpu->memptrs)) {
		ret = PTR_ERR(adreno_gpu->memptrs);
		adreno_gpu->memptrs = NULL;
		dev_err(drm->dev, "could not allocate memptrs: %d\n", ret);
>>>>>>> bb176f67
	}

	return ret;
}

void adreno_gpu_cleanup(struct adreno_gpu *adreno_gpu)
{
	struct msm_gpu *gpu = &adreno_gpu->base;

	if (adreno_gpu->memptrs_bo) {
		if (adreno_gpu->memptrs)
			msm_gem_put_vaddr(adreno_gpu->memptrs_bo);

		if (adreno_gpu->memptrs_iova)
			msm_gem_put_iova(adreno_gpu->memptrs_bo, gpu->aspace);

		drm_gem_object_unreference_unlocked(adreno_gpu->memptrs_bo);
	}
	release_firmware(adreno_gpu->pm4);
	release_firmware(adreno_gpu->pfp);

	msm_gpu_cleanup(gpu);
}<|MERGE_RESOLUTION|>--- conflicted
+++ resolved
@@ -367,14 +367,6 @@
 	adreno_gpu_config.va_end = 0xffffffff;
 
 	adreno_gpu_config.ringsz = RB_SIZE;
-<<<<<<< HEAD
-
-	ret = msm_gpu_init(drm, pdev, &adreno_gpu->base, &funcs->base,
-			adreno_gpu->info->name, &adreno_gpu_config);
-	if (ret)
-		return ret;
-=======
->>>>>>> bb176f67
 
 	pm_runtime_set_autosuspend_delay(&pdev->dev, DRM_MSM_INACTIVE_PERIOD);
 	pm_runtime_use_autosuspend(&pdev->dev);
@@ -403,33 +395,10 @@
 		sizeof(*adreno_gpu->memptrs), MSM_BO_UNCACHED, gpu->aspace,
 		&adreno_gpu->memptrs_bo, &adreno_gpu->memptrs_iova);
 
-<<<<<<< HEAD
-	adreno_gpu->memptrs_bo = msm_gem_new(drm, sizeof(*adreno_gpu->memptrs),
-			MSM_BO_UNCACHED);
-	if (IS_ERR(adreno_gpu->memptrs_bo)) {
-		ret = PTR_ERR(adreno_gpu->memptrs_bo);
-		adreno_gpu->memptrs_bo = NULL;
-		dev_err(drm->dev, "could not allocate memptrs: %d\n", ret);
-		return ret;
-	}
-
-	adreno_gpu->memptrs = msm_gem_get_vaddr(adreno_gpu->memptrs_bo);
-	if (IS_ERR(adreno_gpu->memptrs)) {
-		dev_err(drm->dev, "could not vmap memptrs\n");
-		return -ENOMEM;
-	}
-
-	ret = msm_gem_get_iova(adreno_gpu->memptrs_bo, gpu->aspace,
-			&adreno_gpu->memptrs_iova);
-	if (ret) {
-		dev_err(drm->dev, "could not map memptrs: %d\n", ret);
-		return ret;
-=======
 	if (IS_ERR(adreno_gpu->memptrs)) {
 		ret = PTR_ERR(adreno_gpu->memptrs);
 		adreno_gpu->memptrs = NULL;
 		dev_err(drm->dev, "could not allocate memptrs: %d\n", ret);
->>>>>>> bb176f67
 	}
 
 	return ret;
