--- conflicted
+++ resolved
@@ -30,29 +30,18 @@
  * DPU_DEBUG - macro for kms/plane/crtc/encoder/connector logs
  * @fmt: Pointer to format string
  */
-<<<<<<< HEAD
-#define DPU_DEBUG(fmt, ...) DRM_DEBUG_KMS(fmt, ##__VA_ARGS__)
-=======
 #define DPU_DEBUG(fmt, ...)                                                \
 	DRM_DEBUG_DRIVER(fmt, ##__VA_ARGS__)
->>>>>>> e7a4f5e3
 
 /**
  * DPU_DEBUG_DRIVER - macro for hardware driver logging
  * @fmt: Pointer to format string
  */
-<<<<<<< HEAD
-#define DPU_DEBUG_DRIVER(fmt, ...) DRM_DEBUG_DRIVER(fmt, ##__VA_ARGS__)
+#define DPU_DEBUG_DRIVER(fmt, ...)                                         \
+	DRM_DEBUG_DRIVER(fmt, ##__VA_ARGS__)
 
 #define DPU_ERROR(fmt, ...) DRM_ERROR(fmt, ##__VA_ARGS__)
 #define DPU_ERROR_RATELIMITED(fmt, ...) DRM_ERROR_RATELIMITED(fmt, ##__VA_ARGS__)
-=======
-#define DPU_DEBUG_DRIVER(fmt, ...)                                         \
-	DRM_DEBUG_DRIVER(fmt, ##__VA_ARGS__)
-
-#define DPU_ERROR(fmt, ...) pr_err("[dpu error]" fmt, ##__VA_ARGS__)
-#define DPU_ERROR_RATELIMITED(fmt, ...) pr_err_ratelimited("[dpu error]" fmt, ##__VA_ARGS__)
->>>>>>> e7a4f5e3
 
 /**
  * ktime_compare_safe - compare two ktime structures
