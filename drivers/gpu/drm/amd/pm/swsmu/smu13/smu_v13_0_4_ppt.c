/*
 * Copyright 2022 Advanced Micro Devices, Inc.
 *
 * Permission is hereby granted, free of charge, to any person obtaining a
 * copy of this software and associated documentation files (the "Software"),
 * to deal in the Software without restriction, including without limitation
 * the rights to use, copy, modify, merge, publish, distribute, sublicense,
 * and/or sell copies of the Software, and to permit persons to whom the
 * Software is furnished to do so, subject to the following conditions:
 *
 * The above copyright notice and this permission notice shall be included in
 * all copies or substantial portions of the Software.
 *
 * THE SOFTWARE IS PROVIDED "AS IS", WITHOUT WARRANTY OF ANY KIND, EXPRESS OR
 * IMPLIED, INCLUDING BUT NOT LIMITED TO THE WARRANTIES OF MERCHANTABILITY,
 * FITNESS FOR A PARTICULAR PURPOSE AND NONINFRINGEMENT.  IN NO EVENT SHALL
 * THE COPYRIGHT HOLDER(S) OR AUTHOR(S) BE LIABLE FOR ANY CLAIM, DAMAGES OR
 * OTHER LIABILITY, WHETHER IN AN ACTION OF CONTRACT, TORT OR OTHERWISE,
 * ARISING FROM, OUT OF OR IN CONNECTION WITH THE SOFTWARE OR THE USE OR
 * OTHER DEALINGS IN THE SOFTWARE.
 *
 */

#include "smu_types.h"
#define SWSMU_CODE_LAYER_L2

#include "amdgpu.h"
#include "amdgpu_smu.h"
#include "smu_v13_0.h"
#include "smu13_driver_if_v13_0_4.h"
#include "smu_v13_0_4_ppt.h"
#include "smu_v13_0_4_ppsmc.h"
#include "smu_v13_0_4_pmfw.h"
#include "smu_cmn.h"

/*
 * DO NOT use these for err/warn/info/debug messages.
 * Use dev_err, dev_warn, dev_info and dev_dbg instead.
 * They are more MGPU friendly.
 */
#undef pr_err
#undef pr_warn
#undef pr_info
#undef pr_debug

#define mmMP1_SMN_C2PMSG_66			0x0282
#define mmMP1_SMN_C2PMSG_66_BASE_IDX            1

#define mmMP1_SMN_C2PMSG_82			0x0292
#define mmMP1_SMN_C2PMSG_82_BASE_IDX            1

#define mmMP1_SMN_C2PMSG_90			0x029a
#define mmMP1_SMN_C2PMSG_90_BASE_IDX		1

#define FEATURE_MASK(feature) (1ULL << feature)

#define SMU_13_0_4_UMD_PSTATE_GFXCLK			938
#define SMU_13_0_4_UMD_PSTATE_SOCCLK			938
#define SMU_13_0_4_UMD_PSTATE_FCLK			1875

#define SMC_DPM_FEATURE ( \
	FEATURE_MASK(FEATURE_CCLK_DPM_BIT) | \
	FEATURE_MASK(FEATURE_VCN_DPM_BIT)	 | \
	FEATURE_MASK(FEATURE_FCLK_DPM_BIT)	 | \
	FEATURE_MASK(FEATURE_SOCCLK_DPM_BIT)	 | \
	FEATURE_MASK(FEATURE_MP0CLK_DPM_BIT)	 | \
	FEATURE_MASK(FEATURE_LCLK_DPM_BIT)	 | \
	FEATURE_MASK(FEATURE_SHUBCLK_DPM_BIT)	 | \
	FEATURE_MASK(FEATURE_DCFCLK_DPM_BIT)	 | \
	FEATURE_MASK(FEATURE_ISP_DPM_BIT)	 | \
	FEATURE_MASK(FEATURE_IPU_DPM_BIT)	 | \
	FEATURE_MASK(FEATURE_GFX_DPM_BIT))

static struct cmn2asic_msg_mapping smu_v13_0_4_message_map[SMU_MSG_MAX_COUNT] = {
	MSG_MAP(TestMessage,                    PPSMC_MSG_TestMessage,			1),
	MSG_MAP(GetSmuVersion,                  PPSMC_MSG_GetPmfwVersion,		1),
	MSG_MAP(GetDriverIfVersion,             PPSMC_MSG_GetDriverIfVersion,		1),
	MSG_MAP(AllowGfxOff,                    PPSMC_MSG_AllowGfxOff,			1),
	MSG_MAP(DisallowGfxOff,                 PPSMC_MSG_DisallowGfxOff,		1),
	MSG_MAP(PowerDownVcn,                   PPSMC_MSG_PowerDownVcn,			1),
	MSG_MAP(PowerUpVcn,                     PPSMC_MSG_PowerUpVcn,			1),
	MSG_MAP(SetHardMinVcn,                  PPSMC_MSG_SetHardMinVcn,		1),
	MSG_MAP(PrepareMp1ForUnload,            PPSMC_MSG_PrepareMp1ForUnload,		1),
	MSG_MAP(SetDriverDramAddrHigh,          PPSMC_MSG_SetDriverDramAddrHigh,	1),
	MSG_MAP(SetDriverDramAddrLow,           PPSMC_MSG_SetDriverDramAddrLow,		1),
	MSG_MAP(TransferTableSmu2Dram,          PPSMC_MSG_TransferTableSmu2Dram,	1),
	MSG_MAP(TransferTableDram2Smu,          PPSMC_MSG_TransferTableDram2Smu,	1),
	MSG_MAP(GfxDeviceDriverReset,           PPSMC_MSG_GfxDeviceDriverReset,		1),
	MSG_MAP(GetEnabledSmuFeatures,          PPSMC_MSG_GetEnabledSmuFeatures,	1),
	MSG_MAP(SetHardMinSocclkByFreq,         PPSMC_MSG_SetHardMinSocclkByFreq,	1),
	MSG_MAP(SetSoftMinVcn,                  PPSMC_MSG_SetSoftMinVcn,		1),
	MSG_MAP(GetGfxclkFrequency,             PPSMC_MSG_GetGfxclkFrequency,		1),
	MSG_MAP(GetFclkFrequency,               PPSMC_MSG_GetFclkFrequency,		1),
	MSG_MAP(SetSoftMaxGfxClk,               PPSMC_MSG_SetSoftMaxGfxClk,		1),
	MSG_MAP(SetHardMinGfxClk,               PPSMC_MSG_SetHardMinGfxClk,		1),
	MSG_MAP(SetSoftMaxSocclkByFreq,         PPSMC_MSG_SetSoftMaxSocclkByFreq,	1),
	MSG_MAP(SetSoftMaxFclkByFreq,           PPSMC_MSG_SetSoftMaxFclkByFreq,		1),
	MSG_MAP(SetSoftMaxVcn,                  PPSMC_MSG_SetSoftMaxVcn,		1),
	MSG_MAP(SetPowerLimitPercentage,        PPSMC_MSG_SetPowerLimitPercentage,	1),
	MSG_MAP(PowerDownJpeg,                  PPSMC_MSG_PowerDownJpeg,		1),
	MSG_MAP(PowerUpJpeg,                    PPSMC_MSG_PowerUpJpeg,			1),
	MSG_MAP(SetHardMinFclkByFreq,           PPSMC_MSG_SetHardMinFclkByFreq,		1),
	MSG_MAP(SetSoftMinSocclkByFreq,         PPSMC_MSG_SetSoftMinSocclkByFreq,	1),
	MSG_MAP(EnableGfxImu,                   PPSMC_MSG_EnableGfxImu,			1),
	MSG_MAP(PowerUpIspByTile,               PPSMC_MSG_PowerUpIspByTile,		1),
	MSG_MAP(PowerDownIspByTile,             PPSMC_MSG_PowerDownIspByTile,		1),
};

static struct cmn2asic_mapping smu_v13_0_4_feature_mask_map[SMU_FEATURE_COUNT] = {
	FEA_MAP(CCLK_DPM),
	FEA_MAP(FAN_CONTROLLER),
	FEA_MAP(PPT),
	FEA_MAP(TDC),
	FEA_MAP(THERMAL),
	FEA_MAP(VCN_DPM),
	FEA_MAP_REVERSE(FCLK),
	FEA_MAP_REVERSE(SOCCLK),
	FEA_MAP(LCLK_DPM),
	FEA_MAP(SHUBCLK_DPM),
	FEA_MAP(DCFCLK_DPM),
	FEA_MAP_HALF_REVERSE(GFX),
	FEA_MAP(DS_GFXCLK),
	FEA_MAP(DS_SOCCLK),
	FEA_MAP(DS_LCLK),
	FEA_MAP(DS_DCFCLK),
	FEA_MAP(DS_FCLK),
	FEA_MAP(DS_MP1CLK),
	FEA_MAP(DS_MP0CLK),
	FEA_MAP(GFX_DEM),
	FEA_MAP(PSI),
	FEA_MAP(PROCHOT),
	FEA_MAP(CPUOFF),
	FEA_MAP(STAPM),
	FEA_MAP(S0I3),
	FEA_MAP(PERF_LIMIT),
	FEA_MAP(CORE_DLDO),
	FEA_MAP(DS_VCN),
	FEA_MAP(CPPC),
	FEA_MAP(DF_CSTATES),
	FEA_MAP(ATHUB_PG),
};

static struct cmn2asic_mapping smu_v13_0_4_table_map[SMU_TABLE_COUNT] = {
	TAB_MAP_VALID(WATERMARKS),
	TAB_MAP_VALID(SMU_METRICS),
	TAB_MAP_VALID(CUSTOM_DPM),
	TAB_MAP_VALID(DPMCLOCKS),
};

static int smu_v13_0_4_init_smc_tables(struct smu_context *smu)
{
	struct smu_table_context *smu_table = &smu->smu_table;
	struct smu_table *tables = smu_table->tables;

	SMU_TABLE_INIT(tables, SMU_TABLE_WATERMARKS, sizeof(Watermarks_t),
		PAGE_SIZE, AMDGPU_GEM_DOMAIN_VRAM);
	SMU_TABLE_INIT(tables, SMU_TABLE_DPMCLOCKS, sizeof(DpmClocks_t),
		PAGE_SIZE, AMDGPU_GEM_DOMAIN_VRAM);
	SMU_TABLE_INIT(tables, SMU_TABLE_SMU_METRICS, sizeof(SmuMetrics_t),
		PAGE_SIZE, AMDGPU_GEM_DOMAIN_VRAM);

	smu_table->clocks_table = kzalloc(sizeof(DpmClocks_t), GFP_KERNEL);
	if (!smu_table->clocks_table)
		goto err0_out;

	smu_table->metrics_table = kzalloc(sizeof(SmuMetrics_t), GFP_KERNEL);
	if (!smu_table->metrics_table)
		goto err1_out;
	smu_table->metrics_time = 0;

	smu_table->watermarks_table = kzalloc(sizeof(Watermarks_t), GFP_KERNEL);
	if (!smu_table->watermarks_table)
		goto err2_out;

	smu_table->gpu_metrics_table_size = sizeof(struct gpu_metrics_v2_1);
	smu_table->gpu_metrics_table = kzalloc(smu_table->gpu_metrics_table_size, GFP_KERNEL);
	if (!smu_table->gpu_metrics_table)
		goto err3_out;

	return 0;

err3_out:
	kfree(smu_table->watermarks_table);
err2_out:
	kfree(smu_table->metrics_table);
err1_out:
	kfree(smu_table->clocks_table);
err0_out:
	return -ENOMEM;
}

static int smu_v13_0_4_fini_smc_tables(struct smu_context *smu)
{
	struct smu_table_context *smu_table = &smu->smu_table;

	kfree(smu_table->clocks_table);
	smu_table->clocks_table = NULL;

	kfree(smu_table->metrics_table);
	smu_table->metrics_table = NULL;

	kfree(smu_table->watermarks_table);
	smu_table->watermarks_table = NULL;

	kfree(smu_table->gpu_metrics_table);
	smu_table->gpu_metrics_table = NULL;

	return 0;
}

static bool smu_v13_0_4_is_dpm_running(struct smu_context *smu)
{
	int ret = 0;
	uint64_t feature_enabled;

	ret = smu_cmn_get_enabled_mask(smu, &feature_enabled);

	if (ret)
		return false;

	return !!(feature_enabled & SMC_DPM_FEATURE);
}

static int smu_v13_0_4_system_features_control(struct smu_context *smu, bool en)
{
	struct amdgpu_device *adev = smu->adev;
	int ret = 0;

<<<<<<< HEAD
	if (!en && adev->in_s4) {
		/* Adds a GFX reset as workaround just before sending the
		 * MP1_UNLOAD message to prevent GC/RLC/PMFW from entering
		 * an invalid state.
		 */
		ret = smu_cmn_send_smc_msg_with_param(smu, SMU_MSG_GfxDeviceDriverReset,
						      SMU_RESET_MODE_2, NULL);
		if (ret)
			return ret;
=======
	if (!en && !adev->in_s0ix) {
		if (adev->in_s4) {
			/* Adds a GFX reset as workaround just before sending the
			 * MP1_UNLOAD message to prevent GC/RLC/PMFW from entering
			 * an invalid state.
			 */
			ret = smu_cmn_send_smc_msg_with_param(smu, SMU_MSG_GfxDeviceDriverReset,
							      SMU_RESET_MODE_2, NULL);
			if (ret)
				return ret;
		}
>>>>>>> 0c383648

		ret = smu_cmn_send_smc_msg(smu, SMU_MSG_PrepareMp1ForUnload, NULL);
	}

	return ret;
}

static ssize_t smu_v13_0_4_get_gpu_metrics(struct smu_context *smu,
					   void **table)
{
	struct smu_table_context *smu_table = &smu->smu_table;
	struct gpu_metrics_v2_1 *gpu_metrics =
		(struct gpu_metrics_v2_1 *)smu_table->gpu_metrics_table;
	SmuMetrics_t metrics;
	int ret = 0;

	ret = smu_cmn_get_metrics_table(smu, &metrics, true);
	if (ret)
		return ret;

	smu_cmn_init_soft_gpu_metrics(gpu_metrics, 2, 1);

	gpu_metrics->temperature_gfx = metrics.GfxTemperature;
	gpu_metrics->temperature_soc = metrics.SocTemperature;
	memcpy(&gpu_metrics->temperature_core[0],
		&metrics.CoreTemperature[0],
		sizeof(uint16_t) * 8);
	gpu_metrics->temperature_l3[0] = metrics.L3Temperature;

	gpu_metrics->average_gfx_activity = metrics.GfxActivity;
	gpu_metrics->average_mm_activity = metrics.UvdActivity;

	gpu_metrics->average_socket_power = metrics.AverageSocketPower;
	gpu_metrics->average_gfx_power = metrics.Power[0];
	gpu_metrics->average_soc_power = metrics.Power[1];
	memcpy(&gpu_metrics->average_core_power[0],
		&metrics.CorePower[0],
		sizeof(uint16_t) * 8);

	gpu_metrics->average_gfxclk_frequency = metrics.GfxclkFrequency;
	gpu_metrics->average_socclk_frequency = metrics.SocclkFrequency;
	gpu_metrics->average_uclk_frequency = metrics.MemclkFrequency;
	gpu_metrics->average_fclk_frequency = metrics.MemclkFrequency;
	gpu_metrics->average_vclk_frequency = metrics.VclkFrequency;
	gpu_metrics->average_dclk_frequency = metrics.DclkFrequency;

	memcpy(&gpu_metrics->current_coreclk[0],
		&metrics.CoreFrequency[0],
		sizeof(uint16_t) * 8);
	gpu_metrics->current_l3clk[0] = metrics.L3Frequency;

	gpu_metrics->throttle_status = metrics.ThrottlerStatus;

	gpu_metrics->system_clock_counter = ktime_get_boottime_ns();

	*table = (void *)gpu_metrics;

	return sizeof(struct gpu_metrics_v2_1);
}

static int smu_v13_0_4_get_smu_metrics_data(struct smu_context *smu,
					    MetricsMember_t member,
					    uint32_t *value)
{
	struct smu_table_context *smu_table = &smu->smu_table;

	SmuMetrics_t *metrics = (SmuMetrics_t *)smu_table->metrics_table;
	int ret = 0;

	ret = smu_cmn_get_metrics_table(smu, NULL, false);
	if (ret)
		return ret;

	switch (member) {
	case METRICS_AVERAGE_GFXCLK:
		*value = metrics->GfxclkFrequency;
		break;
	case METRICS_AVERAGE_SOCCLK:
		*value = metrics->SocclkFrequency;
		break;
	case METRICS_AVERAGE_VCLK:
		*value = metrics->VclkFrequency;
		break;
	case METRICS_AVERAGE_DCLK:
		*value = metrics->DclkFrequency;
		break;
	case METRICS_AVERAGE_UCLK:
		*value = metrics->MemclkFrequency;
		break;
	case METRICS_AVERAGE_GFXACTIVITY:
		*value = metrics->GfxActivity / 100;
		break;
	case METRICS_AVERAGE_VCNACTIVITY:
		*value = metrics->UvdActivity / 100;
		break;
	case METRICS_AVERAGE_SOCKETPOWER:
		*value = (metrics->AverageSocketPower << 8) / 1000;
		break;
	case METRICS_CURR_SOCKETPOWER:
		*value = (metrics->CurrentSocketPower << 8) / 1000;
		break;
	case METRICS_TEMPERATURE_EDGE:
		*value = metrics->GfxTemperature / 100 *
		SMU_TEMPERATURE_UNITS_PER_CENTIGRADES;
		break;
	case METRICS_TEMPERATURE_HOTSPOT:
		*value = metrics->SocTemperature / 100 *
		SMU_TEMPERATURE_UNITS_PER_CENTIGRADES;
		break;
	case METRICS_THROTTLER_STATUS:
		*value = metrics->ThrottlerStatus;
		break;
	case METRICS_VOLTAGE_VDDGFX:
		*value = metrics->Voltage[0];
		break;
	case METRICS_VOLTAGE_VDDSOC:
		*value = metrics->Voltage[1];
		break;
	case METRICS_SS_APU_SHARE:
		/* return the percentage of APU power with respect to APU's power limit.
		 * percentage is reported, this isn't boost value. Smartshift power
		 * boost/shift is only when the percentage is more than 100.
		 */
		if (metrics->StapmOpnLimit > 0)
			*value =  (metrics->ApuPower * 100) / metrics->StapmOpnLimit;
		else
			*value = 0;
		break;
	case METRICS_SS_DGPU_SHARE:
		/* return the percentage of dGPU power with respect to dGPU's power limit.
		 * percentage is reported, this isn't boost value. Smartshift power
		 * boost/shift is only when the percentage is more than 100.
		 */
		if ((metrics->dGpuPower > 0) &&
		    (metrics->StapmCurrentLimit > metrics->StapmOpnLimit))
			*value = (metrics->dGpuPower * 100) /
				 (metrics->StapmCurrentLimit - metrics->StapmOpnLimit);
		else
			*value = 0;
		break;
	default:
		*value = UINT_MAX;
		break;
	}

	return ret;
}

static int smu_v13_0_4_get_current_clk_freq(struct smu_context *smu,
					    enum smu_clk_type clk_type,
					    uint32_t *value)
{
	MetricsMember_t member_type;

	switch (clk_type) {
	case SMU_SOCCLK:
		member_type = METRICS_AVERAGE_SOCCLK;
		break;
	case SMU_VCLK:
		member_type = METRICS_AVERAGE_VCLK;
		break;
	case SMU_DCLK:
		member_type = METRICS_AVERAGE_DCLK;
		break;
	case SMU_MCLK:
		member_type = METRICS_AVERAGE_UCLK;
		break;
	case SMU_FCLK:
		return smu_cmn_send_smc_msg_with_param(smu,
						       SMU_MSG_GetFclkFrequency,
						       0, value);
	case SMU_GFXCLK:
	case SMU_SCLK:
		return smu_cmn_send_smc_msg_with_param(smu,
						       SMU_MSG_GetGfxclkFrequency,
						       0, value);
		break;
	default:
		return -EINVAL;
	}

	return smu_v13_0_4_get_smu_metrics_data(smu, member_type, value);
}

static int smu_v13_0_4_get_dpm_freq_by_index(struct smu_context *smu,
					     enum smu_clk_type clk_type,
					     uint32_t dpm_level,
					     uint32_t *freq)
{
	DpmClocks_t *clk_table = smu->smu_table.clocks_table;

	if (!clk_table || clk_type >= SMU_CLK_COUNT)
		return -EINVAL;

	switch (clk_type) {
	case SMU_SOCCLK:
		if (dpm_level >= clk_table->NumSocClkLevelsEnabled)
			return -EINVAL;
		*freq = clk_table->SocClocks[dpm_level];
		break;
	case SMU_VCLK:
		if (dpm_level >= clk_table->VcnClkLevelsEnabled)
			return -EINVAL;
		*freq = clk_table->VClocks[dpm_level];
		break;
	case SMU_DCLK:
		if (dpm_level >= clk_table->VcnClkLevelsEnabled)
			return -EINVAL;
		*freq = clk_table->DClocks[dpm_level];
		break;
	case SMU_UCLK:
	case SMU_MCLK:
		if (dpm_level >= clk_table->NumDfPstatesEnabled)
			return -EINVAL;
		*freq = clk_table->DfPstateTable[dpm_level].MemClk;
		break;
	case SMU_FCLK:
		if (dpm_level >= clk_table->NumDfPstatesEnabled)
			return -EINVAL;
		*freq = clk_table->DfPstateTable[dpm_level].FClk;
		break;
	default:
		return -EINVAL;
	}

	return 0;
}

static int smu_v13_0_4_get_dpm_level_count(struct smu_context *smu,
					   enum smu_clk_type clk_type,
					   uint32_t *count)
{
	DpmClocks_t *clk_table = smu->smu_table.clocks_table;

	switch (clk_type) {
	case SMU_SOCCLK:
		*count = clk_table->NumSocClkLevelsEnabled;
		break;
	case SMU_VCLK:
		*count = clk_table->VcnClkLevelsEnabled;
		break;
	case SMU_DCLK:
		*count = clk_table->VcnClkLevelsEnabled;
		break;
	case SMU_MCLK:
		*count = clk_table->NumDfPstatesEnabled;
		break;
	case SMU_FCLK:
		*count = clk_table->NumDfPstatesEnabled;
		break;
	default:
		break;
	}

	return 0;
}

static int smu_v13_0_4_print_clk_levels(struct smu_context *smu,
					enum smu_clk_type clk_type, char *buf)
{
	int i, idx, size = 0, ret = 0;
	uint32_t cur_value = 0, value = 0, count = 0;
	uint32_t min, max;

	smu_cmn_get_sysfs_buf(&buf, &size);

	switch (clk_type) {
	case SMU_OD_SCLK:
		size += sysfs_emit_at(buf, size, "%s:\n", "OD_SCLK");
		size += sysfs_emit_at(buf, size, "0: %10uMhz\n",
		(smu->gfx_actual_hard_min_freq > 0) ? smu->gfx_actual_hard_min_freq : smu->gfx_default_hard_min_freq);
		size += sysfs_emit_at(buf, size, "1: %10uMhz\n",
		(smu->gfx_actual_soft_max_freq > 0) ? smu->gfx_actual_soft_max_freq : smu->gfx_default_soft_max_freq);
		break;
	case SMU_OD_RANGE:
		size += sysfs_emit_at(buf, size, "%s:\n", "OD_RANGE");
		size += sysfs_emit_at(buf, size, "SCLK: %7uMhz %10uMhz\n",
				      smu->gfx_default_hard_min_freq,
				      smu->gfx_default_soft_max_freq);
		break;
	case SMU_SOCCLK:
	case SMU_VCLK:
	case SMU_DCLK:
	case SMU_MCLK:
	case SMU_FCLK:
		ret = smu_v13_0_4_get_current_clk_freq(smu, clk_type, &cur_value);
		if (ret)
			break;

		ret = smu_v13_0_4_get_dpm_level_count(smu, clk_type, &count);
		if (ret)
			break;

		for (i = 0; i < count; i++) {
			idx = (clk_type == SMU_FCLK || clk_type == SMU_MCLK) ? (count - i - 1) : i;
			ret = smu_v13_0_4_get_dpm_freq_by_index(smu, clk_type, idx, &value);
			if (ret)
				break;

			size += sysfs_emit_at(buf, size, "%d: %uMhz %s\n", i, value,
					      cur_value == value ? "*" : "");
		}
		break;
	case SMU_GFXCLK:
	case SMU_SCLK:
		ret = smu_v13_0_4_get_current_clk_freq(smu, clk_type, &cur_value);
		if (ret)
			break;
		min = (smu->gfx_actual_hard_min_freq > 0) ? smu->gfx_actual_hard_min_freq : smu->gfx_default_hard_min_freq;
		max = (smu->gfx_actual_soft_max_freq > 0) ? smu->gfx_actual_soft_max_freq : smu->gfx_default_soft_max_freq;
		if (cur_value  == max)
			i = 2;
		else if (cur_value == min)
			i = 0;
		else
			i = 1;
		size += sysfs_emit_at(buf, size, "0: %uMhz %s\n", min,
				      i == 0 ? "*" : "");
		size += sysfs_emit_at(buf, size, "1: %uMhz %s\n",
				      i == 1 ? cur_value : 1100, /* UMD PSTATE GFXCLK 1100 */
				      i == 1 ? "*" : "");
		size += sysfs_emit_at(buf, size, "2: %uMhz %s\n", max,
				      i == 2 ? "*" : "");
		break;
	default:
		break;
	}

	return size;
}

static int smu_v13_0_4_read_sensor(struct smu_context *smu,
				   enum amd_pp_sensors sensor,
				   void *data, uint32_t *size)
{
	int ret = 0;

	if (!data || !size)
		return -EINVAL;

	switch (sensor) {
	case AMDGPU_PP_SENSOR_GPU_LOAD:
		ret = smu_v13_0_4_get_smu_metrics_data(smu,
						       METRICS_AVERAGE_GFXACTIVITY,
						       (uint32_t *)data);
		*size = 4;
		break;
<<<<<<< HEAD
=======
	case AMDGPU_PP_SENSOR_VCN_LOAD:
		ret = smu_v13_0_4_get_smu_metrics_data(smu,
							METRICS_AVERAGE_VCNACTIVITY,
							(uint32_t *)data);
		*size = 4;
		break;
>>>>>>> 0c383648
	case AMDGPU_PP_SENSOR_GPU_AVG_POWER:
		ret = smu_v13_0_4_get_smu_metrics_data(smu,
						       METRICS_AVERAGE_SOCKETPOWER,
						       (uint32_t *)data);
		*size = 4;
		break;
	case AMDGPU_PP_SENSOR_GPU_INPUT_POWER:
		ret = smu_v13_0_4_get_smu_metrics_data(smu,
						       METRICS_CURR_SOCKETPOWER,
						       (uint32_t *)data);
		*size = 4;
		break;
	case AMDGPU_PP_SENSOR_EDGE_TEMP:
		ret = smu_v13_0_4_get_smu_metrics_data(smu,
						       METRICS_TEMPERATURE_EDGE,
						       (uint32_t *)data);
		*size = 4;
		break;
	case AMDGPU_PP_SENSOR_HOTSPOT_TEMP:
		ret = smu_v13_0_4_get_smu_metrics_data(smu,
						       METRICS_TEMPERATURE_HOTSPOT,
						       (uint32_t *)data);
		*size = 4;
		break;
	case AMDGPU_PP_SENSOR_GFX_MCLK:
		ret = smu_v13_0_4_get_smu_metrics_data(smu,
						       METRICS_AVERAGE_UCLK,
						       (uint32_t *)data);
		*(uint32_t *)data *= 100;
		*size = 4;
		break;
	case AMDGPU_PP_SENSOR_GFX_SCLK:
		ret = smu_v13_0_4_get_smu_metrics_data(smu,
						       METRICS_AVERAGE_GFXCLK,
						       (uint32_t *)data);
		*(uint32_t *)data *= 100;
		*size = 4;
		break;
	case AMDGPU_PP_SENSOR_VDDGFX:
		ret = smu_v13_0_4_get_smu_metrics_data(smu,
						       METRICS_VOLTAGE_VDDGFX,
						       (uint32_t *)data);
		*size = 4;
		break;
	case AMDGPU_PP_SENSOR_VDDNB:
		ret = smu_v13_0_4_get_smu_metrics_data(smu,
						       METRICS_VOLTAGE_VDDSOC,
						       (uint32_t *)data);
		*size = 4;
		break;
	case AMDGPU_PP_SENSOR_SS_APU_SHARE:
		ret = smu_v13_0_4_get_smu_metrics_data(smu,
						       METRICS_SS_APU_SHARE,
						       (uint32_t *)data);
		*size = 4;
		break;
	case AMDGPU_PP_SENSOR_SS_DGPU_SHARE:
		ret = smu_v13_0_4_get_smu_metrics_data(smu,
						       METRICS_SS_DGPU_SHARE,
						       (uint32_t *)data);
		*size = 4;
		break;
	default:
		ret = -EOPNOTSUPP;
		break;
	}

	return ret;
}

static int smu_v13_0_4_set_watermarks_table(struct smu_context *smu,
					    struct pp_smu_wm_range_sets *clock_ranges)
{
	int i;
	int ret = 0;
	Watermarks_t *table = smu->smu_table.watermarks_table;

	if (!table || !clock_ranges)
		return -EINVAL;

	if (clock_ranges->num_reader_wm_sets > NUM_WM_RANGES ||
		clock_ranges->num_writer_wm_sets > NUM_WM_RANGES)
		return -EINVAL;

	for (i = 0; i < clock_ranges->num_reader_wm_sets; i++) {
		table->WatermarkRow[WM_DCFCLK][i].MinClock =
			clock_ranges->reader_wm_sets[i].min_drain_clk_mhz;
		table->WatermarkRow[WM_DCFCLK][i].MaxClock =
			clock_ranges->reader_wm_sets[i].max_drain_clk_mhz;
		table->WatermarkRow[WM_DCFCLK][i].MinMclk =
			clock_ranges->reader_wm_sets[i].min_fill_clk_mhz;
		table->WatermarkRow[WM_DCFCLK][i].MaxMclk =
			clock_ranges->reader_wm_sets[i].max_fill_clk_mhz;

		table->WatermarkRow[WM_DCFCLK][i].WmSetting =
			clock_ranges->reader_wm_sets[i].wm_inst;
	}

	for (i = 0; i < clock_ranges->num_writer_wm_sets; i++) {
		table->WatermarkRow[WM_SOCCLK][i].MinClock =
			clock_ranges->writer_wm_sets[i].min_fill_clk_mhz;
		table->WatermarkRow[WM_SOCCLK][i].MaxClock =
			clock_ranges->writer_wm_sets[i].max_fill_clk_mhz;
		table->WatermarkRow[WM_SOCCLK][i].MinMclk =
			clock_ranges->writer_wm_sets[i].min_drain_clk_mhz;
		table->WatermarkRow[WM_SOCCLK][i].MaxMclk =
			clock_ranges->writer_wm_sets[i].max_drain_clk_mhz;

		table->WatermarkRow[WM_SOCCLK][i].WmSetting =
			clock_ranges->writer_wm_sets[i].wm_inst;
	}

	smu->watermarks_bitmap |= WATERMARKS_EXIST;

	/* pass data to smu controller */
	if ((smu->watermarks_bitmap & WATERMARKS_EXIST) &&
	     !(smu->watermarks_bitmap & WATERMARKS_LOADED)) {
		ret = smu_cmn_write_watermarks_table(smu);
		if (ret) {
			dev_err(smu->adev->dev, "Failed to update WMTABLE!");
			return ret;
		}
		smu->watermarks_bitmap |= WATERMARKS_LOADED;
	}

	return 0;
}

static bool smu_v13_0_4_clk_dpm_is_enabled(struct smu_context *smu,
					   enum smu_clk_type clk_type)
{
	enum smu_feature_mask feature_id = 0;

	switch (clk_type) {
	case SMU_MCLK:
	case SMU_UCLK:
	case SMU_FCLK:
		feature_id = SMU_FEATURE_DPM_FCLK_BIT;
		break;
	case SMU_GFXCLK:
	case SMU_SCLK:
		feature_id = SMU_FEATURE_DPM_GFXCLK_BIT;
		break;
	case SMU_SOCCLK:
		feature_id = SMU_FEATURE_DPM_SOCCLK_BIT;
		break;
	case SMU_VCLK:
	case SMU_DCLK:
		feature_id = SMU_FEATURE_VCN_DPM_BIT;
		break;
	default:
		return true;
	}

	return smu_cmn_feature_is_enabled(smu, feature_id);
}

static int smu_v13_0_4_get_dpm_ultimate_freq(struct smu_context *smu,
					     enum smu_clk_type clk_type,
					     uint32_t *min,
					     uint32_t *max)
{
	DpmClocks_t *clk_table = smu->smu_table.clocks_table;
	uint32_t clock_limit;
	uint32_t max_dpm_level, min_dpm_level;
	int ret = 0;

	if (!smu_v13_0_4_clk_dpm_is_enabled(smu, clk_type)) {
		switch (clk_type) {
		case SMU_MCLK:
		case SMU_UCLK:
			clock_limit = smu->smu_table.boot_values.uclk;
			break;
		case SMU_FCLK:
			clock_limit = smu->smu_table.boot_values.fclk;
			break;
		case SMU_GFXCLK:
		case SMU_SCLK:
			clock_limit = smu->smu_table.boot_values.gfxclk;
			break;
		case SMU_SOCCLK:
			clock_limit = smu->smu_table.boot_values.socclk;
			break;
		case SMU_VCLK:
			clock_limit = smu->smu_table.boot_values.vclk;
			break;
		case SMU_DCLK:
			clock_limit = smu->smu_table.boot_values.dclk;
			break;
		default:
			clock_limit = 0;
			break;
		}

		/* clock in Mhz unit */
		if (min)
			*min = clock_limit / 100;
		if (max)
			*max = clock_limit / 100;

		return 0;
	}

	if (max) {
		switch (clk_type) {
		case SMU_GFXCLK:
		case SMU_SCLK:
			*max = clk_table->MaxGfxClk;
			break;
		case SMU_MCLK:
		case SMU_UCLK:
		case SMU_FCLK:
			max_dpm_level = 0;
			break;
		case SMU_SOCCLK:
			max_dpm_level = clk_table->NumSocClkLevelsEnabled - 1;
			break;
		case SMU_VCLK:
		case SMU_DCLK:
			max_dpm_level = clk_table->VcnClkLevelsEnabled - 1;
			break;
		default:
			return -EINVAL;
		}

		if (clk_type != SMU_GFXCLK && clk_type != SMU_SCLK) {
			ret = smu_v13_0_4_get_dpm_freq_by_index(smu, clk_type,
								max_dpm_level,
								max);
			if (ret)
				return ret;
		}
	}

	if (min) {
		switch (clk_type) {
		case SMU_GFXCLK:
		case SMU_SCLK:
			*min = clk_table->MinGfxClk;
			break;
		case SMU_MCLK:
		case SMU_UCLK:
		case SMU_FCLK:
			min_dpm_level = clk_table->NumDfPstatesEnabled - 1;
			break;
		case SMU_SOCCLK:
			min_dpm_level = 0;
			break;
		case SMU_VCLK:
		case SMU_DCLK:
			min_dpm_level = 0;
			break;
		default:
			return -EINVAL;
		}

		if (clk_type != SMU_GFXCLK && clk_type != SMU_SCLK) {
			ret = smu_v13_0_4_get_dpm_freq_by_index(smu, clk_type,
								min_dpm_level,
								min);
		}
	}

	return ret;
}

static int smu_v13_0_4_set_soft_freq_limited_range(struct smu_context *smu,
						   enum smu_clk_type clk_type,
						   uint32_t min,
						   uint32_t max)
{
	enum smu_message_type msg_set_min, msg_set_max;
	uint32_t min_clk = min;
	uint32_t max_clk = max;
	int ret = 0;

	if (!smu_v13_0_4_clk_dpm_is_enabled(smu, clk_type))
		return -EINVAL;

	switch (clk_type) {
	case SMU_GFXCLK:
	case SMU_SCLK:
		msg_set_min = SMU_MSG_SetHardMinGfxClk;
		msg_set_max = SMU_MSG_SetSoftMaxGfxClk;
		break;
	case SMU_FCLK:
		msg_set_min = SMU_MSG_SetHardMinFclkByFreq;
		msg_set_max = SMU_MSG_SetSoftMaxFclkByFreq;
		break;
	case SMU_SOCCLK:
		msg_set_min = SMU_MSG_SetHardMinSocclkByFreq;
		msg_set_max = SMU_MSG_SetSoftMaxSocclkByFreq;
		break;
	case SMU_VCLK:
	case SMU_DCLK:
		msg_set_min = SMU_MSG_SetHardMinVcn;
		msg_set_max = SMU_MSG_SetSoftMaxVcn;
		break;
	default:
		return -EINVAL;
	}

	if (clk_type == SMU_VCLK) {
		min_clk = min << SMU_13_VCLK_SHIFT;
		max_clk = max << SMU_13_VCLK_SHIFT;
	}

	ret = smu_cmn_send_smc_msg_with_param(smu, msg_set_min, min_clk, NULL);
	if (ret)
		return ret;

	return smu_cmn_send_smc_msg_with_param(smu, msg_set_max,
					       max_clk, NULL);
}

static int smu_v13_0_4_force_clk_levels(struct smu_context *smu,
					enum smu_clk_type clk_type,
					uint32_t mask)
{
	uint32_t soft_min_level = 0, soft_max_level = 0;
	uint32_t min_freq = 0, max_freq = 0;
	int ret = 0;

	soft_min_level = mask ? (ffs(mask) - 1) : 0;
	soft_max_level = mask ? (fls(mask) - 1) : 0;

	switch (clk_type) {
	case SMU_SOCCLK:
	case SMU_FCLK:
	case SMU_VCLK:
	case SMU_DCLK:
		ret = smu_v13_0_4_get_dpm_freq_by_index(smu, clk_type, soft_min_level, &min_freq);
		if (ret)
			break;

		ret = smu_v13_0_4_get_dpm_freq_by_index(smu, clk_type, soft_max_level, &max_freq);
		if (ret)
			break;

		ret = smu_v13_0_4_set_soft_freq_limited_range(smu, clk_type, min_freq, max_freq);
		break;
	default:
		ret = -EINVAL;
		break;
	}

	return ret;
}

static int smu_v13_0_4_get_dpm_profile_freq(struct smu_context *smu,
					enum amd_dpm_forced_level level,
					enum smu_clk_type clk_type,
					uint32_t *min_clk,
					uint32_t *max_clk)
{
	int ret = 0;
	uint32_t clk_limit = 0;

	switch (clk_type) {
	case SMU_GFXCLK:
	case SMU_SCLK:
		clk_limit = SMU_13_0_4_UMD_PSTATE_GFXCLK;
		if (level == AMD_DPM_FORCED_LEVEL_PROFILE_PEAK)
			smu_v13_0_4_get_dpm_ultimate_freq(smu, SMU_SCLK, NULL, &clk_limit);
		else if (level == AMD_DPM_FORCED_LEVEL_PROFILE_MIN_SCLK)
			smu_v13_0_4_get_dpm_ultimate_freq(smu, SMU_SCLK, &clk_limit, NULL);
		break;
	case SMU_SOCCLK:
		clk_limit = SMU_13_0_4_UMD_PSTATE_SOCCLK;
		if (level == AMD_DPM_FORCED_LEVEL_PROFILE_PEAK)
			smu_v13_0_4_get_dpm_ultimate_freq(smu, SMU_SOCCLK, NULL, &clk_limit);
		break;
	case SMU_FCLK:
		clk_limit = SMU_13_0_4_UMD_PSTATE_FCLK;
		if (level == AMD_DPM_FORCED_LEVEL_PROFILE_PEAK)
			smu_v13_0_4_get_dpm_ultimate_freq(smu, SMU_FCLK, NULL, &clk_limit);
		else if (level == AMD_DPM_FORCED_LEVEL_PROFILE_MIN_MCLK)
			smu_v13_0_4_get_dpm_ultimate_freq(smu, SMU_FCLK, &clk_limit, NULL);
		break;
	case SMU_VCLK:
		smu_v13_0_4_get_dpm_ultimate_freq(smu, SMU_VCLK, NULL, &clk_limit);
		break;
	case SMU_DCLK:
		smu_v13_0_4_get_dpm_ultimate_freq(smu, SMU_DCLK, NULL, &clk_limit);
		break;
	default:
		ret = -EINVAL;
		break;
	}
	*min_clk = *max_clk = clk_limit;
	return ret;
}

static int smu_v13_0_4_set_performance_level(struct smu_context *smu,
					     enum amd_dpm_forced_level level)
{
	struct amdgpu_device *adev = smu->adev;
	uint32_t sclk_min = 0, sclk_max = 0;
	uint32_t fclk_min = 0, fclk_max = 0;
	uint32_t socclk_min = 0, socclk_max = 0;
	uint32_t vclk_min = 0, vclk_max = 0;
	uint32_t dclk_min = 0, dclk_max = 0;
	int ret = 0;

	switch (level) {
	case AMD_DPM_FORCED_LEVEL_HIGH:
		smu_v13_0_4_get_dpm_ultimate_freq(smu, SMU_SCLK, NULL, &sclk_max);
		smu_v13_0_4_get_dpm_ultimate_freq(smu, SMU_FCLK, NULL, &fclk_max);
		smu_v13_0_4_get_dpm_ultimate_freq(smu, SMU_SOCCLK, NULL, &socclk_max);
		smu_v13_0_4_get_dpm_ultimate_freq(smu, SMU_VCLK, NULL, &vclk_max);
		smu_v13_0_4_get_dpm_ultimate_freq(smu, SMU_DCLK, NULL, &dclk_max);
		sclk_min = sclk_max;
		fclk_min = fclk_max;
		socclk_min = socclk_max;
		vclk_min = vclk_max;
		dclk_min = dclk_max;
		break;
	case AMD_DPM_FORCED_LEVEL_LOW:
		smu_v13_0_4_get_dpm_ultimate_freq(smu, SMU_SCLK, &sclk_min, NULL);
		smu_v13_0_4_get_dpm_ultimate_freq(smu, SMU_FCLK, &fclk_min, NULL);
		smu_v13_0_4_get_dpm_ultimate_freq(smu, SMU_SOCCLK, &socclk_min, NULL);
		smu_v13_0_4_get_dpm_ultimate_freq(smu, SMU_VCLK, &vclk_min, NULL);
		smu_v13_0_4_get_dpm_ultimate_freq(smu, SMU_DCLK, &dclk_min, NULL);
		sclk_max = sclk_min;
		fclk_max = fclk_min;
		socclk_max = socclk_min;
		vclk_max = vclk_min;
		dclk_max = dclk_min;
		break;
	case AMD_DPM_FORCED_LEVEL_AUTO:
		smu_v13_0_4_get_dpm_ultimate_freq(smu, SMU_SCLK, &sclk_min, &sclk_max);
		smu_v13_0_4_get_dpm_ultimate_freq(smu, SMU_FCLK, &fclk_min, &fclk_max);
		smu_v13_0_4_get_dpm_ultimate_freq(smu, SMU_SOCCLK, &socclk_min, &socclk_max);
		smu_v13_0_4_get_dpm_ultimate_freq(smu, SMU_VCLK, &vclk_min, &vclk_max);
		smu_v13_0_4_get_dpm_ultimate_freq(smu, SMU_DCLK, &dclk_min, &dclk_max);
		break;
	case AMD_DPM_FORCED_LEVEL_PROFILE_STANDARD:
	case AMD_DPM_FORCED_LEVEL_PROFILE_MIN_SCLK:
	case AMD_DPM_FORCED_LEVEL_PROFILE_MIN_MCLK:
	case AMD_DPM_FORCED_LEVEL_PROFILE_PEAK:
		smu_v13_0_4_get_dpm_profile_freq(smu, level, SMU_SCLK, &sclk_min, &sclk_max);
		smu_v13_0_4_get_dpm_profile_freq(smu, level, SMU_FCLK, &fclk_min, &fclk_max);
		smu_v13_0_4_get_dpm_profile_freq(smu, level, SMU_SOCCLK, &socclk_min, &socclk_max);
		smu_v13_0_4_get_dpm_profile_freq(smu, level, SMU_VCLK, &vclk_min, &vclk_max);
		smu_v13_0_4_get_dpm_profile_freq(smu, level, SMU_DCLK, &dclk_min, &dclk_max);
		break;
	case AMD_DPM_FORCED_LEVEL_MANUAL:
	case AMD_DPM_FORCED_LEVEL_PROFILE_EXIT:
		return 0;
	default:
		dev_err(adev->dev, "Invalid performance level %d\n", level);
		return -EINVAL;
	}

	if (sclk_min && sclk_max) {
		ret = smu_v13_0_4_set_soft_freq_limited_range(smu,
							      SMU_SCLK,
							      sclk_min,
							      sclk_max);
		if (ret)
			return ret;

		smu->gfx_actual_hard_min_freq = sclk_min;
		smu->gfx_actual_soft_max_freq = sclk_max;
	}

	if (fclk_min && fclk_max) {
		ret = smu_v13_0_4_set_soft_freq_limited_range(smu,
							      SMU_FCLK,
							      fclk_min,
							      fclk_max);
		if (ret)
			return ret;
	}

	if (socclk_min && socclk_max) {
		ret = smu_v13_0_4_set_soft_freq_limited_range(smu,
							      SMU_SOCCLK,
							      socclk_min,
							      socclk_max);
		if (ret)
			return ret;
	}

	if (vclk_min && vclk_max) {
		ret = smu_v13_0_4_set_soft_freq_limited_range(smu,
							      SMU_VCLK,
							      vclk_min,
							      vclk_max);
		if (ret)
			return ret;
	}

	if (dclk_min && dclk_max) {
		ret = smu_v13_0_4_set_soft_freq_limited_range(smu,
							      SMU_DCLK,
							      dclk_min,
							      dclk_max);
		if (ret)
			return ret;
	}
	return ret;
}

static int smu_v13_0_4_mode2_reset(struct smu_context *smu)
{
	return smu_cmn_send_smc_msg_with_param(smu, SMU_MSG_GfxDeviceDriverReset,
					       SMU_RESET_MODE_2, NULL);
}

static int smu_v13_0_4_set_fine_grain_gfx_freq_parameters(struct smu_context *smu)
{
	DpmClocks_t *clk_table = smu->smu_table.clocks_table;

	smu->gfx_default_hard_min_freq = clk_table->MinGfxClk;
	smu->gfx_default_soft_max_freq = clk_table->MaxGfxClk;
	smu->gfx_actual_hard_min_freq = 0;
	smu->gfx_actual_soft_max_freq = 0;

	return 0;
}

static const struct pptable_funcs smu_v13_0_4_ppt_funcs = {
	.check_fw_status = smu_v13_0_check_fw_status,
	.check_fw_version = smu_v13_0_check_fw_version,
	.init_smc_tables = smu_v13_0_4_init_smc_tables,
	.fini_smc_tables = smu_v13_0_4_fini_smc_tables,
	.get_vbios_bootup_values = smu_v13_0_get_vbios_bootup_values,
	.system_features_control = smu_v13_0_4_system_features_control,
	.send_smc_msg_with_param = smu_cmn_send_smc_msg_with_param,
	.send_smc_msg = smu_cmn_send_smc_msg,
	.dpm_set_vcn_enable = smu_v13_0_set_vcn_enable,
	.dpm_set_jpeg_enable = smu_v13_0_set_jpeg_enable,
	.set_default_dpm_table = smu_v13_0_set_default_dpm_tables,
	.read_sensor = smu_v13_0_4_read_sensor,
	.is_dpm_running = smu_v13_0_4_is_dpm_running,
	.set_watermarks_table = smu_v13_0_4_set_watermarks_table,
	.get_gpu_metrics = smu_v13_0_4_get_gpu_metrics,
	.get_enabled_mask = smu_cmn_get_enabled_mask,
	.get_pp_feature_mask = smu_cmn_get_pp_feature_mask,
	.set_driver_table_location = smu_v13_0_set_driver_table_location,
	.gfx_off_control = smu_v13_0_gfx_off_control,
	.mode2_reset = smu_v13_0_4_mode2_reset,
	.get_dpm_ultimate_freq = smu_v13_0_4_get_dpm_ultimate_freq,
	.od_edit_dpm_table = smu_v13_0_od_edit_dpm_table,
	.print_clk_levels = smu_v13_0_4_print_clk_levels,
	.force_clk_levels = smu_v13_0_4_force_clk_levels,
	.set_performance_level = smu_v13_0_4_set_performance_level,
	.set_fine_grain_gfx_freq_parameters = smu_v13_0_4_set_fine_grain_gfx_freq_parameters,
	.set_gfx_power_up_by_imu = smu_v13_0_set_gfx_power_up_by_imu,
};

static void smu_v13_0_4_set_smu_mailbox_registers(struct smu_context *smu)
{
	struct amdgpu_device *adev = smu->adev;

	smu->param_reg = SOC15_REG_OFFSET(MP1, 0, mmMP1_SMN_C2PMSG_82);
	smu->msg_reg = SOC15_REG_OFFSET(MP1, 0, mmMP1_SMN_C2PMSG_66);
	smu->resp_reg = SOC15_REG_OFFSET(MP1, 0, mmMP1_SMN_C2PMSG_90);
}

void smu_v13_0_4_set_ppt_funcs(struct smu_context *smu)
{
	struct amdgpu_device *adev = smu->adev;

	smu->ppt_funcs = &smu_v13_0_4_ppt_funcs;
	smu->message_map = smu_v13_0_4_message_map;
	smu->feature_map = smu_v13_0_4_feature_mask_map;
	smu->table_map = smu_v13_0_4_table_map;
	smu->smc_driver_if_version = SMU13_0_4_DRIVER_IF_VERSION;
	smu->is_apu = true;

	if (amdgpu_ip_version(adev, MP1_HWIP, 0) == IP_VERSION(13, 0, 4))
		smu_v13_0_4_set_smu_mailbox_registers(smu);
	else
		smu_v13_0_set_smu_mailbox_registers(smu);
}<|MERGE_RESOLUTION|>--- conflicted
+++ resolved
@@ -226,17 +226,6 @@
 	struct amdgpu_device *adev = smu->adev;
 	int ret = 0;
 
-<<<<<<< HEAD
-	if (!en && adev->in_s4) {
-		/* Adds a GFX reset as workaround just before sending the
-		 * MP1_UNLOAD message to prevent GC/RLC/PMFW from entering
-		 * an invalid state.
-		 */
-		ret = smu_cmn_send_smc_msg_with_param(smu, SMU_MSG_GfxDeviceDriverReset,
-						      SMU_RESET_MODE_2, NULL);
-		if (ret)
-			return ret;
-=======
 	if (!en && !adev->in_s0ix) {
 		if (adev->in_s4) {
 			/* Adds a GFX reset as workaround just before sending the
@@ -248,7 +237,6 @@
 			if (ret)
 				return ret;
 		}
->>>>>>> 0c383648
 
 		ret = smu_cmn_send_smc_msg(smu, SMU_MSG_PrepareMp1ForUnload, NULL);
 	}
@@ -596,15 +584,12 @@
 						       (uint32_t *)data);
 		*size = 4;
 		break;
-<<<<<<< HEAD
-=======
 	case AMDGPU_PP_SENSOR_VCN_LOAD:
 		ret = smu_v13_0_4_get_smu_metrics_data(smu,
 							METRICS_AVERAGE_VCNACTIVITY,
 							(uint32_t *)data);
 		*size = 4;
 		break;
->>>>>>> 0c383648
 	case AMDGPU_PP_SENSOR_GPU_AVG_POWER:
 		ret = smu_v13_0_4_get_smu_metrics_data(smu,
 						       METRICS_AVERAGE_SOCKETPOWER,
