--- conflicted
+++ resolved
@@ -1723,12 +1723,9 @@
 		zram->disk->queue->limits.discard_zeroes_data = 0;
 	queue_flag_set_unlocked(QUEUE_FLAG_DISCARD, zram->disk->queue);
 
-<<<<<<< HEAD
 	zram->disk->queue->backing_dev_info.capabilities |=
 					BDI_CAP_STABLE_WRITES;
-=======
 	disk_to_dev(zram->disk)->groups = zram_disk_attr_groups;
->>>>>>> 2757e11b
 	add_disk(zram->disk);
 
 	strlcpy(zram->compressor, default_compressor, sizeof(zram->compressor));
@@ -1764,20 +1761,8 @@
 	zram->claim = true;
 	mutex_unlock(&bdev->bd_mutex);
 
-<<<<<<< HEAD
 	zram_debugfs_unregister(zram);
-	/*
-	 * Remove sysfs first, so no one will perform a disksize
-	 * store while we destroy the devices. This also helps during
-	 * hot_remove -- zram_reset_device() is the last holder of
-	 * ->init_lock, no later/concurrent disksize_store() or any
-	 * other sysfs handlers are possible.
-	 */
-	sysfs_remove_group(&disk_to_dev(zram->disk)->kobj,
-			&zram_disk_attr_group);
-
-=======
->>>>>>> 2757e11b
+
 	/* Make sure all the pending I/O are finished */
 	fsync_bdev(bdev);
 	zram_reset_device(zram);
