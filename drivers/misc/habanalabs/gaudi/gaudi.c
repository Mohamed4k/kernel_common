// SPDX-License-Identifier: GPL-2.0

/*
 * Copyright 2016-2021 HabanaLabs, Ltd.
 * All Rights Reserved.
 */

#include "gaudiP.h"
#include "../include/hw_ip/mmu/mmu_general.h"
#include "../include/hw_ip/mmu/mmu_v1_1.h"
#include "../include/gaudi/gaudi_masks.h"
#include "../include/gaudi/gaudi_fw_if.h"
#include "../include/gaudi/gaudi_reg_map.h"
#include "../include/gaudi/gaudi_async_ids_map_extended.h"

#include <linux/module.h>
#include <linux/pci.h>
#include <linux/firmware.h>
#include <linux/hwmon.h>
#include <linux/iommu.h>
#include <linux/seq_file.h>

/*
 * Gaudi security scheme:
 *
 * 1. Host is protected by:
 *        - Range registers
 *        - MMU
 *
 * 2. DDR is protected by:
 *        - Range registers (protect the first 512MB)
 *
 * 3. Configuration is protected by:
 *        - Range registers
 *        - Protection bits
 *
 * MMU is always enabled.
 *
 * QMAN DMA channels 0,1 (PCI DMAN):
 *     - DMA is not secured.
 *     - PQ and CQ are secured.
 *     - CP is secured: The driver needs to parse CB but WREG should be allowed
 *                      because of TDMA (tensor DMA). Hence, WREG is always not
 *                      secured.
 *
 * When the driver needs to use DMA it will check that Gaudi is idle, set DMA
 * channel 0 to be secured, execute the DMA and change it back to not secured.
 * Currently, the driver doesn't use the DMA while there are compute jobs
 * running.
 *
 * The current use cases for the driver to use the DMA are:
 *     - Clear SRAM on context switch (happens on context switch when device is
 *       idle)
 *     - MMU page tables area clear (happens on init)
 *
 * QMAN DMA 2-7, TPC, MME, NIC:
 * PQ is secured and is located on the Host (HBM CON TPC3 bug)
 * CQ, CP and the engine are not secured
 *
 */

#define GAUDI_BOOT_FIT_FILE	"habanalabs/gaudi/gaudi-boot-fit.itb"
#define GAUDI_LINUX_FW_FILE	"habanalabs/gaudi/gaudi-fit.itb"
#define GAUDI_TPC_FW_FILE	"habanalabs/gaudi/gaudi_tpc.bin"

#define GAUDI_DMA_POOL_BLK_SIZE		0x100 /* 256 bytes */

#define GAUDI_RESET_TIMEOUT_MSEC	2000		/* 2000ms */
#define GAUDI_RESET_WAIT_MSEC		1		/* 1ms */
#define GAUDI_CPU_RESET_WAIT_MSEC	200		/* 200ms */
#define GAUDI_TEST_QUEUE_WAIT_USEC	100000		/* 100ms */

#define GAUDI_PLDM_RESET_WAIT_MSEC	1000		/* 1s */
#define GAUDI_PLDM_HRESET_TIMEOUT_MSEC	20000		/* 20s */
#define GAUDI_PLDM_TEST_QUEUE_WAIT_USEC	1000000		/* 1s */
#define GAUDI_PLDM_MMU_TIMEOUT_USEC	(MMU_CONFIG_TIMEOUT_USEC * 100)
#define GAUDI_PLDM_QMAN0_TIMEOUT_USEC	(HL_DEVICE_TIMEOUT_USEC * 30)
#define GAUDI_PLDM_TPC_KERNEL_WAIT_USEC	(HL_DEVICE_TIMEOUT_USEC * 30)
#define GAUDI_BOOT_FIT_REQ_TIMEOUT_USEC	4000000		/* 4s */
#define GAUDI_MSG_TO_CPU_TIMEOUT_USEC	4000000		/* 4s */
#define GAUDI_WAIT_FOR_BL_TIMEOUT_USEC	15000000	/* 15s */

#define GAUDI_QMAN0_FENCE_VAL		0x72E91AB9

#define GAUDI_MAX_STRING_LEN		20

#define GAUDI_CB_POOL_CB_CNT		512
#define GAUDI_CB_POOL_CB_SIZE		0x20000 /* 128KB */

#define GAUDI_ALLOC_CPU_MEM_RETRY_CNT	3

#define GAUDI_NUM_OF_TPC_INTR_CAUSE	20

#define GAUDI_NUM_OF_QM_ERR_CAUSE	16

#define GAUDI_NUM_OF_QM_ARB_ERR_CAUSE	3

#define GAUDI_ARB_WDT_TIMEOUT		0x1000000

#define GAUDI_CLK_GATE_DEBUGFS_MASK	(\
		BIT(GAUDI_ENGINE_ID_MME_0) |\
		BIT(GAUDI_ENGINE_ID_MME_2) |\
		GENMASK_ULL(GAUDI_ENGINE_ID_TPC_7, GAUDI_ENGINE_ID_TPC_0))

#define HBM_SCRUBBING_TIMEOUT_US	1000000 /* 1s */

#define GAUDI_PLL_MAX 10

#define BIN_REG_STRING_SIZE	sizeof("0b10101010101010101010101010101010")

#define MONITOR_SOB_STRING_SIZE		256

static u32 gaudi_stream_master[GAUDI_STREAM_MASTER_ARR_SIZE] = {
	GAUDI_QUEUE_ID_DMA_0_0,
	GAUDI_QUEUE_ID_DMA_0_1,
	GAUDI_QUEUE_ID_DMA_0_2,
	GAUDI_QUEUE_ID_DMA_0_3,
	GAUDI_QUEUE_ID_DMA_1_0,
	GAUDI_QUEUE_ID_DMA_1_1,
	GAUDI_QUEUE_ID_DMA_1_2,
	GAUDI_QUEUE_ID_DMA_1_3
};

static const char gaudi_irq_name[GAUDI_MSI_ENTRIES][GAUDI_MAX_STRING_LEN] = {
		"gaudi cq 0_0", "gaudi cq 0_1", "gaudi cq 0_2", "gaudi cq 0_3",
		"gaudi cq 1_0", "gaudi cq 1_1", "gaudi cq 1_2", "gaudi cq 1_3",
		"gaudi cq 5_0", "gaudi cq 5_1", "gaudi cq 5_2", "gaudi cq 5_3",
		"gaudi cpu eq"
};

static const u8 gaudi_dma_assignment[GAUDI_DMA_MAX] = {
	[GAUDI_PCI_DMA_1] = GAUDI_ENGINE_ID_DMA_0,
	[GAUDI_PCI_DMA_2] = GAUDI_ENGINE_ID_DMA_1,
	[GAUDI_HBM_DMA_1] = GAUDI_ENGINE_ID_DMA_2,
	[GAUDI_HBM_DMA_2] = GAUDI_ENGINE_ID_DMA_3,
	[GAUDI_HBM_DMA_3] = GAUDI_ENGINE_ID_DMA_4,
	[GAUDI_HBM_DMA_4] = GAUDI_ENGINE_ID_DMA_5,
	[GAUDI_HBM_DMA_5] = GAUDI_ENGINE_ID_DMA_6,
	[GAUDI_HBM_DMA_6] = GAUDI_ENGINE_ID_DMA_7
};

static const u8 gaudi_cq_assignment[NUMBER_OF_CMPLT_QUEUES] = {
	[0] = GAUDI_QUEUE_ID_DMA_0_0,
	[1] = GAUDI_QUEUE_ID_DMA_0_1,
	[2] = GAUDI_QUEUE_ID_DMA_0_2,
	[3] = GAUDI_QUEUE_ID_DMA_0_3,
	[4] = GAUDI_QUEUE_ID_DMA_1_0,
	[5] = GAUDI_QUEUE_ID_DMA_1_1,
	[6] = GAUDI_QUEUE_ID_DMA_1_2,
	[7] = GAUDI_QUEUE_ID_DMA_1_3,
};

static const u16 gaudi_packet_sizes[MAX_PACKET_ID] = {
	[PACKET_WREG_32]	= sizeof(struct packet_wreg32),
	[PACKET_WREG_BULK]	= sizeof(struct packet_wreg_bulk),
	[PACKET_MSG_LONG]	= sizeof(struct packet_msg_long),
	[PACKET_MSG_SHORT]	= sizeof(struct packet_msg_short),
	[PACKET_CP_DMA]		= sizeof(struct packet_cp_dma),
	[PACKET_REPEAT]		= sizeof(struct packet_repeat),
	[PACKET_MSG_PROT]	= sizeof(struct packet_msg_prot),
	[PACKET_FENCE]		= sizeof(struct packet_fence),
	[PACKET_LIN_DMA]	= sizeof(struct packet_lin_dma),
	[PACKET_NOP]		= sizeof(struct packet_nop),
	[PACKET_STOP]		= sizeof(struct packet_stop),
	[PACKET_ARB_POINT]	= sizeof(struct packet_arb_point),
	[PACKET_WAIT]		= sizeof(struct packet_wait),
	[PACKET_LOAD_AND_EXE]	= sizeof(struct packet_load_and_exe)
};

static inline bool validate_packet_id(enum packet_id id)
{
	switch (id) {
	case PACKET_WREG_32:
	case PACKET_WREG_BULK:
	case PACKET_MSG_LONG:
	case PACKET_MSG_SHORT:
	case PACKET_CP_DMA:
	case PACKET_REPEAT:
	case PACKET_MSG_PROT:
	case PACKET_FENCE:
	case PACKET_LIN_DMA:
	case PACKET_NOP:
	case PACKET_STOP:
	case PACKET_ARB_POINT:
	case PACKET_WAIT:
	case PACKET_LOAD_AND_EXE:
		return true;
	default:
		return false;
	}
}

static const char * const
gaudi_tpc_interrupts_cause[GAUDI_NUM_OF_TPC_INTR_CAUSE] = {
	"tpc_address_exceed_slm",
	"tpc_div_by_0",
	"tpc_spu_mac_overflow",
	"tpc_spu_addsub_overflow",
	"tpc_spu_abs_overflow",
	"tpc_spu_fp_dst_nan_inf",
	"tpc_spu_fp_dst_denorm",
	"tpc_vpu_mac_overflow",
	"tpc_vpu_addsub_overflow",
	"tpc_vpu_abs_overflow",
	"tpc_vpu_fp_dst_nan_inf",
	"tpc_vpu_fp_dst_denorm",
	"tpc_assertions",
	"tpc_illegal_instruction",
	"tpc_pc_wrap_around",
	"tpc_qm_sw_err",
	"tpc_hbw_rresp_err",
	"tpc_hbw_bresp_err",
	"tpc_lbw_rresp_err",
	"tpc_lbw_bresp_err"
};

static const char * const
gaudi_qman_error_cause[GAUDI_NUM_OF_QM_ERR_CAUSE] = {
	"PQ AXI HBW error",
	"CQ AXI HBW error",
	"CP AXI HBW error",
	"CP error due to undefined OPCODE",
	"CP encountered STOP OPCODE",
	"CP AXI LBW error",
	"CP WRREG32 or WRBULK returned error",
	"N/A",
	"FENCE 0 inc over max value and clipped",
	"FENCE 1 inc over max value and clipped",
	"FENCE 2 inc over max value and clipped",
	"FENCE 3 inc over max value and clipped",
	"FENCE 0 dec under min value and clipped",
	"FENCE 1 dec under min value and clipped",
	"FENCE 2 dec under min value and clipped",
	"FENCE 3 dec under min value and clipped"
};

static const char * const
gaudi_qman_arb_error_cause[GAUDI_NUM_OF_QM_ARB_ERR_CAUSE] = {
	"Choice push while full error",
	"Choice Q watchdog error",
	"MSG AXI LBW returned with error"
};

enum gaudi_sm_sei_cause {
	GAUDI_SM_SEI_SO_OVERFLOW,
	GAUDI_SM_SEI_LBW_4B_UNALIGNED,
	GAUDI_SM_SEI_AXI_RESPONSE_ERR
};

static enum hl_queue_type gaudi_queue_type[GAUDI_QUEUE_ID_SIZE] = {
	QUEUE_TYPE_EXT, /* GAUDI_QUEUE_ID_DMA_0_0 */
	QUEUE_TYPE_EXT, /* GAUDI_QUEUE_ID_DMA_0_1 */
	QUEUE_TYPE_EXT, /* GAUDI_QUEUE_ID_DMA_0_2 */
	QUEUE_TYPE_EXT, /* GAUDI_QUEUE_ID_DMA_0_3 */
	QUEUE_TYPE_EXT, /* GAUDI_QUEUE_ID_DMA_1_0 */
	QUEUE_TYPE_EXT, /* GAUDI_QUEUE_ID_DMA_1_1 */
	QUEUE_TYPE_EXT, /* GAUDI_QUEUE_ID_DMA_1_2 */
	QUEUE_TYPE_EXT, /* GAUDI_QUEUE_ID_DMA_1_3 */
	QUEUE_TYPE_CPU, /* GAUDI_QUEUE_ID_CPU_PQ */
	QUEUE_TYPE_INT, /* GAUDI_QUEUE_ID_DMA_2_0 */
	QUEUE_TYPE_INT, /* GAUDI_QUEUE_ID_DMA_2_1 */
	QUEUE_TYPE_INT, /* GAUDI_QUEUE_ID_DMA_2_2 */
	QUEUE_TYPE_INT, /* GAUDI_QUEUE_ID_DMA_2_3 */
	QUEUE_TYPE_INT, /* GAUDI_QUEUE_ID_DMA_3_0 */
	QUEUE_TYPE_INT, /* GAUDI_QUEUE_ID_DMA_3_1 */
	QUEUE_TYPE_INT, /* GAUDI_QUEUE_ID_DMA_3_2 */
	QUEUE_TYPE_INT, /* GAUDI_QUEUE_ID_DMA_3_3 */
	QUEUE_TYPE_INT, /* GAUDI_QUEUE_ID_DMA_4_0 */
	QUEUE_TYPE_INT, /* GAUDI_QUEUE_ID_DMA_4_1 */
	QUEUE_TYPE_INT, /* GAUDI_QUEUE_ID_DMA_4_2 */
	QUEUE_TYPE_INT, /* GAUDI_QUEUE_ID_DMA_4_3 */
	QUEUE_TYPE_INT, /* GAUDI_QUEUE_ID_DMA_5_0 */
	QUEUE_TYPE_INT, /* GAUDI_QUEUE_ID_DMA_5_1 */
	QUEUE_TYPE_INT, /* GAUDI_QUEUE_ID_DMA_5_2 */
	QUEUE_TYPE_INT, /* GAUDI_QUEUE_ID_DMA_5_3 */
	QUEUE_TYPE_INT, /* GAUDI_QUEUE_ID_DMA_6_0 */
	QUEUE_TYPE_INT, /* GAUDI_QUEUE_ID_DMA_6_1 */
	QUEUE_TYPE_INT, /* GAUDI_QUEUE_ID_DMA_6_2 */
	QUEUE_TYPE_INT, /* GAUDI_QUEUE_ID_DMA_6_3 */
	QUEUE_TYPE_INT, /* GAUDI_QUEUE_ID_DMA_7_0 */
	QUEUE_TYPE_INT, /* GAUDI_QUEUE_ID_DMA_7_1 */
	QUEUE_TYPE_INT, /* GAUDI_QUEUE_ID_DMA_7_2 */
	QUEUE_TYPE_INT, /* GAUDI_QUEUE_ID_DMA_7_3 */
	QUEUE_TYPE_INT, /* GAUDI_QUEUE_ID_MME_0_0 */
	QUEUE_TYPE_INT, /* GAUDI_QUEUE_ID_MME_0_1 */
	QUEUE_TYPE_INT, /* GAUDI_QUEUE_ID_MME_0_2 */
	QUEUE_TYPE_INT, /* GAUDI_QUEUE_ID_MME_0_3 */
	QUEUE_TYPE_INT, /* GAUDI_QUEUE_ID_MME_1_0 */
	QUEUE_TYPE_INT, /* GAUDI_QUEUE_ID_MME_1_1 */
	QUEUE_TYPE_INT, /* GAUDI_QUEUE_ID_MME_1_2 */
	QUEUE_TYPE_INT, /* GAUDI_QUEUE_ID_MME_1_3 */
	QUEUE_TYPE_INT, /* GAUDI_QUEUE_ID_TPC_0_0 */
	QUEUE_TYPE_INT, /* GAUDI_QUEUE_ID_TPC_0_1 */
	QUEUE_TYPE_INT, /* GAUDI_QUEUE_ID_TPC_0_2 */
	QUEUE_TYPE_INT, /* GAUDI_QUEUE_ID_TPC_0_3 */
	QUEUE_TYPE_INT, /* GAUDI_QUEUE_ID_TPC_1_0 */
	QUEUE_TYPE_INT, /* GAUDI_QUEUE_ID_TPC_1_1 */
	QUEUE_TYPE_INT, /* GAUDI_QUEUE_ID_TPC_1_2 */
	QUEUE_TYPE_INT, /* GAUDI_QUEUE_ID_TPC_1_3 */
	QUEUE_TYPE_INT, /* GAUDI_QUEUE_ID_TPC_2_0 */
	QUEUE_TYPE_INT, /* GAUDI_QUEUE_ID_TPC_2_1 */
	QUEUE_TYPE_INT, /* GAUDI_QUEUE_ID_TPC_2_2 */
	QUEUE_TYPE_INT, /* GAUDI_QUEUE_ID_TPC_2_3 */
	QUEUE_TYPE_INT, /* GAUDI_QUEUE_ID_TPC_3_0 */
	QUEUE_TYPE_INT, /* GAUDI_QUEUE_ID_TPC_3_1 */
	QUEUE_TYPE_INT, /* GAUDI_QUEUE_ID_TPC_3_2 */
	QUEUE_TYPE_INT, /* GAUDI_QUEUE_ID_TPC_3_3 */
	QUEUE_TYPE_INT, /* GAUDI_QUEUE_ID_TPC_4_0 */
	QUEUE_TYPE_INT, /* GAUDI_QUEUE_ID_TPC_4_1 */
	QUEUE_TYPE_INT, /* GAUDI_QUEUE_ID_TPC_4_2 */
	QUEUE_TYPE_INT, /* GAUDI_QUEUE_ID_TPC_4_3 */
	QUEUE_TYPE_INT, /* GAUDI_QUEUE_ID_TPC_5_0 */
	QUEUE_TYPE_INT, /* GAUDI_QUEUE_ID_TPC_5_1 */
	QUEUE_TYPE_INT, /* GAUDI_QUEUE_ID_TPC_5_2 */
	QUEUE_TYPE_INT, /* GAUDI_QUEUE_ID_TPC_5_3 */
	QUEUE_TYPE_INT, /* GAUDI_QUEUE_ID_TPC_6_0 */
	QUEUE_TYPE_INT, /* GAUDI_QUEUE_ID_TPC_6_1 */
	QUEUE_TYPE_INT, /* GAUDI_QUEUE_ID_TPC_6_2 */
	QUEUE_TYPE_INT, /* GAUDI_QUEUE_ID_TPC_6_3 */
	QUEUE_TYPE_INT, /* GAUDI_QUEUE_ID_TPC_7_0 */
	QUEUE_TYPE_INT, /* GAUDI_QUEUE_ID_TPC_7_1 */
	QUEUE_TYPE_INT, /* GAUDI_QUEUE_ID_TPC_7_2 */
	QUEUE_TYPE_INT, /* GAUDI_QUEUE_ID_TPC_7_3 */
	QUEUE_TYPE_INT, /* GAUDI_QUEUE_ID_NIC_0_0 */
	QUEUE_TYPE_INT, /* GAUDI_QUEUE_ID_NIC_0_1 */
	QUEUE_TYPE_INT, /* GAUDI_QUEUE_ID_NIC_0_2 */
	QUEUE_TYPE_INT, /* GAUDI_QUEUE_ID_NIC_0_3 */
	QUEUE_TYPE_INT, /* GAUDI_QUEUE_ID_NIC_1_0 */
	QUEUE_TYPE_INT, /* GAUDI_QUEUE_ID_NIC_1_1 */
	QUEUE_TYPE_INT, /* GAUDI_QUEUE_ID_NIC_1_2 */
	QUEUE_TYPE_INT, /* GAUDI_QUEUE_ID_NIC_1_3 */
	QUEUE_TYPE_INT, /* GAUDI_QUEUE_ID_NIC_2_0 */
	QUEUE_TYPE_INT, /* GAUDI_QUEUE_ID_NIC_2_1 */
	QUEUE_TYPE_INT, /* GAUDI_QUEUE_ID_NIC_2_2 */
	QUEUE_TYPE_INT, /* GAUDI_QUEUE_ID_NIC_2_3 */
	QUEUE_TYPE_INT, /* GAUDI_QUEUE_ID_NIC_3_0 */
	QUEUE_TYPE_INT, /* GAUDI_QUEUE_ID_NIC_3_1 */
	QUEUE_TYPE_INT, /* GAUDI_QUEUE_ID_NIC_3_2 */
	QUEUE_TYPE_INT, /* GAUDI_QUEUE_ID_NIC_3_3 */
	QUEUE_TYPE_INT, /* GAUDI_QUEUE_ID_NIC_4_0 */
	QUEUE_TYPE_INT, /* GAUDI_QUEUE_ID_NIC_4_1 */
	QUEUE_TYPE_INT, /* GAUDI_QUEUE_ID_NIC_4_2 */
	QUEUE_TYPE_INT, /* GAUDI_QUEUE_ID_NIC_4_3 */
	QUEUE_TYPE_INT, /* GAUDI_QUEUE_ID_NIC_5_0 */
	QUEUE_TYPE_INT, /* GAUDI_QUEUE_ID_NIC_5_1 */
	QUEUE_TYPE_INT, /* GAUDI_QUEUE_ID_NIC_5_2 */
	QUEUE_TYPE_INT, /* GAUDI_QUEUE_ID_NIC_5_3 */
	QUEUE_TYPE_INT, /* GAUDI_QUEUE_ID_NIC_6_0 */
	QUEUE_TYPE_INT, /* GAUDI_QUEUE_ID_NIC_6_1 */
	QUEUE_TYPE_INT, /* GAUDI_QUEUE_ID_NIC_6_2 */
	QUEUE_TYPE_INT, /* GAUDI_QUEUE_ID_NIC_6_3 */
	QUEUE_TYPE_INT, /* GAUDI_QUEUE_ID_NIC_7_0 */
	QUEUE_TYPE_INT, /* GAUDI_QUEUE_ID_NIC_7_1 */
	QUEUE_TYPE_INT, /* GAUDI_QUEUE_ID_NIC_7_2 */
	QUEUE_TYPE_INT, /* GAUDI_QUEUE_ID_NIC_7_3 */
	QUEUE_TYPE_INT, /* GAUDI_QUEUE_ID_NIC_8_0 */
	QUEUE_TYPE_INT, /* GAUDI_QUEUE_ID_NIC_8_1 */
	QUEUE_TYPE_INT, /* GAUDI_QUEUE_ID_NIC_8_2 */
	QUEUE_TYPE_INT, /* GAUDI_QUEUE_ID_NIC_8_3 */
	QUEUE_TYPE_INT, /* GAUDI_QUEUE_ID_NIC_9_0 */
	QUEUE_TYPE_INT, /* GAUDI_QUEUE_ID_NIC_9_1 */
	QUEUE_TYPE_INT, /* GAUDI_QUEUE_ID_NIC_9_2 */
	QUEUE_TYPE_INT, /* GAUDI_QUEUE_ID_NIC_9_3 */
};

static struct hl_hw_obj_name_entry gaudi_so_id_to_str[] = {
	{ .id = 0,  .name = "SYNC_OBJ_DMA_DOWN_FEEDBACK" },
	{ .id = 1,  .name = "SYNC_OBJ_DMA_UP_FEEDBACK" },
	{ .id = 2,  .name = "SYNC_OBJ_DMA_STATIC_DRAM_SRAM_FEEDBACK" },
	{ .id = 3,  .name = "SYNC_OBJ_DMA_SRAM_DRAM_FEEDBACK" },
	{ .id = 4,  .name = "SYNC_OBJ_FIRST_COMPUTE_FINISH" },
	{ .id = 5,  .name = "SYNC_OBJ_HOST_DRAM_DONE" },
	{ .id = 6,  .name = "SYNC_OBJ_DBG_CTR_DEPRECATED" },
	{ .id = 7,  .name = "SYNC_OBJ_DMA_ACTIVATIONS_DRAM_SRAM_FEEDBACK" },
	{ .id = 8,  .name = "SYNC_OBJ_ENGINE_SEM_MME_0" },
	{ .id = 9,  .name = "SYNC_OBJ_ENGINE_SEM_MME_1" },
	{ .id = 10, .name = "SYNC_OBJ_ENGINE_SEM_TPC_0" },
	{ .id = 11, .name = "SYNC_OBJ_ENGINE_SEM_TPC_1" },
	{ .id = 12, .name = "SYNC_OBJ_ENGINE_SEM_TPC_2" },
	{ .id = 13, .name = "SYNC_OBJ_ENGINE_SEM_TPC_3" },
	{ .id = 14, .name = "SYNC_OBJ_ENGINE_SEM_TPC_4" },
	{ .id = 15, .name = "SYNC_OBJ_ENGINE_SEM_TPC_5" },
	{ .id = 16, .name = "SYNC_OBJ_ENGINE_SEM_TPC_6" },
	{ .id = 17, .name = "SYNC_OBJ_ENGINE_SEM_TPC_7" },
	{ .id = 18, .name = "SYNC_OBJ_ENGINE_SEM_DMA_1" },
	{ .id = 19, .name = "SYNC_OBJ_ENGINE_SEM_DMA_2" },
	{ .id = 20, .name = "SYNC_OBJ_ENGINE_SEM_DMA_3" },
	{ .id = 21, .name = "SYNC_OBJ_ENGINE_SEM_DMA_4" },
	{ .id = 22, .name = "SYNC_OBJ_ENGINE_SEM_DMA_5" },
	{ .id = 23, .name = "SYNC_OBJ_ENGINE_SEM_DMA_6" },
	{ .id = 24, .name = "SYNC_OBJ_ENGINE_SEM_DMA_7" },
	{ .id = 25, .name = "SYNC_OBJ_DBG_CTR_0" },
	{ .id = 26, .name = "SYNC_OBJ_DBG_CTR_1" },
};

static struct hl_hw_obj_name_entry gaudi_monitor_id_to_str[] = {
	{ .id = 200, .name = "MON_OBJ_DMA_DOWN_FEEDBACK_RESET" },
	{ .id = 201, .name = "MON_OBJ_DMA_UP_FEEDBACK_RESET" },
	{ .id = 203, .name = "MON_OBJ_DRAM_TO_SRAM_QUEUE_FENCE" },
	{ .id = 204, .name = "MON_OBJ_TPC_0_CLK_GATE" },
	{ .id = 205, .name = "MON_OBJ_TPC_1_CLK_GATE" },
	{ .id = 206, .name = "MON_OBJ_TPC_2_CLK_GATE" },
	{ .id = 207, .name = "MON_OBJ_TPC_3_CLK_GATE" },
	{ .id = 208, .name = "MON_OBJ_TPC_4_CLK_GATE" },
	{ .id = 209, .name = "MON_OBJ_TPC_5_CLK_GATE" },
	{ .id = 210, .name = "MON_OBJ_TPC_6_CLK_GATE" },
	{ .id = 211, .name = "MON_OBJ_TPC_7_CLK_GATE" },
};

static s64 gaudi_state_dump_specs_props[] = {
	[SP_SYNC_OBJ_BASE_ADDR] = mmSYNC_MNGR_E_N_SYNC_MNGR_OBJS_SOB_OBJ_0,
	[SP_NEXT_SYNC_OBJ_ADDR] = NEXT_SYNC_OBJ_ADDR_INTERVAL,
	[SP_SYNC_OBJ_AMOUNT] = NUM_OF_SOB_IN_BLOCK,
	[SP_MON_OBJ_WR_ADDR_LOW] =
		mmSYNC_MNGR_E_N_SYNC_MNGR_OBJS_MON_PAY_ADDRL_0,
	[SP_MON_OBJ_WR_ADDR_HIGH] =
		mmSYNC_MNGR_E_N_SYNC_MNGR_OBJS_MON_PAY_ADDRH_0,
	[SP_MON_OBJ_WR_DATA] = mmSYNC_MNGR_E_N_SYNC_MNGR_OBJS_MON_PAY_DATA_0,
	[SP_MON_OBJ_ARM_DATA] = mmSYNC_MNGR_E_N_SYNC_MNGR_OBJS_MON_ARM_0,
	[SP_MON_OBJ_STATUS] = mmSYNC_MNGR_E_N_SYNC_MNGR_OBJS_MON_STATUS_0,
	[SP_MONITORS_AMOUNT] = NUM_OF_MONITORS_IN_BLOCK,
	[SP_TPC0_CMDQ] = mmTPC0_QM_GLBL_CFG0,
	[SP_TPC0_CFG_SO] = mmTPC0_CFG_QM_SYNC_OBJECT_ADDR,
	[SP_NEXT_TPC] = mmTPC1_QM_GLBL_CFG0 - mmTPC0_QM_GLBL_CFG0,
	[SP_MME_CMDQ] = mmMME0_QM_GLBL_CFG0,
	[SP_MME_CFG_SO] = mmMME0_CTRL_ARCH_DESC_SYNC_OBJECT_ADDR_LOW_LOCAL,
	[SP_NEXT_MME] = mmMME2_QM_GLBL_CFG0 - mmMME0_QM_GLBL_CFG0,
	[SP_DMA_CMDQ] = mmDMA0_QM_GLBL_CFG0,
	[SP_DMA_CFG_SO] = mmDMA0_CORE_WR_COMP_ADDR_LO,
	[SP_DMA_QUEUES_OFFSET] = mmDMA1_QM_GLBL_CFG0 - mmDMA0_QM_GLBL_CFG0,
	[SP_NUM_OF_MME_ENGINES] = NUM_OF_MME_ENGINES,
	[SP_SUB_MME_ENG_NUM] = NUM_OF_MME_SUB_ENGINES,
	[SP_NUM_OF_DMA_ENGINES] = NUM_OF_DMA_ENGINES,
	[SP_NUM_OF_TPC_ENGINES] = NUM_OF_TPC_ENGINES,
	[SP_ENGINE_NUM_OF_QUEUES] = NUM_OF_QUEUES,
	[SP_ENGINE_NUM_OF_STREAMS] = NUM_OF_STREAMS,
	[SP_ENGINE_NUM_OF_FENCES] = NUM_OF_FENCES,
	[SP_FENCE0_CNT_OFFSET] =
		mmDMA0_QM_CP_FENCE0_CNT_0 - mmDMA0_QM_GLBL_CFG0,
	[SP_FENCE0_RDATA_OFFSET] =
		mmDMA0_QM_CP_FENCE0_RDATA_0 - mmDMA0_QM_GLBL_CFG0,
	[SP_CP_STS_OFFSET] = mmDMA0_QM_CP_STS_0 - mmDMA0_QM_GLBL_CFG0,
	[SP_NUM_CORES] = 1,
};

/* The order here is opposite to the order of the indexing in the h/w.
 * i.e. SYNC_MGR_W_S is actually 0, SYNC_MGR_E_S is 1, etc.
 */
static const char * const gaudi_sync_manager_names[] = {
	"SYNC_MGR_E_N",
	"SYNC_MGR_W_N",
	"SYNC_MGR_E_S",
	"SYNC_MGR_W_S",
	NULL
};

struct ecc_info_extract_params {
	u64 block_address;
	u32 num_memories;
	bool derr;
	bool disable_clock_gating;
};

static int gaudi_mmu_update_asid_hop0_addr(struct hl_device *hdev, u32 asid,
								u64 phys_addr);
static int gaudi_send_job_on_qman0(struct hl_device *hdev,
					struct hl_cs_job *job);
static int gaudi_memset_device_memory(struct hl_device *hdev, u64 addr,
					u32 size, u64 val);
static int gaudi_memset_registers(struct hl_device *hdev, u64 reg_base,
					u32 num_regs, u32 val);
static int gaudi_run_tpc_kernel(struct hl_device *hdev, u64 tpc_kernel,
				u32 tpc_id);
static int gaudi_mmu_clear_pgt_range(struct hl_device *hdev);
static int gaudi_cpucp_info_get(struct hl_device *hdev);
static void gaudi_disable_clock_gating(struct hl_device *hdev);
static void gaudi_mmu_prepare(struct hl_device *hdev, u32 asid);
static u32 gaudi_gen_signal_cb(struct hl_device *hdev, void *data, u16 sob_id,
				u32 size, bool eb);
static u32 gaudi_gen_wait_cb(struct hl_device *hdev,
				struct hl_gen_wait_properties *prop);
static inline enum hl_collective_mode
get_collective_mode(struct hl_device *hdev, u32 queue_id)
{
	if (gaudi_queue_type[queue_id] == QUEUE_TYPE_EXT)
		return HL_COLLECTIVE_MASTER;

	if (queue_id >= GAUDI_QUEUE_ID_DMA_5_0 &&
			queue_id <= GAUDI_QUEUE_ID_DMA_5_3)
		return HL_COLLECTIVE_SLAVE;

	if (queue_id >= GAUDI_QUEUE_ID_TPC_7_0 &&
			queue_id <= GAUDI_QUEUE_ID_TPC_7_3)
		return HL_COLLECTIVE_SLAVE;

	if (queue_id >= GAUDI_QUEUE_ID_NIC_0_0 &&
			queue_id <= GAUDI_QUEUE_ID_NIC_9_3)
		return HL_COLLECTIVE_SLAVE;

	return HL_COLLECTIVE_NOT_SUPPORTED;
}

static inline void set_default_power_values(struct hl_device *hdev)
{
	struct asic_fixed_properties *prop = &hdev->asic_prop;

	if (hdev->card_type == cpucp_card_type_pmc) {
		prop->max_power_default = MAX_POWER_DEFAULT_PMC;

		if (prop->fw_security_enabled)
			prop->dc_power_default = DC_POWER_DEFAULT_PMC_SEC;
		else
			prop->dc_power_default = DC_POWER_DEFAULT_PMC;
	} else {
		prop->max_power_default = MAX_POWER_DEFAULT_PCI;
		prop->dc_power_default = DC_POWER_DEFAULT_PCI;
	}
}

static int gaudi_set_fixed_properties(struct hl_device *hdev)
{
	struct asic_fixed_properties *prop = &hdev->asic_prop;
	u32 num_sync_stream_queues = 0;
	int i;

	prop->max_queues = GAUDI_QUEUE_ID_SIZE;
	prop->hw_queues_props = kcalloc(prop->max_queues,
			sizeof(struct hw_queue_properties),
			GFP_KERNEL);

	if (!prop->hw_queues_props)
		return -ENOMEM;

	for (i = 0 ; i < prop->max_queues ; i++) {
		if (gaudi_queue_type[i] == QUEUE_TYPE_EXT) {
			prop->hw_queues_props[i].type = QUEUE_TYPE_EXT;
			prop->hw_queues_props[i].driver_only = 0;
			prop->hw_queues_props[i].supports_sync_stream = 1;
			prop->hw_queues_props[i].cb_alloc_flags =
				CB_ALLOC_KERNEL;
			num_sync_stream_queues++;
		} else if (gaudi_queue_type[i] == QUEUE_TYPE_CPU) {
			prop->hw_queues_props[i].type = QUEUE_TYPE_CPU;
			prop->hw_queues_props[i].driver_only = 1;
			prop->hw_queues_props[i].supports_sync_stream = 0;
			prop->hw_queues_props[i].cb_alloc_flags =
				CB_ALLOC_KERNEL;
		} else if (gaudi_queue_type[i] == QUEUE_TYPE_INT) {
			prop->hw_queues_props[i].type = QUEUE_TYPE_INT;
			prop->hw_queues_props[i].driver_only = 0;
			prop->hw_queues_props[i].supports_sync_stream = 0;
			prop->hw_queues_props[i].cb_alloc_flags =
				CB_ALLOC_USER;

		}
		prop->hw_queues_props[i].collective_mode =
						get_collective_mode(hdev, i);
	}

	prop->device_dma_offset_for_host_access = HOST_PHYS_BASE;
	prop->completion_queues_count = NUMBER_OF_CMPLT_QUEUES;
	prop->collective_first_sob = 0;
	prop->collective_first_mon = 0;

	/* 2 SOBs per internal queue stream are reserved for collective */
	prop->sync_stream_first_sob =
			ALIGN(NUMBER_OF_SOBS_IN_GRP, HL_MAX_SOBS_PER_MONITOR)
			* QMAN_STREAMS * HL_RSVD_SOBS;

	/* 1 monitor per internal queue stream are reserved for collective
	 * 2 monitors per external queue stream are reserved for collective
	 */
	prop->sync_stream_first_mon =
			(NUMBER_OF_COLLECTIVE_QUEUES * QMAN_STREAMS) +
			(NUMBER_OF_EXT_HW_QUEUES * 2);

	prop->dram_base_address = DRAM_PHYS_BASE;
	prop->dram_size = GAUDI_HBM_SIZE_32GB;
	prop->dram_end_address = prop->dram_base_address +
					prop->dram_size;
	prop->dram_user_base_address = DRAM_BASE_ADDR_USER;

	prop->sram_base_address = SRAM_BASE_ADDR;
	prop->sram_size = SRAM_SIZE;
	prop->sram_end_address = prop->sram_base_address +
					prop->sram_size;
	prop->sram_user_base_address = prop->sram_base_address +
					SRAM_USER_BASE_OFFSET;

	prop->mmu_pgt_addr = MMU_PAGE_TABLES_ADDR;
	if (hdev->pldm)
		prop->mmu_pgt_size = 0x800000; /* 8MB */
	else
		prop->mmu_pgt_size = MMU_PAGE_TABLES_SIZE;
	prop->mmu_pte_size = HL_PTE_SIZE;
	prop->mmu_hop_table_size = HOP_TABLE_SIZE_512_PTE;
	prop->mmu_hop0_tables_total_size = HOP0_512_PTE_TABLES_TOTAL_SIZE;
	prop->dram_page_size = PAGE_SIZE_2MB;
	prop->dram_supports_virtual_memory = false;

	prop->pmmu.hop0_shift = MMU_V1_1_HOP0_SHIFT;
	prop->pmmu.hop1_shift = MMU_V1_1_HOP1_SHIFT;
	prop->pmmu.hop2_shift = MMU_V1_1_HOP2_SHIFT;
	prop->pmmu.hop3_shift = MMU_V1_1_HOP3_SHIFT;
	prop->pmmu.hop4_shift = MMU_V1_1_HOP4_SHIFT;
	prop->pmmu.hop0_mask = MMU_V1_1_HOP0_MASK;
	prop->pmmu.hop1_mask = MMU_V1_1_HOP1_MASK;
	prop->pmmu.hop2_mask = MMU_V1_1_HOP2_MASK;
	prop->pmmu.hop3_mask = MMU_V1_1_HOP3_MASK;
	prop->pmmu.hop4_mask = MMU_V1_1_HOP4_MASK;
	prop->pmmu.start_addr = VA_HOST_SPACE_START;
	prop->pmmu.end_addr =
			(VA_HOST_SPACE_START + VA_HOST_SPACE_SIZE / 2) - 1;
	prop->pmmu.page_size = PAGE_SIZE_4KB;
	prop->pmmu.num_hops = MMU_ARCH_5_HOPS;
	prop->pmmu.last_mask = LAST_MASK;

	/* PMMU and HPMMU are the same except of page size */
	memcpy(&prop->pmmu_huge, &prop->pmmu, sizeof(prop->pmmu));
	prop->pmmu_huge.page_size = PAGE_SIZE_2MB;

	/* shifts and masks are the same in PMMU and DMMU */
	memcpy(&prop->dmmu, &prop->pmmu, sizeof(prop->pmmu));
	prop->dmmu.start_addr = (VA_HOST_SPACE_START + VA_HOST_SPACE_SIZE / 2);
	prop->dmmu.end_addr = VA_HOST_SPACE_END;
	prop->dmmu.page_size = PAGE_SIZE_2MB;

	prop->cfg_size = CFG_SIZE;
	prop->max_asid = MAX_ASID;
	prop->num_of_events = GAUDI_EVENT_SIZE;
	prop->tpc_enabled_mask = TPC_ENABLED_MASK;

	set_default_power_values(hdev);

	prop->cb_pool_cb_cnt = GAUDI_CB_POOL_CB_CNT;
	prop->cb_pool_cb_size = GAUDI_CB_POOL_CB_SIZE;

	prop->pcie_dbi_base_address = mmPCIE_DBI_BASE;
	prop->pcie_aux_dbi_reg_addr = CFG_BASE + mmPCIE_AUX_DBI;

	strncpy(prop->cpucp_info.card_name, GAUDI_DEFAULT_CARD_NAME,
					CARD_NAME_MAX_LEN);

	prop->max_pending_cs = GAUDI_MAX_PENDING_CS;

	prop->first_available_user_sob[HL_GAUDI_WS_DCORE] =
			prop->sync_stream_first_sob +
			(num_sync_stream_queues * HL_RSVD_SOBS);
	prop->first_available_user_mon[HL_GAUDI_WS_DCORE] =
			prop->sync_stream_first_mon +
			(num_sync_stream_queues * HL_RSVD_MONS);

	prop->first_available_user_msix_interrupt = USHRT_MAX;

	for (i = 0 ; i < HL_MAX_DCORES ; i++)
		prop->first_available_cq[i] = USHRT_MAX;

	prop->fw_cpu_boot_dev_sts0_valid = false;
	prop->fw_cpu_boot_dev_sts1_valid = false;
	prop->hard_reset_done_by_fw = false;
	prop->gic_interrupts_enable = true;

	prop->server_type = HL_SERVER_TYPE_UNKNOWN;

	prop->clk_pll_index = HL_GAUDI_MME_PLL;
	prop->max_freq_value = GAUDI_MAX_CLK_FREQ;

<<<<<<< HEAD
=======
	prop->use_get_power_for_reset_history = true;

>>>>>>> 754e0b0e
	return 0;
}

static int gaudi_pci_bars_map(struct hl_device *hdev)
{
	static const char * const name[] = {"SRAM", "CFG", "HBM"};
	bool is_wc[3] = {false, false, true};
	int rc;

	rc = hl_pci_bars_map(hdev, name, is_wc);
	if (rc)
		return rc;

	hdev->rmmio = hdev->pcie_bar[CFG_BAR_ID] +
			(CFG_BASE - SPI_FLASH_BASE_ADDR);

	return 0;
}

static u64 gaudi_set_hbm_bar_base(struct hl_device *hdev, u64 addr)
{
	struct gaudi_device *gaudi = hdev->asic_specific;
	struct hl_inbound_pci_region pci_region;
	u64 old_addr = addr;
	int rc;

	if ((gaudi) && (gaudi->hbm_bar_cur_addr == addr))
		return old_addr;

	if (hdev->asic_prop.iatu_done_by_fw)
		return U64_MAX;

	/* Inbound Region 2 - Bar 4 - Point to HBM */
	pci_region.mode = PCI_BAR_MATCH_MODE;
	pci_region.bar = HBM_BAR_ID;
	pci_region.addr = addr;
	rc = hl_pci_set_inbound_region(hdev, 2, &pci_region);
	if (rc)
		return U64_MAX;

	if (gaudi) {
		old_addr = gaudi->hbm_bar_cur_addr;
		gaudi->hbm_bar_cur_addr = addr;
	}

	return old_addr;
}

static int gaudi_init_iatu(struct hl_device *hdev)
{
	struct hl_inbound_pci_region inbound_region;
	struct hl_outbound_pci_region outbound_region;
	int rc;

	if (hdev->asic_prop.iatu_done_by_fw)
		return 0;

	/* Inbound Region 0 - Bar 0 - Point to SRAM + CFG */
	inbound_region.mode = PCI_BAR_MATCH_MODE;
	inbound_region.bar = SRAM_BAR_ID;
	inbound_region.addr = SRAM_BASE_ADDR;
	rc = hl_pci_set_inbound_region(hdev, 0, &inbound_region);
	if (rc)
		goto done;

	/* Inbound Region 1 - Bar 2 - Point to SPI FLASH */
	inbound_region.mode = PCI_BAR_MATCH_MODE;
	inbound_region.bar = CFG_BAR_ID;
	inbound_region.addr = SPI_FLASH_BASE_ADDR;
	rc = hl_pci_set_inbound_region(hdev, 1, &inbound_region);
	if (rc)
		goto done;

	/* Inbound Region 2 - Bar 4 - Point to HBM */
	inbound_region.mode = PCI_BAR_MATCH_MODE;
	inbound_region.bar = HBM_BAR_ID;
	inbound_region.addr = DRAM_PHYS_BASE;
	rc = hl_pci_set_inbound_region(hdev, 2, &inbound_region);
	if (rc)
		goto done;

	hdev->asic_funcs->set_dma_mask_from_fw(hdev);

	/* Outbound Region 0 - Point to Host */
	outbound_region.addr = HOST_PHYS_BASE;
	outbound_region.size = HOST_PHYS_SIZE;
	rc = hl_pci_set_outbound_region(hdev, &outbound_region);

done:
	return rc;
}

static enum hl_device_hw_state gaudi_get_hw_state(struct hl_device *hdev)
{
	return RREG32(mmHW_STATE);
}

static int gaudi_early_init(struct hl_device *hdev)
{
	struct asic_fixed_properties *prop = &hdev->asic_prop;
	struct pci_dev *pdev = hdev->pdev;
	u32 fw_boot_status;
	int rc;

	rc = gaudi_set_fixed_properties(hdev);
	if (rc) {
		dev_err(hdev->dev, "Failed setting fixed properties\n");
		return rc;
	}

	/* Check BAR sizes */
	if (pci_resource_len(pdev, SRAM_BAR_ID) != SRAM_BAR_SIZE) {
		dev_err(hdev->dev,
			"Not " HL_NAME "? BAR %d size %llu, expecting %llu\n",
			SRAM_BAR_ID,
			(unsigned long long) pci_resource_len(pdev,
							SRAM_BAR_ID),
			SRAM_BAR_SIZE);
		rc = -ENODEV;
		goto free_queue_props;
	}

	if (pci_resource_len(pdev, CFG_BAR_ID) != CFG_BAR_SIZE) {
		dev_err(hdev->dev,
			"Not " HL_NAME "? BAR %d size %llu, expecting %llu\n",
			CFG_BAR_ID,
			(unsigned long long) pci_resource_len(pdev,
								CFG_BAR_ID),
			CFG_BAR_SIZE);
		rc = -ENODEV;
		goto free_queue_props;
	}

	prop->dram_pci_bar_size = pci_resource_len(pdev, HBM_BAR_ID);
	hdev->dram_pci_bar_start = pci_resource_start(pdev, HBM_BAR_ID);

	/* If FW security is enabled at this point it means no access to ELBI */
	if (hdev->asic_prop.fw_security_enabled) {
		hdev->asic_prop.iatu_done_by_fw = true;

		/*
		 * GIC-security-bit can ONLY be set by CPUCP, so in this stage
		 * decision can only be taken based on PCI ID security.
		 */
		hdev->asic_prop.gic_interrupts_enable = false;
		goto pci_init;
	}

	rc = hl_pci_elbi_read(hdev, CFG_BASE + mmCPU_BOOT_DEV_STS0,
				&fw_boot_status);
	if (rc)
		goto free_queue_props;

	/* Check whether FW is configuring iATU */
	if ((fw_boot_status & CPU_BOOT_DEV_STS0_ENABLED) &&
			(fw_boot_status & CPU_BOOT_DEV_STS0_FW_IATU_CONF_EN))
		hdev->asic_prop.iatu_done_by_fw = true;

pci_init:
	rc = hl_pci_init(hdev);
	if (rc)
		goto free_queue_props;

	/* Before continuing in the initialization, we need to read the preboot
	 * version to determine whether we run with a security-enabled firmware
	 */
	rc = hl_fw_read_preboot_status(hdev, mmPSOC_GLOBAL_CONF_CPU_BOOT_STATUS,
					mmCPU_BOOT_DEV_STS0,
					mmCPU_BOOT_DEV_STS1, mmCPU_BOOT_ERR0,
					mmCPU_BOOT_ERR1,
					GAUDI_BOOT_FIT_REQ_TIMEOUT_USEC);
	if (rc) {
		if (hdev->reset_on_preboot_fail)
			hdev->asic_funcs->hw_fini(hdev, true, false);
		goto pci_fini;
	}

	if (gaudi_get_hw_state(hdev) == HL_DEVICE_HW_STATE_DIRTY) {
		dev_info(hdev->dev,
			"H/W state is dirty, must reset before initializing\n");
		hdev->asic_funcs->hw_fini(hdev, true, false);
	}

	return 0;

pci_fini:
	hl_pci_fini(hdev);
free_queue_props:
	kfree(hdev->asic_prop.hw_queues_props);
	return rc;
}

static int gaudi_early_fini(struct hl_device *hdev)
{
	kfree(hdev->asic_prop.hw_queues_props);
	hl_pci_fini(hdev);

	return 0;
}

/**
 * gaudi_fetch_psoc_frequency - Fetch PSOC frequency values
 *
 * @hdev: pointer to hl_device structure
 *
 */
static int gaudi_fetch_psoc_frequency(struct hl_device *hdev)
{
	struct asic_fixed_properties *prop = &hdev->asic_prop;
	u32 nr = 0, nf = 0, od = 0, div_fctr = 0, pll_clk, div_sel;
	u16 pll_freq_arr[HL_PLL_NUM_OUTPUTS], freq;
	int rc;

	if (hdev->asic_prop.fw_security_enabled) {
		struct gaudi_device *gaudi = hdev->asic_specific;

		if (!(gaudi->hw_cap_initialized & HW_CAP_CPU_Q))
			return 0;

		rc = hl_fw_cpucp_pll_info_get(hdev, HL_GAUDI_CPU_PLL, pll_freq_arr);

		if (rc)
			return rc;

		freq = pll_freq_arr[2];
	} else {
		/* Backward compatibility */
		div_fctr = RREG32(mmPSOC_CPU_PLL_DIV_FACTOR_2);
		div_sel = RREG32(mmPSOC_CPU_PLL_DIV_SEL_2);
		nr = RREG32(mmPSOC_CPU_PLL_NR);
		nf = RREG32(mmPSOC_CPU_PLL_NF);
		od = RREG32(mmPSOC_CPU_PLL_OD);

		if (div_sel == DIV_SEL_REF_CLK ||
				div_sel == DIV_SEL_DIVIDED_REF) {
			if (div_sel == DIV_SEL_REF_CLK)
				freq = PLL_REF_CLK;
			else
				freq = PLL_REF_CLK / (div_fctr + 1);
		} else if (div_sel == DIV_SEL_PLL_CLK ||
			div_sel == DIV_SEL_DIVIDED_PLL) {
			pll_clk = PLL_REF_CLK * (nf + 1) /
					((nr + 1) * (od + 1));
			if (div_sel == DIV_SEL_PLL_CLK)
				freq = pll_clk;
			else
				freq = pll_clk / (div_fctr + 1);
		} else {
			dev_warn(hdev->dev,
				"Received invalid div select value: %d",
				div_sel);
			freq = 0;
		}
	}

	prop->psoc_timestamp_frequency = freq;
	prop->psoc_pci_pll_nr = nr;
	prop->psoc_pci_pll_nf = nf;
	prop->psoc_pci_pll_od = od;
	prop->psoc_pci_pll_div_factor = div_fctr;

	return 0;
}

static int _gaudi_init_tpc_mem(struct hl_device *hdev,
		dma_addr_t tpc_kernel_src_addr, u32 tpc_kernel_size)
{
	struct asic_fixed_properties *prop = &hdev->asic_prop;
	struct packet_lin_dma *init_tpc_mem_pkt;
	struct hl_cs_job *job;
	struct hl_cb *cb;
	u64 dst_addr;
	u32 cb_size, ctl;
	u8 tpc_id;
	int rc;

	cb = hl_cb_kernel_create(hdev, PAGE_SIZE, false);
	if (!cb)
		return -EFAULT;

	init_tpc_mem_pkt = cb->kernel_address;
	cb_size = sizeof(*init_tpc_mem_pkt);
	memset(init_tpc_mem_pkt, 0, cb_size);

	init_tpc_mem_pkt->tsize = cpu_to_le32(tpc_kernel_size);

	ctl = FIELD_PREP(GAUDI_PKT_CTL_OPCODE_MASK, PACKET_LIN_DMA);
	ctl |= FIELD_PREP(GAUDI_PKT_LIN_DMA_CTL_LIN_MASK, 1);
	ctl |= FIELD_PREP(GAUDI_PKT_CTL_RB_MASK, 1);
	ctl |= FIELD_PREP(GAUDI_PKT_CTL_MB_MASK, 1);

	init_tpc_mem_pkt->ctl = cpu_to_le32(ctl);

	init_tpc_mem_pkt->src_addr = cpu_to_le64(tpc_kernel_src_addr);
	dst_addr = (prop->sram_user_base_address &
			GAUDI_PKT_LIN_DMA_DST_ADDR_MASK) >>
			GAUDI_PKT_LIN_DMA_DST_ADDR_SHIFT;
	init_tpc_mem_pkt->dst_addr |= cpu_to_le64(dst_addr);

	job = hl_cs_allocate_job(hdev, QUEUE_TYPE_EXT, true);
	if (!job) {
		dev_err(hdev->dev, "Failed to allocate a new job\n");
		rc = -ENOMEM;
		goto release_cb;
	}

	job->id = 0;
	job->user_cb = cb;
	atomic_inc(&job->user_cb->cs_cnt);
	job->user_cb_size = cb_size;
	job->hw_queue_id = GAUDI_QUEUE_ID_DMA_0_0;
	job->patched_cb = job->user_cb;
	job->job_cb_size = job->user_cb_size + sizeof(struct packet_msg_prot);

	hl_debugfs_add_job(hdev, job);

	rc = gaudi_send_job_on_qman0(hdev, job);

	if (rc)
		goto free_job;

	for (tpc_id = 0 ; tpc_id < TPC_NUMBER_OF_ENGINES ; tpc_id++) {
		rc = gaudi_run_tpc_kernel(hdev, dst_addr, tpc_id);
		if (rc)
			break;
	}

free_job:
	hl_userptr_delete_list(hdev, &job->userptr_list);
	hl_debugfs_remove_job(hdev, job);
	kfree(job);
	atomic_dec(&cb->cs_cnt);

release_cb:
	hl_cb_put(cb);
	hl_cb_destroy(hdev, &hdev->kernel_cb_mgr, cb->id << PAGE_SHIFT);

	return rc;
}

/*
 * gaudi_init_tpc_mem() - Initialize TPC memories.
 * @hdev: Pointer to hl_device structure.
 *
 * Copy TPC kernel fw from firmware file and run it to initialize TPC memories.
 *
 * Return: 0 for success, negative value for error.
 */
static int gaudi_init_tpc_mem(struct hl_device *hdev)
{
	const struct firmware *fw;
	size_t fw_size;
	void *cpu_addr;
	dma_addr_t dma_handle;
	int rc, count = 5;

again:
	rc = request_firmware(&fw, GAUDI_TPC_FW_FILE, hdev->dev);
	if (rc == -EINTR && count-- > 0) {
		msleep(50);
		goto again;
	}

	if (rc) {
		dev_err(hdev->dev, "Failed to load firmware file %s\n",
				GAUDI_TPC_FW_FILE);
		goto out;
	}

	fw_size = fw->size;
	cpu_addr = hdev->asic_funcs->asic_dma_alloc_coherent(hdev, fw_size,
			&dma_handle, GFP_KERNEL | __GFP_ZERO);
	if (!cpu_addr) {
		dev_err(hdev->dev,
			"Failed to allocate %zu of dma memory for TPC kernel\n",
			fw_size);
		rc = -ENOMEM;
		goto out;
	}

	memcpy(cpu_addr, fw->data, fw_size);

	rc = _gaudi_init_tpc_mem(hdev, dma_handle, fw_size);

	hdev->asic_funcs->asic_dma_free_coherent(hdev, fw->size, cpu_addr,
			dma_handle);

out:
	release_firmware(fw);
	return rc;
}

static void gaudi_collective_map_sobs(struct hl_device *hdev, u32 stream)
{
	struct gaudi_device *gaudi = hdev->asic_specific;
	struct gaudi_collective_properties *prop = &gaudi->collective_props;
	struct hl_hw_queue *q;
	u32 i, sob_id, sob_group_id, queue_id;

	/* Iterate through SOB groups and assign a SOB for each slave queue */
	sob_group_id =
		stream * HL_RSVD_SOBS + prop->curr_sob_group_idx[stream];
	sob_id = prop->hw_sob_group[sob_group_id].base_sob_id;

	queue_id = GAUDI_QUEUE_ID_NIC_0_0 + stream;
	for (i = 0 ; i < NIC_NUMBER_OF_ENGINES ; i++) {
		q = &hdev->kernel_queues[queue_id + (4 * i)];
		q->sync_stream_prop.collective_sob_id = sob_id + i;
	}

	/* Both DMA5 and TPC7 use the same resources since only a single
	 * engine need to participate in the reduction process
	 */
	queue_id = GAUDI_QUEUE_ID_DMA_5_0 + stream;
	q = &hdev->kernel_queues[queue_id];
	q->sync_stream_prop.collective_sob_id =
			sob_id + NIC_NUMBER_OF_ENGINES;

	queue_id = GAUDI_QUEUE_ID_TPC_7_0 + stream;
	q = &hdev->kernel_queues[queue_id];
	q->sync_stream_prop.collective_sob_id =
			sob_id + NIC_NUMBER_OF_ENGINES;
}

static void gaudi_sob_group_hw_reset(struct kref *ref)
{
	struct gaudi_hw_sob_group *hw_sob_group =
		container_of(ref, struct gaudi_hw_sob_group, kref);
	struct hl_device *hdev = hw_sob_group->hdev;
	int i;

	for (i = 0 ; i < NUMBER_OF_SOBS_IN_GRP ; i++)
		WREG32((mmSYNC_MNGR_W_S_SYNC_MNGR_OBJS_SOB_OBJ_0 +
			(hw_sob_group->base_sob_id * 4) + (i * 4)), 0);

	kref_init(&hw_sob_group->kref);
}

static void gaudi_sob_group_reset_error(struct kref *ref)
{
	struct gaudi_hw_sob_group *hw_sob_group =
		container_of(ref, struct gaudi_hw_sob_group, kref);
	struct hl_device *hdev = hw_sob_group->hdev;

	dev_crit(hdev->dev,
		"SOB release shouldn't be called here, base_sob_id: %d\n",
		hw_sob_group->base_sob_id);
}

static void gaudi_collective_mstr_sob_mask_set(struct gaudi_device *gaudi)
{
	struct gaudi_collective_properties *prop;
	int i;

	prop = &gaudi->collective_props;

	memset(prop->mstr_sob_mask, 0, sizeof(prop->mstr_sob_mask));

	for (i = 0 ; i < NIC_NUMBER_OF_ENGINES ; i++)
		if (gaudi->hw_cap_initialized & BIT(HW_CAP_NIC_SHIFT + i))
			prop->mstr_sob_mask[i / HL_MAX_SOBS_PER_MONITOR] |=
					BIT(i % HL_MAX_SOBS_PER_MONITOR);
	/* Set collective engine bit */
	prop->mstr_sob_mask[i / HL_MAX_SOBS_PER_MONITOR] |=
				BIT(i % HL_MAX_SOBS_PER_MONITOR);
}

static int gaudi_collective_init(struct hl_device *hdev)
{
	u32 i, sob_id, reserved_sobs_per_group;
	struct gaudi_collective_properties *prop;
	struct gaudi_device *gaudi;

	gaudi = hdev->asic_specific;
	prop = &gaudi->collective_props;
	sob_id = hdev->asic_prop.collective_first_sob;

	/* First sob in group must be aligned to HL_MAX_SOBS_PER_MONITOR */
	reserved_sobs_per_group =
		ALIGN(NUMBER_OF_SOBS_IN_GRP, HL_MAX_SOBS_PER_MONITOR);

	/* Init SOB groups */
	for (i = 0 ; i < NUM_SOB_GROUPS; i++) {
		prop->hw_sob_group[i].hdev = hdev;
		prop->hw_sob_group[i].base_sob_id = sob_id;
		sob_id += reserved_sobs_per_group;
		gaudi_sob_group_hw_reset(&prop->hw_sob_group[i].kref);
	}

	for (i = 0 ; i < QMAN_STREAMS; i++) {
		prop->next_sob_group_val[i] = 1;
		prop->curr_sob_group_idx[i] = 0;
		gaudi_collective_map_sobs(hdev, i);
	}

	gaudi_collective_mstr_sob_mask_set(gaudi);

	return 0;
}

static void gaudi_reset_sob_group(struct hl_device *hdev, u16 sob_group)
{
	struct gaudi_device *gaudi = hdev->asic_specific;
	struct gaudi_collective_properties *cprop = &gaudi->collective_props;

	kref_put(&cprop->hw_sob_group[sob_group].kref,
					gaudi_sob_group_hw_reset);
}

static void gaudi_collective_master_init_job(struct hl_device *hdev,
		struct hl_cs_job *job, u32 stream, u32 sob_group_offset)
{
	u32 master_sob_base, master_monitor, queue_id, cb_size = 0;
	struct gaudi_collective_properties *cprop;
	struct hl_gen_wait_properties wait_prop;
	struct hl_sync_stream_properties *prop;
	struct gaudi_device *gaudi;

	gaudi = hdev->asic_specific;
	cprop = &gaudi->collective_props;
	queue_id = job->hw_queue_id;
	prop = &hdev->kernel_queues[queue_id].sync_stream_prop;

	master_sob_base =
		cprop->hw_sob_group[sob_group_offset].base_sob_id;
	master_monitor = prop->collective_mstr_mon_id[0];

	cprop->hw_sob_group[sob_group_offset].queue_id = queue_id;

	dev_dbg(hdev->dev,
		"Generate master wait CBs, sob %d (mask %#x), val:0x%x, mon %u, q %d\n",
		master_sob_base, cprop->mstr_sob_mask[0],
		cprop->next_sob_group_val[stream],
		master_monitor, queue_id);

	wait_prop.data = (void *) job->patched_cb;
	wait_prop.sob_base = master_sob_base;
	wait_prop.sob_mask = cprop->mstr_sob_mask[0];
	wait_prop.sob_val = cprop->next_sob_group_val[stream];
	wait_prop.mon_id = master_monitor;
	wait_prop.q_idx = queue_id;
	wait_prop.size = cb_size;
	cb_size += gaudi_gen_wait_cb(hdev, &wait_prop);

	master_sob_base += HL_MAX_SOBS_PER_MONITOR;
	master_monitor = prop->collective_mstr_mon_id[1];

	dev_dbg(hdev->dev,
		"Generate master wait CBs, sob %d (mask %#x), val:0x%x, mon %u, q %d\n",
		master_sob_base, cprop->mstr_sob_mask[1],
		cprop->next_sob_group_val[stream],
		master_monitor, queue_id);

	wait_prop.sob_base = master_sob_base;
	wait_prop.sob_mask = cprop->mstr_sob_mask[1];
	wait_prop.mon_id = master_monitor;
	wait_prop.size = cb_size;
	cb_size += gaudi_gen_wait_cb(hdev, &wait_prop);
}

static void gaudi_collective_slave_init_job(struct hl_device *hdev,
		struct hl_cs_job *job, struct hl_cs_compl *cs_cmpl)
{
	struct hl_gen_wait_properties wait_prop;
	struct hl_sync_stream_properties *prop;
	u32 queue_id, cb_size = 0;

	queue_id = job->hw_queue_id;
	prop = &hdev->kernel_queues[queue_id].sync_stream_prop;

	if (job->cs->encaps_signals) {
		/* use the encaps signal handle store earlier in the flow
		 * and set the SOB information from the encaps
		 * signals handle
		 */
		hl_hw_queue_encaps_sig_set_sob_info(hdev, job->cs, job,
						cs_cmpl);

		dev_dbg(hdev->dev, "collective wait: Sequence %llu found, sob_id: %u,  wait for sob_val: %u\n",
				job->cs->sequence,
				cs_cmpl->hw_sob->sob_id,
				cs_cmpl->sob_val);
	}

	/* Add to wait CBs using slave monitor */
	wait_prop.data = (void *) job->user_cb;
	wait_prop.sob_base = cs_cmpl->hw_sob->sob_id;
	wait_prop.sob_mask = 0x1;
	wait_prop.sob_val = cs_cmpl->sob_val;
	wait_prop.mon_id = prop->collective_slave_mon_id;
	wait_prop.q_idx = queue_id;
	wait_prop.size = cb_size;

	dev_dbg(hdev->dev,
		"Generate slave wait CB, sob %d, val:%x, mon %d, q %d\n",
		cs_cmpl->hw_sob->sob_id, cs_cmpl->sob_val,
		prop->collective_slave_mon_id, queue_id);

	cb_size += gaudi_gen_wait_cb(hdev, &wait_prop);

	dev_dbg(hdev->dev,
		"generate signal CB, sob_id: %d, sob val: 1, q_idx: %d\n",
		prop->collective_sob_id, queue_id);

	cb_size += gaudi_gen_signal_cb(hdev, job->user_cb,
			prop->collective_sob_id, cb_size, false);
}

static int gaudi_collective_wait_init_cs(struct hl_cs *cs)
{
	struct hl_cs_compl *signal_cs_cmpl =
		container_of(cs->signal_fence, struct hl_cs_compl, base_fence);
	struct hl_cs_compl *cs_cmpl =
		container_of(cs->fence, struct hl_cs_compl, base_fence);
	struct hl_cs_encaps_sig_handle *handle = cs->encaps_sig_hdl;
	struct gaudi_collective_properties *cprop;
	u32 stream, queue_id, sob_group_offset;
	struct gaudi_device *gaudi;
	struct hl_device *hdev;
	struct hl_cs_job *job;
	struct hl_ctx *ctx;

	ctx = cs->ctx;
	hdev = ctx->hdev;
	gaudi = hdev->asic_specific;
	cprop = &gaudi->collective_props;

	if (cs->encaps_signals) {
		cs_cmpl->hw_sob = handle->hw_sob;
		/* at this checkpoint we only need the hw_sob pointer
		 * for the completion check before start going over the jobs
		 * of the master/slaves, the sob_value will be taken later on
		 * in gaudi_collective_slave_init_job depends on each
		 * job wait offset value.
		 */
		cs_cmpl->sob_val = 0;
	} else {
		/* copy the SOB id and value of the signal CS */
		cs_cmpl->hw_sob = signal_cs_cmpl->hw_sob;
		cs_cmpl->sob_val = signal_cs_cmpl->sob_val;
	}

	/* check again if the signal cs already completed.
	 * if yes then don't send any wait cs since the hw_sob
	 * could be in reset already. if signal is not completed
	 * then get refcount to hw_sob to prevent resetting the sob
	 * while wait cs is not submitted.
	 * note that this check is protected by two locks,
	 * hw queue lock and completion object lock,
	 * and the same completion object lock also protects
	 * the hw_sob reset handler function.
	 * The hw_queue lock prevent out of sync of hw_sob
	 * refcount value, changed by signal/wait flows.
	 */
	spin_lock(&signal_cs_cmpl->lock);

	if (completion_done(&cs->signal_fence->completion)) {
		spin_unlock(&signal_cs_cmpl->lock);
		return -EINVAL;
	}
	/* Increment kref since all slave queues are now waiting on it */
	kref_get(&cs_cmpl->hw_sob->kref);

	spin_unlock(&signal_cs_cmpl->lock);

	/* Calculate the stream from collective master queue (1st job) */
	job = list_first_entry(&cs->job_list, struct hl_cs_job, cs_node);
	stream = job->hw_queue_id % 4;
	sob_group_offset =
		stream * HL_RSVD_SOBS + cprop->curr_sob_group_idx[stream];

	list_for_each_entry(job, &cs->job_list, cs_node) {
		queue_id = job->hw_queue_id;

		if (hdev->kernel_queues[queue_id].collective_mode ==
				HL_COLLECTIVE_MASTER)
			gaudi_collective_master_init_job(hdev, job, stream,
						sob_group_offset);
		else
			gaudi_collective_slave_init_job(hdev, job, cs_cmpl);
	}

	cs_cmpl->sob_group = sob_group_offset;

	/* Handle sob group kref and wraparound */
	kref_get(&cprop->hw_sob_group[sob_group_offset].kref);
	cprop->next_sob_group_val[stream]++;

	if (cprop->next_sob_group_val[stream] == HL_MAX_SOB_VAL) {
		/*
		 * Decrement as we reached the max value.
		 * The release function won't be called here as we've
		 * just incremented the refcount.
		 */
		kref_put(&cprop->hw_sob_group[sob_group_offset].kref,
				gaudi_sob_group_reset_error);
		cprop->next_sob_group_val[stream] = 1;
		/* only two SOBs are currently in use */
		cprop->curr_sob_group_idx[stream] =
			(cprop->curr_sob_group_idx[stream] + 1) &
							(HL_RSVD_SOBS - 1);

		gaudi_collective_map_sobs(hdev, stream);

		dev_dbg(hdev->dev, "switched to SOB group %d, stream: %d\n",
				cprop->curr_sob_group_idx[stream], stream);
	}

	mb();
	hl_fence_put(cs->signal_fence);
	cs->signal_fence = NULL;

	return 0;
}

static int gaudi_collective_wait_create_job(struct hl_device *hdev,
		struct hl_ctx *ctx, struct hl_cs *cs,
		enum hl_collective_mode mode, u32 queue_id, u32 wait_queue_id,
		u32 encaps_signal_offset)
{
	struct hw_queue_properties *hw_queue_prop;
	struct hl_cs_counters_atomic *cntr;
	struct hl_cs_job *job;
	struct hl_cb *cb;
	u32 cb_size;
	bool patched_cb;

	cntr = &hdev->aggregated_cs_counters;

	if (mode == HL_COLLECTIVE_MASTER) {
		/* CB size of collective master queue contains
		 * 4 msg short packets for monitor 1 configuration
		 * 1 fence packet
		 * 4 msg short packets for monitor 2 configuration
		 * 1 fence packet
		 * 2 msg prot packets for completion and MSI-X
		 */
		cb_size = sizeof(struct packet_msg_short) * 8 +
				sizeof(struct packet_fence) * 2 +
				sizeof(struct packet_msg_prot) * 2;
		patched_cb = true;
	} else {
		/* CB size of collective slave queues contains
		 * 4 msg short packets for monitor configuration
		 * 1 fence packet
		 * 1 additional msg short packet for sob signal
		 */
		cb_size = sizeof(struct packet_msg_short) * 5 +
				sizeof(struct packet_fence);
		patched_cb = false;
	}

	hw_queue_prop = &hdev->asic_prop.hw_queues_props[queue_id];
	job = hl_cs_allocate_job(hdev, hw_queue_prop->type, true);
	if (!job) {
		atomic64_inc(&ctx->cs_counters.out_of_mem_drop_cnt);
		atomic64_inc(&cntr->out_of_mem_drop_cnt);
		dev_err(hdev->dev, "Failed to allocate a new job\n");
		return -ENOMEM;
	}

	/* Allocate internal mapped CB for non patched CBs */
	cb = hl_cb_kernel_create(hdev, cb_size,
			hdev->mmu_enable && !patched_cb);
	if (!cb) {
		atomic64_inc(&ctx->cs_counters.out_of_mem_drop_cnt);
		atomic64_inc(&cntr->out_of_mem_drop_cnt);
		kfree(job);
		return -EFAULT;
	}

	job->id = 0;
	job->cs = cs;
	job->user_cb = cb;
	atomic_inc(&job->user_cb->cs_cnt);
	job->user_cb_size = cb_size;
	job->hw_queue_id = queue_id;

	/* since its guaranteed to have only one chunk in the collective wait
	 * cs, we can use this chunk to set the encapsulated signal offset
	 * in the jobs.
	 */
	if (cs->encaps_signals)
		job->encaps_sig_wait_offset = encaps_signal_offset;

	/*
	 * No need in parsing, user CB is the patched CB.
	 * We call hl_cb_destroy() out of two reasons - we don't need
	 * the CB in the CB idr anymore and to decrement its refcount as
	 * it was incremented inside hl_cb_kernel_create().
	 */
	if (patched_cb)
		job->patched_cb = job->user_cb;
	else
		job->patched_cb = NULL;

	job->job_cb_size = job->user_cb_size;
	hl_cb_destroy(hdev, &hdev->kernel_cb_mgr, cb->id << PAGE_SHIFT);

	/* increment refcount as for external queues we get completion */
	if (hw_queue_prop->type == QUEUE_TYPE_EXT)
		cs_get(cs);

	cs->jobs_in_queue_cnt[job->hw_queue_id]++;

	list_add_tail(&job->cs_node, &cs->job_list);

	hl_debugfs_add_job(hdev, job);

	return 0;
}

static int gaudi_collective_wait_create_jobs(struct hl_device *hdev,
		struct hl_ctx *ctx, struct hl_cs *cs,
		u32 wait_queue_id, u32 collective_engine_id,
		u32 encaps_signal_offset)
{
	struct gaudi_device *gaudi = hdev->asic_specific;
	struct hw_queue_properties *hw_queue_prop;
	u32 queue_id, collective_queue, num_jobs;
	u32 stream, nic_queue, nic_idx = 0;
	bool skip;
	int i, rc = 0;

	/* Verify wait queue id is configured as master */
	hw_queue_prop = &hdev->asic_prop.hw_queues_props[wait_queue_id];
	if (!(hw_queue_prop->collective_mode == HL_COLLECTIVE_MASTER)) {
		dev_err(hdev->dev,
			"Queue %d is not configured as collective master\n",
			wait_queue_id);
		return -EINVAL;
	}

	/* Verify engine id is supported */
	if (collective_engine_id != GAUDI_ENGINE_ID_DMA_5 &&
			collective_engine_id != GAUDI_ENGINE_ID_TPC_7) {
		dev_err(hdev->dev,
			"Collective wait does not support engine %u\n",
			collective_engine_id);
		return -EINVAL;
	}

	stream = wait_queue_id % 4;

	if (collective_engine_id == GAUDI_ENGINE_ID_DMA_5)
		collective_queue = GAUDI_QUEUE_ID_DMA_5_0 + stream;
	else
		collective_queue = GAUDI_QUEUE_ID_TPC_7_0 + stream;

	num_jobs = NUMBER_OF_SOBS_IN_GRP + 1;
	nic_queue = GAUDI_QUEUE_ID_NIC_0_0 + stream;

	/* First job goes to the collective master queue, it will wait for
	 * the collective slave queues to finish execution.
	 * The synchronization is done using two monitors:
	 * First monitor for NICs 0-7, second monitor for NICs 8-9 and the
	 * reduction engine (DMA5/TPC7).
	 *
	 * Rest of the jobs goes to the collective slave queues which will
	 * all wait for the user to signal sob 'cs_cmpl->sob_val'.
	 */
	for (i = 0 ; i < num_jobs ; i++) {
		if (i == 0) {
			queue_id = wait_queue_id;
			rc = gaudi_collective_wait_create_job(hdev, ctx, cs,
				HL_COLLECTIVE_MASTER, queue_id,
				wait_queue_id, encaps_signal_offset);
		} else {
			if (nic_idx < NIC_NUMBER_OF_ENGINES) {
				if (gaudi->hw_cap_initialized &
					BIT(HW_CAP_NIC_SHIFT + nic_idx))
					skip = false;
				else
					skip = true;

				queue_id = nic_queue;
				nic_queue += 4;
				nic_idx++;

				if (skip)
					continue;
			} else {
				queue_id = collective_queue;
			}

			rc = gaudi_collective_wait_create_job(hdev, ctx, cs,
				HL_COLLECTIVE_SLAVE, queue_id,
				wait_queue_id, encaps_signal_offset);
		}

		if (rc)
			return rc;
	}

	return rc;
}

static int gaudi_late_init(struct hl_device *hdev)
{
	struct gaudi_device *gaudi = hdev->asic_specific;
	int rc;

	rc = gaudi->cpucp_info_get(hdev);
	if (rc) {
		dev_err(hdev->dev, "Failed to get cpucp info\n");
		return rc;
	}

	if ((hdev->card_type == cpucp_card_type_pci) &&
			(hdev->nic_ports_mask & 0x3)) {
		dev_info(hdev->dev,
			"PCI card detected, only 8 ports are enabled\n");
		hdev->nic_ports_mask &= ~0x3;

		/* Stop and disable unused NIC QMANs */
		WREG32(mmNIC0_QM0_GLBL_CFG1, NIC0_QM0_GLBL_CFG1_PQF_STOP_MASK |
					NIC0_QM0_GLBL_CFG1_CQF_STOP_MASK |
					NIC0_QM0_GLBL_CFG1_CP_STOP_MASK);

		WREG32(mmNIC0_QM1_GLBL_CFG1, NIC0_QM0_GLBL_CFG1_PQF_STOP_MASK |
					NIC0_QM0_GLBL_CFG1_CQF_STOP_MASK |
					NIC0_QM0_GLBL_CFG1_CP_STOP_MASK);

		WREG32(mmNIC0_QM0_GLBL_CFG0, 0);
		WREG32(mmNIC0_QM1_GLBL_CFG0, 0);

		gaudi->hw_cap_initialized &= ~(HW_CAP_NIC0 | HW_CAP_NIC1);
	}

	rc = hl_fw_send_pci_access_msg(hdev, CPUCP_PACKET_ENABLE_PCI_ACCESS);
	if (rc) {
		dev_err(hdev->dev, "Failed to enable PCI access from CPU\n");
		return rc;
	}

	/* Scrub both SRAM and DRAM */
	rc = hdev->asic_funcs->scrub_device_mem(hdev, 0, 0);
	if (rc)
		goto disable_pci_access;

	rc = gaudi_fetch_psoc_frequency(hdev);
	if (rc) {
		dev_err(hdev->dev, "Failed to fetch psoc frequency\n");
		goto disable_pci_access;
	}

	rc = gaudi_mmu_clear_pgt_range(hdev);
	if (rc) {
		dev_err(hdev->dev, "Failed to clear MMU page tables range\n");
		goto disable_pci_access;
	}

	rc = gaudi_init_tpc_mem(hdev);
	if (rc) {
		dev_err(hdev->dev, "Failed to initialize TPC memories\n");
		goto disable_pci_access;
	}

	rc = gaudi_collective_init(hdev);
	if (rc) {
		dev_err(hdev->dev, "Failed to init collective\n");
		goto disable_pci_access;
	}

	/* We only support a single ASID for the user, so for the sake of optimization, just
	 * initialize the ASID one time during device initialization with the fixed value of 1
	 */
	gaudi_mmu_prepare(hdev, 1);

	hdev->asic_funcs->set_pll_profile(hdev, PLL_LAST);

	return 0;

disable_pci_access:
	hl_fw_send_pci_access_msg(hdev, CPUCP_PACKET_DISABLE_PCI_ACCESS);

	return rc;
}

static void gaudi_late_fini(struct hl_device *hdev)
{
	const struct hwmon_channel_info **channel_info_arr;
	int i = 0;

	if (!hdev->hl_chip_info->info)
		return;

	channel_info_arr = hdev->hl_chip_info->info;

	while (channel_info_arr[i]) {
		kfree(channel_info_arr[i]->config);
		kfree(channel_info_arr[i]);
		i++;
	}

	kfree(channel_info_arr);

	hdev->hl_chip_info->info = NULL;
}

static int gaudi_alloc_cpu_accessible_dma_mem(struct hl_device *hdev)
{
	dma_addr_t dma_addr_arr[GAUDI_ALLOC_CPU_MEM_RETRY_CNT] = {}, end_addr;
	void *virt_addr_arr[GAUDI_ALLOC_CPU_MEM_RETRY_CNT] = {};
	int i, j, rc = 0;

	/*
	 * The device CPU works with 40-bits addresses, while bit 39 must be set
	 * to '1' when accessing the host.
	 * Bits 49:39 of the full host address are saved for a later
	 * configuration of the HW to perform extension to 50 bits.
	 * Because there is a single HW register that holds the extension bits,
	 * these bits must be identical in all allocated range.
	 */

	for (i = 0 ; i < GAUDI_ALLOC_CPU_MEM_RETRY_CNT ; i++) {
		virt_addr_arr[i] =
			hdev->asic_funcs->asic_dma_alloc_coherent(hdev,
						HL_CPU_ACCESSIBLE_MEM_SIZE,
						&dma_addr_arr[i],
						GFP_KERNEL | __GFP_ZERO);
		if (!virt_addr_arr[i]) {
			rc = -ENOMEM;
			goto free_dma_mem_arr;
		}

		end_addr = dma_addr_arr[i] + HL_CPU_ACCESSIBLE_MEM_SIZE - 1;
		if (GAUDI_CPU_PCI_MSB_ADDR(dma_addr_arr[i]) ==
				GAUDI_CPU_PCI_MSB_ADDR(end_addr))
			break;
	}

	if (i == GAUDI_ALLOC_CPU_MEM_RETRY_CNT) {
		dev_err(hdev->dev,
			"MSB of CPU accessible DMA memory are not identical in all range\n");
		rc = -EFAULT;
		goto free_dma_mem_arr;
	}

	hdev->cpu_accessible_dma_mem = virt_addr_arr[i];
	hdev->cpu_accessible_dma_address = dma_addr_arr[i];
	hdev->cpu_pci_msb_addr =
		GAUDI_CPU_PCI_MSB_ADDR(hdev->cpu_accessible_dma_address);

	if (!hdev->asic_prop.fw_security_enabled)
		GAUDI_PCI_TO_CPU_ADDR(hdev->cpu_accessible_dma_address);

free_dma_mem_arr:
	for (j = 0 ; j < i ; j++)
		hdev->asic_funcs->asic_dma_free_coherent(hdev,
						HL_CPU_ACCESSIBLE_MEM_SIZE,
						virt_addr_arr[j],
						dma_addr_arr[j]);

	return rc;
}

static void gaudi_free_internal_qmans_pq_mem(struct hl_device *hdev)
{
	struct gaudi_device *gaudi = hdev->asic_specific;
	struct gaudi_internal_qman_info *q;
	u32 i;

	for (i = 0 ; i < GAUDI_QUEUE_ID_SIZE ; i++) {
		q = &gaudi->internal_qmans[i];
		if (!q->pq_kernel_addr)
			continue;
		hdev->asic_funcs->asic_dma_free_coherent(hdev, q->pq_size,
							q->pq_kernel_addr,
							q->pq_dma_addr);
	}
}

static int gaudi_alloc_internal_qmans_pq_mem(struct hl_device *hdev)
{
	struct gaudi_device *gaudi = hdev->asic_specific;
	struct gaudi_internal_qman_info *q;
	int rc, i;

	for (i = 0 ; i < GAUDI_QUEUE_ID_SIZE ; i++) {
		if (gaudi_queue_type[i] != QUEUE_TYPE_INT)
			continue;

		q = &gaudi->internal_qmans[i];

		switch (i) {
		case GAUDI_QUEUE_ID_DMA_2_0 ... GAUDI_QUEUE_ID_DMA_7_3:
			q->pq_size = HBM_DMA_QMAN_SIZE_IN_BYTES;
			break;
		case GAUDI_QUEUE_ID_MME_0_0 ... GAUDI_QUEUE_ID_MME_1_3:
			q->pq_size = MME_QMAN_SIZE_IN_BYTES;
			break;
		case GAUDI_QUEUE_ID_TPC_0_0 ... GAUDI_QUEUE_ID_TPC_7_3:
			q->pq_size = TPC_QMAN_SIZE_IN_BYTES;
			break;
		case GAUDI_QUEUE_ID_NIC_0_0 ... GAUDI_QUEUE_ID_NIC_9_3:
			q->pq_size = NIC_QMAN_SIZE_IN_BYTES;
			break;
		default:
			dev_err(hdev->dev, "Bad internal queue index %d", i);
			rc = -EINVAL;
			goto free_internal_qmans_pq_mem;
		}

		q->pq_kernel_addr = hdev->asic_funcs->asic_dma_alloc_coherent(
						hdev, q->pq_size,
						&q->pq_dma_addr,
						GFP_KERNEL | __GFP_ZERO);
		if (!q->pq_kernel_addr) {
			rc = -ENOMEM;
			goto free_internal_qmans_pq_mem;
		}
	}

	return 0;

free_internal_qmans_pq_mem:
	gaudi_free_internal_qmans_pq_mem(hdev);
	return rc;
}

static void gaudi_set_pci_memory_regions(struct hl_device *hdev)
{
	struct asic_fixed_properties *prop = &hdev->asic_prop;
	struct pci_mem_region *region;

	/* CFG */
	region = &hdev->pci_mem_region[PCI_REGION_CFG];
	region->region_base = CFG_BASE;
	region->region_size = CFG_SIZE;
	region->offset_in_bar = CFG_BASE - SPI_FLASH_BASE_ADDR;
	region->bar_size = CFG_BAR_SIZE;
	region->bar_id = CFG_BAR_ID;
	region->used = 1;

	/* SRAM */
	region = &hdev->pci_mem_region[PCI_REGION_SRAM];
	region->region_base = SRAM_BASE_ADDR;
	region->region_size = SRAM_SIZE;
	region->offset_in_bar = 0;
	region->bar_size = SRAM_BAR_SIZE;
	region->bar_id = SRAM_BAR_ID;
	region->used = 1;

	/* DRAM */
	region = &hdev->pci_mem_region[PCI_REGION_DRAM];
	region->region_base = DRAM_PHYS_BASE;
	region->region_size = hdev->asic_prop.dram_size;
	region->offset_in_bar = 0;
	region->bar_size = prop->dram_pci_bar_size;
	region->bar_id = HBM_BAR_ID;
	region->used = 1;

	/* SP SRAM */
	region = &hdev->pci_mem_region[PCI_REGION_SP_SRAM];
	region->region_base = PSOC_SCRATCHPAD_ADDR;
	region->region_size = PSOC_SCRATCHPAD_SIZE;
	region->offset_in_bar = PSOC_SCRATCHPAD_ADDR - SPI_FLASH_BASE_ADDR;
	region->bar_size = CFG_BAR_SIZE;
	region->bar_id = CFG_BAR_ID;
	region->used = 1;
}

static int gaudi_sw_init(struct hl_device *hdev)
{
	struct gaudi_device *gaudi;
	u32 i, event_id = 0;
	int rc;

	/* Allocate device structure */
	gaudi = kzalloc(sizeof(*gaudi), GFP_KERNEL);
	if (!gaudi)
		return -ENOMEM;

	for (i = 0 ; i < ARRAY_SIZE(gaudi_irq_map_table) ; i++) {
		if (gaudi_irq_map_table[i].valid) {
			if (event_id == GAUDI_EVENT_SIZE) {
				dev_err(hdev->dev,
					"Event array exceeds the limit of %u events\n",
					GAUDI_EVENT_SIZE);
				rc = -EINVAL;
				goto free_gaudi_device;
			}

			gaudi->events[event_id++] =
					gaudi_irq_map_table[i].fc_id;
		}
	}

	gaudi->cpucp_info_get = gaudi_cpucp_info_get;

	hdev->asic_specific = gaudi;

	/* Create DMA pool for small allocations */
	hdev->dma_pool = dma_pool_create(dev_name(hdev->dev),
			&hdev->pdev->dev, GAUDI_DMA_POOL_BLK_SIZE, 8, 0);
	if (!hdev->dma_pool) {
		dev_err(hdev->dev, "failed to create DMA pool\n");
		rc = -ENOMEM;
		goto free_gaudi_device;
	}

	rc = gaudi_alloc_cpu_accessible_dma_mem(hdev);
	if (rc)
		goto free_dma_pool;

	hdev->cpu_accessible_dma_pool = gen_pool_create(ilog2(32), -1);
	if (!hdev->cpu_accessible_dma_pool) {
		dev_err(hdev->dev,
			"Failed to create CPU accessible DMA pool\n");
		rc = -ENOMEM;
		goto free_cpu_dma_mem;
	}

	rc = gen_pool_add(hdev->cpu_accessible_dma_pool,
				(uintptr_t) hdev->cpu_accessible_dma_mem,
				HL_CPU_ACCESSIBLE_MEM_SIZE, -1);
	if (rc) {
		dev_err(hdev->dev,
			"Failed to add memory to CPU accessible DMA pool\n");
		rc = -EFAULT;
		goto free_cpu_accessible_dma_pool;
	}

	rc = gaudi_alloc_internal_qmans_pq_mem(hdev);
	if (rc)
		goto free_cpu_accessible_dma_pool;

	spin_lock_init(&gaudi->hw_queues_lock);
	mutex_init(&gaudi->clk_gate_mutex);

	hdev->supports_sync_stream = true;
	hdev->supports_coresight = true;
	hdev->supports_staged_submission = true;
	hdev->supports_wait_for_multi_cs = true;

	hdev->asic_funcs->set_pci_memory_regions(hdev);
	hdev->stream_master_qid_arr =
				hdev->asic_funcs->get_stream_master_qid_arr();
	hdev->stream_master_qid_arr_size = GAUDI_STREAM_MASTER_ARR_SIZE;

	return 0;

free_cpu_accessible_dma_pool:
	gen_pool_destroy(hdev->cpu_accessible_dma_pool);
free_cpu_dma_mem:
	if (!hdev->asic_prop.fw_security_enabled)
		GAUDI_CPU_TO_PCI_ADDR(hdev->cpu_accessible_dma_address,
					hdev->cpu_pci_msb_addr);
	hdev->asic_funcs->asic_dma_free_coherent(hdev,
			HL_CPU_ACCESSIBLE_MEM_SIZE,
			hdev->cpu_accessible_dma_mem,
			hdev->cpu_accessible_dma_address);
free_dma_pool:
	dma_pool_destroy(hdev->dma_pool);
free_gaudi_device:
	kfree(gaudi);
	return rc;
}

static int gaudi_sw_fini(struct hl_device *hdev)
{
	struct gaudi_device *gaudi = hdev->asic_specific;

	gaudi_free_internal_qmans_pq_mem(hdev);

	gen_pool_destroy(hdev->cpu_accessible_dma_pool);

	if (!hdev->asic_prop.fw_security_enabled)
		GAUDI_CPU_TO_PCI_ADDR(hdev->cpu_accessible_dma_address,
					hdev->cpu_pci_msb_addr);

	hdev->asic_funcs->asic_dma_free_coherent(hdev,
			HL_CPU_ACCESSIBLE_MEM_SIZE,
			hdev->cpu_accessible_dma_mem,
			hdev->cpu_accessible_dma_address);

	dma_pool_destroy(hdev->dma_pool);

	mutex_destroy(&gaudi->clk_gate_mutex);

	kfree(gaudi);

	return 0;
}

static irqreturn_t gaudi_irq_handler_single(int irq, void *arg)
{
	struct hl_device *hdev = arg;
	int i;

	if (hdev->disabled)
		return IRQ_HANDLED;

	for (i = 0 ; i < hdev->asic_prop.completion_queues_count ; i++)
		hl_irq_handler_cq(irq, &hdev->completion_queue[i]);

	hl_irq_handler_eq(irq, &hdev->event_queue);

	return IRQ_HANDLED;
}

/*
 * For backward compatibility, new MSI interrupts should be set after the
 * existing CPU and NIC interrupts.
 */
static int gaudi_pci_irq_vector(struct hl_device *hdev, unsigned int nr,
				bool cpu_eq)
{
	int msi_vec;

	if ((nr != GAUDI_EVENT_QUEUE_MSI_IDX) && (cpu_eq))
		dev_crit(hdev->dev, "CPU EQ must use IRQ %d\n",
				GAUDI_EVENT_QUEUE_MSI_IDX);

	msi_vec = ((nr < GAUDI_EVENT_QUEUE_MSI_IDX) || (cpu_eq)) ? nr :
			(nr + NIC_NUMBER_OF_ENGINES + 1);

	return pci_irq_vector(hdev->pdev, msi_vec);
}

static int gaudi_enable_msi_single(struct hl_device *hdev)
{
	int rc, irq;

	dev_dbg(hdev->dev, "Working in single MSI IRQ mode\n");

	irq = gaudi_pci_irq_vector(hdev, 0, false);
	rc = request_irq(irq, gaudi_irq_handler_single, 0,
			"gaudi single msi", hdev);
	if (rc)
		dev_err(hdev->dev,
			"Failed to request single MSI IRQ\n");

	return rc;
}

static int gaudi_enable_msi_multi(struct hl_device *hdev)
{
	int cq_cnt = hdev->asic_prop.completion_queues_count;
	int rc, i, irq_cnt_init, irq;

	for (i = 0, irq_cnt_init = 0 ; i < cq_cnt ; i++, irq_cnt_init++) {
		irq = gaudi_pci_irq_vector(hdev, i, false);
		rc = request_irq(irq, hl_irq_handler_cq, 0, gaudi_irq_name[i],
				&hdev->completion_queue[i]);
		if (rc) {
			dev_err(hdev->dev, "Failed to request IRQ %d", irq);
			goto free_irqs;
		}
	}

	irq = gaudi_pci_irq_vector(hdev, GAUDI_EVENT_QUEUE_MSI_IDX, true);
	rc = request_irq(irq, hl_irq_handler_eq, 0, gaudi_irq_name[cq_cnt],
				&hdev->event_queue);
	if (rc) {
		dev_err(hdev->dev, "Failed to request IRQ %d", irq);
		goto free_irqs;
	}

	return 0;

free_irqs:
	for (i = 0 ; i < irq_cnt_init ; i++)
		free_irq(gaudi_pci_irq_vector(hdev, i, false),
				&hdev->completion_queue[i]);
	return rc;
}

static int gaudi_enable_msi(struct hl_device *hdev)
{
	struct gaudi_device *gaudi = hdev->asic_specific;
	int rc;

	if (gaudi->hw_cap_initialized & HW_CAP_MSI)
		return 0;

	rc = pci_alloc_irq_vectors(hdev->pdev, 1, 1, PCI_IRQ_MSI);
	if (rc < 0) {
		dev_err(hdev->dev, "MSI: Failed to enable support %d\n", rc);
		return rc;
	}

	if (rc < NUMBER_OF_INTERRUPTS) {
		gaudi->multi_msi_mode = false;
		rc = gaudi_enable_msi_single(hdev);
	} else {
		gaudi->multi_msi_mode = true;
		rc = gaudi_enable_msi_multi(hdev);
	}

	if (rc)
		goto free_pci_irq_vectors;

	gaudi->hw_cap_initialized |= HW_CAP_MSI;

	return 0;

free_pci_irq_vectors:
	pci_free_irq_vectors(hdev->pdev);
	return rc;
}

static void gaudi_sync_irqs(struct hl_device *hdev)
{
	struct gaudi_device *gaudi = hdev->asic_specific;
	int i, cq_cnt = hdev->asic_prop.completion_queues_count;

	if (!(gaudi->hw_cap_initialized & HW_CAP_MSI))
		return;

	/* Wait for all pending IRQs to be finished */
	if (gaudi->multi_msi_mode) {
		for (i = 0 ; i < cq_cnt ; i++)
			synchronize_irq(gaudi_pci_irq_vector(hdev, i, false));

		synchronize_irq(gaudi_pci_irq_vector(hdev,
						GAUDI_EVENT_QUEUE_MSI_IDX,
						true));
	} else {
		synchronize_irq(gaudi_pci_irq_vector(hdev, 0, false));
	}
}

static void gaudi_disable_msi(struct hl_device *hdev)
{
	struct gaudi_device *gaudi = hdev->asic_specific;
	int i, irq, cq_cnt = hdev->asic_prop.completion_queues_count;

	if (!(gaudi->hw_cap_initialized & HW_CAP_MSI))
		return;

	gaudi_sync_irqs(hdev);

	if (gaudi->multi_msi_mode) {
		irq = gaudi_pci_irq_vector(hdev, GAUDI_EVENT_QUEUE_MSI_IDX,
						true);
		free_irq(irq, &hdev->event_queue);

		for (i = 0 ; i < cq_cnt ; i++) {
			irq = gaudi_pci_irq_vector(hdev, i, false);
			free_irq(irq, &hdev->completion_queue[i]);
		}
	} else {
		free_irq(gaudi_pci_irq_vector(hdev, 0, false), hdev);
	}

	pci_free_irq_vectors(hdev->pdev);

	gaudi->hw_cap_initialized &= ~HW_CAP_MSI;
}

static void gaudi_init_scrambler_sram(struct hl_device *hdev)
{
	struct gaudi_device *gaudi = hdev->asic_specific;

	if (hdev->asic_prop.fw_security_enabled)
		return;

	if (hdev->asic_prop.fw_app_cpu_boot_dev_sts0 &
						CPU_BOOT_DEV_STS0_SRAM_SCR_EN)
		return;

	if (gaudi->hw_cap_initialized & HW_CAP_SRAM_SCRAMBLER)
		return;

	if (!hdev->sram_scrambler_enable)
		return;

	WREG32(mmNIF_RTR_CTRL_0_SCRAM_SRAM_EN,
			1 << IF_RTR_CTRL_SCRAM_SRAM_EN_VAL_SHIFT);
	WREG32(mmNIF_RTR_CTRL_1_SCRAM_SRAM_EN,
			1 << IF_RTR_CTRL_SCRAM_SRAM_EN_VAL_SHIFT);
	WREG32(mmNIF_RTR_CTRL_2_SCRAM_SRAM_EN,
			1 << IF_RTR_CTRL_SCRAM_SRAM_EN_VAL_SHIFT);
	WREG32(mmNIF_RTR_CTRL_3_SCRAM_SRAM_EN,
			1 << IF_RTR_CTRL_SCRAM_SRAM_EN_VAL_SHIFT);
	WREG32(mmNIF_RTR_CTRL_4_SCRAM_SRAM_EN,
			1 << IF_RTR_CTRL_SCRAM_SRAM_EN_VAL_SHIFT);
	WREG32(mmNIF_RTR_CTRL_5_SCRAM_SRAM_EN,
			1 << IF_RTR_CTRL_SCRAM_SRAM_EN_VAL_SHIFT);
	WREG32(mmNIF_RTR_CTRL_6_SCRAM_SRAM_EN,
			1 << IF_RTR_CTRL_SCRAM_SRAM_EN_VAL_SHIFT);
	WREG32(mmNIF_RTR_CTRL_7_SCRAM_SRAM_EN,
			1 << IF_RTR_CTRL_SCRAM_SRAM_EN_VAL_SHIFT);

	WREG32(mmSIF_RTR_CTRL_0_SCRAM_SRAM_EN,
			1 << IF_RTR_CTRL_SCRAM_SRAM_EN_VAL_SHIFT);
	WREG32(mmSIF_RTR_CTRL_1_SCRAM_SRAM_EN,
			1 << IF_RTR_CTRL_SCRAM_SRAM_EN_VAL_SHIFT);
	WREG32(mmSIF_RTR_CTRL_2_SCRAM_SRAM_EN,
			1 << IF_RTR_CTRL_SCRAM_SRAM_EN_VAL_SHIFT);
	WREG32(mmSIF_RTR_CTRL_3_SCRAM_SRAM_EN,
			1 << IF_RTR_CTRL_SCRAM_SRAM_EN_VAL_SHIFT);
	WREG32(mmSIF_RTR_CTRL_4_SCRAM_SRAM_EN,
			1 << IF_RTR_CTRL_SCRAM_SRAM_EN_VAL_SHIFT);
	WREG32(mmSIF_RTR_CTRL_5_SCRAM_SRAM_EN,
			1 << IF_RTR_CTRL_SCRAM_SRAM_EN_VAL_SHIFT);
	WREG32(mmSIF_RTR_CTRL_6_SCRAM_SRAM_EN,
			1 << IF_RTR_CTRL_SCRAM_SRAM_EN_VAL_SHIFT);
	WREG32(mmSIF_RTR_CTRL_7_SCRAM_SRAM_EN,
			1 << IF_RTR_CTRL_SCRAM_SRAM_EN_VAL_SHIFT);

	WREG32(mmDMA_IF_E_N_DOWN_CH0_SCRAM_SRAM_EN,
			1 << DMA_IF_DOWN_CHX_SCRAM_SRAM_EN_VAL_SHIFT);
	WREG32(mmDMA_IF_E_N_DOWN_CH1_SCRAM_SRAM_EN,
			1 << DMA_IF_DOWN_CHX_SCRAM_SRAM_EN_VAL_SHIFT);
	WREG32(mmDMA_IF_E_S_DOWN_CH0_SCRAM_SRAM_EN,
			1 << DMA_IF_DOWN_CHX_SCRAM_SRAM_EN_VAL_SHIFT);
	WREG32(mmDMA_IF_E_S_DOWN_CH1_SCRAM_SRAM_EN,
			1 << DMA_IF_DOWN_CHX_SCRAM_SRAM_EN_VAL_SHIFT);
	WREG32(mmDMA_IF_W_N_DOWN_CH0_SCRAM_SRAM_EN,
			1 << DMA_IF_DOWN_CHX_SCRAM_SRAM_EN_VAL_SHIFT);
	WREG32(mmDMA_IF_W_N_DOWN_CH1_SCRAM_SRAM_EN,
			1 << DMA_IF_DOWN_CHX_SCRAM_SRAM_EN_VAL_SHIFT);
	WREG32(mmDMA_IF_W_S_DOWN_CH0_SCRAM_SRAM_EN,
			1 << DMA_IF_DOWN_CHX_SCRAM_SRAM_EN_VAL_SHIFT);
	WREG32(mmDMA_IF_W_S_DOWN_CH1_SCRAM_SRAM_EN,
			1 << DMA_IF_DOWN_CHX_SCRAM_SRAM_EN_VAL_SHIFT);

	gaudi->hw_cap_initialized |= HW_CAP_SRAM_SCRAMBLER;
}

static void gaudi_init_scrambler_hbm(struct hl_device *hdev)
{
	struct gaudi_device *gaudi = hdev->asic_specific;

	if (hdev->asic_prop.fw_security_enabled)
		return;

	if (hdev->asic_prop.fw_bootfit_cpu_boot_dev_sts0 &
					CPU_BOOT_DEV_STS0_DRAM_SCR_EN)
		return;

	if (gaudi->hw_cap_initialized & HW_CAP_HBM_SCRAMBLER)
		return;

	if (!hdev->dram_scrambler_enable)
		return;

	WREG32(mmNIF_RTR_CTRL_0_SCRAM_HBM_EN,
			1 << IF_RTR_CTRL_SCRAM_HBM_EN_VAL_SHIFT);
	WREG32(mmNIF_RTR_CTRL_1_SCRAM_HBM_EN,
			1 << IF_RTR_CTRL_SCRAM_HBM_EN_VAL_SHIFT);
	WREG32(mmNIF_RTR_CTRL_2_SCRAM_HBM_EN,
			1 << IF_RTR_CTRL_SCRAM_HBM_EN_VAL_SHIFT);
	WREG32(mmNIF_RTR_CTRL_3_SCRAM_HBM_EN,
			1 << IF_RTR_CTRL_SCRAM_HBM_EN_VAL_SHIFT);
	WREG32(mmNIF_RTR_CTRL_4_SCRAM_HBM_EN,
			1 << IF_RTR_CTRL_SCRAM_HBM_EN_VAL_SHIFT);
	WREG32(mmNIF_RTR_CTRL_5_SCRAM_HBM_EN,
			1 << IF_RTR_CTRL_SCRAM_HBM_EN_VAL_SHIFT);
	WREG32(mmNIF_RTR_CTRL_6_SCRAM_HBM_EN,
			1 << IF_RTR_CTRL_SCRAM_HBM_EN_VAL_SHIFT);
	WREG32(mmNIF_RTR_CTRL_7_SCRAM_HBM_EN,
			1 << IF_RTR_CTRL_SCRAM_HBM_EN_VAL_SHIFT);

	WREG32(mmSIF_RTR_CTRL_0_SCRAM_HBM_EN,
			1 << IF_RTR_CTRL_SCRAM_HBM_EN_VAL_SHIFT);
	WREG32(mmSIF_RTR_CTRL_1_SCRAM_HBM_EN,
			1 << IF_RTR_CTRL_SCRAM_HBM_EN_VAL_SHIFT);
	WREG32(mmSIF_RTR_CTRL_2_SCRAM_HBM_EN,
			1 << IF_RTR_CTRL_SCRAM_HBM_EN_VAL_SHIFT);
	WREG32(mmSIF_RTR_CTRL_3_SCRAM_HBM_EN,
			1 << IF_RTR_CTRL_SCRAM_HBM_EN_VAL_SHIFT);
	WREG32(mmSIF_RTR_CTRL_4_SCRAM_HBM_EN,
			1 << IF_RTR_CTRL_SCRAM_HBM_EN_VAL_SHIFT);
	WREG32(mmSIF_RTR_CTRL_5_SCRAM_HBM_EN,
			1 << IF_RTR_CTRL_SCRAM_HBM_EN_VAL_SHIFT);
	WREG32(mmSIF_RTR_CTRL_6_SCRAM_HBM_EN,
			1 << IF_RTR_CTRL_SCRAM_HBM_EN_VAL_SHIFT);
	WREG32(mmSIF_RTR_CTRL_7_SCRAM_HBM_EN,
			1 << IF_RTR_CTRL_SCRAM_HBM_EN_VAL_SHIFT);

	WREG32(mmDMA_IF_E_N_DOWN_CH0_SCRAM_HBM_EN,
			1 << DMA_IF_DOWN_CHX_SCRAM_HBM_EN_VAL_SHIFT);
	WREG32(mmDMA_IF_E_N_DOWN_CH1_SCRAM_HBM_EN,
			1 << DMA_IF_DOWN_CHX_SCRAM_HBM_EN_VAL_SHIFT);
	WREG32(mmDMA_IF_E_S_DOWN_CH0_SCRAM_HBM_EN,
			1 << DMA_IF_DOWN_CHX_SCRAM_HBM_EN_VAL_SHIFT);
	WREG32(mmDMA_IF_E_S_DOWN_CH1_SCRAM_HBM_EN,
			1 << DMA_IF_DOWN_CHX_SCRAM_HBM_EN_VAL_SHIFT);
	WREG32(mmDMA_IF_W_N_DOWN_CH0_SCRAM_HBM_EN,
			1 << DMA_IF_DOWN_CHX_SCRAM_HBM_EN_VAL_SHIFT);
	WREG32(mmDMA_IF_W_N_DOWN_CH1_SCRAM_HBM_EN,
			1 << DMA_IF_DOWN_CHX_SCRAM_HBM_EN_VAL_SHIFT);
	WREG32(mmDMA_IF_W_S_DOWN_CH0_SCRAM_HBM_EN,
			1 << DMA_IF_DOWN_CHX_SCRAM_HBM_EN_VAL_SHIFT);
	WREG32(mmDMA_IF_W_S_DOWN_CH1_SCRAM_HBM_EN,
			1 << DMA_IF_DOWN_CHX_SCRAM_HBM_EN_VAL_SHIFT);

	gaudi->hw_cap_initialized |= HW_CAP_HBM_SCRAMBLER;
}

static void gaudi_init_e2e(struct hl_device *hdev)
{
	if (hdev->asic_prop.fw_security_enabled)
		return;

	if (hdev->asic_prop.fw_bootfit_cpu_boot_dev_sts0 &
					CPU_BOOT_DEV_STS0_E2E_CRED_EN)
		return;

	WREG32(mmSIF_RTR_CTRL_0_E2E_HBM_WR_SIZE, 247 >> 3);
	WREG32(mmSIF_RTR_CTRL_0_E2E_HBM_RD_SIZE, 785 >> 3);
	WREG32(mmSIF_RTR_CTRL_0_E2E_PCI_WR_SIZE, 49);
	WREG32(mmSIF_RTR_CTRL_0_E2E_PCI_RD_SIZE, 101);

	WREG32(mmSIF_RTR_CTRL_1_E2E_HBM_WR_SIZE, 275 >> 3);
	WREG32(mmSIF_RTR_CTRL_1_E2E_HBM_RD_SIZE, 614 >> 3);
	WREG32(mmSIF_RTR_CTRL_1_E2E_PCI_WR_SIZE, 1);
	WREG32(mmSIF_RTR_CTRL_1_E2E_PCI_RD_SIZE, 39);

	WREG32(mmSIF_RTR_CTRL_2_E2E_HBM_WR_SIZE, 1);
	WREG32(mmSIF_RTR_CTRL_2_E2E_HBM_RD_SIZE, 1);
	WREG32(mmSIF_RTR_CTRL_2_E2E_PCI_WR_SIZE, 1);
	WREG32(mmSIF_RTR_CTRL_2_E2E_PCI_RD_SIZE, 32);

	WREG32(mmSIF_RTR_CTRL_3_E2E_HBM_WR_SIZE, 176 >> 3);
	WREG32(mmSIF_RTR_CTRL_3_E2E_HBM_RD_SIZE, 32 >> 3);
	WREG32(mmSIF_RTR_CTRL_3_E2E_PCI_WR_SIZE, 19);
	WREG32(mmSIF_RTR_CTRL_3_E2E_PCI_RD_SIZE, 32);

	WREG32(mmSIF_RTR_CTRL_4_E2E_HBM_WR_SIZE, 176 >> 3);
	WREG32(mmSIF_RTR_CTRL_4_E2E_HBM_RD_SIZE, 32 >> 3);
	WREG32(mmSIF_RTR_CTRL_4_E2E_PCI_WR_SIZE, 19);
	WREG32(mmSIF_RTR_CTRL_4_E2E_PCI_RD_SIZE, 32);

	WREG32(mmSIF_RTR_CTRL_5_E2E_HBM_WR_SIZE, 1);
	WREG32(mmSIF_RTR_CTRL_5_E2E_HBM_RD_SIZE, 1);
	WREG32(mmSIF_RTR_CTRL_5_E2E_PCI_WR_SIZE, 1);
	WREG32(mmSIF_RTR_CTRL_5_E2E_PCI_RD_SIZE, 32);

	WREG32(mmSIF_RTR_CTRL_6_E2E_HBM_WR_SIZE, 275 >> 3);
	WREG32(mmSIF_RTR_CTRL_6_E2E_HBM_RD_SIZE, 614 >> 3);
	WREG32(mmSIF_RTR_CTRL_6_E2E_PCI_WR_SIZE, 1);
	WREG32(mmSIF_RTR_CTRL_6_E2E_PCI_RD_SIZE, 39);

	WREG32(mmSIF_RTR_CTRL_7_E2E_HBM_WR_SIZE, 297 >> 3);
	WREG32(mmSIF_RTR_CTRL_7_E2E_HBM_RD_SIZE, 908 >> 3);
	WREG32(mmSIF_RTR_CTRL_7_E2E_PCI_WR_SIZE, 19);
	WREG32(mmSIF_RTR_CTRL_7_E2E_PCI_RD_SIZE, 19);

	WREG32(mmNIF_RTR_CTRL_0_E2E_HBM_WR_SIZE, 318 >> 3);
	WREG32(mmNIF_RTR_CTRL_0_E2E_HBM_RD_SIZE, 956 >> 3);
	WREG32(mmNIF_RTR_CTRL_0_E2E_PCI_WR_SIZE, 79);
	WREG32(mmNIF_RTR_CTRL_0_E2E_PCI_RD_SIZE, 163);

	WREG32(mmNIF_RTR_CTRL_1_E2E_HBM_WR_SIZE, 275 >> 3);
	WREG32(mmNIF_RTR_CTRL_1_E2E_HBM_RD_SIZE, 614 >> 3);
	WREG32(mmNIF_RTR_CTRL_1_E2E_PCI_WR_SIZE, 1);
	WREG32(mmNIF_RTR_CTRL_1_E2E_PCI_RD_SIZE, 39);

	WREG32(mmNIF_RTR_CTRL_2_E2E_HBM_WR_SIZE, 1);
	WREG32(mmNIF_RTR_CTRL_2_E2E_HBM_RD_SIZE, 1);
	WREG32(mmNIF_RTR_CTRL_2_E2E_PCI_WR_SIZE, 1);
	WREG32(mmNIF_RTR_CTRL_2_E2E_PCI_RD_SIZE, 32);

	WREG32(mmNIF_RTR_CTRL_3_E2E_HBM_WR_SIZE, 176 >> 3);
	WREG32(mmNIF_RTR_CTRL_3_E2E_HBM_RD_SIZE, 32 >> 3);
	WREG32(mmNIF_RTR_CTRL_3_E2E_PCI_WR_SIZE, 19);
	WREG32(mmNIF_RTR_CTRL_3_E2E_PCI_RD_SIZE, 32);

	WREG32(mmNIF_RTR_CTRL_4_E2E_HBM_WR_SIZE, 176 >> 3);
	WREG32(mmNIF_RTR_CTRL_4_E2E_HBM_RD_SIZE, 32 >> 3);
	WREG32(mmNIF_RTR_CTRL_4_E2E_PCI_WR_SIZE, 19);
	WREG32(mmNIF_RTR_CTRL_4_E2E_PCI_RD_SIZE, 32);

	WREG32(mmNIF_RTR_CTRL_5_E2E_HBM_WR_SIZE, 1);
	WREG32(mmNIF_RTR_CTRL_5_E2E_HBM_RD_SIZE, 1);
	WREG32(mmNIF_RTR_CTRL_5_E2E_PCI_WR_SIZE, 1);
	WREG32(mmNIF_RTR_CTRL_5_E2E_PCI_RD_SIZE, 32);

	WREG32(mmNIF_RTR_CTRL_6_E2E_HBM_WR_SIZE, 275 >> 3);
	WREG32(mmNIF_RTR_CTRL_6_E2E_HBM_RD_SIZE, 614 >> 3);
	WREG32(mmNIF_RTR_CTRL_6_E2E_PCI_WR_SIZE, 1);
	WREG32(mmNIF_RTR_CTRL_6_E2E_PCI_RD_SIZE, 39);

	WREG32(mmNIF_RTR_CTRL_7_E2E_HBM_WR_SIZE, 318 >> 3);
	WREG32(mmNIF_RTR_CTRL_7_E2E_HBM_RD_SIZE, 956 >> 3);
	WREG32(mmNIF_RTR_CTRL_7_E2E_PCI_WR_SIZE, 79);
	WREG32(mmNIF_RTR_CTRL_7_E2E_PCI_RD_SIZE, 79);

	WREG32(mmDMA_IF_E_N_DOWN_CH0_E2E_HBM_WR_SIZE, 344 >> 3);
	WREG32(mmDMA_IF_E_N_DOWN_CH0_E2E_HBM_RD_SIZE, 1000 >> 3);
	WREG32(mmDMA_IF_E_N_DOWN_CH0_E2E_PCI_WR_SIZE, 162);
	WREG32(mmDMA_IF_E_N_DOWN_CH0_E2E_PCI_RD_SIZE, 338);

	WREG32(mmDMA_IF_E_N_DOWN_CH1_E2E_HBM_WR_SIZE, 344 >> 3);
	WREG32(mmDMA_IF_E_N_DOWN_CH1_E2E_HBM_RD_SIZE, 1000 >> 3);
	WREG32(mmDMA_IF_E_N_DOWN_CH1_E2E_PCI_WR_SIZE, 162);
	WREG32(mmDMA_IF_E_N_DOWN_CH1_E2E_PCI_RD_SIZE, 338);

	WREG32(mmDMA_IF_E_S_DOWN_CH0_E2E_HBM_WR_SIZE, 344 >> 3);
	WREG32(mmDMA_IF_E_S_DOWN_CH0_E2E_HBM_RD_SIZE, 1000 >> 3);
	WREG32(mmDMA_IF_E_S_DOWN_CH0_E2E_PCI_WR_SIZE, 162);
	WREG32(mmDMA_IF_E_S_DOWN_CH0_E2E_PCI_RD_SIZE, 338);

	WREG32(mmDMA_IF_E_S_DOWN_CH1_E2E_HBM_WR_SIZE, 344 >> 3);
	WREG32(mmDMA_IF_E_S_DOWN_CH1_E2E_HBM_RD_SIZE, 1000 >> 3);
	WREG32(mmDMA_IF_E_S_DOWN_CH1_E2E_PCI_WR_SIZE, 162);
	WREG32(mmDMA_IF_E_S_DOWN_CH1_E2E_PCI_RD_SIZE, 338);

	WREG32(mmDMA_IF_W_N_DOWN_CH0_E2E_HBM_WR_SIZE, 344 >> 3);
	WREG32(mmDMA_IF_W_N_DOWN_CH0_E2E_HBM_RD_SIZE, 1000 >> 3);
	WREG32(mmDMA_IF_W_N_DOWN_CH0_E2E_PCI_WR_SIZE, 162);
	WREG32(mmDMA_IF_W_N_DOWN_CH0_E2E_PCI_RD_SIZE, 338);

	WREG32(mmDMA_IF_W_N_DOWN_CH1_E2E_HBM_WR_SIZE, 344 >> 3);
	WREG32(mmDMA_IF_W_N_DOWN_CH1_E2E_HBM_RD_SIZE, 1000 >> 3);
	WREG32(mmDMA_IF_W_N_DOWN_CH1_E2E_PCI_WR_SIZE, 162);
	WREG32(mmDMA_IF_W_N_DOWN_CH1_E2E_PCI_RD_SIZE, 338);

	WREG32(mmDMA_IF_W_S_DOWN_CH0_E2E_HBM_WR_SIZE, 344 >> 3);
	WREG32(mmDMA_IF_W_S_DOWN_CH0_E2E_HBM_RD_SIZE, 1000 >> 3);
	WREG32(mmDMA_IF_W_S_DOWN_CH0_E2E_PCI_WR_SIZE, 162);
	WREG32(mmDMA_IF_W_S_DOWN_CH0_E2E_PCI_RD_SIZE, 338);

	WREG32(mmDMA_IF_W_S_DOWN_CH1_E2E_HBM_WR_SIZE, 344 >> 3);
	WREG32(mmDMA_IF_W_S_DOWN_CH1_E2E_HBM_RD_SIZE, 1000 >> 3);
	WREG32(mmDMA_IF_W_S_DOWN_CH1_E2E_PCI_WR_SIZE, 162);
	WREG32(mmDMA_IF_W_S_DOWN_CH1_E2E_PCI_RD_SIZE, 338);

	if (!hdev->dram_scrambler_enable) {
		WREG32(mmSIF_RTR_CTRL_0_NL_HBM_SEL_0, 0x21);
		WREG32(mmSIF_RTR_CTRL_0_NL_HBM_SEL_1, 0x22);
		WREG32(mmSIF_RTR_CTRL_0_NL_HBM_OFFSET_18, 0x1F);
		WREG32(mmSIF_RTR_CTRL_0_NL_HBM_PC_SEL_3, 0x20);

		WREG32(mmSIF_RTR_CTRL_1_NL_HBM_SEL_0, 0x21);
		WREG32(mmSIF_RTR_CTRL_1_NL_HBM_SEL_1, 0x22);
		WREG32(mmSIF_RTR_CTRL_1_NL_HBM_OFFSET_18, 0x1F);
		WREG32(mmSIF_RTR_CTRL_1_NL_HBM_PC_SEL_3, 0x20);

		WREG32(mmSIF_RTR_CTRL_2_NL_HBM_SEL_0, 0x21);
		WREG32(mmSIF_RTR_CTRL_2_NL_HBM_SEL_1, 0x22);
		WREG32(mmSIF_RTR_CTRL_2_NL_HBM_OFFSET_18, 0x1F);
		WREG32(mmSIF_RTR_CTRL_2_NL_HBM_PC_SEL_3, 0x20);

		WREG32(mmSIF_RTR_CTRL_3_NL_HBM_SEL_0, 0x21);
		WREG32(mmSIF_RTR_CTRL_3_NL_HBM_SEL_1, 0x22);
		WREG32(mmSIF_RTR_CTRL_3_NL_HBM_OFFSET_18, 0x1F);
		WREG32(mmSIF_RTR_CTRL_3_NL_HBM_PC_SEL_3, 0x20);

		WREG32(mmSIF_RTR_CTRL_4_NL_HBM_SEL_0, 0x21);
		WREG32(mmSIF_RTR_CTRL_4_NL_HBM_SEL_1, 0x22);
		WREG32(mmSIF_RTR_CTRL_4_NL_HBM_OFFSET_18, 0x1F);
		WREG32(mmSIF_RTR_CTRL_4_NL_HBM_PC_SEL_3, 0x20);

		WREG32(mmSIF_RTR_CTRL_5_NL_HBM_SEL_0, 0x21);
		WREG32(mmSIF_RTR_CTRL_5_NL_HBM_SEL_1, 0x22);
		WREG32(mmSIF_RTR_CTRL_5_NL_HBM_OFFSET_18, 0x1F);
		WREG32(mmSIF_RTR_CTRL_5_NL_HBM_PC_SEL_3, 0x20);

		WREG32(mmSIF_RTR_CTRL_6_NL_HBM_SEL_0, 0x21);
		WREG32(mmSIF_RTR_CTRL_6_NL_HBM_SEL_1, 0x22);
		WREG32(mmSIF_RTR_CTRL_6_NL_HBM_OFFSET_18, 0x1F);
		WREG32(mmSIF_RTR_CTRL_6_NL_HBM_PC_SEL_3, 0x20);

		WREG32(mmSIF_RTR_CTRL_7_NL_HBM_SEL_0, 0x21);
		WREG32(mmSIF_RTR_CTRL_7_NL_HBM_SEL_1, 0x22);
		WREG32(mmSIF_RTR_CTRL_7_NL_HBM_OFFSET_18, 0x1F);
		WREG32(mmSIF_RTR_CTRL_7_NL_HBM_PC_SEL_3, 0x20);

		WREG32(mmNIF_RTR_CTRL_0_NL_HBM_SEL_0, 0x21);
		WREG32(mmNIF_RTR_CTRL_0_NL_HBM_SEL_1, 0x22);
		WREG32(mmNIF_RTR_CTRL_0_NL_HBM_OFFSET_18, 0x1F);
		WREG32(mmNIF_RTR_CTRL_0_NL_HBM_PC_SEL_3, 0x20);

		WREG32(mmNIF_RTR_CTRL_1_NL_HBM_SEL_0, 0x21);
		WREG32(mmNIF_RTR_CTRL_1_NL_HBM_SEL_1, 0x22);
		WREG32(mmNIF_RTR_CTRL_1_NL_HBM_OFFSET_18, 0x1F);
		WREG32(mmNIF_RTR_CTRL_1_NL_HBM_PC_SEL_3, 0x20);

		WREG32(mmNIF_RTR_CTRL_2_NL_HBM_SEL_0, 0x21);
		WREG32(mmNIF_RTR_CTRL_2_NL_HBM_SEL_1, 0x22);
		WREG32(mmNIF_RTR_CTRL_2_NL_HBM_OFFSET_18, 0x1F);
		WREG32(mmNIF_RTR_CTRL_2_NL_HBM_PC_SEL_3, 0x20);

		WREG32(mmNIF_RTR_CTRL_3_NL_HBM_SEL_0, 0x21);
		WREG32(mmNIF_RTR_CTRL_3_NL_HBM_SEL_1, 0x22);
		WREG32(mmNIF_RTR_CTRL_3_NL_HBM_OFFSET_18, 0x1F);
		WREG32(mmNIF_RTR_CTRL_3_NL_HBM_PC_SEL_3, 0x20);

		WREG32(mmNIF_RTR_CTRL_4_NL_HBM_SEL_0, 0x21);
		WREG32(mmNIF_RTR_CTRL_4_NL_HBM_SEL_1, 0x22);
		WREG32(mmNIF_RTR_CTRL_4_NL_HBM_OFFSET_18, 0x1F);
		WREG32(mmNIF_RTR_CTRL_4_NL_HBM_PC_SEL_3, 0x20);

		WREG32(mmNIF_RTR_CTRL_5_NL_HBM_SEL_0, 0x21);
		WREG32(mmNIF_RTR_CTRL_5_NL_HBM_SEL_1, 0x22);
		WREG32(mmNIF_RTR_CTRL_5_NL_HBM_OFFSET_18, 0x1F);
		WREG32(mmNIF_RTR_CTRL_5_NL_HBM_PC_SEL_3, 0x20);

		WREG32(mmNIF_RTR_CTRL_6_NL_HBM_SEL_0, 0x21);
		WREG32(mmNIF_RTR_CTRL_6_NL_HBM_SEL_1, 0x22);
		WREG32(mmNIF_RTR_CTRL_6_NL_HBM_OFFSET_18, 0x1F);
		WREG32(mmNIF_RTR_CTRL_6_NL_HBM_PC_SEL_3, 0x20);

		WREG32(mmNIF_RTR_CTRL_7_NL_HBM_SEL_0, 0x21);
		WREG32(mmNIF_RTR_CTRL_7_NL_HBM_SEL_1, 0x22);
		WREG32(mmNIF_RTR_CTRL_7_NL_HBM_OFFSET_18, 0x1F);
		WREG32(mmNIF_RTR_CTRL_7_NL_HBM_PC_SEL_3, 0x20);

		WREG32(mmDMA_IF_E_N_DOWN_CH0_NL_HBM_SEL_0, 0x21);
		WREG32(mmDMA_IF_E_N_DOWN_CH0_NL_HBM_SEL_1, 0x22);
		WREG32(mmDMA_IF_E_N_DOWN_CH0_NL_HBM_OFFSET_18, 0x1F);
		WREG32(mmDMA_IF_E_N_DOWN_CH0_NL_HBM_PC_SEL_3, 0x20);

		WREG32(mmDMA_IF_E_N_DOWN_CH1_NL_HBM_SEL_0, 0x21);
		WREG32(mmDMA_IF_E_N_DOWN_CH1_NL_HBM_SEL_1, 0x22);
		WREG32(mmDMA_IF_E_N_DOWN_CH1_NL_HBM_OFFSET_18, 0x1F);
		WREG32(mmDMA_IF_E_N_DOWN_CH1_NL_HBM_PC_SEL_3, 0x20);

		WREG32(mmDMA_IF_E_S_DOWN_CH0_NL_HBM_SEL_0, 0x21);
		WREG32(mmDMA_IF_E_S_DOWN_CH0_NL_HBM_SEL_1, 0x22);
		WREG32(mmDMA_IF_E_S_DOWN_CH0_NL_HBM_OFFSET_18, 0x1F);
		WREG32(mmDMA_IF_E_S_DOWN_CH0_NL_HBM_PC_SEL_3, 0x20);

		WREG32(mmDMA_IF_E_S_DOWN_CH1_NL_HBM_SEL_0, 0x21);
		WREG32(mmDMA_IF_E_S_DOWN_CH1_NL_HBM_SEL_1, 0x22);
		WREG32(mmDMA_IF_E_S_DOWN_CH1_NL_HBM_OFFSET_18, 0x1F);
		WREG32(mmDMA_IF_E_S_DOWN_CH1_NL_HBM_PC_SEL_3, 0x20);

		WREG32(mmDMA_IF_W_N_DOWN_CH0_NL_HBM_SEL_0, 0x21);
		WREG32(mmDMA_IF_W_N_DOWN_CH0_NL_HBM_SEL_1, 0x22);
		WREG32(mmDMA_IF_W_N_DOWN_CH0_NL_HBM_OFFSET_18, 0x1F);
		WREG32(mmDMA_IF_W_N_DOWN_CH0_NL_HBM_PC_SEL_3, 0x20);

		WREG32(mmDMA_IF_W_N_DOWN_CH1_NL_HBM_SEL_0, 0x21);
		WREG32(mmDMA_IF_W_N_DOWN_CH1_NL_HBM_SEL_1, 0x22);
		WREG32(mmDMA_IF_W_N_DOWN_CH1_NL_HBM_OFFSET_18, 0x1F);
		WREG32(mmDMA_IF_W_N_DOWN_CH1_NL_HBM_PC_SEL_3, 0x20);

		WREG32(mmDMA_IF_W_S_DOWN_CH0_NL_HBM_SEL_0, 0x21);
		WREG32(mmDMA_IF_W_S_DOWN_CH0_NL_HBM_SEL_1, 0x22);
		WREG32(mmDMA_IF_W_S_DOWN_CH0_NL_HBM_OFFSET_18, 0x1F);
		WREG32(mmDMA_IF_W_S_DOWN_CH0_NL_HBM_PC_SEL_3, 0x20);

		WREG32(mmDMA_IF_W_S_DOWN_CH1_NL_HBM_SEL_0, 0x21);
		WREG32(mmDMA_IF_W_S_DOWN_CH1_NL_HBM_SEL_1, 0x22);
		WREG32(mmDMA_IF_W_S_DOWN_CH1_NL_HBM_OFFSET_18, 0x1F);
		WREG32(mmDMA_IF_W_S_DOWN_CH1_NL_HBM_PC_SEL_3, 0x20);
	}

	WREG32(mmSIF_RTR_CTRL_0_E2E_HBM_EN,
			1 << IF_RTR_CTRL_E2E_HBM_EN_VAL_SHIFT);
	WREG32(mmSIF_RTR_CTRL_0_E2E_PCI_EN,
			1 << IF_RTR_CTRL_E2E_PCI_EN_VAL_SHIFT);

	WREG32(mmSIF_RTR_CTRL_1_E2E_HBM_EN,
			1 << IF_RTR_CTRL_E2E_HBM_EN_VAL_SHIFT);
	WREG32(mmSIF_RTR_CTRL_1_E2E_PCI_EN,
			1 << IF_RTR_CTRL_E2E_PCI_EN_VAL_SHIFT);

	WREG32(mmSIF_RTR_CTRL_2_E2E_HBM_EN,
			1 << IF_RTR_CTRL_E2E_HBM_EN_VAL_SHIFT);
	WREG32(mmSIF_RTR_CTRL_2_E2E_PCI_EN,
			1 << IF_RTR_CTRL_E2E_PCI_EN_VAL_SHIFT);

	WREG32(mmSIF_RTR_CTRL_3_E2E_HBM_EN,
			1 << IF_RTR_CTRL_E2E_HBM_EN_VAL_SHIFT);
	WREG32(mmSIF_RTR_CTRL_3_E2E_PCI_EN,
			1 << IF_RTR_CTRL_E2E_PCI_EN_VAL_SHIFT);

	WREG32(mmSIF_RTR_CTRL_4_E2E_HBM_EN,
			1 << IF_RTR_CTRL_E2E_HBM_EN_VAL_SHIFT);
	WREG32(mmSIF_RTR_CTRL_4_E2E_PCI_EN,
			1 << IF_RTR_CTRL_E2E_PCI_EN_VAL_SHIFT);

	WREG32(mmSIF_RTR_CTRL_5_E2E_HBM_EN,
			1 << IF_RTR_CTRL_E2E_HBM_EN_VAL_SHIFT);
	WREG32(mmSIF_RTR_CTRL_5_E2E_PCI_EN,
			1 << IF_RTR_CTRL_E2E_PCI_EN_VAL_SHIFT);

	WREG32(mmSIF_RTR_CTRL_6_E2E_HBM_EN,
			1 << IF_RTR_CTRL_E2E_HBM_EN_VAL_SHIFT);
	WREG32(mmSIF_RTR_CTRL_6_E2E_PCI_EN,
			1 << IF_RTR_CTRL_E2E_PCI_EN_VAL_SHIFT);

	WREG32(mmSIF_RTR_CTRL_7_E2E_HBM_EN,
			1 << IF_RTR_CTRL_E2E_HBM_EN_VAL_SHIFT);
	WREG32(mmSIF_RTR_CTRL_7_E2E_PCI_EN,
			1 << IF_RTR_CTRL_E2E_PCI_EN_VAL_SHIFT);

	WREG32(mmNIF_RTR_CTRL_0_E2E_HBM_EN,
			1 << IF_RTR_CTRL_E2E_HBM_EN_VAL_SHIFT);
	WREG32(mmNIF_RTR_CTRL_0_E2E_PCI_EN,
			1 << IF_RTR_CTRL_E2E_PCI_EN_VAL_SHIFT);

	WREG32(mmNIF_RTR_CTRL_1_E2E_HBM_EN,
			1 << IF_RTR_CTRL_E2E_HBM_EN_VAL_SHIFT);
	WREG32(mmNIF_RTR_CTRL_1_E2E_PCI_EN,
			1 << IF_RTR_CTRL_E2E_PCI_EN_VAL_SHIFT);

	WREG32(mmNIF_RTR_CTRL_2_E2E_HBM_EN,
			1 << IF_RTR_CTRL_E2E_HBM_EN_VAL_SHIFT);
	WREG32(mmNIF_RTR_CTRL_2_E2E_PCI_EN,
			1 << IF_RTR_CTRL_E2E_PCI_EN_VAL_SHIFT);

	WREG32(mmNIF_RTR_CTRL_3_E2E_HBM_EN,
			1 << IF_RTR_CTRL_E2E_HBM_EN_VAL_SHIFT);
	WREG32(mmNIF_RTR_CTRL_3_E2E_PCI_EN,
			1 << IF_RTR_CTRL_E2E_PCI_EN_VAL_SHIFT);

	WREG32(mmNIF_RTR_CTRL_4_E2E_HBM_EN,
			1 << IF_RTR_CTRL_E2E_HBM_EN_VAL_SHIFT);
	WREG32(mmNIF_RTR_CTRL_4_E2E_PCI_EN,
			1 << IF_RTR_CTRL_E2E_PCI_EN_VAL_SHIFT);

	WREG32(mmNIF_RTR_CTRL_5_E2E_HBM_EN,
			1 << IF_RTR_CTRL_E2E_HBM_EN_VAL_SHIFT);
	WREG32(mmNIF_RTR_CTRL_5_E2E_PCI_EN,
			1 << IF_RTR_CTRL_E2E_PCI_EN_VAL_SHIFT);

	WREG32(mmNIF_RTR_CTRL_6_E2E_HBM_EN,
			1 << IF_RTR_CTRL_E2E_HBM_EN_VAL_SHIFT);
	WREG32(mmNIF_RTR_CTRL_6_E2E_PCI_EN,
			1 << IF_RTR_CTRL_E2E_PCI_EN_VAL_SHIFT);

	WREG32(mmNIF_RTR_CTRL_7_E2E_HBM_EN,
			1 << IF_RTR_CTRL_E2E_HBM_EN_VAL_SHIFT);
	WREG32(mmNIF_RTR_CTRL_7_E2E_PCI_EN,
			1 << IF_RTR_CTRL_E2E_PCI_EN_VAL_SHIFT);

	WREG32(mmDMA_IF_E_N_DOWN_CH0_E2E_HBM_EN,
			1 << DMA_IF_DOWN_CHX_E2E_HBM_EN_VAL_SHIFT);
	WREG32(mmDMA_IF_E_N_DOWN_CH0_E2E_PCI_EN,
			1 << DMA_IF_DOWN_CHX_E2E_PCI_EN_VAL_SHIFT);

	WREG32(mmDMA_IF_E_N_DOWN_CH1_E2E_HBM_EN,
			1 << DMA_IF_DOWN_CHX_E2E_HBM_EN_VAL_SHIFT);
	WREG32(mmDMA_IF_E_N_DOWN_CH1_E2E_PCI_EN,
			1 << DMA_IF_DOWN_CHX_E2E_PCI_EN_VAL_SHIFT);

	WREG32(mmDMA_IF_E_S_DOWN_CH0_E2E_HBM_EN,
			1 << DMA_IF_DOWN_CHX_E2E_HBM_EN_VAL_SHIFT);
	WREG32(mmDMA_IF_E_S_DOWN_CH0_E2E_PCI_EN,
			1 << DMA_IF_DOWN_CHX_E2E_PCI_EN_VAL_SHIFT);

	WREG32(mmDMA_IF_E_S_DOWN_CH1_E2E_HBM_EN,
			1 << DMA_IF_DOWN_CHX_E2E_HBM_EN_VAL_SHIFT);
	WREG32(mmDMA_IF_E_S_DOWN_CH1_E2E_PCI_EN,
			1 << DMA_IF_DOWN_CHX_E2E_PCI_EN_VAL_SHIFT);

	WREG32(mmDMA_IF_W_N_DOWN_CH0_E2E_HBM_EN,
			1 << DMA_IF_DOWN_CHX_E2E_HBM_EN_VAL_SHIFT);
	WREG32(mmDMA_IF_W_N_DOWN_CH0_E2E_PCI_EN,
			1 << DMA_IF_DOWN_CHX_E2E_PCI_EN_VAL_SHIFT);

	WREG32(mmDMA_IF_W_N_DOWN_CH1_E2E_HBM_EN,
			1 << DMA_IF_DOWN_CHX_E2E_HBM_EN_VAL_SHIFT);
	WREG32(mmDMA_IF_W_N_DOWN_CH1_E2E_PCI_EN,
			1 << DMA_IF_DOWN_CHX_E2E_PCI_EN_VAL_SHIFT);

	WREG32(mmDMA_IF_W_S_DOWN_CH0_E2E_HBM_EN,
			1 << DMA_IF_DOWN_CHX_E2E_HBM_EN_VAL_SHIFT);
	WREG32(mmDMA_IF_W_S_DOWN_CH0_E2E_PCI_EN,
			1 << DMA_IF_DOWN_CHX_E2E_PCI_EN_VAL_SHIFT);

	WREG32(mmDMA_IF_W_S_DOWN_CH1_E2E_HBM_EN,
			1 << DMA_IF_DOWN_CHX_E2E_HBM_EN_VAL_SHIFT);
	WREG32(mmDMA_IF_W_S_DOWN_CH1_E2E_PCI_EN,
			1 << DMA_IF_DOWN_CHX_E2E_PCI_EN_VAL_SHIFT);
}

static void gaudi_init_hbm_cred(struct hl_device *hdev)
{
	u32 hbm0_wr, hbm1_wr, hbm0_rd, hbm1_rd;

	if (hdev->asic_prop.fw_security_enabled)
		return;

	if (hdev->asic_prop.fw_bootfit_cpu_boot_dev_sts0 &
						CPU_BOOT_DEV_STS0_HBM_CRED_EN)
		return;

	hbm0_wr = 0x33333333;
	hbm0_rd = 0x77777777;
	hbm1_wr = 0x55555555;
	hbm1_rd = 0xDDDDDDDD;

	WREG32(mmDMA_IF_E_N_HBM0_WR_CRED_CNT, hbm0_wr);
	WREG32(mmDMA_IF_E_N_HBM1_WR_CRED_CNT, hbm1_wr);
	WREG32(mmDMA_IF_E_N_HBM0_RD_CRED_CNT, hbm0_rd);
	WREG32(mmDMA_IF_E_N_HBM1_RD_CRED_CNT, hbm1_rd);

	WREG32(mmDMA_IF_E_S_HBM0_WR_CRED_CNT, hbm0_wr);
	WREG32(mmDMA_IF_E_S_HBM1_WR_CRED_CNT, hbm1_wr);
	WREG32(mmDMA_IF_E_S_HBM0_RD_CRED_CNT, hbm0_rd);
	WREG32(mmDMA_IF_E_S_HBM1_RD_CRED_CNT, hbm1_rd);

	WREG32(mmDMA_IF_W_N_HBM0_WR_CRED_CNT, hbm0_wr);
	WREG32(mmDMA_IF_W_N_HBM1_WR_CRED_CNT, hbm1_wr);
	WREG32(mmDMA_IF_W_N_HBM0_RD_CRED_CNT, hbm0_rd);
	WREG32(mmDMA_IF_W_N_HBM1_RD_CRED_CNT, hbm1_rd);

	WREG32(mmDMA_IF_W_S_HBM0_WR_CRED_CNT, hbm0_wr);
	WREG32(mmDMA_IF_W_S_HBM1_WR_CRED_CNT, hbm1_wr);
	WREG32(mmDMA_IF_W_S_HBM0_RD_CRED_CNT, hbm0_rd);
	WREG32(mmDMA_IF_W_S_HBM1_RD_CRED_CNT, hbm1_rd);

	WREG32(mmDMA_IF_E_N_HBM_CRED_EN_0,
			(1 << DMA_IF_HBM_CRED_EN_READ_CREDIT_EN_SHIFT) |
			(1 << DMA_IF_HBM_CRED_EN_WRITE_CREDIT_EN_SHIFT));
	WREG32(mmDMA_IF_E_S_HBM_CRED_EN_0,
			(1 << DMA_IF_HBM_CRED_EN_READ_CREDIT_EN_SHIFT) |
			(1 << DMA_IF_HBM_CRED_EN_WRITE_CREDIT_EN_SHIFT));
	WREG32(mmDMA_IF_W_N_HBM_CRED_EN_0,
			(1 << DMA_IF_HBM_CRED_EN_READ_CREDIT_EN_SHIFT) |
			(1 << DMA_IF_HBM_CRED_EN_WRITE_CREDIT_EN_SHIFT));
	WREG32(mmDMA_IF_W_S_HBM_CRED_EN_0,
			(1 << DMA_IF_HBM_CRED_EN_READ_CREDIT_EN_SHIFT) |
			(1 << DMA_IF_HBM_CRED_EN_WRITE_CREDIT_EN_SHIFT));

	WREG32(mmDMA_IF_E_N_HBM_CRED_EN_1,
			(1 << DMA_IF_HBM_CRED_EN_READ_CREDIT_EN_SHIFT) |
			(1 << DMA_IF_HBM_CRED_EN_WRITE_CREDIT_EN_SHIFT));
	WREG32(mmDMA_IF_E_S_HBM_CRED_EN_1,
			(1 << DMA_IF_HBM_CRED_EN_READ_CREDIT_EN_SHIFT) |
			(1 << DMA_IF_HBM_CRED_EN_WRITE_CREDIT_EN_SHIFT));
	WREG32(mmDMA_IF_W_N_HBM_CRED_EN_1,
			(1 << DMA_IF_HBM_CRED_EN_READ_CREDIT_EN_SHIFT) |
			(1 << DMA_IF_HBM_CRED_EN_WRITE_CREDIT_EN_SHIFT));
	WREG32(mmDMA_IF_W_S_HBM_CRED_EN_1,
			(1 << DMA_IF_HBM_CRED_EN_READ_CREDIT_EN_SHIFT) |
			(1 << DMA_IF_HBM_CRED_EN_WRITE_CREDIT_EN_SHIFT));
}

static void gaudi_init_golden_registers(struct hl_device *hdev)
{
	u32 tpc_offset;
	int tpc_id, i;

	gaudi_init_e2e(hdev);
	gaudi_init_hbm_cred(hdev);

	for (tpc_id = 0, tpc_offset = 0;
				tpc_id < TPC_NUMBER_OF_ENGINES;
				tpc_id++, tpc_offset += TPC_CFG_OFFSET) {
		/* Mask all arithmetic interrupts from TPC */
		WREG32(mmTPC0_CFG_TPC_INTR_MASK + tpc_offset, 0x8FFE);
		/* Set 16 cache lines */
		WREG32_FIELD(TPC0_CFG_MSS_CONFIG, tpc_offset,
				ICACHE_FETCH_LINE_NUM, 2);
	}

	/* Make sure 1st 128 bytes in SRAM are 0 for Tensor DMA */
	for (i = 0 ; i < 128 ; i += 8)
		writeq(0, hdev->pcie_bar[SRAM_BAR_ID] + i);

	WREG32(mmMME0_CTRL_EUS_ROLLUP_CNT_ADD, 3);
	WREG32(mmMME1_CTRL_EUS_ROLLUP_CNT_ADD, 3);
	WREG32(mmMME2_CTRL_EUS_ROLLUP_CNT_ADD, 3);
	WREG32(mmMME3_CTRL_EUS_ROLLUP_CNT_ADD, 3);
}

static void gaudi_init_pci_dma_qman(struct hl_device *hdev, int dma_id,
					int qman_id, dma_addr_t qman_pq_addr)
{
	struct cpu_dyn_regs *dyn_regs =
			&hdev->fw_loader.dynamic_loader.comm_desc.cpu_dyn_regs;
	u32 mtr_base_en_lo, mtr_base_en_hi, mtr_base_ws_lo, mtr_base_ws_hi;
	u32 so_base_en_lo, so_base_en_hi, so_base_ws_lo, so_base_ws_hi;
	u32 q_off, dma_qm_offset;
	u32 dma_qm_err_cfg, irq_handler_offset;

	dma_qm_offset = dma_id * DMA_QMAN_OFFSET;

	mtr_base_en_lo = lower_32_bits(CFG_BASE +
				mmSYNC_MNGR_E_N_SYNC_MNGR_OBJS_MON_PAY_ADDRL_0);
	mtr_base_en_hi = upper_32_bits(CFG_BASE +
				mmSYNC_MNGR_E_N_SYNC_MNGR_OBJS_MON_PAY_ADDRL_0);
	so_base_en_lo = lower_32_bits(CFG_BASE +
				mmSYNC_MNGR_E_N_SYNC_MNGR_OBJS_SOB_OBJ_0);
	so_base_en_hi = upper_32_bits(CFG_BASE +
				mmSYNC_MNGR_E_N_SYNC_MNGR_OBJS_SOB_OBJ_0);
	mtr_base_ws_lo = lower_32_bits(CFG_BASE +
				mmSYNC_MNGR_W_S_SYNC_MNGR_OBJS_MON_PAY_ADDRL_0);
	mtr_base_ws_hi = upper_32_bits(CFG_BASE +
				mmSYNC_MNGR_W_S_SYNC_MNGR_OBJS_MON_PAY_ADDRL_0);
	so_base_ws_lo = lower_32_bits(CFG_BASE +
				mmSYNC_MNGR_W_S_SYNC_MNGR_OBJS_SOB_OBJ_0);
	so_base_ws_hi = upper_32_bits(CFG_BASE +
				mmSYNC_MNGR_W_S_SYNC_MNGR_OBJS_SOB_OBJ_0);

	q_off = dma_qm_offset + qman_id * 4;

	WREG32(mmDMA0_QM_PQ_BASE_LO_0 + q_off, lower_32_bits(qman_pq_addr));
	WREG32(mmDMA0_QM_PQ_BASE_HI_0 + q_off, upper_32_bits(qman_pq_addr));

	WREG32(mmDMA0_QM_PQ_SIZE_0 + q_off, ilog2(HL_QUEUE_LENGTH));
	WREG32(mmDMA0_QM_PQ_PI_0 + q_off, 0);
	WREG32(mmDMA0_QM_PQ_CI_0 + q_off, 0);

	WREG32(mmDMA0_QM_CP_LDMA_TSIZE_OFFSET_0 + q_off, QMAN_LDMA_SIZE_OFFSET);
	WREG32(mmDMA0_QM_CP_LDMA_SRC_BASE_LO_OFFSET_0 + q_off,
							QMAN_LDMA_SRC_OFFSET);
	WREG32(mmDMA0_QM_CP_LDMA_DST_BASE_LO_OFFSET_0 + q_off,
							QMAN_LDMA_DST_OFFSET);

	WREG32(mmDMA0_QM_CP_MSG_BASE0_ADDR_LO_0 + q_off, mtr_base_en_lo);
	WREG32(mmDMA0_QM_CP_MSG_BASE0_ADDR_HI_0 + q_off, mtr_base_en_hi);
	WREG32(mmDMA0_QM_CP_MSG_BASE1_ADDR_LO_0 + q_off, so_base_en_lo);
	WREG32(mmDMA0_QM_CP_MSG_BASE1_ADDR_HI_0 + q_off, so_base_en_hi);
	WREG32(mmDMA0_QM_CP_MSG_BASE2_ADDR_LO_0 + q_off, mtr_base_ws_lo);
	WREG32(mmDMA0_QM_CP_MSG_BASE2_ADDR_HI_0 + q_off, mtr_base_ws_hi);
	WREG32(mmDMA0_QM_CP_MSG_BASE3_ADDR_LO_0 + q_off, so_base_ws_lo);
	WREG32(mmDMA0_QM_CP_MSG_BASE3_ADDR_HI_0 + q_off, so_base_ws_hi);

	WREG32(mmDMA0_QM_CP_BARRIER_CFG_0 + q_off, 0x100);

	/* The following configuration is needed only once per QMAN */
	if (qman_id == 0) {
		irq_handler_offset = hdev->asic_prop.gic_interrupts_enable ?
				mmGIC_DISTRIBUTOR__5_GICD_SETSPI_NSR :
				le32_to_cpu(dyn_regs->gic_dma_qm_irq_ctrl);

		/* Configure RAZWI IRQ */
		dma_qm_err_cfg = PCI_DMA_QMAN_GLBL_ERR_CFG_MSG_EN_MASK;
		if (hdev->stop_on_err)
			dma_qm_err_cfg |=
				PCI_DMA_QMAN_GLBL_ERR_CFG_STOP_ON_ERR_EN_MASK;

		WREG32(mmDMA0_QM_GLBL_ERR_CFG + dma_qm_offset, dma_qm_err_cfg);

		WREG32(mmDMA0_QM_GLBL_ERR_ADDR_LO + dma_qm_offset,
			lower_32_bits(CFG_BASE + irq_handler_offset));
		WREG32(mmDMA0_QM_GLBL_ERR_ADDR_HI + dma_qm_offset,
			upper_32_bits(CFG_BASE + irq_handler_offset));

		WREG32(mmDMA0_QM_GLBL_ERR_WDATA + dma_qm_offset,
			gaudi_irq_map_table[GAUDI_EVENT_DMA0_QM].cpu_id +
									dma_id);

		WREG32(mmDMA0_QM_ARB_ERR_MSG_EN + dma_qm_offset,
				QM_ARB_ERR_MSG_EN_MASK);

		/* Increase ARB WDT to support streams architecture */
		WREG32(mmDMA0_QM_ARB_SLV_CHOISE_WDT + dma_qm_offset,
				GAUDI_ARB_WDT_TIMEOUT);

		WREG32(mmDMA0_QM_GLBL_PROT + dma_qm_offset,
				QMAN_EXTERNAL_MAKE_TRUSTED);

		WREG32(mmDMA0_QM_GLBL_CFG1 + dma_qm_offset, 0);
	}
}

static void gaudi_init_dma_core(struct hl_device *hdev, int dma_id)
{
	struct cpu_dyn_regs *dyn_regs =
			&hdev->fw_loader.dynamic_loader.comm_desc.cpu_dyn_regs;
	u32 dma_err_cfg = 1 << DMA0_CORE_ERR_CFG_ERR_MSG_EN_SHIFT;
	u32 dma_offset = dma_id * DMA_CORE_OFFSET;
	u32 irq_handler_offset;

	/* Set to maximum possible according to physical size */
	WREG32(mmDMA0_CORE_RD_MAX_OUTSTAND + dma_offset, 0);
	WREG32(mmDMA0_CORE_RD_MAX_SIZE + dma_offset, 0);

	/* WA for H/W bug H3-2116 */
	WREG32(mmDMA0_CORE_LBW_MAX_OUTSTAND + dma_offset, 15);

	/* STOP_ON bit implies no completion to operation in case of RAZWI */
	if (hdev->stop_on_err)
		dma_err_cfg |= 1 << DMA0_CORE_ERR_CFG_STOP_ON_ERR_SHIFT;

	WREG32(mmDMA0_CORE_ERR_CFG + dma_offset, dma_err_cfg);

	irq_handler_offset = hdev->asic_prop.gic_interrupts_enable ?
			mmGIC_DISTRIBUTOR__5_GICD_SETSPI_NSR :
			le32_to_cpu(dyn_regs->gic_dma_core_irq_ctrl);

	WREG32(mmDMA0_CORE_ERRMSG_ADDR_LO + dma_offset,
		lower_32_bits(CFG_BASE + irq_handler_offset));
	WREG32(mmDMA0_CORE_ERRMSG_ADDR_HI + dma_offset,
		upper_32_bits(CFG_BASE + irq_handler_offset));

	WREG32(mmDMA0_CORE_ERRMSG_WDATA + dma_offset,
		gaudi_irq_map_table[GAUDI_EVENT_DMA0_CORE].cpu_id + dma_id);
	WREG32(mmDMA0_CORE_PROT + dma_offset,
			1 << DMA0_CORE_PROT_ERR_VAL_SHIFT);
	/* If the channel is secured, it should be in MMU bypass mode */
	WREG32(mmDMA0_CORE_SECURE_PROPS + dma_offset,
			1 << DMA0_CORE_SECURE_PROPS_MMBP_SHIFT);
	WREG32(mmDMA0_CORE_CFG_0 + dma_offset, 1 << DMA0_CORE_CFG_0_EN_SHIFT);
}

static void gaudi_enable_qman(struct hl_device *hdev, int dma_id,
				u32 enable_mask)
{
	u32 dma_qm_offset = dma_id * DMA_QMAN_OFFSET;

	WREG32(mmDMA0_QM_GLBL_CFG0 + dma_qm_offset, enable_mask);
}

static void gaudi_init_pci_dma_qmans(struct hl_device *hdev)
{
	struct gaudi_device *gaudi = hdev->asic_specific;
	struct hl_hw_queue *q;
	int i, j, dma_id, cpu_skip, nic_skip, cq_id = 0, q_idx, msi_vec = 0;

	if (gaudi->hw_cap_initialized & HW_CAP_PCI_DMA)
		return;

	for (i = 0 ; i < PCI_DMA_NUMBER_OF_CHNLS ; i++) {
		dma_id = gaudi_dma_assignment[i];
		/*
		 * For queues after the CPU Q need to add 1 to get the correct
		 * queue. In addition, need to add the CPU EQ and NIC IRQs in
		 * order to get the correct MSI register.
		 */
		if (dma_id > 1) {
			cpu_skip = 1;
			nic_skip = NIC_NUMBER_OF_ENGINES;
		} else {
			cpu_skip = 0;
			nic_skip = 0;
		}

		for (j = 0 ; j < QMAN_STREAMS ; j++) {
			q_idx = 4 * dma_id + j + cpu_skip;
			q = &hdev->kernel_queues[q_idx];
			q->cq_id = cq_id++;
			q->msi_vec = nic_skip + cpu_skip + msi_vec++;
			gaudi_init_pci_dma_qman(hdev, dma_id, j,
						q->bus_address);
		}

		gaudi_init_dma_core(hdev, dma_id);

		gaudi_enable_qman(hdev, dma_id, PCI_DMA_QMAN_ENABLE);
	}

	gaudi->hw_cap_initialized |= HW_CAP_PCI_DMA;
}

static void gaudi_init_hbm_dma_qman(struct hl_device *hdev, int dma_id,
					int qman_id, u64 qman_base_addr)
{
	struct cpu_dyn_regs *dyn_regs =
			&hdev->fw_loader.dynamic_loader.comm_desc.cpu_dyn_regs;
	u32 mtr_base_en_lo, mtr_base_en_hi, mtr_base_ws_lo, mtr_base_ws_hi;
	u32 so_base_en_lo, so_base_en_hi, so_base_ws_lo, so_base_ws_hi;
	u32 dma_qm_err_cfg, irq_handler_offset;
	u32 q_off, dma_qm_offset;

	dma_qm_offset = dma_id * DMA_QMAN_OFFSET;

	mtr_base_en_lo = lower_32_bits(CFG_BASE +
			mmSYNC_MNGR_E_N_SYNC_MNGR_OBJS_MON_PAY_ADDRL_0);
	mtr_base_en_hi = upper_32_bits(CFG_BASE +
				mmSYNC_MNGR_E_N_SYNC_MNGR_OBJS_MON_PAY_ADDRL_0);
	so_base_en_lo = lower_32_bits(CFG_BASE +
				mmSYNC_MNGR_E_N_SYNC_MNGR_OBJS_SOB_OBJ_0);
	so_base_en_hi = upper_32_bits(CFG_BASE +
				mmSYNC_MNGR_E_N_SYNC_MNGR_OBJS_SOB_OBJ_0);
	mtr_base_ws_lo = lower_32_bits(CFG_BASE +
				mmSYNC_MNGR_W_S_SYNC_MNGR_OBJS_MON_PAY_ADDRL_0);
	mtr_base_ws_hi = upper_32_bits(CFG_BASE +
				mmSYNC_MNGR_W_S_SYNC_MNGR_OBJS_MON_PAY_ADDRL_0);
	so_base_ws_lo = lower_32_bits(CFG_BASE +
				mmSYNC_MNGR_W_S_SYNC_MNGR_OBJS_SOB_OBJ_0);
	so_base_ws_hi = upper_32_bits(CFG_BASE +
				mmSYNC_MNGR_W_S_SYNC_MNGR_OBJS_SOB_OBJ_0);

	q_off = dma_qm_offset + qman_id * 4;

	if (qman_id < 4) {
		WREG32(mmDMA0_QM_PQ_BASE_LO_0 + q_off,
					lower_32_bits(qman_base_addr));
		WREG32(mmDMA0_QM_PQ_BASE_HI_0 + q_off,
					upper_32_bits(qman_base_addr));

		WREG32(mmDMA0_QM_PQ_SIZE_0 + q_off, ilog2(HBM_DMA_QMAN_LENGTH));
		WREG32(mmDMA0_QM_PQ_PI_0 + q_off, 0);
		WREG32(mmDMA0_QM_PQ_CI_0 + q_off, 0);

		WREG32(mmDMA0_QM_CP_LDMA_TSIZE_OFFSET_0 + q_off,
							QMAN_CPDMA_SIZE_OFFSET);
		WREG32(mmDMA0_QM_CP_LDMA_SRC_BASE_LO_OFFSET_0 + q_off,
							QMAN_CPDMA_SRC_OFFSET);
		WREG32(mmDMA0_QM_CP_LDMA_DST_BASE_LO_OFFSET_0 + q_off,
							QMAN_CPDMA_DST_OFFSET);
	} else {
		irq_handler_offset = hdev->asic_prop.gic_interrupts_enable ?
				mmGIC_DISTRIBUTOR__5_GICD_SETSPI_NSR :
				le32_to_cpu(dyn_regs->gic_dma_qm_irq_ctrl);

		WREG32(mmDMA0_QM_CP_LDMA_TSIZE_OFFSET_0 + q_off,
							QMAN_LDMA_SIZE_OFFSET);
		WREG32(mmDMA0_QM_CP_LDMA_SRC_BASE_LO_OFFSET_0 + q_off,
							QMAN_LDMA_SRC_OFFSET);
		WREG32(mmDMA0_QM_CP_LDMA_DST_BASE_LO_OFFSET_0 + q_off,
							QMAN_LDMA_DST_OFFSET);

		/* Configure RAZWI IRQ */
		dma_qm_err_cfg = HBM_DMA_QMAN_GLBL_ERR_CFG_MSG_EN_MASK;
		if (hdev->stop_on_err)
			dma_qm_err_cfg |=
				HBM_DMA_QMAN_GLBL_ERR_CFG_STOP_ON_ERR_EN_MASK;

		WREG32(mmDMA0_QM_GLBL_ERR_CFG + dma_qm_offset, dma_qm_err_cfg);

		WREG32(mmDMA0_QM_GLBL_ERR_ADDR_LO + dma_qm_offset,
			lower_32_bits(CFG_BASE + irq_handler_offset));
		WREG32(mmDMA0_QM_GLBL_ERR_ADDR_HI + dma_qm_offset,
			upper_32_bits(CFG_BASE + irq_handler_offset));

		WREG32(mmDMA0_QM_GLBL_ERR_WDATA + dma_qm_offset,
			gaudi_irq_map_table[GAUDI_EVENT_DMA0_QM].cpu_id +
									dma_id);

		WREG32(mmDMA0_QM_ARB_ERR_MSG_EN + dma_qm_offset,
				QM_ARB_ERR_MSG_EN_MASK);

		/* Increase ARB WDT to support streams architecture */
		WREG32(mmDMA0_QM_ARB_SLV_CHOISE_WDT + dma_qm_offset,
				GAUDI_ARB_WDT_TIMEOUT);

		WREG32(mmDMA0_QM_GLBL_CFG1 + dma_qm_offset, 0);
		WREG32(mmDMA0_QM_GLBL_PROT + dma_qm_offset,
				QMAN_INTERNAL_MAKE_TRUSTED);
	}

	WREG32(mmDMA0_QM_CP_MSG_BASE0_ADDR_LO_0 + q_off, mtr_base_en_lo);
	WREG32(mmDMA0_QM_CP_MSG_BASE0_ADDR_HI_0 + q_off, mtr_base_en_hi);
	WREG32(mmDMA0_QM_CP_MSG_BASE1_ADDR_LO_0 + q_off, so_base_en_lo);
	WREG32(mmDMA0_QM_CP_MSG_BASE1_ADDR_HI_0 + q_off, so_base_en_hi);

	/* Configure DMA5 CP_MSG_BASE 2/3 for sync stream collective */
	if (gaudi_dma_assignment[dma_id] == GAUDI_ENGINE_ID_DMA_5) {
		WREG32(mmDMA0_QM_CP_MSG_BASE2_ADDR_LO_0 + q_off,
				mtr_base_ws_lo);
		WREG32(mmDMA0_QM_CP_MSG_BASE2_ADDR_HI_0 + q_off,
				mtr_base_ws_hi);
		WREG32(mmDMA0_QM_CP_MSG_BASE3_ADDR_LO_0 + q_off,
				so_base_ws_lo);
		WREG32(mmDMA0_QM_CP_MSG_BASE3_ADDR_HI_0 + q_off,
				so_base_ws_hi);
	}
}

static void gaudi_init_hbm_dma_qmans(struct hl_device *hdev)
{
	struct gaudi_device *gaudi = hdev->asic_specific;
	struct gaudi_internal_qman_info *q;
	u64 qman_base_addr;
	int i, j, dma_id, internal_q_index;

	if (gaudi->hw_cap_initialized & HW_CAP_HBM_DMA)
		return;

	for (i = 0 ; i < HBM_DMA_NUMBER_OF_CHNLS ; i++) {
		dma_id = gaudi_dma_assignment[GAUDI_HBM_DMA_1 + i];

		for (j = 0 ; j < QMAN_STREAMS ; j++) {
			 /*
			  * Add the CPU queue in order to get the correct queue
			  * number as all internal queue are placed after it
			  */
			internal_q_index = dma_id * QMAN_STREAMS + j + 1;

			q = &gaudi->internal_qmans[internal_q_index];
			qman_base_addr = (u64) q->pq_dma_addr;
			gaudi_init_hbm_dma_qman(hdev, dma_id, j,
						qman_base_addr);
		}

		/* Initializing lower CP for HBM DMA QMAN */
		gaudi_init_hbm_dma_qman(hdev, dma_id, 4, 0);

		gaudi_init_dma_core(hdev, dma_id);

		gaudi_enable_qman(hdev, dma_id, HBM_DMA_QMAN_ENABLE);
	}

	gaudi->hw_cap_initialized |= HW_CAP_HBM_DMA;
}

static void gaudi_init_mme_qman(struct hl_device *hdev, u32 mme_offset,
					int qman_id, u64 qman_base_addr)
{
	struct cpu_dyn_regs *dyn_regs =
			&hdev->fw_loader.dynamic_loader.comm_desc.cpu_dyn_regs;
	u32 mtr_base_lo, mtr_base_hi;
	u32 so_base_lo, so_base_hi;
	u32 irq_handler_offset;
	u32 q_off, mme_id;
	u32 mme_qm_err_cfg;

	mtr_base_lo = lower_32_bits(CFG_BASE +
				mmSYNC_MNGR_E_N_SYNC_MNGR_OBJS_MON_PAY_ADDRL_0);
	mtr_base_hi = upper_32_bits(CFG_BASE +
				mmSYNC_MNGR_E_N_SYNC_MNGR_OBJS_MON_PAY_ADDRL_0);
	so_base_lo = lower_32_bits(CFG_BASE +
				mmSYNC_MNGR_E_N_SYNC_MNGR_OBJS_SOB_OBJ_0);
	so_base_hi = upper_32_bits(CFG_BASE +
				mmSYNC_MNGR_E_N_SYNC_MNGR_OBJS_SOB_OBJ_0);

	q_off = mme_offset + qman_id * 4;

	if (qman_id < 4) {
		WREG32(mmMME0_QM_PQ_BASE_LO_0 + q_off,
					lower_32_bits(qman_base_addr));
		WREG32(mmMME0_QM_PQ_BASE_HI_0 + q_off,
					upper_32_bits(qman_base_addr));

		WREG32(mmMME0_QM_PQ_SIZE_0 + q_off, ilog2(MME_QMAN_LENGTH));
		WREG32(mmMME0_QM_PQ_PI_0 + q_off, 0);
		WREG32(mmMME0_QM_PQ_CI_0 + q_off, 0);

		WREG32(mmMME0_QM_CP_LDMA_TSIZE_OFFSET_0 + q_off,
							QMAN_CPDMA_SIZE_OFFSET);
		WREG32(mmMME0_QM_CP_LDMA_SRC_BASE_LO_OFFSET_0 + q_off,
							QMAN_CPDMA_SRC_OFFSET);
		WREG32(mmMME0_QM_CP_LDMA_DST_BASE_LO_OFFSET_0 + q_off,
							QMAN_CPDMA_DST_OFFSET);
	} else {
		irq_handler_offset = hdev->asic_prop.gic_interrupts_enable ?
				mmGIC_DISTRIBUTOR__5_GICD_SETSPI_NSR :
				le32_to_cpu(dyn_regs->gic_mme_qm_irq_ctrl);

		WREG32(mmMME0_QM_CP_LDMA_TSIZE_OFFSET_0 + q_off,
							QMAN_LDMA_SIZE_OFFSET);
		WREG32(mmMME0_QM_CP_LDMA_SRC_BASE_LO_OFFSET_0 + q_off,
							QMAN_LDMA_SRC_OFFSET);
		WREG32(mmMME0_QM_CP_LDMA_DST_BASE_LO_OFFSET_0 + q_off,
							QMAN_LDMA_DST_OFFSET);

		/* Configure RAZWI IRQ */
		mme_id = mme_offset /
				(mmMME1_QM_GLBL_CFG0 - mmMME0_QM_GLBL_CFG0) / 2;

		mme_qm_err_cfg = MME_QMAN_GLBL_ERR_CFG_MSG_EN_MASK;
		if (hdev->stop_on_err)
			mme_qm_err_cfg |=
				MME_QMAN_GLBL_ERR_CFG_STOP_ON_ERR_EN_MASK;

		WREG32(mmMME0_QM_GLBL_ERR_CFG + mme_offset, mme_qm_err_cfg);

		WREG32(mmMME0_QM_GLBL_ERR_ADDR_LO + mme_offset,
			lower_32_bits(CFG_BASE + irq_handler_offset));
		WREG32(mmMME0_QM_GLBL_ERR_ADDR_HI + mme_offset,
			upper_32_bits(CFG_BASE + irq_handler_offset));

		WREG32(mmMME0_QM_GLBL_ERR_WDATA + mme_offset,
			gaudi_irq_map_table[GAUDI_EVENT_MME0_QM].cpu_id +
									mme_id);

		WREG32(mmMME0_QM_ARB_ERR_MSG_EN + mme_offset,
				QM_ARB_ERR_MSG_EN_MASK);

		/* Increase ARB WDT to support streams architecture */
		WREG32(mmMME0_QM_ARB_SLV_CHOISE_WDT + mme_offset,
				GAUDI_ARB_WDT_TIMEOUT);

		WREG32(mmMME0_QM_GLBL_CFG1 + mme_offset, 0);
		WREG32(mmMME0_QM_GLBL_PROT + mme_offset,
				QMAN_INTERNAL_MAKE_TRUSTED);
	}

	WREG32(mmMME0_QM_CP_MSG_BASE0_ADDR_LO_0 + q_off, mtr_base_lo);
	WREG32(mmMME0_QM_CP_MSG_BASE0_ADDR_HI_0 + q_off, mtr_base_hi);
	WREG32(mmMME0_QM_CP_MSG_BASE1_ADDR_LO_0 + q_off, so_base_lo);
	WREG32(mmMME0_QM_CP_MSG_BASE1_ADDR_HI_0 + q_off, so_base_hi);
}

static void gaudi_init_mme_qmans(struct hl_device *hdev)
{
	struct gaudi_device *gaudi = hdev->asic_specific;
	struct gaudi_internal_qman_info *q;
	u64 qman_base_addr;
	u32 mme_offset;
	int i, internal_q_index;

	if (gaudi->hw_cap_initialized & HW_CAP_MME)
		return;

	/*
	 * map GAUDI_QUEUE_ID_MME_0_X to the N_W_MME (mmMME2_QM_BASE)
	 * and GAUDI_QUEUE_ID_MME_1_X to the S_W_MME (mmMME0_QM_BASE)
	 */

	mme_offset = mmMME2_QM_GLBL_CFG0 - mmMME0_QM_GLBL_CFG0;

	for (i = 0 ; i < MME_NUMBER_OF_QMANS ; i++) {
		internal_q_index = GAUDI_QUEUE_ID_MME_0_0 + i;
		q = &gaudi->internal_qmans[internal_q_index];
		qman_base_addr = (u64) q->pq_dma_addr;
		gaudi_init_mme_qman(hdev, mme_offset, (i & 0x3),
					qman_base_addr);
		if (i == 3)
			mme_offset = 0;
	}

	/* Initializing lower CP for MME QMANs */
	mme_offset = mmMME2_QM_GLBL_CFG0 - mmMME0_QM_GLBL_CFG0;
	gaudi_init_mme_qman(hdev, mme_offset, 4, 0);
	gaudi_init_mme_qman(hdev, 0, 4, 0);

	WREG32(mmMME2_QM_GLBL_CFG0, QMAN_MME_ENABLE);
	WREG32(mmMME0_QM_GLBL_CFG0, QMAN_MME_ENABLE);

	gaudi->hw_cap_initialized |= HW_CAP_MME;
}

static void gaudi_init_tpc_qman(struct hl_device *hdev, u32 tpc_offset,
				int qman_id, u64 qman_base_addr)
{
	struct cpu_dyn_regs *dyn_regs =
			&hdev->fw_loader.dynamic_loader.comm_desc.cpu_dyn_regs;
	u32 mtr_base_en_lo, mtr_base_en_hi, mtr_base_ws_lo, mtr_base_ws_hi;
	u32 so_base_en_lo, so_base_en_hi, so_base_ws_lo, so_base_ws_hi;
	u32 tpc_qm_err_cfg, irq_handler_offset;
	u32 q_off, tpc_id;

	mtr_base_en_lo = lower_32_bits(CFG_BASE +
			mmSYNC_MNGR_E_N_SYNC_MNGR_OBJS_MON_PAY_ADDRL_0);
	mtr_base_en_hi = upper_32_bits(CFG_BASE +
				mmSYNC_MNGR_E_N_SYNC_MNGR_OBJS_MON_PAY_ADDRL_0);
	so_base_en_lo = lower_32_bits(CFG_BASE +
				mmSYNC_MNGR_E_N_SYNC_MNGR_OBJS_SOB_OBJ_0);
	so_base_en_hi = upper_32_bits(CFG_BASE +
				mmSYNC_MNGR_E_N_SYNC_MNGR_OBJS_SOB_OBJ_0);
	mtr_base_ws_lo = lower_32_bits(CFG_BASE +
				mmSYNC_MNGR_W_S_SYNC_MNGR_OBJS_MON_PAY_ADDRL_0);
	mtr_base_ws_hi = upper_32_bits(CFG_BASE +
				mmSYNC_MNGR_W_S_SYNC_MNGR_OBJS_MON_PAY_ADDRL_0);
	so_base_ws_lo = lower_32_bits(CFG_BASE +
				mmSYNC_MNGR_W_S_SYNC_MNGR_OBJS_SOB_OBJ_0);
	so_base_ws_hi = upper_32_bits(CFG_BASE +
				mmSYNC_MNGR_W_S_SYNC_MNGR_OBJS_SOB_OBJ_0);

	q_off = tpc_offset + qman_id * 4;

	tpc_id = tpc_offset /
			(mmTPC1_QM_GLBL_CFG0 - mmTPC0_QM_GLBL_CFG0);

	if (qman_id < 4) {
		WREG32(mmTPC0_QM_PQ_BASE_LO_0 + q_off,
					lower_32_bits(qman_base_addr));
		WREG32(mmTPC0_QM_PQ_BASE_HI_0 + q_off,
					upper_32_bits(qman_base_addr));

		WREG32(mmTPC0_QM_PQ_SIZE_0 + q_off, ilog2(TPC_QMAN_LENGTH));
		WREG32(mmTPC0_QM_PQ_PI_0 + q_off, 0);
		WREG32(mmTPC0_QM_PQ_CI_0 + q_off, 0);

		WREG32(mmTPC0_QM_CP_LDMA_TSIZE_OFFSET_0 + q_off,
							QMAN_CPDMA_SIZE_OFFSET);
		WREG32(mmTPC0_QM_CP_LDMA_SRC_BASE_LO_OFFSET_0 + q_off,
							QMAN_CPDMA_SRC_OFFSET);
		WREG32(mmTPC0_QM_CP_LDMA_DST_BASE_LO_OFFSET_0 + q_off,
							QMAN_CPDMA_DST_OFFSET);
	} else {
		irq_handler_offset = hdev->asic_prop.gic_interrupts_enable ?
				mmGIC_DISTRIBUTOR__5_GICD_SETSPI_NSR :
				le32_to_cpu(dyn_regs->gic_tpc_qm_irq_ctrl);

		WREG32(mmTPC0_QM_CP_LDMA_TSIZE_OFFSET_0 + q_off,
							QMAN_LDMA_SIZE_OFFSET);
		WREG32(mmTPC0_QM_CP_LDMA_SRC_BASE_LO_OFFSET_0 + q_off,
							QMAN_LDMA_SRC_OFFSET);
		WREG32(mmTPC0_QM_CP_LDMA_DST_BASE_LO_OFFSET_0 + q_off,
							QMAN_LDMA_DST_OFFSET);

		/* Configure RAZWI IRQ */
		tpc_qm_err_cfg = TPC_QMAN_GLBL_ERR_CFG_MSG_EN_MASK;
		if (hdev->stop_on_err)
			tpc_qm_err_cfg |=
				TPC_QMAN_GLBL_ERR_CFG_STOP_ON_ERR_EN_MASK;

		WREG32(mmTPC0_QM_GLBL_ERR_CFG + tpc_offset, tpc_qm_err_cfg);

		WREG32(mmTPC0_QM_GLBL_ERR_ADDR_LO + tpc_offset,
			lower_32_bits(CFG_BASE + irq_handler_offset));
		WREG32(mmTPC0_QM_GLBL_ERR_ADDR_HI + tpc_offset,
			upper_32_bits(CFG_BASE + irq_handler_offset));

		WREG32(mmTPC0_QM_GLBL_ERR_WDATA + tpc_offset,
			gaudi_irq_map_table[GAUDI_EVENT_TPC0_QM].cpu_id +
									tpc_id);

		WREG32(mmTPC0_QM_ARB_ERR_MSG_EN + tpc_offset,
				QM_ARB_ERR_MSG_EN_MASK);

		/* Increase ARB WDT to support streams architecture */
		WREG32(mmTPC0_QM_ARB_SLV_CHOISE_WDT + tpc_offset,
				GAUDI_ARB_WDT_TIMEOUT);

		WREG32(mmTPC0_QM_GLBL_CFG1 + tpc_offset, 0);
		WREG32(mmTPC0_QM_GLBL_PROT + tpc_offset,
				QMAN_INTERNAL_MAKE_TRUSTED);
	}

	WREG32(mmTPC0_QM_CP_MSG_BASE0_ADDR_LO_0 + q_off, mtr_base_en_lo);
	WREG32(mmTPC0_QM_CP_MSG_BASE0_ADDR_HI_0 + q_off, mtr_base_en_hi);
	WREG32(mmTPC0_QM_CP_MSG_BASE1_ADDR_LO_0 + q_off, so_base_en_lo);
	WREG32(mmTPC0_QM_CP_MSG_BASE1_ADDR_HI_0 + q_off, so_base_en_hi);

	/* Configure TPC7 CP_MSG_BASE 2/3 for sync stream collective */
	if (tpc_id == 6) {
		WREG32(mmTPC0_QM_CP_MSG_BASE2_ADDR_LO_0 + q_off,
				mtr_base_ws_lo);
		WREG32(mmTPC0_QM_CP_MSG_BASE2_ADDR_HI_0 + q_off,
				mtr_base_ws_hi);
		WREG32(mmTPC0_QM_CP_MSG_BASE3_ADDR_LO_0 + q_off,
				so_base_ws_lo);
		WREG32(mmTPC0_QM_CP_MSG_BASE3_ADDR_HI_0 + q_off,
				so_base_ws_hi);
	}
}

static void gaudi_init_tpc_qmans(struct hl_device *hdev)
{
	struct gaudi_device *gaudi = hdev->asic_specific;
	struct gaudi_internal_qman_info *q;
	u64 qman_base_addr;
	u32 so_base_hi, tpc_offset = 0;
	u32 tpc_delta = mmTPC1_CFG_SM_BASE_ADDRESS_HIGH -
			mmTPC0_CFG_SM_BASE_ADDRESS_HIGH;
	int i, tpc_id, internal_q_index;

	if (gaudi->hw_cap_initialized & HW_CAP_TPC_MASK)
		return;

	so_base_hi = upper_32_bits(CFG_BASE +
				mmSYNC_MNGR_E_N_SYNC_MNGR_OBJS_SOB_OBJ_0);

	for (tpc_id = 0 ; tpc_id < TPC_NUMBER_OF_ENGINES ; tpc_id++) {
		for (i = 0 ; i < QMAN_STREAMS ; i++) {
			internal_q_index = GAUDI_QUEUE_ID_TPC_0_0 +
						tpc_id * QMAN_STREAMS + i;
			q = &gaudi->internal_qmans[internal_q_index];
			qman_base_addr = (u64) q->pq_dma_addr;
			gaudi_init_tpc_qman(hdev, tpc_offset, i,
						qman_base_addr);

			if (i == 3) {
				/* Initializing lower CP for TPC QMAN */
				gaudi_init_tpc_qman(hdev, tpc_offset, 4, 0);

				/* Enable the QMAN and TPC channel */
				WREG32(mmTPC0_QM_GLBL_CFG0 + tpc_offset,
						QMAN_TPC_ENABLE);
			}
		}

		WREG32(mmTPC0_CFG_SM_BASE_ADDRESS_HIGH + tpc_id * tpc_delta,
				so_base_hi);

		tpc_offset += mmTPC1_QM_GLBL_CFG0 - mmTPC0_QM_GLBL_CFG0;

		gaudi->hw_cap_initialized |=
				FIELD_PREP(HW_CAP_TPC_MASK, 1 << tpc_id);
	}
}

static void gaudi_init_nic_qman(struct hl_device *hdev, u32 nic_offset,
				int qman_id, u64 qman_base_addr, int nic_id)
{
	struct cpu_dyn_regs *dyn_regs =
			&hdev->fw_loader.dynamic_loader.comm_desc.cpu_dyn_regs;
	u32 mtr_base_en_lo, mtr_base_en_hi, mtr_base_ws_lo, mtr_base_ws_hi;
	u32 so_base_en_lo, so_base_en_hi, so_base_ws_lo, so_base_ws_hi;
	u32 nic_qm_err_cfg, irq_handler_offset;
	u32 q_off;

	mtr_base_en_lo = lower_32_bits(CFG_BASE +
			mmSYNC_MNGR_E_N_SYNC_MNGR_OBJS_MON_PAY_ADDRL_0);
	mtr_base_en_hi = upper_32_bits(CFG_BASE +
				mmSYNC_MNGR_E_N_SYNC_MNGR_OBJS_MON_PAY_ADDRL_0);
	so_base_en_lo = lower_32_bits(CFG_BASE +
				mmSYNC_MNGR_E_N_SYNC_MNGR_OBJS_SOB_OBJ_0);
	so_base_en_hi = upper_32_bits(CFG_BASE +
				mmSYNC_MNGR_E_N_SYNC_MNGR_OBJS_SOB_OBJ_0);
	mtr_base_ws_lo = lower_32_bits(CFG_BASE +
				mmSYNC_MNGR_W_S_SYNC_MNGR_OBJS_MON_PAY_ADDRL_0);
	mtr_base_ws_hi = upper_32_bits(CFG_BASE +
				mmSYNC_MNGR_W_S_SYNC_MNGR_OBJS_MON_PAY_ADDRL_0);
	so_base_ws_lo = lower_32_bits(CFG_BASE +
				mmSYNC_MNGR_W_S_SYNC_MNGR_OBJS_SOB_OBJ_0);
	so_base_ws_hi = upper_32_bits(CFG_BASE +
				mmSYNC_MNGR_W_S_SYNC_MNGR_OBJS_SOB_OBJ_0);

	q_off = nic_offset + qman_id * 4;

	WREG32(mmNIC0_QM0_PQ_BASE_LO_0 + q_off, lower_32_bits(qman_base_addr));
	WREG32(mmNIC0_QM0_PQ_BASE_HI_0 + q_off, upper_32_bits(qman_base_addr));

	WREG32(mmNIC0_QM0_PQ_SIZE_0 + q_off, ilog2(NIC_QMAN_LENGTH));
	WREG32(mmNIC0_QM0_PQ_PI_0 + q_off, 0);
	WREG32(mmNIC0_QM0_PQ_CI_0 + q_off, 0);

	WREG32(mmNIC0_QM0_CP_LDMA_TSIZE_OFFSET_0 + q_off,
							QMAN_LDMA_SIZE_OFFSET);
	WREG32(mmNIC0_QM0_CP_LDMA_SRC_BASE_LO_OFFSET_0 + q_off,
							QMAN_LDMA_SRC_OFFSET);
	WREG32(mmNIC0_QM0_CP_LDMA_DST_BASE_LO_OFFSET_0 + q_off,
							QMAN_LDMA_DST_OFFSET);

	WREG32(mmNIC0_QM0_CP_MSG_BASE0_ADDR_LO_0 + q_off, mtr_base_en_lo);
	WREG32(mmNIC0_QM0_CP_MSG_BASE0_ADDR_HI_0 + q_off, mtr_base_en_hi);
	WREG32(mmNIC0_QM0_CP_MSG_BASE1_ADDR_LO_0 + q_off, so_base_en_lo);
	WREG32(mmNIC0_QM0_CP_MSG_BASE1_ADDR_HI_0 + q_off, so_base_en_hi);

	/* Configure NIC CP_MSG_BASE 2/3 for sync stream collective */
	WREG32(mmNIC0_QM0_CP_MSG_BASE2_ADDR_LO_0 + q_off, mtr_base_ws_lo);
	WREG32(mmNIC0_QM0_CP_MSG_BASE2_ADDR_HI_0 + q_off, mtr_base_ws_hi);
	WREG32(mmNIC0_QM0_CP_MSG_BASE3_ADDR_LO_0 + q_off, so_base_ws_lo);
	WREG32(mmNIC0_QM0_CP_MSG_BASE3_ADDR_HI_0 + q_off, so_base_ws_hi);

	if (qman_id == 0) {
		irq_handler_offset = hdev->asic_prop.gic_interrupts_enable ?
				mmGIC_DISTRIBUTOR__5_GICD_SETSPI_NSR :
				le32_to_cpu(dyn_regs->gic_nic_qm_irq_ctrl);

		/* Configure RAZWI IRQ */
		nic_qm_err_cfg = NIC_QMAN_GLBL_ERR_CFG_MSG_EN_MASK;
		if (hdev->stop_on_err)
			nic_qm_err_cfg |=
				NIC_QMAN_GLBL_ERR_CFG_STOP_ON_ERR_EN_MASK;

		WREG32(mmNIC0_QM0_GLBL_ERR_CFG + nic_offset, nic_qm_err_cfg);

		WREG32(mmNIC0_QM0_GLBL_ERR_ADDR_LO + nic_offset,
			lower_32_bits(CFG_BASE + irq_handler_offset));
		WREG32(mmNIC0_QM0_GLBL_ERR_ADDR_HI + nic_offset,
			upper_32_bits(CFG_BASE + irq_handler_offset));

		WREG32(mmNIC0_QM0_GLBL_ERR_WDATA + nic_offset,
			gaudi_irq_map_table[GAUDI_EVENT_NIC0_QM0].cpu_id +
									nic_id);

		WREG32(mmNIC0_QM0_ARB_ERR_MSG_EN + nic_offset,
				QM_ARB_ERR_MSG_EN_MASK);

		/* Increase ARB WDT to support streams architecture */
		WREG32(mmNIC0_QM0_ARB_SLV_CHOISE_WDT + nic_offset,
				GAUDI_ARB_WDT_TIMEOUT);

		WREG32(mmNIC0_QM0_GLBL_CFG1 + nic_offset, 0);
		WREG32(mmNIC0_QM0_GLBL_PROT + nic_offset,
				QMAN_INTERNAL_MAKE_TRUSTED);
	}
}

static void gaudi_init_nic_qmans(struct hl_device *hdev)
{
	struct gaudi_device *gaudi = hdev->asic_specific;
	struct gaudi_internal_qman_info *q;
	u64 qman_base_addr;
	u32 nic_offset = 0;
	u32 nic_delta_between_qmans =
			mmNIC0_QM1_GLBL_CFG0 - mmNIC0_QM0_GLBL_CFG0;
	u32 nic_delta_between_nics =
			mmNIC1_QM0_GLBL_CFG0 - mmNIC0_QM0_GLBL_CFG0;
	int i, nic_id, internal_q_index;

	if (!hdev->nic_ports_mask)
		return;

	if (gaudi->hw_cap_initialized & HW_CAP_NIC_MASK)
		return;

	dev_dbg(hdev->dev, "Initializing NIC QMANs\n");

	for (nic_id = 0 ; nic_id < NIC_NUMBER_OF_ENGINES ; nic_id++) {
		if (!(hdev->nic_ports_mask & (1 << nic_id))) {
			nic_offset += nic_delta_between_qmans;
			if (nic_id & 1) {
				nic_offset -= (nic_delta_between_qmans * 2);
				nic_offset += nic_delta_between_nics;
			}
			continue;
		}

		for (i = 0 ; i < QMAN_STREAMS ; i++) {
			internal_q_index = GAUDI_QUEUE_ID_NIC_0_0 +
						nic_id * QMAN_STREAMS + i;
			q = &gaudi->internal_qmans[internal_q_index];
			qman_base_addr = (u64) q->pq_dma_addr;
			gaudi_init_nic_qman(hdev, nic_offset, (i & 0x3),
						qman_base_addr, nic_id);
		}

		/* Enable the QMAN */
		WREG32(mmNIC0_QM0_GLBL_CFG0 + nic_offset, NIC_QMAN_ENABLE);

		nic_offset += nic_delta_between_qmans;
		if (nic_id & 1) {
			nic_offset -= (nic_delta_between_qmans * 2);
			nic_offset += nic_delta_between_nics;
		}

		gaudi->hw_cap_initialized |= 1 << (HW_CAP_NIC_SHIFT + nic_id);
	}
}

static void gaudi_disable_pci_dma_qmans(struct hl_device *hdev)
{
	struct gaudi_device *gaudi = hdev->asic_specific;

	if (!(gaudi->hw_cap_initialized & HW_CAP_PCI_DMA))
		return;

	WREG32(mmDMA0_QM_GLBL_CFG0, 0);
	WREG32(mmDMA1_QM_GLBL_CFG0, 0);
	WREG32(mmDMA5_QM_GLBL_CFG0, 0);
}

static void gaudi_disable_hbm_dma_qmans(struct hl_device *hdev)
{
	struct gaudi_device *gaudi = hdev->asic_specific;

	if (!(gaudi->hw_cap_initialized & HW_CAP_HBM_DMA))
		return;

	WREG32(mmDMA2_QM_GLBL_CFG0, 0);
	WREG32(mmDMA3_QM_GLBL_CFG0, 0);
	WREG32(mmDMA4_QM_GLBL_CFG0, 0);
	WREG32(mmDMA6_QM_GLBL_CFG0, 0);
	WREG32(mmDMA7_QM_GLBL_CFG0, 0);
}

static void gaudi_disable_mme_qmans(struct hl_device *hdev)
{
	struct gaudi_device *gaudi = hdev->asic_specific;

	if (!(gaudi->hw_cap_initialized & HW_CAP_MME))
		return;

	WREG32(mmMME2_QM_GLBL_CFG0, 0);
	WREG32(mmMME0_QM_GLBL_CFG0, 0);
}

static void gaudi_disable_tpc_qmans(struct hl_device *hdev)
{
	struct gaudi_device *gaudi = hdev->asic_specific;
	u32 tpc_offset = 0;
	int tpc_id;

	if (!(gaudi->hw_cap_initialized & HW_CAP_TPC_MASK))
		return;

	for (tpc_id = 0 ; tpc_id < TPC_NUMBER_OF_ENGINES ; tpc_id++) {
		WREG32(mmTPC0_QM_GLBL_CFG0 + tpc_offset, 0);
		tpc_offset += mmTPC1_QM_GLBL_CFG0 - mmTPC0_QM_GLBL_CFG0;
	}
}

static void gaudi_disable_nic_qmans(struct hl_device *hdev)
{
	struct gaudi_device *gaudi = hdev->asic_specific;
	u32 nic_mask, nic_offset = 0;
	u32 nic_delta_between_qmans =
			mmNIC0_QM1_GLBL_CFG0 - mmNIC0_QM0_GLBL_CFG0;
	u32 nic_delta_between_nics =
			mmNIC1_QM0_GLBL_CFG0 - mmNIC0_QM0_GLBL_CFG0;
	int nic_id;

	for (nic_id = 0 ; nic_id < NIC_NUMBER_OF_ENGINES ; nic_id++) {
		nic_mask = 1 << (HW_CAP_NIC_SHIFT + nic_id);

		if (gaudi->hw_cap_initialized & nic_mask)
			WREG32(mmNIC0_QM0_GLBL_CFG0 + nic_offset, 0);

		nic_offset += nic_delta_between_qmans;
		if (nic_id & 1) {
			nic_offset -= (nic_delta_between_qmans * 2);
			nic_offset += nic_delta_between_nics;
		}
	}
}

static void gaudi_stop_pci_dma_qmans(struct hl_device *hdev)
{
	struct gaudi_device *gaudi = hdev->asic_specific;

	if (!(gaudi->hw_cap_initialized & HW_CAP_PCI_DMA))
		return;

	/* Stop upper CPs of QMANs 0.0 to 1.3 and 5.0 to 5.3 */
	WREG32(mmDMA0_QM_GLBL_CFG1, 0xF << DMA0_QM_GLBL_CFG1_CP_STOP_SHIFT);
	WREG32(mmDMA1_QM_GLBL_CFG1, 0xF << DMA0_QM_GLBL_CFG1_CP_STOP_SHIFT);
	WREG32(mmDMA5_QM_GLBL_CFG1, 0xF << DMA0_QM_GLBL_CFG1_CP_STOP_SHIFT);
}

static void gaudi_stop_hbm_dma_qmans(struct hl_device *hdev)
{
	struct gaudi_device *gaudi = hdev->asic_specific;

	if (!(gaudi->hw_cap_initialized & HW_CAP_HBM_DMA))
		return;

	/* Stop CPs of HBM DMA QMANs */

	WREG32(mmDMA2_QM_GLBL_CFG1, 0x1F << DMA0_QM_GLBL_CFG1_CP_STOP_SHIFT);
	WREG32(mmDMA3_QM_GLBL_CFG1, 0x1F << DMA0_QM_GLBL_CFG1_CP_STOP_SHIFT);
	WREG32(mmDMA4_QM_GLBL_CFG1, 0x1F << DMA0_QM_GLBL_CFG1_CP_STOP_SHIFT);
	WREG32(mmDMA6_QM_GLBL_CFG1, 0x1F << DMA0_QM_GLBL_CFG1_CP_STOP_SHIFT);
	WREG32(mmDMA7_QM_GLBL_CFG1, 0x1F << DMA0_QM_GLBL_CFG1_CP_STOP_SHIFT);
}

static void gaudi_stop_mme_qmans(struct hl_device *hdev)
{
	struct gaudi_device *gaudi = hdev->asic_specific;

	if (!(gaudi->hw_cap_initialized & HW_CAP_MME))
		return;

	/* Stop CPs of MME QMANs */
	WREG32(mmMME2_QM_GLBL_CFG1, 0x1F << MME0_QM_GLBL_CFG1_CP_STOP_SHIFT);
	WREG32(mmMME0_QM_GLBL_CFG1, 0x1F << MME0_QM_GLBL_CFG1_CP_STOP_SHIFT);
}

static void gaudi_stop_tpc_qmans(struct hl_device *hdev)
{
	struct gaudi_device *gaudi = hdev->asic_specific;

	if (!(gaudi->hw_cap_initialized & HW_CAP_TPC_MASK))
		return;

	WREG32(mmTPC0_QM_GLBL_CFG1, 0x1F << TPC0_QM_GLBL_CFG1_CP_STOP_SHIFT);
	WREG32(mmTPC1_QM_GLBL_CFG1, 0x1F << TPC0_QM_GLBL_CFG1_CP_STOP_SHIFT);
	WREG32(mmTPC2_QM_GLBL_CFG1, 0x1F << TPC0_QM_GLBL_CFG1_CP_STOP_SHIFT);
	WREG32(mmTPC3_QM_GLBL_CFG1, 0x1F << TPC0_QM_GLBL_CFG1_CP_STOP_SHIFT);
	WREG32(mmTPC4_QM_GLBL_CFG1, 0x1F << TPC0_QM_GLBL_CFG1_CP_STOP_SHIFT);
	WREG32(mmTPC5_QM_GLBL_CFG1, 0x1F << TPC0_QM_GLBL_CFG1_CP_STOP_SHIFT);
	WREG32(mmTPC6_QM_GLBL_CFG1, 0x1F << TPC0_QM_GLBL_CFG1_CP_STOP_SHIFT);
	WREG32(mmTPC7_QM_GLBL_CFG1, 0x1F << TPC0_QM_GLBL_CFG1_CP_STOP_SHIFT);
}

static void gaudi_stop_nic_qmans(struct hl_device *hdev)
{
	struct gaudi_device *gaudi = hdev->asic_specific;

	/* Stop upper CPs of QMANs */

	if (gaudi->hw_cap_initialized & HW_CAP_NIC0)
		WREG32(mmNIC0_QM0_GLBL_CFG1,
				NIC0_QM0_GLBL_CFG1_PQF_STOP_MASK |
				NIC0_QM0_GLBL_CFG1_CQF_STOP_MASK |
				NIC0_QM0_GLBL_CFG1_CP_STOP_MASK);

	if (gaudi->hw_cap_initialized & HW_CAP_NIC1)
		WREG32(mmNIC0_QM1_GLBL_CFG1,
				NIC0_QM0_GLBL_CFG1_PQF_STOP_MASK |
				NIC0_QM0_GLBL_CFG1_CQF_STOP_MASK |
				NIC0_QM0_GLBL_CFG1_CP_STOP_MASK);

	if (gaudi->hw_cap_initialized & HW_CAP_NIC2)
		WREG32(mmNIC1_QM0_GLBL_CFG1,
				NIC0_QM0_GLBL_CFG1_PQF_STOP_MASK |
				NIC0_QM0_GLBL_CFG1_CQF_STOP_MASK |
				NIC0_QM0_GLBL_CFG1_CP_STOP_MASK);

	if (gaudi->hw_cap_initialized & HW_CAP_NIC3)
		WREG32(mmNIC1_QM1_GLBL_CFG1,
				NIC0_QM0_GLBL_CFG1_PQF_STOP_MASK |
				NIC0_QM0_GLBL_CFG1_CQF_STOP_MASK |
				NIC0_QM0_GLBL_CFG1_CP_STOP_MASK);

	if (gaudi->hw_cap_initialized & HW_CAP_NIC4)
		WREG32(mmNIC2_QM0_GLBL_CFG1,
				NIC0_QM0_GLBL_CFG1_PQF_STOP_MASK |
				NIC0_QM0_GLBL_CFG1_CQF_STOP_MASK |
				NIC0_QM0_GLBL_CFG1_CP_STOP_MASK);

	if (gaudi->hw_cap_initialized & HW_CAP_NIC5)
		WREG32(mmNIC2_QM1_GLBL_CFG1,
				NIC0_QM0_GLBL_CFG1_PQF_STOP_MASK |
				NIC0_QM0_GLBL_CFG1_CQF_STOP_MASK |
				NIC0_QM0_GLBL_CFG1_CP_STOP_MASK);

	if (gaudi->hw_cap_initialized & HW_CAP_NIC6)
		WREG32(mmNIC3_QM0_GLBL_CFG1,
				NIC0_QM0_GLBL_CFG1_PQF_STOP_MASK |
				NIC0_QM0_GLBL_CFG1_CQF_STOP_MASK |
				NIC0_QM0_GLBL_CFG1_CP_STOP_MASK);

	if (gaudi->hw_cap_initialized & HW_CAP_NIC7)
		WREG32(mmNIC3_QM1_GLBL_CFG1,
				NIC0_QM0_GLBL_CFG1_PQF_STOP_MASK |
				NIC0_QM0_GLBL_CFG1_CQF_STOP_MASK |
				NIC0_QM0_GLBL_CFG1_CP_STOP_MASK);

	if (gaudi->hw_cap_initialized & HW_CAP_NIC8)
		WREG32(mmNIC4_QM0_GLBL_CFG1,
				NIC0_QM0_GLBL_CFG1_PQF_STOP_MASK |
				NIC0_QM0_GLBL_CFG1_CQF_STOP_MASK |
				NIC0_QM0_GLBL_CFG1_CP_STOP_MASK);

	if (gaudi->hw_cap_initialized & HW_CAP_NIC9)
		WREG32(mmNIC4_QM1_GLBL_CFG1,
				NIC0_QM0_GLBL_CFG1_PQF_STOP_MASK |
				NIC0_QM0_GLBL_CFG1_CQF_STOP_MASK |
				NIC0_QM0_GLBL_CFG1_CP_STOP_MASK);
}

static void gaudi_pci_dma_stall(struct hl_device *hdev)
{
	struct gaudi_device *gaudi = hdev->asic_specific;

	if (!(gaudi->hw_cap_initialized & HW_CAP_PCI_DMA))
		return;

	WREG32(mmDMA0_CORE_CFG_1, 1 << DMA0_CORE_CFG_1_HALT_SHIFT);
	WREG32(mmDMA1_CORE_CFG_1, 1 << DMA0_CORE_CFG_1_HALT_SHIFT);
	WREG32(mmDMA5_CORE_CFG_1, 1 << DMA0_CORE_CFG_1_HALT_SHIFT);
}

static void gaudi_hbm_dma_stall(struct hl_device *hdev)
{
	struct gaudi_device *gaudi = hdev->asic_specific;

	if (!(gaudi->hw_cap_initialized & HW_CAP_HBM_DMA))
		return;

	WREG32(mmDMA2_CORE_CFG_1, 1 << DMA0_CORE_CFG_1_HALT_SHIFT);
	WREG32(mmDMA3_CORE_CFG_1, 1 << DMA0_CORE_CFG_1_HALT_SHIFT);
	WREG32(mmDMA4_CORE_CFG_1, 1 << DMA0_CORE_CFG_1_HALT_SHIFT);
	WREG32(mmDMA6_CORE_CFG_1, 1 << DMA0_CORE_CFG_1_HALT_SHIFT);
	WREG32(mmDMA7_CORE_CFG_1, 1 << DMA0_CORE_CFG_1_HALT_SHIFT);
}

static void gaudi_mme_stall(struct hl_device *hdev)
{
	struct gaudi_device *gaudi = hdev->asic_specific;

	if (!(gaudi->hw_cap_initialized & HW_CAP_MME))
		return;

	/* WA for H3-1800 bug: do ACC and SBAB writes twice */
	WREG32(mmMME0_ACC_ACC_STALL, 1 << MME_ACC_ACC_STALL_R_SHIFT);
	WREG32(mmMME0_ACC_ACC_STALL, 1 << MME_ACC_ACC_STALL_R_SHIFT);
	WREG32(mmMME0_SBAB_SB_STALL, 1 << MME_SBAB_SB_STALL_R_SHIFT);
	WREG32(mmMME0_SBAB_SB_STALL, 1 << MME_SBAB_SB_STALL_R_SHIFT);
	WREG32(mmMME1_ACC_ACC_STALL, 1 << MME_ACC_ACC_STALL_R_SHIFT);
	WREG32(mmMME1_ACC_ACC_STALL, 1 << MME_ACC_ACC_STALL_R_SHIFT);
	WREG32(mmMME1_SBAB_SB_STALL, 1 << MME_SBAB_SB_STALL_R_SHIFT);
	WREG32(mmMME1_SBAB_SB_STALL, 1 << MME_SBAB_SB_STALL_R_SHIFT);
	WREG32(mmMME2_ACC_ACC_STALL, 1 << MME_ACC_ACC_STALL_R_SHIFT);
	WREG32(mmMME2_ACC_ACC_STALL, 1 << MME_ACC_ACC_STALL_R_SHIFT);
	WREG32(mmMME2_SBAB_SB_STALL, 1 << MME_SBAB_SB_STALL_R_SHIFT);
	WREG32(mmMME2_SBAB_SB_STALL, 1 << MME_SBAB_SB_STALL_R_SHIFT);
	WREG32(mmMME3_ACC_ACC_STALL, 1 << MME_ACC_ACC_STALL_R_SHIFT);
	WREG32(mmMME3_ACC_ACC_STALL, 1 << MME_ACC_ACC_STALL_R_SHIFT);
	WREG32(mmMME3_SBAB_SB_STALL, 1 << MME_SBAB_SB_STALL_R_SHIFT);
	WREG32(mmMME3_SBAB_SB_STALL, 1 << MME_SBAB_SB_STALL_R_SHIFT);
}

static void gaudi_tpc_stall(struct hl_device *hdev)
{
	struct gaudi_device *gaudi = hdev->asic_specific;

	if (!(gaudi->hw_cap_initialized & HW_CAP_TPC_MASK))
		return;

	WREG32(mmTPC0_CFG_TPC_STALL, 1 << TPC0_CFG_TPC_STALL_V_SHIFT);
	WREG32(mmTPC1_CFG_TPC_STALL, 1 << TPC0_CFG_TPC_STALL_V_SHIFT);
	WREG32(mmTPC2_CFG_TPC_STALL, 1 << TPC0_CFG_TPC_STALL_V_SHIFT);
	WREG32(mmTPC3_CFG_TPC_STALL, 1 << TPC0_CFG_TPC_STALL_V_SHIFT);
	WREG32(mmTPC4_CFG_TPC_STALL, 1 << TPC0_CFG_TPC_STALL_V_SHIFT);
	WREG32(mmTPC5_CFG_TPC_STALL, 1 << TPC0_CFG_TPC_STALL_V_SHIFT);
	WREG32(mmTPC6_CFG_TPC_STALL, 1 << TPC0_CFG_TPC_STALL_V_SHIFT);
	WREG32(mmTPC7_CFG_TPC_STALL, 1 << TPC0_CFG_TPC_STALL_V_SHIFT);
}

static void gaudi_set_clock_gating(struct hl_device *hdev)
{
	struct gaudi_device *gaudi = hdev->asic_specific;
	u32 qman_offset;
	bool enable;
	int i;

	/* In case we are during debug session, don't enable the clock gate
	 * as it may interfere
	 */
	if (hdev->in_debug)
		return;

	if (hdev->asic_prop.fw_security_enabled)
		return;

	for (i = GAUDI_PCI_DMA_1, qman_offset = 0 ; i < GAUDI_HBM_DMA_1 ; i++) {
		enable = !!(hdev->clock_gating_mask &
				(BIT_ULL(gaudi_dma_assignment[i])));

		qman_offset = gaudi_dma_assignment[i] * DMA_QMAN_OFFSET;
		WREG32(mmDMA0_QM_CGM_CFG1 + qman_offset,
				enable ? QMAN_CGM1_PWR_GATE_EN : 0);
		WREG32(mmDMA0_QM_CGM_CFG + qman_offset,
				enable ? QMAN_UPPER_CP_CGM_PWR_GATE_EN : 0);
	}

	for (i = GAUDI_HBM_DMA_1 ; i < GAUDI_DMA_MAX ; i++) {
		enable = !!(hdev->clock_gating_mask &
				(BIT_ULL(gaudi_dma_assignment[i])));

		/* GC sends work to DMA engine through Upper CP in DMA5 so
		 * we need to not enable clock gating in that DMA
		 */
		if (i == GAUDI_HBM_DMA_4)
			enable = 0;

		qman_offset = gaudi_dma_assignment[i] * DMA_QMAN_OFFSET;
		WREG32(mmDMA0_QM_CGM_CFG1 + qman_offset,
				enable ? QMAN_CGM1_PWR_GATE_EN : 0);
		WREG32(mmDMA0_QM_CGM_CFG + qman_offset,
				enable ? QMAN_COMMON_CP_CGM_PWR_GATE_EN : 0);
	}

	enable = !!(hdev->clock_gating_mask & (BIT_ULL(GAUDI_ENGINE_ID_MME_0)));
	WREG32(mmMME0_QM_CGM_CFG1, enable ? QMAN_CGM1_PWR_GATE_EN : 0);
	WREG32(mmMME0_QM_CGM_CFG, enable ? QMAN_COMMON_CP_CGM_PWR_GATE_EN : 0);

	enable = !!(hdev->clock_gating_mask & (BIT_ULL(GAUDI_ENGINE_ID_MME_2)));
	WREG32(mmMME2_QM_CGM_CFG1, enable ? QMAN_CGM1_PWR_GATE_EN : 0);
	WREG32(mmMME2_QM_CGM_CFG, enable ? QMAN_COMMON_CP_CGM_PWR_GATE_EN : 0);

	for (i = 0, qman_offset = 0 ; i < TPC_NUMBER_OF_ENGINES ; i++) {
		enable = !!(hdev->clock_gating_mask &
				(BIT_ULL(GAUDI_ENGINE_ID_TPC_0 + i)));

		WREG32(mmTPC0_QM_CGM_CFG1 + qman_offset,
				enable ? QMAN_CGM1_PWR_GATE_EN : 0);
		WREG32(mmTPC0_QM_CGM_CFG + qman_offset,
				enable ? QMAN_COMMON_CP_CGM_PWR_GATE_EN : 0);

		qman_offset += TPC_QMAN_OFFSET;
	}

	gaudi->hw_cap_initialized |= HW_CAP_CLK_GATE;
}

static void gaudi_disable_clock_gating(struct hl_device *hdev)
{
	struct gaudi_device *gaudi = hdev->asic_specific;
	u32 qman_offset;
	int i;

	if (hdev->asic_prop.fw_security_enabled)
		return;

	for (i = 0, qman_offset = 0 ; i < DMA_NUMBER_OF_CHANNELS ; i++) {
		WREG32(mmDMA0_QM_CGM_CFG + qman_offset, 0);
		WREG32(mmDMA0_QM_CGM_CFG1 + qman_offset, 0);

		qman_offset += (mmDMA1_QM_CGM_CFG - mmDMA0_QM_CGM_CFG);
	}

	WREG32(mmMME0_QM_CGM_CFG, 0);
	WREG32(mmMME0_QM_CGM_CFG1, 0);
	WREG32(mmMME2_QM_CGM_CFG, 0);
	WREG32(mmMME2_QM_CGM_CFG1, 0);

	for (i = 0, qman_offset = 0 ; i < TPC_NUMBER_OF_ENGINES ; i++) {
		WREG32(mmTPC0_QM_CGM_CFG + qman_offset, 0);
		WREG32(mmTPC0_QM_CGM_CFG1 + qman_offset, 0);

		qman_offset += (mmTPC1_QM_CGM_CFG - mmTPC0_QM_CGM_CFG);
	}

	gaudi->hw_cap_initialized &= ~(HW_CAP_CLK_GATE);
}

static void gaudi_enable_timestamp(struct hl_device *hdev)
{
	/* Disable the timestamp counter */
	WREG32(mmPSOC_TIMESTAMP_BASE - CFG_BASE, 0);

	/* Zero the lower/upper parts of the 64-bit counter */
	WREG32(mmPSOC_TIMESTAMP_BASE - CFG_BASE + 0xC, 0);
	WREG32(mmPSOC_TIMESTAMP_BASE - CFG_BASE + 0x8, 0);

	/* Enable the counter */
	WREG32(mmPSOC_TIMESTAMP_BASE - CFG_BASE, 1);
}

static void gaudi_disable_timestamp(struct hl_device *hdev)
{
	/* Disable the timestamp counter */
	WREG32(mmPSOC_TIMESTAMP_BASE - CFG_BASE, 0);
}

static void gaudi_halt_engines(struct hl_device *hdev, bool hard_reset, bool fw_reset)
{
	u32 wait_timeout_ms;

	dev_info(hdev->dev,
		"Halting compute engines and disabling interrupts\n");

	if (hdev->pldm)
		wait_timeout_ms = GAUDI_PLDM_RESET_WAIT_MSEC;
	else
		wait_timeout_ms = GAUDI_RESET_WAIT_MSEC;

	if (fw_reset)
		goto skip_engines;

	gaudi_stop_nic_qmans(hdev);
	gaudi_stop_mme_qmans(hdev);
	gaudi_stop_tpc_qmans(hdev);
	gaudi_stop_hbm_dma_qmans(hdev);
	gaudi_stop_pci_dma_qmans(hdev);

	hdev->asic_funcs->disable_clock_gating(hdev);

	msleep(wait_timeout_ms);

	gaudi_pci_dma_stall(hdev);
	gaudi_hbm_dma_stall(hdev);
	gaudi_tpc_stall(hdev);
	gaudi_mme_stall(hdev);

	msleep(wait_timeout_ms);

	gaudi_disable_nic_qmans(hdev);
	gaudi_disable_mme_qmans(hdev);
	gaudi_disable_tpc_qmans(hdev);
	gaudi_disable_hbm_dma_qmans(hdev);
	gaudi_disable_pci_dma_qmans(hdev);

	gaudi_disable_timestamp(hdev);

skip_engines:
	gaudi_disable_msi(hdev);
}

static int gaudi_mmu_init(struct hl_device *hdev)
{
	struct asic_fixed_properties *prop = &hdev->asic_prop;
	struct gaudi_device *gaudi = hdev->asic_specific;
	u64 hop0_addr;
	int rc, i;

	if (!hdev->mmu_enable)
		return 0;

	if (gaudi->hw_cap_initialized & HW_CAP_MMU)
		return 0;

	for (i = 0 ; i < prop->max_asid ; i++) {
		hop0_addr = prop->mmu_pgt_addr +
				(i * prop->mmu_hop_table_size);

		rc = gaudi_mmu_update_asid_hop0_addr(hdev, i, hop0_addr);
		if (rc) {
			dev_err(hdev->dev,
				"failed to set hop0 addr for asid %d\n", i);
			goto err;
		}
	}

	/* init MMU cache manage page */
	WREG32(mmSTLB_CACHE_INV_BASE_39_8, MMU_CACHE_MNG_ADDR >> 8);
	WREG32(mmSTLB_CACHE_INV_BASE_49_40, MMU_CACHE_MNG_ADDR >> 40);

	/* mem cache invalidation */
	WREG32(mmSTLB_MEM_CACHE_INVALIDATION, 1);

	hdev->asic_funcs->mmu_invalidate_cache(hdev, true, 0);

	WREG32(mmMMU_UP_MMU_ENABLE, 1);
	WREG32(mmMMU_UP_SPI_MASK, 0xF);

	WREG32(mmSTLB_HOP_CONFIGURATION,
			hdev->mmu_huge_page_opt ? 0x30440 : 0x40440);

	/*
	 * The H/W expects the first PI after init to be 1. After wraparound
	 * we'll write 0.
	 */
	gaudi->mmu_cache_inv_pi = 1;

	gaudi->hw_cap_initialized |= HW_CAP_MMU;

	return 0;

err:
	return rc;
}

static int gaudi_load_firmware_to_device(struct hl_device *hdev)
{
	void __iomem *dst;

	dst = hdev->pcie_bar[HBM_BAR_ID] + LINUX_FW_OFFSET;

	return hl_fw_load_fw_to_device(hdev, GAUDI_LINUX_FW_FILE, dst, 0, 0);
}

static int gaudi_load_boot_fit_to_device(struct hl_device *hdev)
{
	void __iomem *dst;

	dst = hdev->pcie_bar[SRAM_BAR_ID] + BOOT_FIT_SRAM_OFFSET;

	return hl_fw_load_fw_to_device(hdev, GAUDI_BOOT_FIT_FILE, dst, 0, 0);
}

static void gaudi_init_dynamic_firmware_loader(struct hl_device *hdev)
{
	struct dynamic_fw_load_mgr *dynamic_loader;
	struct cpu_dyn_regs *dyn_regs;

	dynamic_loader = &hdev->fw_loader.dynamic_loader;

	/*
	 * here we update initial values for few specific dynamic regs (as
	 * before reading the first descriptor from FW those value has to be
	 * hard-coded) in later stages of the protocol those values will be
	 * updated automatically by reading the FW descriptor so data there
	 * will always be up-to-date
	 */
	dyn_regs = &dynamic_loader->comm_desc.cpu_dyn_regs;
	dyn_regs->kmd_msg_to_cpu =
				cpu_to_le32(mmPSOC_GLOBAL_CONF_KMD_MSG_TO_CPU);
	dyn_regs->cpu_cmd_status_to_host =
				cpu_to_le32(mmCPU_CMD_STATUS_TO_HOST);

	dynamic_loader->wait_for_bl_timeout = GAUDI_WAIT_FOR_BL_TIMEOUT_USEC;
}

static void gaudi_init_static_firmware_loader(struct hl_device *hdev)
{
	struct static_fw_load_mgr *static_loader;

	static_loader = &hdev->fw_loader.static_loader;

	static_loader->preboot_version_max_off = SRAM_SIZE - VERSION_MAX_LEN;
	static_loader->boot_fit_version_max_off = SRAM_SIZE - VERSION_MAX_LEN;
	static_loader->kmd_msg_to_cpu_reg = mmPSOC_GLOBAL_CONF_KMD_MSG_TO_CPU;
	static_loader->cpu_cmd_status_to_host_reg = mmCPU_CMD_STATUS_TO_HOST;
	static_loader->cpu_boot_status_reg = mmPSOC_GLOBAL_CONF_CPU_BOOT_STATUS;
	static_loader->cpu_boot_dev_status0_reg = mmCPU_BOOT_DEV_STS0;
	static_loader->cpu_boot_dev_status1_reg = mmCPU_BOOT_DEV_STS1;
	static_loader->boot_err0_reg = mmCPU_BOOT_ERR0;
	static_loader->boot_err1_reg = mmCPU_BOOT_ERR1;
	static_loader->preboot_version_offset_reg = mmPREBOOT_VER_OFFSET;
	static_loader->boot_fit_version_offset_reg = mmUBOOT_VER_OFFSET;
	static_loader->sram_offset_mask = ~(lower_32_bits(SRAM_BASE_ADDR));
	static_loader->cpu_reset_wait_msec = hdev->pldm ?
			GAUDI_PLDM_RESET_WAIT_MSEC :
			GAUDI_CPU_RESET_WAIT_MSEC;
}

static void gaudi_init_firmware_loader(struct hl_device *hdev)
{
	struct asic_fixed_properties *prop = &hdev->asic_prop;
	struct fw_load_mgr *fw_loader = &hdev->fw_loader;

	/* fill common fields */
	fw_loader->fw_comp_loaded = FW_TYPE_NONE;
	fw_loader->boot_fit_img.image_name = GAUDI_BOOT_FIT_FILE;
	fw_loader->linux_img.image_name = GAUDI_LINUX_FW_FILE;
	fw_loader->cpu_timeout = GAUDI_CPU_TIMEOUT_USEC;
	fw_loader->boot_fit_timeout = GAUDI_BOOT_FIT_REQ_TIMEOUT_USEC;
	fw_loader->skip_bmc = !hdev->bmc_enable;
	fw_loader->sram_bar_id = SRAM_BAR_ID;
	fw_loader->dram_bar_id = HBM_BAR_ID;

	if (prop->dynamic_fw_load)
		gaudi_init_dynamic_firmware_loader(hdev);
	else
		gaudi_init_static_firmware_loader(hdev);
}

static int gaudi_init_cpu(struct hl_device *hdev)
{
	struct gaudi_device *gaudi = hdev->asic_specific;
	int rc;

	if (!(hdev->fw_components & FW_TYPE_PREBOOT_CPU))
		return 0;

	if (gaudi->hw_cap_initialized & HW_CAP_CPU)
		return 0;

	/*
	 * The device CPU works with 40 bits addresses.
	 * This register sets the extension to 50 bits.
	 */
	if (!hdev->asic_prop.fw_security_enabled)
		WREG32(mmCPU_IF_CPU_MSB_ADDR, hdev->cpu_pci_msb_addr);

	rc = hl_fw_init_cpu(hdev);

	if (rc)
		return rc;

	gaudi->hw_cap_initialized |= HW_CAP_CPU;

	return 0;
}

static int gaudi_init_cpu_queues(struct hl_device *hdev, u32 cpu_timeout)
{
	struct cpu_dyn_regs *dyn_regs =
			&hdev->fw_loader.dynamic_loader.comm_desc.cpu_dyn_regs;
	struct asic_fixed_properties *prop = &hdev->asic_prop;
	struct gaudi_device *gaudi = hdev->asic_specific;
	u32 status, irq_handler_offset;
	struct hl_eq *eq;
	struct hl_hw_queue *cpu_pq =
			&hdev->kernel_queues[GAUDI_QUEUE_ID_CPU_PQ];
	int err;

	if (!hdev->cpu_queues_enable)
		return 0;

	if (gaudi->hw_cap_initialized & HW_CAP_CPU_Q)
		return 0;

	eq = &hdev->event_queue;

	WREG32(mmCPU_IF_PQ_BASE_ADDR_LOW, lower_32_bits(cpu_pq->bus_address));
	WREG32(mmCPU_IF_PQ_BASE_ADDR_HIGH, upper_32_bits(cpu_pq->bus_address));

	WREG32(mmCPU_IF_EQ_BASE_ADDR_LOW, lower_32_bits(eq->bus_address));
	WREG32(mmCPU_IF_EQ_BASE_ADDR_HIGH, upper_32_bits(eq->bus_address));

	WREG32(mmCPU_IF_CQ_BASE_ADDR_LOW,
			lower_32_bits(hdev->cpu_accessible_dma_address));
	WREG32(mmCPU_IF_CQ_BASE_ADDR_HIGH,
			upper_32_bits(hdev->cpu_accessible_dma_address));

	WREG32(mmCPU_IF_PQ_LENGTH, HL_QUEUE_SIZE_IN_BYTES);
	WREG32(mmCPU_IF_EQ_LENGTH, HL_EQ_SIZE_IN_BYTES);
	WREG32(mmCPU_IF_CQ_LENGTH, HL_CPU_ACCESSIBLE_MEM_SIZE);

	/* Used for EQ CI */
	WREG32(mmCPU_IF_EQ_RD_OFFS, 0);

	WREG32(mmCPU_IF_PF_PQ_PI, 0);

	if (gaudi->multi_msi_mode)
		WREG32(mmCPU_IF_QUEUE_INIT, PQ_INIT_STATUS_READY_FOR_CP);
	else
		WREG32(mmCPU_IF_QUEUE_INIT,
			PQ_INIT_STATUS_READY_FOR_CP_SINGLE_MSI);

	irq_handler_offset = prop->gic_interrupts_enable ?
			mmGIC_DISTRIBUTOR__5_GICD_SETSPI_NSR :
			le32_to_cpu(dyn_regs->gic_host_pi_upd_irq);

	WREG32(irq_handler_offset,
		gaudi_irq_map_table[GAUDI_EVENT_PI_UPDATE].cpu_id);

	err = hl_poll_timeout(
		hdev,
		mmCPU_IF_QUEUE_INIT,
		status,
		(status == PQ_INIT_STATUS_READY_FOR_HOST),
		1000,
		cpu_timeout);

	if (err) {
		dev_err(hdev->dev,
			"Failed to communicate with Device CPU (CPU-CP timeout)\n");
		return -EIO;
	}

	/* update FW application security bits */
	if (prop->fw_cpu_boot_dev_sts0_valid)
		prop->fw_app_cpu_boot_dev_sts0 = RREG32(mmCPU_BOOT_DEV_STS0);
	if (prop->fw_cpu_boot_dev_sts1_valid)
		prop->fw_app_cpu_boot_dev_sts1 = RREG32(mmCPU_BOOT_DEV_STS1);

	gaudi->hw_cap_initialized |= HW_CAP_CPU_Q;
	return 0;
}

static void gaudi_pre_hw_init(struct hl_device *hdev)
{
	/* Perform read from the device to make sure device is up */
	RREG32(mmHW_STATE);

	if (!hdev->asic_prop.fw_security_enabled) {
		/* Set the access through PCI bars (Linux driver only) as
		 * secured
		 */
		WREG32(mmPCIE_WRAP_LBW_PROT_OVR,
				(PCIE_WRAP_LBW_PROT_OVR_RD_EN_MASK |
				PCIE_WRAP_LBW_PROT_OVR_WR_EN_MASK));

		/* Perform read to flush the waiting writes to ensure
		 * configuration was set in the device
		 */
		RREG32(mmPCIE_WRAP_LBW_PROT_OVR);
	}

	/*
	 * Let's mark in the H/W that we have reached this point. We check
	 * this value in the reset_before_init function to understand whether
	 * we need to reset the chip before doing H/W init. This register is
	 * cleared by the H/W upon H/W reset
	 */
	WREG32(mmHW_STATE, HL_DEVICE_HW_STATE_DIRTY);
}

static int gaudi_hw_init(struct hl_device *hdev)
{
	struct gaudi_device *gaudi = hdev->asic_specific;
	int rc;

	gaudi_pre_hw_init(hdev);

	/* If iATU is done by FW, the HBM bar ALWAYS points to DRAM_PHYS_BASE.
	 * So we set it here and if anyone tries to move it later to
	 * a different address, there will be an error
	 */
	if (hdev->asic_prop.iatu_done_by_fw)
		gaudi->hbm_bar_cur_addr = DRAM_PHYS_BASE;

	/*
	 * Before pushing u-boot/linux to device, need to set the hbm bar to
	 * base address of dram
	 */
	if (gaudi_set_hbm_bar_base(hdev, DRAM_PHYS_BASE) == U64_MAX) {
		dev_err(hdev->dev,
			"failed to map HBM bar to DRAM base address\n");
		return -EIO;
	}

	rc = gaudi_init_cpu(hdev);
	if (rc) {
		dev_err(hdev->dev, "failed to initialize CPU\n");
		return rc;
	}

	/* In case the clock gating was enabled in preboot we need to disable
	 * it here before touching the MME/TPC registers.
	 * There is no need to take clk gating mutex because when this function
	 * runs, no other relevant code can run
	 */
	hdev->asic_funcs->disable_clock_gating(hdev);

	/* SRAM scrambler must be initialized after CPU is running from HBM */
	gaudi_init_scrambler_sram(hdev);

	/* This is here just in case we are working without CPU */
	gaudi_init_scrambler_hbm(hdev);

	gaudi_init_golden_registers(hdev);

	rc = gaudi_mmu_init(hdev);
	if (rc)
		return rc;

	gaudi_init_security(hdev);

	gaudi_init_pci_dma_qmans(hdev);

	gaudi_init_hbm_dma_qmans(hdev);

	gaudi_init_mme_qmans(hdev);

	gaudi_init_tpc_qmans(hdev);

	gaudi_init_nic_qmans(hdev);

	hdev->asic_funcs->set_clock_gating(hdev);

	gaudi_enable_timestamp(hdev);

	/* MSI must be enabled before CPU queues and NIC are initialized */
	rc = gaudi_enable_msi(hdev);
	if (rc)
		goto disable_queues;

	/* must be called after MSI was enabled */
	rc = gaudi_init_cpu_queues(hdev, GAUDI_CPU_TIMEOUT_USEC);
	if (rc) {
		dev_err(hdev->dev, "failed to initialize CPU H/W queues %d\n",
			rc);
		goto disable_msi;
	}

	/* Perform read from the device to flush all configuration */
	RREG32(mmHW_STATE);

	return 0;

disable_msi:
	gaudi_disable_msi(hdev);
disable_queues:
	gaudi_disable_mme_qmans(hdev);
	gaudi_disable_pci_dma_qmans(hdev);

	return rc;
}

static void gaudi_hw_fini(struct hl_device *hdev, bool hard_reset, bool fw_reset)
{
	struct cpu_dyn_regs *dyn_regs =
			&hdev->fw_loader.dynamic_loader.comm_desc.cpu_dyn_regs;
	u32 status, reset_timeout_ms, cpu_timeout_ms, irq_handler_offset;
	struct gaudi_device *gaudi = hdev->asic_specific;
	bool driver_performs_reset;

	if (!hard_reset) {
		dev_err(hdev->dev, "GAUDI doesn't support soft-reset\n");
		return;
	}

	if (hdev->pldm) {
		reset_timeout_ms = GAUDI_PLDM_HRESET_TIMEOUT_MSEC;
		cpu_timeout_ms = GAUDI_PLDM_RESET_WAIT_MSEC;
	} else {
		reset_timeout_ms = GAUDI_RESET_TIMEOUT_MSEC;
		cpu_timeout_ms = GAUDI_CPU_RESET_WAIT_MSEC;
	}

	if (fw_reset) {
		dev_info(hdev->dev,
			"Firmware performs HARD reset, going to wait %dms\n",
			reset_timeout_ms);

		goto skip_reset;
	}

	driver_performs_reset = !!(!hdev->asic_prop.fw_security_enabled &&
					!hdev->asic_prop.hard_reset_done_by_fw);

	/* Set device to handle FLR by H/W as we will put the device CPU to
	 * halt mode
	 */
	if (driver_performs_reset)
		WREG32(mmPCIE_AUX_FLR_CTRL, (PCIE_AUX_FLR_CTRL_HW_CTRL_MASK |
					PCIE_AUX_FLR_CTRL_INT_MASK_MASK));

	/* If linux is loaded in the device CPU we need to communicate with it
	 * via the GIC. Otherwise, we need to use COMMS or the MSG_TO_CPU
	 * registers in case of old F/Ws
	 */
	if (hdev->fw_loader.fw_comp_loaded & FW_TYPE_LINUX) {
		irq_handler_offset = hdev->asic_prop.gic_interrupts_enable ?
				mmGIC_DISTRIBUTOR__5_GICD_SETSPI_NSR :
				le32_to_cpu(dyn_regs->gic_host_halt_irq);

		WREG32(irq_handler_offset,
			gaudi_irq_map_table[GAUDI_EVENT_HALT_MACHINE].cpu_id);

		/* This is a hail-mary attempt to revive the card in the small chance that the
		 * f/w has experienced a watchdog event, which caused it to return back to preboot.
		 * In that case, triggering reset through GIC won't help. We need to trigger the
		 * reset as if Linux wasn't loaded.
		 *
		 * We do it only if the reset cause was HB, because that would be the indication
		 * of such an event.
		 *
		 * In case watchdog hasn't expired but we still got HB, then this won't do any
		 * damage.
		 */
		if (hdev->reset_info.curr_reset_cause == HL_RESET_CAUSE_HEARTBEAT) {
			if (hdev->asic_prop.hard_reset_done_by_fw)
				hl_fw_ask_hard_reset_without_linux(hdev);
			else
				hl_fw_ask_halt_machine_without_linux(hdev);
		}
	} else {
		if (hdev->asic_prop.hard_reset_done_by_fw)
			hl_fw_ask_hard_reset_without_linux(hdev);
		else
			hl_fw_ask_halt_machine_without_linux(hdev);
	}

	if (driver_performs_reset) {

		/* Configure the reset registers. Must be done as early as
		 * possible in case we fail during H/W initialization
		 */
		WREG32(mmPSOC_GLOBAL_CONF_SOFT_RST_CFG_H,
						(CFG_RST_H_DMA_MASK |
						CFG_RST_H_MME_MASK |
						CFG_RST_H_SM_MASK |
						CFG_RST_H_TPC_7_MASK));

		WREG32(mmPSOC_GLOBAL_CONF_SOFT_RST_CFG_L, CFG_RST_L_TPC_MASK);

		WREG32(mmPSOC_GLOBAL_CONF_SW_ALL_RST_CFG_H,
						(CFG_RST_H_HBM_MASK |
						CFG_RST_H_TPC_7_MASK |
						CFG_RST_H_NIC_MASK |
						CFG_RST_H_SM_MASK |
						CFG_RST_H_DMA_MASK |
						CFG_RST_H_MME_MASK |
						CFG_RST_H_CPU_MASK |
						CFG_RST_H_MMU_MASK));

		WREG32(mmPSOC_GLOBAL_CONF_SW_ALL_RST_CFG_L,
						(CFG_RST_L_IF_MASK |
						CFG_RST_L_PSOC_MASK |
						CFG_RST_L_TPC_MASK));

		msleep(cpu_timeout_ms);

		/* Tell ASIC not to re-initialize PCIe */
		WREG32(mmPREBOOT_PCIE_EN, LKD_HARD_RESET_MAGIC);

		/* Restart BTL/BLR upon hard-reset */
		WREG32(mmPSOC_GLOBAL_CONF_BOOT_SEQ_RE_START, 1);

		WREG32(mmPSOC_GLOBAL_CONF_SW_ALL_RST,
			1 << PSOC_GLOBAL_CONF_SW_ALL_RST_IND_SHIFT);

		dev_info(hdev->dev,
			"Issued HARD reset command, going to wait %dms\n",
			reset_timeout_ms);
	} else {
		dev_info(hdev->dev,
			"Firmware performs HARD reset, going to wait %dms\n",
			reset_timeout_ms);
	}

skip_reset:
	/*
	 * After hard reset, we can't poll the BTM_FSM register because the PSOC
	 * itself is in reset. Need to wait until the reset is deasserted
	 */
	msleep(reset_timeout_ms);

	status = RREG32(mmPSOC_GLOBAL_CONF_BTM_FSM);
	if (status & PSOC_GLOBAL_CONF_BTM_FSM_STATE_MASK)
		dev_err(hdev->dev,
			"Timeout while waiting for device to reset 0x%x\n",
			status);

	if (gaudi) {
		gaudi->hw_cap_initialized &= ~(HW_CAP_CPU | HW_CAP_CPU_Q |
				HW_CAP_HBM | HW_CAP_PCI_DMA |
				HW_CAP_MME | HW_CAP_TPC_MASK |
				HW_CAP_HBM_DMA | HW_CAP_PLL |
				HW_CAP_NIC_MASK | HW_CAP_MMU |
				HW_CAP_SRAM_SCRAMBLER |
				HW_CAP_HBM_SCRAMBLER |
				HW_CAP_CLK_GATE);

		memset(gaudi->events_stat, 0, sizeof(gaudi->events_stat));

		hdev->device_cpu_is_halted = false;
	}
}

static int gaudi_suspend(struct hl_device *hdev)
{
	int rc;

	rc = hl_fw_send_pci_access_msg(hdev, CPUCP_PACKET_DISABLE_PCI_ACCESS);
	if (rc)
		dev_err(hdev->dev, "Failed to disable PCI access from CPU\n");

	return rc;
}

static int gaudi_resume(struct hl_device *hdev)
{
	return gaudi_init_iatu(hdev);
}

static int gaudi_mmap(struct hl_device *hdev, struct vm_area_struct *vma,
			void *cpu_addr, dma_addr_t dma_addr, size_t size)
{
	int rc;

	vma->vm_flags |= VM_IO | VM_PFNMAP | VM_DONTEXPAND | VM_DONTDUMP |
			VM_DONTCOPY | VM_NORESERVE;

	rc = dma_mmap_coherent(hdev->dev, vma, cpu_addr,
				(dma_addr - HOST_PHYS_BASE), size);
	if (rc)
		dev_err(hdev->dev, "dma_mmap_coherent error %d", rc);

	return rc;
}

static void gaudi_ring_doorbell(struct hl_device *hdev, u32 hw_queue_id, u32 pi)
{
	struct cpu_dyn_regs *dyn_regs =
			&hdev->fw_loader.dynamic_loader.comm_desc.cpu_dyn_regs;
	u32 db_reg_offset, db_value, dma_qm_offset, q_off, irq_handler_offset;
	struct gaudi_device *gaudi = hdev->asic_specific;
	bool invalid_queue = false;
	int dma_id;

	switch (hw_queue_id) {
	case GAUDI_QUEUE_ID_DMA_0_0...GAUDI_QUEUE_ID_DMA_0_3:
		dma_id = gaudi_dma_assignment[GAUDI_PCI_DMA_1];
		dma_qm_offset = dma_id * DMA_QMAN_OFFSET;
		q_off = dma_qm_offset + (hw_queue_id & 0x3) * 4;
		db_reg_offset = mmDMA0_QM_PQ_PI_0 + q_off;
		break;

	case GAUDI_QUEUE_ID_DMA_1_0...GAUDI_QUEUE_ID_DMA_1_3:
		dma_id = gaudi_dma_assignment[GAUDI_PCI_DMA_2];
		dma_qm_offset = dma_id * DMA_QMAN_OFFSET;
		q_off = dma_qm_offset + (hw_queue_id & 0x3) * 4;
		db_reg_offset = mmDMA0_QM_PQ_PI_0 + q_off;
		break;

	case GAUDI_QUEUE_ID_DMA_2_0...GAUDI_QUEUE_ID_DMA_2_3:
		dma_id = gaudi_dma_assignment[GAUDI_HBM_DMA_1];
		dma_qm_offset = dma_id * DMA_QMAN_OFFSET;
		q_off = dma_qm_offset + ((hw_queue_id - 1) & 0x3) * 4;
		db_reg_offset = mmDMA0_QM_PQ_PI_0 + q_off;
		break;

	case GAUDI_QUEUE_ID_DMA_3_0...GAUDI_QUEUE_ID_DMA_3_3:
		dma_id = gaudi_dma_assignment[GAUDI_HBM_DMA_2];
		dma_qm_offset = dma_id * DMA_QMAN_OFFSET;
		q_off = dma_qm_offset + ((hw_queue_id - 1) & 0x3) * 4;
		db_reg_offset = mmDMA0_QM_PQ_PI_0 + q_off;
		break;

	case GAUDI_QUEUE_ID_DMA_4_0...GAUDI_QUEUE_ID_DMA_4_3:
		dma_id = gaudi_dma_assignment[GAUDI_HBM_DMA_3];
		dma_qm_offset = dma_id * DMA_QMAN_OFFSET;
		q_off = dma_qm_offset + ((hw_queue_id - 1) & 0x3) * 4;
		db_reg_offset = mmDMA0_QM_PQ_PI_0 + q_off;
		break;

	case GAUDI_QUEUE_ID_DMA_5_0...GAUDI_QUEUE_ID_DMA_5_3:
		dma_id = gaudi_dma_assignment[GAUDI_HBM_DMA_4];
		dma_qm_offset = dma_id * DMA_QMAN_OFFSET;
		q_off = dma_qm_offset + ((hw_queue_id - 1) & 0x3) * 4;
		db_reg_offset = mmDMA0_QM_PQ_PI_0 + q_off;
		break;

	case GAUDI_QUEUE_ID_DMA_6_0...GAUDI_QUEUE_ID_DMA_6_3:
		dma_id = gaudi_dma_assignment[GAUDI_HBM_DMA_5];
		dma_qm_offset = dma_id * DMA_QMAN_OFFSET;
		q_off = dma_qm_offset + ((hw_queue_id - 1) & 0x3) * 4;
		db_reg_offset = mmDMA0_QM_PQ_PI_0 + q_off;
		break;

	case GAUDI_QUEUE_ID_DMA_7_0...GAUDI_QUEUE_ID_DMA_7_3:
		dma_id = gaudi_dma_assignment[GAUDI_HBM_DMA_6];
		dma_qm_offset = dma_id * DMA_QMAN_OFFSET;
		q_off = dma_qm_offset + ((hw_queue_id - 1) & 0x3) * 4;
		db_reg_offset = mmDMA0_QM_PQ_PI_0 + q_off;
		break;

	case GAUDI_QUEUE_ID_CPU_PQ:
		if (gaudi->hw_cap_initialized & HW_CAP_CPU_Q)
			db_reg_offset = mmCPU_IF_PF_PQ_PI;
		else
			invalid_queue = true;
		break;

	case GAUDI_QUEUE_ID_MME_0_0:
		db_reg_offset = mmMME2_QM_PQ_PI_0;
		break;

	case GAUDI_QUEUE_ID_MME_0_1:
		db_reg_offset = mmMME2_QM_PQ_PI_1;
		break;

	case GAUDI_QUEUE_ID_MME_0_2:
		db_reg_offset = mmMME2_QM_PQ_PI_2;
		break;

	case GAUDI_QUEUE_ID_MME_0_3:
		db_reg_offset = mmMME2_QM_PQ_PI_3;
		break;

	case GAUDI_QUEUE_ID_MME_1_0:
		db_reg_offset = mmMME0_QM_PQ_PI_0;
		break;

	case GAUDI_QUEUE_ID_MME_1_1:
		db_reg_offset = mmMME0_QM_PQ_PI_1;
		break;

	case GAUDI_QUEUE_ID_MME_1_2:
		db_reg_offset = mmMME0_QM_PQ_PI_2;
		break;

	case GAUDI_QUEUE_ID_MME_1_3:
		db_reg_offset = mmMME0_QM_PQ_PI_3;
		break;

	case GAUDI_QUEUE_ID_TPC_0_0:
		db_reg_offset = mmTPC0_QM_PQ_PI_0;
		break;

	case GAUDI_QUEUE_ID_TPC_0_1:
		db_reg_offset = mmTPC0_QM_PQ_PI_1;
		break;

	case GAUDI_QUEUE_ID_TPC_0_2:
		db_reg_offset = mmTPC0_QM_PQ_PI_2;
		break;

	case GAUDI_QUEUE_ID_TPC_0_3:
		db_reg_offset = mmTPC0_QM_PQ_PI_3;
		break;

	case GAUDI_QUEUE_ID_TPC_1_0:
		db_reg_offset = mmTPC1_QM_PQ_PI_0;
		break;

	case GAUDI_QUEUE_ID_TPC_1_1:
		db_reg_offset = mmTPC1_QM_PQ_PI_1;
		break;

	case GAUDI_QUEUE_ID_TPC_1_2:
		db_reg_offset = mmTPC1_QM_PQ_PI_2;
		break;

	case GAUDI_QUEUE_ID_TPC_1_3:
		db_reg_offset = mmTPC1_QM_PQ_PI_3;
		break;

	case GAUDI_QUEUE_ID_TPC_2_0:
		db_reg_offset = mmTPC2_QM_PQ_PI_0;
		break;

	case GAUDI_QUEUE_ID_TPC_2_1:
		db_reg_offset = mmTPC2_QM_PQ_PI_1;
		break;

	case GAUDI_QUEUE_ID_TPC_2_2:
		db_reg_offset = mmTPC2_QM_PQ_PI_2;
		break;

	case GAUDI_QUEUE_ID_TPC_2_3:
		db_reg_offset = mmTPC2_QM_PQ_PI_3;
		break;

	case GAUDI_QUEUE_ID_TPC_3_0:
		db_reg_offset = mmTPC3_QM_PQ_PI_0;
		break;

	case GAUDI_QUEUE_ID_TPC_3_1:
		db_reg_offset = mmTPC3_QM_PQ_PI_1;
		break;

	case GAUDI_QUEUE_ID_TPC_3_2:
		db_reg_offset = mmTPC3_QM_PQ_PI_2;
		break;

	case GAUDI_QUEUE_ID_TPC_3_3:
		db_reg_offset = mmTPC3_QM_PQ_PI_3;
		break;

	case GAUDI_QUEUE_ID_TPC_4_0:
		db_reg_offset = mmTPC4_QM_PQ_PI_0;
		break;

	case GAUDI_QUEUE_ID_TPC_4_1:
		db_reg_offset = mmTPC4_QM_PQ_PI_1;
		break;

	case GAUDI_QUEUE_ID_TPC_4_2:
		db_reg_offset = mmTPC4_QM_PQ_PI_2;
		break;

	case GAUDI_QUEUE_ID_TPC_4_3:
		db_reg_offset = mmTPC4_QM_PQ_PI_3;
		break;

	case GAUDI_QUEUE_ID_TPC_5_0:
		db_reg_offset = mmTPC5_QM_PQ_PI_0;
		break;

	case GAUDI_QUEUE_ID_TPC_5_1:
		db_reg_offset = mmTPC5_QM_PQ_PI_1;
		break;

	case GAUDI_QUEUE_ID_TPC_5_2:
		db_reg_offset = mmTPC5_QM_PQ_PI_2;
		break;

	case GAUDI_QUEUE_ID_TPC_5_3:
		db_reg_offset = mmTPC5_QM_PQ_PI_3;
		break;

	case GAUDI_QUEUE_ID_TPC_6_0:
		db_reg_offset = mmTPC6_QM_PQ_PI_0;
		break;

	case GAUDI_QUEUE_ID_TPC_6_1:
		db_reg_offset = mmTPC6_QM_PQ_PI_1;
		break;

	case GAUDI_QUEUE_ID_TPC_6_2:
		db_reg_offset = mmTPC6_QM_PQ_PI_2;
		break;

	case GAUDI_QUEUE_ID_TPC_6_3:
		db_reg_offset = mmTPC6_QM_PQ_PI_3;
		break;

	case GAUDI_QUEUE_ID_TPC_7_0:
		db_reg_offset = mmTPC7_QM_PQ_PI_0;
		break;

	case GAUDI_QUEUE_ID_TPC_7_1:
		db_reg_offset = mmTPC7_QM_PQ_PI_1;
		break;

	case GAUDI_QUEUE_ID_TPC_7_2:
		db_reg_offset = mmTPC7_QM_PQ_PI_2;
		break;

	case GAUDI_QUEUE_ID_TPC_7_3:
		db_reg_offset = mmTPC7_QM_PQ_PI_3;
		break;

	case GAUDI_QUEUE_ID_NIC_0_0...GAUDI_QUEUE_ID_NIC_0_3:
		if (!(gaudi->hw_cap_initialized & HW_CAP_NIC0))
			invalid_queue = true;

		q_off = ((hw_queue_id - 1) & 0x3) * 4;
		db_reg_offset = mmNIC0_QM0_PQ_PI_0 + q_off;
		break;

	case GAUDI_QUEUE_ID_NIC_1_0...GAUDI_QUEUE_ID_NIC_1_3:
		if (!(gaudi->hw_cap_initialized & HW_CAP_NIC1))
			invalid_queue = true;

		q_off = ((hw_queue_id - 1) & 0x3) * 4;
		db_reg_offset = mmNIC0_QM1_PQ_PI_0 + q_off;
		break;

	case GAUDI_QUEUE_ID_NIC_2_0...GAUDI_QUEUE_ID_NIC_2_3:
		if (!(gaudi->hw_cap_initialized & HW_CAP_NIC2))
			invalid_queue = true;

		q_off = ((hw_queue_id - 1) & 0x3) * 4;
		db_reg_offset = mmNIC1_QM0_PQ_PI_0 + q_off;
		break;

	case GAUDI_QUEUE_ID_NIC_3_0...GAUDI_QUEUE_ID_NIC_3_3:
		if (!(gaudi->hw_cap_initialized & HW_CAP_NIC3))
			invalid_queue = true;

		q_off = ((hw_queue_id - 1) & 0x3) * 4;
		db_reg_offset = mmNIC1_QM1_PQ_PI_0 + q_off;
		break;

	case GAUDI_QUEUE_ID_NIC_4_0...GAUDI_QUEUE_ID_NIC_4_3:
		if (!(gaudi->hw_cap_initialized & HW_CAP_NIC4))
			invalid_queue = true;

		q_off = ((hw_queue_id - 1) & 0x3) * 4;
		db_reg_offset = mmNIC2_QM0_PQ_PI_0 + q_off;
		break;

	case GAUDI_QUEUE_ID_NIC_5_0...GAUDI_QUEUE_ID_NIC_5_3:
		if (!(gaudi->hw_cap_initialized & HW_CAP_NIC5))
			invalid_queue = true;

		q_off = ((hw_queue_id - 1) & 0x3) * 4;
		db_reg_offset = mmNIC2_QM1_PQ_PI_0 + q_off;
		break;

	case GAUDI_QUEUE_ID_NIC_6_0...GAUDI_QUEUE_ID_NIC_6_3:
		if (!(gaudi->hw_cap_initialized & HW_CAP_NIC6))
			invalid_queue = true;

		q_off = ((hw_queue_id - 1) & 0x3) * 4;
		db_reg_offset = mmNIC3_QM0_PQ_PI_0 + q_off;
		break;

	case GAUDI_QUEUE_ID_NIC_7_0...GAUDI_QUEUE_ID_NIC_7_3:
		if (!(gaudi->hw_cap_initialized & HW_CAP_NIC7))
			invalid_queue = true;

		q_off = ((hw_queue_id - 1) & 0x3) * 4;
		db_reg_offset = mmNIC3_QM1_PQ_PI_0 + q_off;
		break;

	case GAUDI_QUEUE_ID_NIC_8_0...GAUDI_QUEUE_ID_NIC_8_3:
		if (!(gaudi->hw_cap_initialized & HW_CAP_NIC8))
			invalid_queue = true;

		q_off = ((hw_queue_id - 1) & 0x3) * 4;
		db_reg_offset = mmNIC4_QM0_PQ_PI_0 + q_off;
		break;

	case GAUDI_QUEUE_ID_NIC_9_0...GAUDI_QUEUE_ID_NIC_9_3:
		if (!(gaudi->hw_cap_initialized & HW_CAP_NIC9))
			invalid_queue = true;

		q_off = ((hw_queue_id - 1) & 0x3) * 4;
		db_reg_offset = mmNIC4_QM1_PQ_PI_0 + q_off;
		break;

	default:
		invalid_queue = true;
	}

	if (invalid_queue) {
		/* Should never get here */
		dev_err(hdev->dev, "h/w queue %d is invalid. Can't set pi\n",
			hw_queue_id);
		return;
	}

	db_value = pi;

	/* ring the doorbell */
	WREG32(db_reg_offset, db_value);

	if (hw_queue_id == GAUDI_QUEUE_ID_CPU_PQ) {
		/* make sure device CPU will read latest data from host */
		mb();

		irq_handler_offset = hdev->asic_prop.gic_interrupts_enable ?
				mmGIC_DISTRIBUTOR__5_GICD_SETSPI_NSR :
				le32_to_cpu(dyn_regs->gic_host_pi_upd_irq);

		WREG32(irq_handler_offset,
			gaudi_irq_map_table[GAUDI_EVENT_PI_UPDATE].cpu_id);
	}
}

static void gaudi_pqe_write(struct hl_device *hdev, __le64 *pqe,
				struct hl_bd *bd)
{
	__le64 *pbd = (__le64 *) bd;

	/* The QMANs are on the host memory so a simple copy suffice */
	pqe[0] = pbd[0];
	pqe[1] = pbd[1];
}

static void *gaudi_dma_alloc_coherent(struct hl_device *hdev, size_t size,
					dma_addr_t *dma_handle, gfp_t flags)
{
	void *kernel_addr = dma_alloc_coherent(&hdev->pdev->dev, size,
						dma_handle, flags);

	/* Shift to the device's base physical address of host memory */
	if (kernel_addr)
		*dma_handle += HOST_PHYS_BASE;

	return kernel_addr;
}

static void gaudi_dma_free_coherent(struct hl_device *hdev, size_t size,
		void *cpu_addr, dma_addr_t dma_handle)
{
	/* Cancel the device's base physical address of host memory */
	dma_addr_t fixed_dma_handle = dma_handle - HOST_PHYS_BASE;

	dma_free_coherent(&hdev->pdev->dev, size, cpu_addr, fixed_dma_handle);
}

static int gaudi_hbm_scrubbing(struct hl_device *hdev)
{
	struct asic_fixed_properties *prop = &hdev->asic_prop;
	u64  cur_addr = DRAM_BASE_ADDR_USER;
	u32 val;
	u32 chunk_size;
	int rc, dma_id;

	while (cur_addr < prop->dram_end_address) {
		for (dma_id = 0 ; dma_id < DMA_NUMBER_OF_CHANNELS ; dma_id++) {
			u32 dma_offset = dma_id * DMA_CORE_OFFSET;

			chunk_size =
			min((u64)SZ_2G, prop->dram_end_address - cur_addr);

			dev_dbg(hdev->dev,
				"Doing HBM scrubbing for 0x%09llx - 0x%09llx\n",
				cur_addr, cur_addr + chunk_size);

			WREG32(mmDMA0_CORE_SRC_BASE_LO + dma_offset, 0xdeadbeaf);
			WREG32(mmDMA0_CORE_SRC_BASE_HI + dma_offset, 0xdeadbeaf);
			WREG32(mmDMA0_CORE_DST_BASE_LO + dma_offset,
						lower_32_bits(cur_addr));
			WREG32(mmDMA0_CORE_DST_BASE_HI + dma_offset,
						upper_32_bits(cur_addr));
			WREG32(mmDMA0_CORE_DST_TSIZE_0 + dma_offset,
					chunk_size);
			WREG32(mmDMA0_CORE_COMMIT + dma_offset,
					((1 << DMA0_CORE_COMMIT_LIN_SHIFT) |
					(1 << DMA0_CORE_COMMIT_MEM_SET_SHIFT)));

			cur_addr += chunk_size;

			if (cur_addr == prop->dram_end_address)
				break;
		}

		for (dma_id = 0 ; dma_id < DMA_NUMBER_OF_CHANNELS ; dma_id++) {
			u32 dma_offset = dma_id * DMA_CORE_OFFSET;

			rc = hl_poll_timeout(
				hdev,
				mmDMA0_CORE_STS0 + dma_offset,
				val,
				((val & DMA0_CORE_STS0_BUSY_MASK) == 0),
				1000,
				HBM_SCRUBBING_TIMEOUT_US);

			if (rc) {
				dev_err(hdev->dev,
					"DMA Timeout during HBM scrubbing of DMA #%d\n",
					dma_id);
				return -EIO;
			}
		}
	}

	return 0;
}

static int gaudi_scrub_device_mem(struct hl_device *hdev, u64 addr, u64 size)
{
	struct asic_fixed_properties *prop = &hdev->asic_prop;
	struct gaudi_device *gaudi = hdev->asic_specific;
	int rc = 0;
	u64 val = 0;

	if (!hdev->memory_scrub)
		return 0;

	if (!addr && !size) {
		/* Wait till device is idle */
		rc = hl_poll_timeout(
				hdev,
				mmDMA0_CORE_STS0/* dummy */,
				val/* dummy */,
				(hdev->asic_funcs->is_device_idle(hdev, NULL,
						0, NULL)),
						1000,
						HBM_SCRUBBING_TIMEOUT_US);
		if (rc) {
			dev_err(hdev->dev, "waiting for idle timeout\n");
			return -EIO;
		}

		/* Scrub SRAM */
		addr = prop->sram_user_base_address;
		size = hdev->pldm ? 0x10000 :
				(prop->sram_size - SRAM_USER_BASE_OFFSET);
		val = 0x7777777777777777ull;

		rc = gaudi_memset_device_memory(hdev, addr, size, val);
		if (rc) {
			dev_err(hdev->dev,
				"Failed to clear SRAM in mem scrub all\n");
			return rc;
		}

		mutex_lock(&gaudi->clk_gate_mutex);
		hdev->asic_funcs->disable_clock_gating(hdev);

		/* Scrub HBM using all DMA channels in parallel */
		rc = gaudi_hbm_scrubbing(hdev);
		if (rc)
			dev_err(hdev->dev,
				"Failed to clear HBM in mem scrub all\n");

		hdev->asic_funcs->set_clock_gating(hdev);
		mutex_unlock(&gaudi->clk_gate_mutex);
	}

	return rc;
}

static void *gaudi_get_int_queue_base(struct hl_device *hdev,
				u32 queue_id, dma_addr_t *dma_handle,
				u16 *queue_len)
{
	struct gaudi_device *gaudi = hdev->asic_specific;
	struct gaudi_internal_qman_info *q;

	if (queue_id >= GAUDI_QUEUE_ID_SIZE ||
			gaudi_queue_type[queue_id] != QUEUE_TYPE_INT) {
		dev_err(hdev->dev, "Got invalid queue id %d\n", queue_id);
		return NULL;
	}

	q = &gaudi->internal_qmans[queue_id];
	*dma_handle = q->pq_dma_addr;
	*queue_len = q->pq_size / QMAN_PQ_ENTRY_SIZE;

	return q->pq_kernel_addr;
}

static int gaudi_send_cpu_message(struct hl_device *hdev, u32 *msg,
				u16 len, u32 timeout, u64 *result)
{
	struct gaudi_device *gaudi = hdev->asic_specific;

	if (!(gaudi->hw_cap_initialized & HW_CAP_CPU_Q)) {
		if (result)
			*result = 0;
		return 0;
	}

	if (!timeout)
		timeout = GAUDI_MSG_TO_CPU_TIMEOUT_USEC;

	return hl_fw_send_cpu_message(hdev, GAUDI_QUEUE_ID_CPU_PQ, msg, len,
						timeout, result);
}

static int gaudi_test_queue(struct hl_device *hdev, u32 hw_queue_id)
{
	struct packet_msg_prot *fence_pkt;
	dma_addr_t pkt_dma_addr;
	u32 fence_val, tmp, timeout_usec;
	dma_addr_t fence_dma_addr;
	u32 *fence_ptr;
	int rc;

	if (hdev->pldm)
		timeout_usec = GAUDI_PLDM_TEST_QUEUE_WAIT_USEC;
	else
		timeout_usec = GAUDI_TEST_QUEUE_WAIT_USEC;

	fence_val = GAUDI_QMAN0_FENCE_VAL;

	fence_ptr = hdev->asic_funcs->asic_dma_pool_zalloc(hdev, 4, GFP_KERNEL,
							&fence_dma_addr);
	if (!fence_ptr) {
		dev_err(hdev->dev,
			"Failed to allocate memory for H/W queue %d testing\n",
			hw_queue_id);
		return -ENOMEM;
	}

	*fence_ptr = 0;

	fence_pkt = hdev->asic_funcs->asic_dma_pool_zalloc(hdev,
					sizeof(struct packet_msg_prot),
					GFP_KERNEL, &pkt_dma_addr);
	if (!fence_pkt) {
		dev_err(hdev->dev,
			"Failed to allocate packet for H/W queue %d testing\n",
			hw_queue_id);
		rc = -ENOMEM;
		goto free_fence_ptr;
	}

	tmp = FIELD_PREP(GAUDI_PKT_CTL_OPCODE_MASK, PACKET_MSG_PROT);
	tmp |= FIELD_PREP(GAUDI_PKT_CTL_EB_MASK, 1);
	tmp |= FIELD_PREP(GAUDI_PKT_CTL_MB_MASK, 1);

	fence_pkt->ctl = cpu_to_le32(tmp);
	fence_pkt->value = cpu_to_le32(fence_val);
	fence_pkt->addr = cpu_to_le64(fence_dma_addr);

	rc = hl_hw_queue_send_cb_no_cmpl(hdev, hw_queue_id,
					sizeof(struct packet_msg_prot),
					pkt_dma_addr);
	if (rc) {
		dev_err(hdev->dev,
			"Failed to send fence packet to H/W queue %d\n",
			hw_queue_id);
		goto free_pkt;
	}

	rc = hl_poll_timeout_memory(hdev, fence_ptr, tmp, (tmp == fence_val),
					1000, timeout_usec, true);

	hl_hw_queue_inc_ci_kernel(hdev, hw_queue_id);

	if (rc == -ETIMEDOUT) {
		dev_err(hdev->dev,
			"H/W queue %d test failed (scratch(0x%08llX) == 0x%08X)\n",
			hw_queue_id, (unsigned long long) fence_dma_addr, tmp);
		rc = -EIO;
	}

free_pkt:
	hdev->asic_funcs->asic_dma_pool_free(hdev, (void *) fence_pkt,
					pkt_dma_addr);
free_fence_ptr:
	hdev->asic_funcs->asic_dma_pool_free(hdev, (void *) fence_ptr,
					fence_dma_addr);
	return rc;
}

static int gaudi_test_cpu_queue(struct hl_device *hdev)
{
	struct gaudi_device *gaudi = hdev->asic_specific;

	/*
	 * check capability here as send_cpu_message() won't update the result
	 * value if no capability
	 */
	if (!(gaudi->hw_cap_initialized & HW_CAP_CPU_Q))
		return 0;

	return hl_fw_test_cpu_queue(hdev);
}

static int gaudi_test_queues(struct hl_device *hdev)
{
	int i, rc, ret_val = 0;

	for (i = 0 ; i < hdev->asic_prop.max_queues ; i++) {
		if (hdev->asic_prop.hw_queues_props[i].type == QUEUE_TYPE_EXT) {
			rc = gaudi_test_queue(hdev, i);
			if (rc)
				ret_val = -EINVAL;
		}
	}

	rc = gaudi_test_cpu_queue(hdev);
	if (rc)
		ret_val = -EINVAL;

	return ret_val;
}

static void *gaudi_dma_pool_zalloc(struct hl_device *hdev, size_t size,
		gfp_t mem_flags, dma_addr_t *dma_handle)
{
	void *kernel_addr;

	if (size > GAUDI_DMA_POOL_BLK_SIZE)
		return NULL;

	kernel_addr = dma_pool_zalloc(hdev->dma_pool, mem_flags, dma_handle);

	/* Shift to the device's base physical address of host memory */
	if (kernel_addr)
		*dma_handle += HOST_PHYS_BASE;

	return kernel_addr;
}

static void gaudi_dma_pool_free(struct hl_device *hdev, void *vaddr,
			dma_addr_t dma_addr)
{
	/* Cancel the device's base physical address of host memory */
	dma_addr_t fixed_dma_addr = dma_addr - HOST_PHYS_BASE;

	dma_pool_free(hdev->dma_pool, vaddr, fixed_dma_addr);
}

static void *gaudi_cpu_accessible_dma_pool_alloc(struct hl_device *hdev,
					size_t size, dma_addr_t *dma_handle)
{
	return hl_fw_cpu_accessible_dma_pool_alloc(hdev, size, dma_handle);
}

static void gaudi_cpu_accessible_dma_pool_free(struct hl_device *hdev,
						size_t size, void *vaddr)
{
	hl_fw_cpu_accessible_dma_pool_free(hdev, size, vaddr);
}

static int gaudi_dma_map_sg(struct hl_device *hdev, struct scatterlist *sgl,
			int nents, enum dma_data_direction dir)
{
	struct scatterlist *sg;
	int i;

	if (!dma_map_sg(&hdev->pdev->dev, sgl, nents, dir))
		return -ENOMEM;

	/* Shift to the device's base physical address of host memory */
	for_each_sg(sgl, sg, nents, i)
		sg->dma_address += HOST_PHYS_BASE;

	return 0;
}

static void gaudi_dma_unmap_sg(struct hl_device *hdev, struct scatterlist *sgl,
			int nents, enum dma_data_direction dir)
{
	struct scatterlist *sg;
	int i;

	/* Cancel the device's base physical address of host memory */
	for_each_sg(sgl, sg, nents, i)
		sg->dma_address -= HOST_PHYS_BASE;

	dma_unmap_sg(&hdev->pdev->dev, sgl, nents, dir);
}

static u32 gaudi_get_dma_desc_list_size(struct hl_device *hdev,
					struct sg_table *sgt)
{
	struct scatterlist *sg, *sg_next_iter;
	u32 count, dma_desc_cnt;
	u64 len, len_next;
	dma_addr_t addr, addr_next;

	dma_desc_cnt = 0;

	for_each_sg(sgt->sgl, sg, sgt->nents, count) {

		len = sg_dma_len(sg);
		addr = sg_dma_address(sg);

		if (len == 0)
			break;

		while ((count + 1) < sgt->nents) {
			sg_next_iter = sg_next(sg);
			len_next = sg_dma_len(sg_next_iter);
			addr_next = sg_dma_address(sg_next_iter);

			if (len_next == 0)
				break;

			if ((addr + len == addr_next) &&
				(len + len_next <= DMA_MAX_TRANSFER_SIZE)) {
				len += len_next;
				count++;
				sg = sg_next_iter;
			} else {
				break;
			}
		}

		dma_desc_cnt++;
	}

	return dma_desc_cnt * sizeof(struct packet_lin_dma);
}

static int gaudi_pin_memory_before_cs(struct hl_device *hdev,
				struct hl_cs_parser *parser,
				struct packet_lin_dma *user_dma_pkt,
				u64 addr, enum dma_data_direction dir)
{
	struct hl_userptr *userptr;
	int rc;

	if (hl_userptr_is_pinned(hdev, addr, le32_to_cpu(user_dma_pkt->tsize),
			parser->job_userptr_list, &userptr))
		goto already_pinned;

	userptr = kzalloc(sizeof(*userptr), GFP_KERNEL);
	if (!userptr)
		return -ENOMEM;

	rc = hl_pin_host_memory(hdev, addr, le32_to_cpu(user_dma_pkt->tsize),
				userptr);
	if (rc)
		goto free_userptr;

	list_add_tail(&userptr->job_node, parser->job_userptr_list);

	rc = hdev->asic_funcs->asic_dma_map_sg(hdev, userptr->sgt->sgl,
					userptr->sgt->nents, dir);
	if (rc) {
		dev_err(hdev->dev, "failed to map sgt with DMA region\n");
		goto unpin_memory;
	}

	userptr->dma_mapped = true;
	userptr->dir = dir;

already_pinned:
	parser->patched_cb_size +=
			gaudi_get_dma_desc_list_size(hdev, userptr->sgt);

	return 0;

unpin_memory:
	list_del(&userptr->job_node);
	hl_unpin_host_memory(hdev, userptr);
free_userptr:
	kfree(userptr);
	return rc;
}

static int gaudi_validate_dma_pkt_host(struct hl_device *hdev,
				struct hl_cs_parser *parser,
				struct packet_lin_dma *user_dma_pkt,
				bool src_in_host)
{
	enum dma_data_direction dir;
	bool skip_host_mem_pin = false, user_memset;
	u64 addr;
	int rc = 0;

	user_memset = (le32_to_cpu(user_dma_pkt->ctl) &
			GAUDI_PKT_LIN_DMA_CTL_MEMSET_MASK) >>
			GAUDI_PKT_LIN_DMA_CTL_MEMSET_SHIFT;

	if (src_in_host) {
		if (user_memset)
			skip_host_mem_pin = true;

		dev_dbg(hdev->dev, "DMA direction is HOST --> DEVICE\n");
		dir = DMA_TO_DEVICE;
		addr = le64_to_cpu(user_dma_pkt->src_addr);
	} else {
		dev_dbg(hdev->dev, "DMA direction is DEVICE --> HOST\n");
		dir = DMA_FROM_DEVICE;
		addr = (le64_to_cpu(user_dma_pkt->dst_addr) &
				GAUDI_PKT_LIN_DMA_DST_ADDR_MASK) >>
				GAUDI_PKT_LIN_DMA_DST_ADDR_SHIFT;
	}

	if (skip_host_mem_pin)
		parser->patched_cb_size += sizeof(*user_dma_pkt);
	else
		rc = gaudi_pin_memory_before_cs(hdev, parser, user_dma_pkt,
						addr, dir);

	return rc;
}

static int gaudi_validate_dma_pkt_no_mmu(struct hl_device *hdev,
				struct hl_cs_parser *parser,
				struct packet_lin_dma *user_dma_pkt)
{
	bool src_in_host = false;
	u64 dst_addr = (le64_to_cpu(user_dma_pkt->dst_addr) &
			GAUDI_PKT_LIN_DMA_DST_ADDR_MASK) >>
			GAUDI_PKT_LIN_DMA_DST_ADDR_SHIFT;

	dev_dbg(hdev->dev, "DMA packet details:\n");
	dev_dbg(hdev->dev, "source == 0x%llx\n",
				le64_to_cpu(user_dma_pkt->src_addr));
	dev_dbg(hdev->dev, "destination == 0x%llx\n", dst_addr);
	dev_dbg(hdev->dev, "size == %u\n", le32_to_cpu(user_dma_pkt->tsize));

	/*
	 * Special handling for DMA with size 0. Bypass all validations
	 * because no transactions will be done except for WR_COMP, which
	 * is not a security issue
	 */
	if (!le32_to_cpu(user_dma_pkt->tsize)) {
		parser->patched_cb_size += sizeof(*user_dma_pkt);
		return 0;
	}

	if (parser->hw_queue_id <= GAUDI_QUEUE_ID_DMA_0_3)
		src_in_host = true;

	return gaudi_validate_dma_pkt_host(hdev, parser, user_dma_pkt,
						src_in_host);
}

static int gaudi_validate_load_and_exe_pkt(struct hl_device *hdev,
					struct hl_cs_parser *parser,
					struct packet_load_and_exe *user_pkt)
{
	u32 cfg;

	cfg = le32_to_cpu(user_pkt->cfg);

	if (cfg & GAUDI_PKT_LOAD_AND_EXE_CFG_DST_MASK) {
		dev_err(hdev->dev,
			"User not allowed to use Load and Execute\n");
		return -EPERM;
	}

	parser->patched_cb_size += sizeof(struct packet_load_and_exe);

	return 0;
}

static int gaudi_validate_cb(struct hl_device *hdev,
			struct hl_cs_parser *parser, bool is_mmu)
{
	u32 cb_parsed_length = 0;
	int rc = 0;

	parser->patched_cb_size = 0;

	/* cb_user_size is more than 0 so loop will always be executed */
	while (cb_parsed_length < parser->user_cb_size) {
		enum packet_id pkt_id;
		u16 pkt_size;
		struct gaudi_packet *user_pkt;

		user_pkt = parser->user_cb->kernel_address + cb_parsed_length;

		pkt_id = (enum packet_id) (
				(le64_to_cpu(user_pkt->header) &
				PACKET_HEADER_PACKET_ID_MASK) >>
					PACKET_HEADER_PACKET_ID_SHIFT);

		if (!validate_packet_id(pkt_id)) {
			dev_err(hdev->dev, "Invalid packet id %u\n", pkt_id);
			rc = -EINVAL;
			break;
		}

		pkt_size = gaudi_packet_sizes[pkt_id];
		cb_parsed_length += pkt_size;
		if (cb_parsed_length > parser->user_cb_size) {
			dev_err(hdev->dev,
				"packet 0x%x is out of CB boundary\n", pkt_id);
			rc = -EINVAL;
			break;
		}

		switch (pkt_id) {
		case PACKET_MSG_PROT:
			dev_err(hdev->dev,
				"User not allowed to use MSG_PROT\n");
			rc = -EPERM;
			break;

		case PACKET_CP_DMA:
			dev_err(hdev->dev, "User not allowed to use CP_DMA\n");
			rc = -EPERM;
			break;

		case PACKET_STOP:
			dev_err(hdev->dev, "User not allowed to use STOP\n");
			rc = -EPERM;
			break;

		case PACKET_WREG_BULK:
			dev_err(hdev->dev,
				"User not allowed to use WREG_BULK\n");
			rc = -EPERM;
			break;

		case PACKET_LOAD_AND_EXE:
			rc = gaudi_validate_load_and_exe_pkt(hdev, parser,
				(struct packet_load_and_exe *) user_pkt);
			break;

		case PACKET_LIN_DMA:
			parser->contains_dma_pkt = true;
			if (is_mmu)
				parser->patched_cb_size += pkt_size;
			else
				rc = gaudi_validate_dma_pkt_no_mmu(hdev, parser,
					(struct packet_lin_dma *) user_pkt);
			break;

		case PACKET_WREG_32:
		case PACKET_MSG_LONG:
		case PACKET_MSG_SHORT:
		case PACKET_REPEAT:
		case PACKET_FENCE:
		case PACKET_NOP:
		case PACKET_ARB_POINT:
			parser->patched_cb_size += pkt_size;
			break;

		default:
			dev_err(hdev->dev, "Invalid packet header 0x%x\n",
				pkt_id);
			rc = -EINVAL;
			break;
		}

		if (rc)
			break;
	}

	/*
	 * The new CB should have space at the end for two MSG_PROT packets:
	 * 1. A packet that will act as a completion packet
	 * 2. A packet that will generate MSI-X interrupt
	 */
	if (parser->completion)
		parser->patched_cb_size += sizeof(struct packet_msg_prot) * 2;

	return rc;
}

static int gaudi_patch_dma_packet(struct hl_device *hdev,
				struct hl_cs_parser *parser,
				struct packet_lin_dma *user_dma_pkt,
				struct packet_lin_dma *new_dma_pkt,
				u32 *new_dma_pkt_size)
{
	struct hl_userptr *userptr;
	struct scatterlist *sg, *sg_next_iter;
	u32 count, dma_desc_cnt, user_wrcomp_en_mask, ctl;
	u64 len, len_next;
	dma_addr_t dma_addr, dma_addr_next;
	u64 device_memory_addr, addr;
	enum dma_data_direction dir;
	struct sg_table *sgt;
	bool src_in_host = false;
	bool skip_host_mem_pin = false;
	bool user_memset;

	ctl = le32_to_cpu(user_dma_pkt->ctl);

	if (parser->hw_queue_id <= GAUDI_QUEUE_ID_DMA_0_3)
		src_in_host = true;

	user_memset = (ctl & GAUDI_PKT_LIN_DMA_CTL_MEMSET_MASK) >>
			GAUDI_PKT_LIN_DMA_CTL_MEMSET_SHIFT;

	if (src_in_host) {
		addr = le64_to_cpu(user_dma_pkt->src_addr);
		device_memory_addr = le64_to_cpu(user_dma_pkt->dst_addr);
		dir = DMA_TO_DEVICE;
		if (user_memset)
			skip_host_mem_pin = true;
	} else {
		addr = le64_to_cpu(user_dma_pkt->dst_addr);
		device_memory_addr = le64_to_cpu(user_dma_pkt->src_addr);
		dir = DMA_FROM_DEVICE;
	}

	if ((!skip_host_mem_pin) &&
		(!hl_userptr_is_pinned(hdev, addr,
					le32_to_cpu(user_dma_pkt->tsize),
					parser->job_userptr_list, &userptr))) {
		dev_err(hdev->dev, "Userptr 0x%llx + 0x%x NOT mapped\n",
				addr, user_dma_pkt->tsize);
		return -EFAULT;
	}

	if ((user_memset) && (dir == DMA_TO_DEVICE)) {
		memcpy(new_dma_pkt, user_dma_pkt, sizeof(*user_dma_pkt));
		*new_dma_pkt_size = sizeof(*user_dma_pkt);
		return 0;
	}

	user_wrcomp_en_mask = ctl & GAUDI_PKT_LIN_DMA_CTL_WRCOMP_EN_MASK;

	sgt = userptr->sgt;
	dma_desc_cnt = 0;

	for_each_sg(sgt->sgl, sg, sgt->nents, count) {
		len = sg_dma_len(sg);
		dma_addr = sg_dma_address(sg);

		if (len == 0)
			break;

		while ((count + 1) < sgt->nents) {
			sg_next_iter = sg_next(sg);
			len_next = sg_dma_len(sg_next_iter);
			dma_addr_next = sg_dma_address(sg_next_iter);

			if (len_next == 0)
				break;

			if ((dma_addr + len == dma_addr_next) &&
				(len + len_next <= DMA_MAX_TRANSFER_SIZE)) {
				len += len_next;
				count++;
				sg = sg_next_iter;
			} else {
				break;
			}
		}

		ctl = le32_to_cpu(user_dma_pkt->ctl);
		if (likely(dma_desc_cnt))
			ctl &= ~GAUDI_PKT_CTL_EB_MASK;
		ctl &= ~GAUDI_PKT_LIN_DMA_CTL_WRCOMP_EN_MASK;
		new_dma_pkt->ctl = cpu_to_le32(ctl);
		new_dma_pkt->tsize = cpu_to_le32(len);

		if (dir == DMA_TO_DEVICE) {
			new_dma_pkt->src_addr = cpu_to_le64(dma_addr);
			new_dma_pkt->dst_addr = cpu_to_le64(device_memory_addr);
		} else {
			new_dma_pkt->src_addr = cpu_to_le64(device_memory_addr);
			new_dma_pkt->dst_addr = cpu_to_le64(dma_addr);
		}

		if (!user_memset)
			device_memory_addr += len;
		dma_desc_cnt++;
		new_dma_pkt++;
	}

	if (!dma_desc_cnt) {
		dev_err(hdev->dev,
			"Error of 0 SG entries when patching DMA packet\n");
		return -EFAULT;
	}

	/* Fix the last dma packet - wrcomp must be as user set it */
	new_dma_pkt--;
	new_dma_pkt->ctl |= cpu_to_le32(user_wrcomp_en_mask);

	*new_dma_pkt_size = dma_desc_cnt * sizeof(struct packet_lin_dma);

	return 0;
}

static int gaudi_patch_cb(struct hl_device *hdev,
				struct hl_cs_parser *parser)
{
	u32 cb_parsed_length = 0;
	u32 cb_patched_cur_length = 0;
	int rc = 0;

	/* cb_user_size is more than 0 so loop will always be executed */
	while (cb_parsed_length < parser->user_cb_size) {
		enum packet_id pkt_id;
		u16 pkt_size;
		u32 new_pkt_size = 0;
		struct gaudi_packet *user_pkt, *kernel_pkt;

		user_pkt = parser->user_cb->kernel_address + cb_parsed_length;
		kernel_pkt = parser->patched_cb->kernel_address +
					cb_patched_cur_length;

		pkt_id = (enum packet_id) (
				(le64_to_cpu(user_pkt->header) &
				PACKET_HEADER_PACKET_ID_MASK) >>
					PACKET_HEADER_PACKET_ID_SHIFT);

		if (!validate_packet_id(pkt_id)) {
			dev_err(hdev->dev, "Invalid packet id %u\n", pkt_id);
			rc = -EINVAL;
			break;
		}

		pkt_size = gaudi_packet_sizes[pkt_id];
		cb_parsed_length += pkt_size;
		if (cb_parsed_length > parser->user_cb_size) {
			dev_err(hdev->dev,
				"packet 0x%x is out of CB boundary\n", pkt_id);
			rc = -EINVAL;
			break;
		}

		switch (pkt_id) {
		case PACKET_LIN_DMA:
			rc = gaudi_patch_dma_packet(hdev, parser,
					(struct packet_lin_dma *) user_pkt,
					(struct packet_lin_dma *) kernel_pkt,
					&new_pkt_size);
			cb_patched_cur_length += new_pkt_size;
			break;

		case PACKET_MSG_PROT:
			dev_err(hdev->dev,
				"User not allowed to use MSG_PROT\n");
			rc = -EPERM;
			break;

		case PACKET_CP_DMA:
			dev_err(hdev->dev, "User not allowed to use CP_DMA\n");
			rc = -EPERM;
			break;

		case PACKET_STOP:
			dev_err(hdev->dev, "User not allowed to use STOP\n");
			rc = -EPERM;
			break;

		case PACKET_WREG_32:
		case PACKET_WREG_BULK:
		case PACKET_MSG_LONG:
		case PACKET_MSG_SHORT:
		case PACKET_REPEAT:
		case PACKET_FENCE:
		case PACKET_NOP:
		case PACKET_ARB_POINT:
		case PACKET_LOAD_AND_EXE:
			memcpy(kernel_pkt, user_pkt, pkt_size);
			cb_patched_cur_length += pkt_size;
			break;

		default:
			dev_err(hdev->dev, "Invalid packet header 0x%x\n",
				pkt_id);
			rc = -EINVAL;
			break;
		}

		if (rc)
			break;
	}

	return rc;
}

static int gaudi_parse_cb_mmu(struct hl_device *hdev,
		struct hl_cs_parser *parser)
{
	u64 patched_cb_handle;
	u32 patched_cb_size;
	struct hl_cb *user_cb;
	int rc;

	/*
	 * The new CB should have space at the end for two MSG_PROT pkt:
	 * 1. A packet that will act as a completion packet
	 * 2. A packet that will generate MSI interrupt
	 */
	if (parser->completion)
		parser->patched_cb_size = parser->user_cb_size +
				sizeof(struct packet_msg_prot) * 2;
	else
		parser->patched_cb_size = parser->user_cb_size;

	rc = hl_cb_create(hdev, &hdev->kernel_cb_mgr, hdev->kernel_ctx,
				parser->patched_cb_size, false, false,
				&patched_cb_handle);

	if (rc) {
		dev_err(hdev->dev,
			"Failed to allocate patched CB for DMA CS %d\n",
			rc);
		return rc;
	}

	patched_cb_handle >>= PAGE_SHIFT;
	parser->patched_cb = hl_cb_get(hdev, &hdev->kernel_cb_mgr,
				(u32) patched_cb_handle);
	/* hl_cb_get should never fail */
	if (!parser->patched_cb) {
		dev_crit(hdev->dev, "DMA CB handle invalid 0x%x\n",
			(u32) patched_cb_handle);
		rc = -EFAULT;
		goto out;
	}

	/*
	 * The check that parser->user_cb_size <= parser->user_cb->size was done
	 * in validate_queue_index().
	 */
	memcpy(parser->patched_cb->kernel_address,
		parser->user_cb->kernel_address,
		parser->user_cb_size);

	patched_cb_size = parser->patched_cb_size;

	/* Validate patched CB instead of user CB */
	user_cb = parser->user_cb;
	parser->user_cb = parser->patched_cb;
	rc = gaudi_validate_cb(hdev, parser, true);
	parser->user_cb = user_cb;

	if (rc) {
		hl_cb_put(parser->patched_cb);
		goto out;
	}

	if (patched_cb_size != parser->patched_cb_size) {
		dev_err(hdev->dev, "user CB size mismatch\n");
		hl_cb_put(parser->patched_cb);
		rc = -EINVAL;
		goto out;
	}

out:
	/*
	 * Always call cb destroy here because we still have 1 reference
	 * to it by calling cb_get earlier. After the job will be completed,
	 * cb_put will release it, but here we want to remove it from the
	 * idr
	 */
	hl_cb_destroy(hdev, &hdev->kernel_cb_mgr,
					patched_cb_handle << PAGE_SHIFT);

	return rc;
}

static int gaudi_parse_cb_no_mmu(struct hl_device *hdev,
		struct hl_cs_parser *parser)
{
	u64 patched_cb_handle;
	int rc;

	rc = gaudi_validate_cb(hdev, parser, false);

	if (rc)
		goto free_userptr;

	rc = hl_cb_create(hdev, &hdev->kernel_cb_mgr, hdev->kernel_ctx,
				parser->patched_cb_size, false, false,
				&patched_cb_handle);
	if (rc) {
		dev_err(hdev->dev,
			"Failed to allocate patched CB for DMA CS %d\n", rc);
		goto free_userptr;
	}

	patched_cb_handle >>= PAGE_SHIFT;
	parser->patched_cb = hl_cb_get(hdev, &hdev->kernel_cb_mgr,
				(u32) patched_cb_handle);
	/* hl_cb_get should never fail here */
	if (!parser->patched_cb) {
		dev_crit(hdev->dev, "DMA CB handle invalid 0x%x\n",
				(u32) patched_cb_handle);
		rc = -EFAULT;
		goto out;
	}

	rc = gaudi_patch_cb(hdev, parser);

	if (rc)
		hl_cb_put(parser->patched_cb);

out:
	/*
	 * Always call cb destroy here because we still have 1 reference
	 * to it by calling cb_get earlier. After the job will be completed,
	 * cb_put will release it, but here we want to remove it from the
	 * idr
	 */
	hl_cb_destroy(hdev, &hdev->kernel_cb_mgr,
				patched_cb_handle << PAGE_SHIFT);

free_userptr:
	if (rc)
		hl_userptr_delete_list(hdev, parser->job_userptr_list);
	return rc;
}

static int gaudi_parse_cb_no_ext_queue(struct hl_device *hdev,
					struct hl_cs_parser *parser)
{
	struct asic_fixed_properties *asic_prop = &hdev->asic_prop;
	struct gaudi_device *gaudi = hdev->asic_specific;
	u32 nic_mask_q_id = 1 << (HW_CAP_NIC_SHIFT +
		((parser->hw_queue_id - GAUDI_QUEUE_ID_NIC_0_0) >> 2));

	if ((parser->hw_queue_id >= GAUDI_QUEUE_ID_NIC_0_0) &&
			(parser->hw_queue_id <= GAUDI_QUEUE_ID_NIC_9_3) &&
			(!(gaudi->hw_cap_initialized & nic_mask_q_id))) {
		dev_err(hdev->dev, "h/w queue %d is disabled\n",
				parser->hw_queue_id);
		return -EINVAL;
	}

	/* For internal queue jobs just check if CB address is valid */
	if (hl_mem_area_inside_range((u64) (uintptr_t) parser->user_cb,
					parser->user_cb_size,
					asic_prop->sram_user_base_address,
					asic_prop->sram_end_address))
		return 0;

	if (hl_mem_area_inside_range((u64) (uintptr_t) parser->user_cb,
					parser->user_cb_size,
					asic_prop->dram_user_base_address,
					asic_prop->dram_end_address))
		return 0;

	/* PMMU and HPMMU addresses are equal, check only one of them */
	if (hl_mem_area_inside_range((u64) (uintptr_t) parser->user_cb,
					parser->user_cb_size,
					asic_prop->pmmu.start_addr,
					asic_prop->pmmu.end_addr))
		return 0;

	dev_err(hdev->dev,
		"CB address 0x%px + 0x%x for internal QMAN is not valid\n",
		parser->user_cb, parser->user_cb_size);

	return -EFAULT;
}

static int gaudi_cs_parser(struct hl_device *hdev, struct hl_cs_parser *parser)
{
	struct gaudi_device *gaudi = hdev->asic_specific;

	if (parser->queue_type == QUEUE_TYPE_INT)
		return gaudi_parse_cb_no_ext_queue(hdev, parser);

	if (gaudi->hw_cap_initialized & HW_CAP_MMU)
		return gaudi_parse_cb_mmu(hdev, parser);
	else
		return gaudi_parse_cb_no_mmu(hdev, parser);
}

static void gaudi_add_end_of_cb_packets(struct hl_device *hdev,
					void *kernel_address, u32 len,
					u64 cq_addr, u32 cq_val, u32 msi_vec,
					bool eb)
{
	struct gaudi_device *gaudi = hdev->asic_specific;
	struct packet_msg_prot *cq_pkt;
	u64 msi_addr;
	u32 tmp;

	cq_pkt = kernel_address + len - (sizeof(struct packet_msg_prot) * 2);

	tmp = FIELD_PREP(GAUDI_PKT_CTL_OPCODE_MASK, PACKET_MSG_PROT);
	tmp |= FIELD_PREP(GAUDI_PKT_CTL_MB_MASK, 1);

	if (eb)
		tmp |= FIELD_PREP(GAUDI_PKT_CTL_EB_MASK, 1);

	cq_pkt->ctl = cpu_to_le32(tmp);
	cq_pkt->value = cpu_to_le32(cq_val);
	cq_pkt->addr = cpu_to_le64(cq_addr);

	cq_pkt++;

	tmp = FIELD_PREP(GAUDI_PKT_CTL_OPCODE_MASK, PACKET_MSG_PROT);
	tmp |= FIELD_PREP(GAUDI_PKT_CTL_MB_MASK, 1);
	cq_pkt->ctl = cpu_to_le32(tmp);
	cq_pkt->value = cpu_to_le32(1);

	if (gaudi->multi_msi_mode)
		msi_addr = mmPCIE_MSI_INTR_0 + msi_vec * 4;
	else
		msi_addr = mmPCIE_CORE_MSI_REQ;

	cq_pkt->addr = cpu_to_le64(CFG_BASE + msi_addr);
}

static void gaudi_update_eq_ci(struct hl_device *hdev, u32 val)
{
	WREG32(mmCPU_IF_EQ_RD_OFFS, val);
}

static int gaudi_memset_device_memory(struct hl_device *hdev, u64 addr,
					u32 size, u64 val)
{
	struct packet_lin_dma *lin_dma_pkt;
	struct hl_cs_job *job;
	u32 cb_size, ctl, err_cause;
	struct hl_cb *cb;
	u64 id;
	int rc;

	cb = hl_cb_kernel_create(hdev, PAGE_SIZE, false);
	if (!cb)
		return -EFAULT;

	lin_dma_pkt = cb->kernel_address;
	memset(lin_dma_pkt, 0, sizeof(*lin_dma_pkt));
	cb_size = sizeof(*lin_dma_pkt);

	ctl = FIELD_PREP(GAUDI_PKT_CTL_OPCODE_MASK, PACKET_LIN_DMA);
	ctl |= FIELD_PREP(GAUDI_PKT_LIN_DMA_CTL_MEMSET_MASK, 1);
	ctl |= FIELD_PREP(GAUDI_PKT_LIN_DMA_CTL_LIN_MASK, 1);
	ctl |= FIELD_PREP(GAUDI_PKT_CTL_MB_MASK, 1);
	ctl |= FIELD_PREP(GAUDI_PKT_CTL_RB_MASK, 1);

	lin_dma_pkt->ctl = cpu_to_le32(ctl);
	lin_dma_pkt->src_addr = cpu_to_le64(val);
	lin_dma_pkt->dst_addr |= cpu_to_le64(addr);
	lin_dma_pkt->tsize = cpu_to_le32(size);

	job = hl_cs_allocate_job(hdev, QUEUE_TYPE_EXT, true);
	if (!job) {
		dev_err(hdev->dev, "Failed to allocate a new job\n");
		rc = -ENOMEM;
		goto release_cb;
	}

	/* Verify DMA is OK */
	err_cause = RREG32(mmDMA0_CORE_ERR_CAUSE);
	if (err_cause && !hdev->init_done) {
		dev_dbg(hdev->dev,
			"Clearing DMA0 engine from errors (cause 0x%x)\n",
			err_cause);
		WREG32(mmDMA0_CORE_ERR_CAUSE, err_cause);
	}

	job->id = 0;
	job->user_cb = cb;
	atomic_inc(&job->user_cb->cs_cnt);
	job->user_cb_size = cb_size;
	job->hw_queue_id = GAUDI_QUEUE_ID_DMA_0_0;
	job->patched_cb = job->user_cb;
	job->job_cb_size = job->user_cb_size + sizeof(struct packet_msg_prot);

	hl_debugfs_add_job(hdev, job);

	rc = gaudi_send_job_on_qman0(hdev, job);
	hl_debugfs_remove_job(hdev, job);
	kfree(job);
	atomic_dec(&cb->cs_cnt);

	/* Verify DMA is OK */
	err_cause = RREG32(mmDMA0_CORE_ERR_CAUSE);
	if (err_cause) {
		dev_err(hdev->dev, "DMA Failed, cause 0x%x\n", err_cause);
		rc = -EIO;
		if (!hdev->init_done) {
			dev_dbg(hdev->dev,
				"Clearing DMA0 engine from errors (cause 0x%x)\n",
				err_cause);
			WREG32(mmDMA0_CORE_ERR_CAUSE, err_cause);
		}
	}

release_cb:
	id = cb->id;
	hl_cb_put(cb);
	hl_cb_destroy(hdev, &hdev->kernel_cb_mgr, id << PAGE_SHIFT);

	return rc;
}

static int gaudi_memset_registers(struct hl_device *hdev, u64 reg_base,
					u32 num_regs, u32 val)
{
	struct packet_msg_long *pkt;
	struct hl_cs_job *job;
	u32 cb_size, ctl;
	struct hl_cb *cb;
	int i, rc;

	cb_size = (sizeof(*pkt) * num_regs) + sizeof(struct packet_msg_prot);

	if (cb_size > SZ_2M) {
		dev_err(hdev->dev, "CB size must be smaller than %uMB", SZ_2M);
		return -ENOMEM;
	}

	cb = hl_cb_kernel_create(hdev, cb_size, false);
	if (!cb)
		return -EFAULT;

	pkt = cb->kernel_address;

	ctl = FIELD_PREP(GAUDI_PKT_LONG_CTL_OP_MASK, 0); /* write the value */
	ctl |= FIELD_PREP(GAUDI_PKT_CTL_OPCODE_MASK, PACKET_MSG_LONG);
	ctl |= FIELD_PREP(GAUDI_PKT_CTL_EB_MASK, 1);
	ctl |= FIELD_PREP(GAUDI_PKT_CTL_RB_MASK, 1);
	ctl |= FIELD_PREP(GAUDI_PKT_CTL_MB_MASK, 1);

	for (i = 0; i < num_regs ; i++, pkt++) {
		pkt->ctl = cpu_to_le32(ctl);
		pkt->value = cpu_to_le32(val);
		pkt->addr = cpu_to_le64(reg_base + (i * 4));
	}

	job = hl_cs_allocate_job(hdev, QUEUE_TYPE_EXT, true);
	if (!job) {
		dev_err(hdev->dev, "Failed to allocate a new job\n");
		rc = -ENOMEM;
		goto release_cb;
	}

	job->id = 0;
	job->user_cb = cb;
	atomic_inc(&job->user_cb->cs_cnt);
	job->user_cb_size = cb_size;
	job->hw_queue_id = GAUDI_QUEUE_ID_DMA_0_0;
	job->patched_cb = job->user_cb;
	job->job_cb_size = cb_size;

	hl_debugfs_add_job(hdev, job);

	rc = gaudi_send_job_on_qman0(hdev, job);
	hl_debugfs_remove_job(hdev, job);
	kfree(job);
	atomic_dec(&cb->cs_cnt);

release_cb:
	hl_cb_put(cb);
	hl_cb_destroy(hdev, &hdev->kernel_cb_mgr, cb->id << PAGE_SHIFT);

	return rc;
}

static int gaudi_restore_sm_registers(struct hl_device *hdev)
{
	u64 base_addr;
	u32 num_regs;
	int rc;

	base_addr = CFG_BASE + mmSYNC_MNGR_E_N_SYNC_MNGR_OBJS_SOB_OBJ_0;
	num_regs = NUM_OF_SOB_IN_BLOCK;
	rc = gaudi_memset_registers(hdev, base_addr, num_regs, 0);
	if (rc) {
		dev_err(hdev->dev, "failed resetting SM registers");
		return -ENOMEM;
	}

	base_addr = CFG_BASE +  mmSYNC_MNGR_E_S_SYNC_MNGR_OBJS_SOB_OBJ_0;
	num_regs = NUM_OF_SOB_IN_BLOCK;
	rc = gaudi_memset_registers(hdev, base_addr, num_regs, 0);
	if (rc) {
		dev_err(hdev->dev, "failed resetting SM registers");
		return -ENOMEM;
	}

	base_addr = CFG_BASE +  mmSYNC_MNGR_W_N_SYNC_MNGR_OBJS_SOB_OBJ_0;
	num_regs = NUM_OF_SOB_IN_BLOCK;
	rc = gaudi_memset_registers(hdev, base_addr, num_regs, 0);
	if (rc) {
		dev_err(hdev->dev, "failed resetting SM registers");
		return -ENOMEM;
	}

	base_addr = CFG_BASE +  mmSYNC_MNGR_E_N_SYNC_MNGR_OBJS_MON_STATUS_0;
	num_regs = NUM_OF_MONITORS_IN_BLOCK;
	rc = gaudi_memset_registers(hdev, base_addr, num_regs, 0);
	if (rc) {
		dev_err(hdev->dev, "failed resetting SM registers");
		return -ENOMEM;
	}

	base_addr = CFG_BASE +  mmSYNC_MNGR_E_S_SYNC_MNGR_OBJS_MON_STATUS_0;
	num_regs = NUM_OF_MONITORS_IN_BLOCK;
	rc = gaudi_memset_registers(hdev, base_addr, num_regs, 0);
	if (rc) {
		dev_err(hdev->dev, "failed resetting SM registers");
		return -ENOMEM;
	}

	base_addr = CFG_BASE +  mmSYNC_MNGR_W_N_SYNC_MNGR_OBJS_MON_STATUS_0;
	num_regs = NUM_OF_MONITORS_IN_BLOCK;
	rc = gaudi_memset_registers(hdev, base_addr, num_regs, 0);
	if (rc) {
		dev_err(hdev->dev, "failed resetting SM registers");
		return -ENOMEM;
	}

	base_addr = CFG_BASE +  mmSYNC_MNGR_W_S_SYNC_MNGR_OBJS_SOB_OBJ_0 +
			(GAUDI_FIRST_AVAILABLE_W_S_SYNC_OBJECT * 4);
	num_regs = NUM_OF_SOB_IN_BLOCK - GAUDI_FIRST_AVAILABLE_W_S_SYNC_OBJECT;
	rc = gaudi_memset_registers(hdev, base_addr, num_regs, 0);
	if (rc) {
		dev_err(hdev->dev, "failed resetting SM registers");
		return -ENOMEM;
	}

	base_addr = CFG_BASE +  mmSYNC_MNGR_W_S_SYNC_MNGR_OBJS_MON_STATUS_0 +
			(GAUDI_FIRST_AVAILABLE_W_S_MONITOR * 4);
	num_regs = NUM_OF_MONITORS_IN_BLOCK - GAUDI_FIRST_AVAILABLE_W_S_MONITOR;
	rc = gaudi_memset_registers(hdev, base_addr, num_regs, 0);
	if (rc) {
		dev_err(hdev->dev, "failed resetting SM registers");
		return -ENOMEM;
	}

	return 0;
}

static void gaudi_restore_dma_registers(struct hl_device *hdev)
{
	u32 sob_delta = mmSYNC_MNGR_E_N_SYNC_MNGR_OBJS_SOB_OBJ_1 -
			mmSYNC_MNGR_E_N_SYNC_MNGR_OBJS_SOB_OBJ_0;
	int i;

	for (i = 0 ; i < DMA_NUMBER_OF_CHANNELS ; i++) {
		u64 sob_addr = CFG_BASE +
				mmSYNC_MNGR_E_N_SYNC_MNGR_OBJS_SOB_OBJ_0 +
				(i * sob_delta);
		u32 dma_offset = i * DMA_CORE_OFFSET;

		WREG32(mmDMA0_CORE_WR_COMP_ADDR_LO + dma_offset,
				lower_32_bits(sob_addr));
		WREG32(mmDMA0_CORE_WR_COMP_ADDR_HI + dma_offset,
				upper_32_bits(sob_addr));
		WREG32(mmDMA0_CORE_WR_COMP_WDATA + dma_offset, 0x80000001);

		/* For DMAs 2-7, need to restore WR_AWUSER_31_11 as it can be
		 * modified by the user for SRAM reduction
		 */
		if (i > 1)
			WREG32(mmDMA0_CORE_WR_AWUSER_31_11 + dma_offset,
								0x00000001);
	}
}

static void gaudi_restore_qm_registers(struct hl_device *hdev)
{
	u32 qman_offset;
	int i;

	for (i = 0 ; i < DMA_NUMBER_OF_CHANNELS ; i++) {
		qman_offset = i * DMA_QMAN_OFFSET;
		WREG32(mmDMA0_QM_ARB_CFG_0 + qman_offset, 0);
	}

	for (i = 0 ; i < MME_NUMBER_OF_MASTER_ENGINES ; i++) {
		qman_offset = i * (mmMME2_QM_BASE - mmMME0_QM_BASE);
		WREG32(mmMME0_QM_ARB_CFG_0 + qman_offset, 0);
	}

	for (i = 0 ; i < TPC_NUMBER_OF_ENGINES ; i++) {
		qman_offset = i * TPC_QMAN_OFFSET;
		WREG32(mmTPC0_QM_ARB_CFG_0 + qman_offset, 0);
	}

	for (i = 0 ; i < NIC_NUMBER_OF_ENGINES ; i++) {
		qman_offset = (i >> 1) * NIC_MACRO_QMAN_OFFSET +
				(i & 0x1) * NIC_ENGINE_QMAN_OFFSET;
		WREG32(mmNIC0_QM0_ARB_CFG_0 + qman_offset, 0);
	}
}

static int gaudi_restore_user_registers(struct hl_device *hdev)
{
	int rc;

	rc = gaudi_restore_sm_registers(hdev);
	if (rc)
		return rc;

	gaudi_restore_dma_registers(hdev);
	gaudi_restore_qm_registers(hdev);

	return 0;
}

static int gaudi_context_switch(struct hl_device *hdev, u32 asid)
{
	return 0;
}

static int gaudi_mmu_clear_pgt_range(struct hl_device *hdev)
{
	struct asic_fixed_properties *prop = &hdev->asic_prop;
	struct gaudi_device *gaudi = hdev->asic_specific;
	u64 addr = prop->mmu_pgt_addr;
	u32 size = prop->mmu_pgt_size + MMU_CACHE_MNG_SIZE;

	if (!(gaudi->hw_cap_initialized & HW_CAP_MMU))
		return 0;

	return gaudi_memset_device_memory(hdev, addr, size, 0);
}

static void gaudi_restore_phase_topology(struct hl_device *hdev)
{

}

static int gaudi_debugfs_read32(struct hl_device *hdev, u64 addr,
			bool user_address, u32 *val)
{
	struct asic_fixed_properties *prop = &hdev->asic_prop;
	struct gaudi_device *gaudi = hdev->asic_specific;
	u64 hbm_bar_addr, host_phys_end;
	int rc = 0;

	host_phys_end = HOST_PHYS_BASE + HOST_PHYS_SIZE;

	if ((addr >= CFG_BASE) && (addr < CFG_BASE + CFG_SIZE)) {

		if ((gaudi->hw_cap_initialized & HW_CAP_CLK_GATE) &&
				(hdev->clock_gating_mask &
						GAUDI_CLK_GATE_DEBUGFS_MASK)) {

			dev_err_ratelimited(hdev->dev,
				"Can't read register - clock gating is enabled!\n");
			rc = -EFAULT;
		} else {
			*val = RREG32(addr - CFG_BASE);
		}

	} else if ((addr >= SRAM_BASE_ADDR) &&
			(addr < SRAM_BASE_ADDR + SRAM_BAR_SIZE)) {
		*val = readl(hdev->pcie_bar[SRAM_BAR_ID] +
				(addr - SRAM_BASE_ADDR));
	} else if (addr < DRAM_PHYS_BASE + hdev->asic_prop.dram_size) {
		u64 bar_base_addr = DRAM_PHYS_BASE +
				(addr & ~(prop->dram_pci_bar_size - 0x1ull));

		hbm_bar_addr = gaudi_set_hbm_bar_base(hdev, bar_base_addr);
		if (hbm_bar_addr != U64_MAX) {
			*val = readl(hdev->pcie_bar[HBM_BAR_ID] +
						(addr - bar_base_addr));

			hbm_bar_addr = gaudi_set_hbm_bar_base(hdev,
						hbm_bar_addr);
		}
		if (hbm_bar_addr == U64_MAX)
			rc = -EIO;
	} else if (addr >= HOST_PHYS_BASE && addr < host_phys_end &&
			user_address && !iommu_present(&pci_bus_type)) {
		*val = *(u32 *) phys_to_virt(addr - HOST_PHYS_BASE);
	} else {
		rc = -EFAULT;
	}

	return rc;
}

static int gaudi_debugfs_write32(struct hl_device *hdev, u64 addr,
			bool user_address, u32 val)
{
	struct asic_fixed_properties *prop = &hdev->asic_prop;
	struct gaudi_device *gaudi = hdev->asic_specific;
	u64 hbm_bar_addr, host_phys_end;
	int rc = 0;

	host_phys_end = HOST_PHYS_BASE + HOST_PHYS_SIZE;

	if ((addr >= CFG_BASE) && (addr < CFG_BASE + CFG_SIZE)) {

		if ((gaudi->hw_cap_initialized & HW_CAP_CLK_GATE) &&
				(hdev->clock_gating_mask &
						GAUDI_CLK_GATE_DEBUGFS_MASK)) {

			dev_err_ratelimited(hdev->dev,
				"Can't write register - clock gating is enabled!\n");
			rc = -EFAULT;
		} else {
			WREG32(addr - CFG_BASE, val);
		}

	} else if ((addr >= SRAM_BASE_ADDR) &&
			(addr < SRAM_BASE_ADDR + SRAM_BAR_SIZE)) {
		writel(val, hdev->pcie_bar[SRAM_BAR_ID] +
					(addr - SRAM_BASE_ADDR));
	} else if (addr < DRAM_PHYS_BASE + hdev->asic_prop.dram_size) {
		u64 bar_base_addr = DRAM_PHYS_BASE +
				(addr & ~(prop->dram_pci_bar_size - 0x1ull));

		hbm_bar_addr = gaudi_set_hbm_bar_base(hdev, bar_base_addr);
		if (hbm_bar_addr != U64_MAX) {
			writel(val, hdev->pcie_bar[HBM_BAR_ID] +
						(addr - bar_base_addr));

			hbm_bar_addr = gaudi_set_hbm_bar_base(hdev,
						hbm_bar_addr);
		}
		if (hbm_bar_addr == U64_MAX)
			rc = -EIO;
	} else if (addr >= HOST_PHYS_BASE && addr < host_phys_end &&
			user_address && !iommu_present(&pci_bus_type)) {
		*(u32 *) phys_to_virt(addr - HOST_PHYS_BASE) = val;
	} else {
		rc = -EFAULT;
	}

	return rc;
}

static int gaudi_debugfs_read64(struct hl_device *hdev, u64 addr,
				bool user_address, u64 *val)
{
	struct asic_fixed_properties *prop = &hdev->asic_prop;
	struct gaudi_device *gaudi = hdev->asic_specific;
	u64 hbm_bar_addr, host_phys_end;
	int rc = 0;

	host_phys_end = HOST_PHYS_BASE + HOST_PHYS_SIZE;

	if ((addr >= CFG_BASE) && (addr <= CFG_BASE + CFG_SIZE - sizeof(u64))) {

		if ((gaudi->hw_cap_initialized & HW_CAP_CLK_GATE) &&
				(hdev->clock_gating_mask &
						GAUDI_CLK_GATE_DEBUGFS_MASK)) {

			dev_err_ratelimited(hdev->dev,
				"Can't read register - clock gating is enabled!\n");
			rc = -EFAULT;
		} else {
			u32 val_l = RREG32(addr - CFG_BASE);
			u32 val_h = RREG32(addr + sizeof(u32) - CFG_BASE);

			*val = (((u64) val_h) << 32) | val_l;
		}

	} else if ((addr >= SRAM_BASE_ADDR) &&
		   (addr <= SRAM_BASE_ADDR + SRAM_BAR_SIZE - sizeof(u64))) {
		*val = readq(hdev->pcie_bar[SRAM_BAR_ID] +
				(addr - SRAM_BASE_ADDR));
	} else if (addr <=
		    DRAM_PHYS_BASE + hdev->asic_prop.dram_size - sizeof(u64)) {
		u64 bar_base_addr = DRAM_PHYS_BASE +
				(addr & ~(prop->dram_pci_bar_size - 0x1ull));

		hbm_bar_addr = gaudi_set_hbm_bar_base(hdev, bar_base_addr);
		if (hbm_bar_addr != U64_MAX) {
			*val = readq(hdev->pcie_bar[HBM_BAR_ID] +
						(addr - bar_base_addr));

			hbm_bar_addr = gaudi_set_hbm_bar_base(hdev,
						hbm_bar_addr);
		}
		if (hbm_bar_addr == U64_MAX)
			rc = -EIO;
	} else if (addr >= HOST_PHYS_BASE && addr < host_phys_end &&
			user_address && !iommu_present(&pci_bus_type)) {
		*val = *(u64 *) phys_to_virt(addr - HOST_PHYS_BASE);
	} else {
		rc = -EFAULT;
	}

	return rc;
}

static int gaudi_debugfs_write64(struct hl_device *hdev, u64 addr,
				bool user_address, u64 val)
{
	struct asic_fixed_properties *prop = &hdev->asic_prop;
	struct gaudi_device *gaudi = hdev->asic_specific;
	u64 hbm_bar_addr, host_phys_end;
	int rc = 0;

	host_phys_end = HOST_PHYS_BASE + HOST_PHYS_SIZE;

	if ((addr >= CFG_BASE) && (addr <= CFG_BASE + CFG_SIZE - sizeof(u64))) {

		if ((gaudi->hw_cap_initialized & HW_CAP_CLK_GATE) &&
				(hdev->clock_gating_mask &
						GAUDI_CLK_GATE_DEBUGFS_MASK)) {

			dev_err_ratelimited(hdev->dev,
				"Can't write register - clock gating is enabled!\n");
			rc = -EFAULT;
		} else {
			WREG32(addr - CFG_BASE, lower_32_bits(val));
			WREG32(addr + sizeof(u32) - CFG_BASE,
				upper_32_bits(val));
		}

	} else if ((addr >= SRAM_BASE_ADDR) &&
		   (addr <= SRAM_BASE_ADDR + SRAM_BAR_SIZE - sizeof(u64))) {
		writeq(val, hdev->pcie_bar[SRAM_BAR_ID] +
					(addr - SRAM_BASE_ADDR));
	} else if (addr <=
		    DRAM_PHYS_BASE + hdev->asic_prop.dram_size - sizeof(u64)) {
		u64 bar_base_addr = DRAM_PHYS_BASE +
				(addr & ~(prop->dram_pci_bar_size - 0x1ull));

		hbm_bar_addr = gaudi_set_hbm_bar_base(hdev, bar_base_addr);
		if (hbm_bar_addr != U64_MAX) {
			writeq(val, hdev->pcie_bar[HBM_BAR_ID] +
						(addr - bar_base_addr));

			hbm_bar_addr = gaudi_set_hbm_bar_base(hdev,
						hbm_bar_addr);
		}
		if (hbm_bar_addr == U64_MAX)
			rc = -EIO;
	} else if (addr >= HOST_PHYS_BASE && addr < host_phys_end &&
			user_address && !iommu_present(&pci_bus_type)) {
		*(u64 *) phys_to_virt(addr - HOST_PHYS_BASE) = val;
	} else {
		rc = -EFAULT;
	}

	return rc;
}

static int gaudi_dma_core_transfer(struct hl_device *hdev, int dma_id, u64 addr,
					u32 size_to_dma, dma_addr_t dma_addr)
{
	u32 err_cause, val;
	u64 dma_offset;
	int rc;

	dma_offset = dma_id * DMA_CORE_OFFSET;

	WREG32(mmDMA0_CORE_SRC_BASE_LO + dma_offset, lower_32_bits(addr));
	WREG32(mmDMA0_CORE_SRC_BASE_HI + dma_offset, upper_32_bits(addr));
	WREG32(mmDMA0_CORE_DST_BASE_LO + dma_offset, lower_32_bits(dma_addr));
	WREG32(mmDMA0_CORE_DST_BASE_HI + dma_offset, upper_32_bits(dma_addr));
	WREG32(mmDMA0_CORE_DST_TSIZE_0 + dma_offset, size_to_dma);
	WREG32(mmDMA0_CORE_COMMIT + dma_offset,
			(1 << DMA0_CORE_COMMIT_LIN_SHIFT));

	rc = hl_poll_timeout(
		hdev,
		mmDMA0_CORE_STS0 + dma_offset,
		val,
		((val & DMA0_CORE_STS0_BUSY_MASK) == 0),
		0,
		1000000);

	if (rc) {
		dev_err(hdev->dev,
			"DMA %d timed-out during reading of 0x%llx\n",
			dma_id, addr);
		return -EIO;
	}

	/* Verify DMA is OK */
	err_cause = RREG32(mmDMA0_CORE_ERR_CAUSE + dma_offset);
	if (err_cause) {
		dev_err(hdev->dev, "DMA Failed, cause 0x%x\n", err_cause);
		dev_dbg(hdev->dev,
			"Clearing DMA0 engine from errors (cause 0x%x)\n",
			err_cause);
		WREG32(mmDMA0_CORE_ERR_CAUSE + dma_offset, err_cause);

		return -EIO;
	}

	return 0;
}

static int gaudi_debugfs_read_dma(struct hl_device *hdev, u64 addr, u32 size,
				void *blob_addr)
{
	u32 dma_core_sts0, err_cause, cfg1, size_left, pos, size_to_dma;
	struct gaudi_device *gaudi = hdev->asic_specific;
	u32 qm_glbl_sts0, qm_cgm_sts;
	u64 dma_offset, qm_offset;
	dma_addr_t dma_addr;
	void *kernel_addr;
	bool is_eng_idle;
	int rc = 0, dma_id;

	kernel_addr = hdev->asic_funcs->asic_dma_alloc_coherent(
						hdev, SZ_2M,
						&dma_addr,
						GFP_KERNEL | __GFP_ZERO);

	if (!kernel_addr)
		return -ENOMEM;

	mutex_lock(&gaudi->clk_gate_mutex);

	hdev->asic_funcs->disable_clock_gating(hdev);

	hdev->asic_funcs->hw_queues_lock(hdev);

	dma_id = gaudi_dma_assignment[GAUDI_PCI_DMA_1];
	dma_offset = dma_id * DMA_CORE_OFFSET;
	qm_offset = dma_id * DMA_QMAN_OFFSET;
	dma_core_sts0 = RREG32(mmDMA0_CORE_STS0 + dma_offset);
	qm_glbl_sts0 = RREG32(mmDMA0_QM_GLBL_STS0 + qm_offset);
	qm_cgm_sts = RREG32(mmDMA0_QM_CGM_STS + qm_offset);
	is_eng_idle = IS_QM_IDLE(qm_glbl_sts0, qm_cgm_sts) &&
		      IS_DMA_IDLE(dma_core_sts0);

	if (!is_eng_idle) {
		dma_id = gaudi_dma_assignment[GAUDI_PCI_DMA_2];
		dma_offset = dma_id * DMA_CORE_OFFSET;
		qm_offset = dma_id * DMA_QMAN_OFFSET;
		dma_core_sts0 = RREG32(mmDMA0_CORE_STS0 + dma_offset);
		qm_glbl_sts0 = RREG32(mmDMA0_QM_GLBL_STS0 + qm_offset);
		qm_cgm_sts = RREG32(mmDMA0_QM_CGM_STS + qm_offset);
		is_eng_idle = IS_QM_IDLE(qm_glbl_sts0, qm_cgm_sts) &&
			      IS_DMA_IDLE(dma_core_sts0);

		if (!is_eng_idle) {
			dev_err_ratelimited(hdev->dev,
				"Can't read via DMA because it is BUSY\n");
			rc = -EAGAIN;
			goto out;
		}
	}

	cfg1 = RREG32(mmDMA0_QM_GLBL_CFG1 + qm_offset);
	WREG32(mmDMA0_QM_GLBL_CFG1 + qm_offset,
			0xF << DMA0_QM_GLBL_CFG1_CP_STOP_SHIFT);

	/* TODO: remove this by mapping the DMA temporary buffer to the MMU
	 * using the compute ctx ASID, if exists. If not, use the kernel ctx
	 * ASID
	 */
	WREG32_OR(mmDMA0_CORE_PROT + dma_offset, BIT(DMA0_CORE_PROT_VAL_SHIFT));

	/* Verify DMA is OK */
	err_cause = RREG32(mmDMA0_CORE_ERR_CAUSE + dma_offset);
	if (err_cause) {
		dev_dbg(hdev->dev,
			"Clearing DMA0 engine from errors (cause 0x%x)\n",
			err_cause);
		WREG32(mmDMA0_CORE_ERR_CAUSE + dma_offset, err_cause);
	}

	pos = 0;
	size_left = size;
	size_to_dma = SZ_2M;

	while (size_left > 0) {

		if (size_left < SZ_2M)
			size_to_dma = size_left;

		rc = gaudi_dma_core_transfer(hdev, dma_id, addr, size_to_dma,
						dma_addr);
		if (rc)
			break;

		memcpy(blob_addr + pos, kernel_addr, size_to_dma);

		if (size_left <= SZ_2M)
			break;

		pos += SZ_2M;
		addr += SZ_2M;
		size_left -= SZ_2M;
	}

	/* TODO: remove this by mapping the DMA temporary buffer to the MMU
	 * using the compute ctx ASID, if exists. If not, use the kernel ctx
	 * ASID
	 */
	WREG32_AND(mmDMA0_CORE_PROT + dma_offset,
			~BIT(DMA0_CORE_PROT_VAL_SHIFT));

	WREG32(mmDMA0_QM_GLBL_CFG1 + qm_offset, cfg1);

out:
	hdev->asic_funcs->hw_queues_unlock(hdev);

	hdev->asic_funcs->set_clock_gating(hdev);

	mutex_unlock(&gaudi->clk_gate_mutex);

	hdev->asic_funcs->asic_dma_free_coherent(hdev, SZ_2M, kernel_addr,
						dma_addr);

	return rc;
}

static u64 gaudi_read_pte(struct hl_device *hdev, u64 addr)
{
	struct gaudi_device *gaudi = hdev->asic_specific;

	if (hdev->reset_info.hard_reset_pending)
		return U64_MAX;

	return readq(hdev->pcie_bar[HBM_BAR_ID] +
			(addr - gaudi->hbm_bar_cur_addr));
}

static void gaudi_write_pte(struct hl_device *hdev, u64 addr, u64 val)
{
	struct gaudi_device *gaudi = hdev->asic_specific;

	if (hdev->reset_info.hard_reset_pending)
		return;

	writeq(val, hdev->pcie_bar[HBM_BAR_ID] +
			(addr - gaudi->hbm_bar_cur_addr));
}

void gaudi_mmu_prepare_reg(struct hl_device *hdev, u64 reg, u32 asid)
{
	/* mask to zero the MMBP and ASID bits */
	WREG32_AND(reg, ~0x7FF);
	WREG32_OR(reg, asid);
}

static void gaudi_mmu_prepare(struct hl_device *hdev, u32 asid)
{
	struct gaudi_device *gaudi = hdev->asic_specific;

	if (!(gaudi->hw_cap_initialized & HW_CAP_MMU))
		return;

	if (asid & ~DMA0_QM_GLBL_NON_SECURE_PROPS_0_ASID_MASK) {
		dev_crit(hdev->dev, "asid %u is too big\n", asid);
		return;
	}

	mutex_lock(&gaudi->clk_gate_mutex);

	hdev->asic_funcs->disable_clock_gating(hdev);

	gaudi_mmu_prepare_reg(hdev, mmDMA0_QM_GLBL_NON_SECURE_PROPS_0, asid);
	gaudi_mmu_prepare_reg(hdev, mmDMA0_QM_GLBL_NON_SECURE_PROPS_1, asid);
	gaudi_mmu_prepare_reg(hdev, mmDMA0_QM_GLBL_NON_SECURE_PROPS_2, asid);
	gaudi_mmu_prepare_reg(hdev, mmDMA0_QM_GLBL_NON_SECURE_PROPS_3, asid);
	gaudi_mmu_prepare_reg(hdev, mmDMA0_QM_GLBL_NON_SECURE_PROPS_4, asid);

	gaudi_mmu_prepare_reg(hdev, mmDMA1_QM_GLBL_NON_SECURE_PROPS_0, asid);
	gaudi_mmu_prepare_reg(hdev, mmDMA1_QM_GLBL_NON_SECURE_PROPS_1, asid);
	gaudi_mmu_prepare_reg(hdev, mmDMA1_QM_GLBL_NON_SECURE_PROPS_2, asid);
	gaudi_mmu_prepare_reg(hdev, mmDMA1_QM_GLBL_NON_SECURE_PROPS_3, asid);
	gaudi_mmu_prepare_reg(hdev, mmDMA1_QM_GLBL_NON_SECURE_PROPS_4, asid);

	gaudi_mmu_prepare_reg(hdev, mmDMA2_QM_GLBL_NON_SECURE_PROPS_0, asid);
	gaudi_mmu_prepare_reg(hdev, mmDMA2_QM_GLBL_NON_SECURE_PROPS_1, asid);
	gaudi_mmu_prepare_reg(hdev, mmDMA2_QM_GLBL_NON_SECURE_PROPS_2, asid);
	gaudi_mmu_prepare_reg(hdev, mmDMA2_QM_GLBL_NON_SECURE_PROPS_3, asid);
	gaudi_mmu_prepare_reg(hdev, mmDMA2_QM_GLBL_NON_SECURE_PROPS_4, asid);

	gaudi_mmu_prepare_reg(hdev, mmDMA3_QM_GLBL_NON_SECURE_PROPS_0, asid);
	gaudi_mmu_prepare_reg(hdev, mmDMA3_QM_GLBL_NON_SECURE_PROPS_1, asid);
	gaudi_mmu_prepare_reg(hdev, mmDMA3_QM_GLBL_NON_SECURE_PROPS_2, asid);
	gaudi_mmu_prepare_reg(hdev, mmDMA3_QM_GLBL_NON_SECURE_PROPS_3, asid);
	gaudi_mmu_prepare_reg(hdev, mmDMA3_QM_GLBL_NON_SECURE_PROPS_4, asid);

	gaudi_mmu_prepare_reg(hdev, mmDMA4_QM_GLBL_NON_SECURE_PROPS_0, asid);
	gaudi_mmu_prepare_reg(hdev, mmDMA4_QM_GLBL_NON_SECURE_PROPS_1, asid);
	gaudi_mmu_prepare_reg(hdev, mmDMA4_QM_GLBL_NON_SECURE_PROPS_2, asid);
	gaudi_mmu_prepare_reg(hdev, mmDMA4_QM_GLBL_NON_SECURE_PROPS_3, asid);
	gaudi_mmu_prepare_reg(hdev, mmDMA4_QM_GLBL_NON_SECURE_PROPS_4, asid);

	gaudi_mmu_prepare_reg(hdev, mmDMA5_QM_GLBL_NON_SECURE_PROPS_0, asid);
	gaudi_mmu_prepare_reg(hdev, mmDMA5_QM_GLBL_NON_SECURE_PROPS_1, asid);
	gaudi_mmu_prepare_reg(hdev, mmDMA5_QM_GLBL_NON_SECURE_PROPS_2, asid);
	gaudi_mmu_prepare_reg(hdev, mmDMA5_QM_GLBL_NON_SECURE_PROPS_3, asid);
	gaudi_mmu_prepare_reg(hdev, mmDMA5_QM_GLBL_NON_SECURE_PROPS_4, asid);

	gaudi_mmu_prepare_reg(hdev, mmDMA6_QM_GLBL_NON_SECURE_PROPS_0, asid);
	gaudi_mmu_prepare_reg(hdev, mmDMA6_QM_GLBL_NON_SECURE_PROPS_1, asid);
	gaudi_mmu_prepare_reg(hdev, mmDMA6_QM_GLBL_NON_SECURE_PROPS_2, asid);
	gaudi_mmu_prepare_reg(hdev, mmDMA6_QM_GLBL_NON_SECURE_PROPS_3, asid);
	gaudi_mmu_prepare_reg(hdev, mmDMA6_QM_GLBL_NON_SECURE_PROPS_4, asid);

	gaudi_mmu_prepare_reg(hdev, mmDMA7_QM_GLBL_NON_SECURE_PROPS_0, asid);
	gaudi_mmu_prepare_reg(hdev, mmDMA7_QM_GLBL_NON_SECURE_PROPS_1, asid);
	gaudi_mmu_prepare_reg(hdev, mmDMA7_QM_GLBL_NON_SECURE_PROPS_2, asid);
	gaudi_mmu_prepare_reg(hdev, mmDMA7_QM_GLBL_NON_SECURE_PROPS_3, asid);
	gaudi_mmu_prepare_reg(hdev, mmDMA7_QM_GLBL_NON_SECURE_PROPS_4, asid);

	gaudi_mmu_prepare_reg(hdev, mmDMA0_CORE_NON_SECURE_PROPS, asid);
	gaudi_mmu_prepare_reg(hdev, mmDMA1_CORE_NON_SECURE_PROPS, asid);
	gaudi_mmu_prepare_reg(hdev, mmDMA2_CORE_NON_SECURE_PROPS, asid);
	gaudi_mmu_prepare_reg(hdev, mmDMA3_CORE_NON_SECURE_PROPS, asid);
	gaudi_mmu_prepare_reg(hdev, mmDMA4_CORE_NON_SECURE_PROPS, asid);
	gaudi_mmu_prepare_reg(hdev, mmDMA5_CORE_NON_SECURE_PROPS, asid);
	gaudi_mmu_prepare_reg(hdev, mmDMA6_CORE_NON_SECURE_PROPS, asid);
	gaudi_mmu_prepare_reg(hdev, mmDMA7_CORE_NON_SECURE_PROPS, asid);

	gaudi_mmu_prepare_reg(hdev, mmTPC0_QM_GLBL_NON_SECURE_PROPS_0, asid);
	gaudi_mmu_prepare_reg(hdev, mmTPC0_QM_GLBL_NON_SECURE_PROPS_1, asid);
	gaudi_mmu_prepare_reg(hdev, mmTPC0_QM_GLBL_NON_SECURE_PROPS_2, asid);
	gaudi_mmu_prepare_reg(hdev, mmTPC0_QM_GLBL_NON_SECURE_PROPS_3, asid);
	gaudi_mmu_prepare_reg(hdev, mmTPC0_QM_GLBL_NON_SECURE_PROPS_4, asid);
	gaudi_mmu_prepare_reg(hdev, mmTPC0_CFG_ARUSER_LO, asid);
	gaudi_mmu_prepare_reg(hdev, mmTPC0_CFG_AWUSER_LO, asid);

	gaudi_mmu_prepare_reg(hdev, mmTPC1_QM_GLBL_NON_SECURE_PROPS_0, asid);
	gaudi_mmu_prepare_reg(hdev, mmTPC1_QM_GLBL_NON_SECURE_PROPS_1, asid);
	gaudi_mmu_prepare_reg(hdev, mmTPC1_QM_GLBL_NON_SECURE_PROPS_2, asid);
	gaudi_mmu_prepare_reg(hdev, mmTPC1_QM_GLBL_NON_SECURE_PROPS_3, asid);
	gaudi_mmu_prepare_reg(hdev, mmTPC1_QM_GLBL_NON_SECURE_PROPS_4, asid);
	gaudi_mmu_prepare_reg(hdev, mmTPC1_CFG_ARUSER_LO, asid);
	gaudi_mmu_prepare_reg(hdev, mmTPC1_CFG_AWUSER_LO, asid);

	gaudi_mmu_prepare_reg(hdev, mmTPC2_QM_GLBL_NON_SECURE_PROPS_0, asid);
	gaudi_mmu_prepare_reg(hdev, mmTPC2_QM_GLBL_NON_SECURE_PROPS_1, asid);
	gaudi_mmu_prepare_reg(hdev, mmTPC2_QM_GLBL_NON_SECURE_PROPS_2, asid);
	gaudi_mmu_prepare_reg(hdev, mmTPC2_QM_GLBL_NON_SECURE_PROPS_3, asid);
	gaudi_mmu_prepare_reg(hdev, mmTPC2_QM_GLBL_NON_SECURE_PROPS_4, asid);
	gaudi_mmu_prepare_reg(hdev, mmTPC2_CFG_ARUSER_LO, asid);
	gaudi_mmu_prepare_reg(hdev, mmTPC2_CFG_AWUSER_LO, asid);

	gaudi_mmu_prepare_reg(hdev, mmTPC3_QM_GLBL_NON_SECURE_PROPS_0, asid);
	gaudi_mmu_prepare_reg(hdev, mmTPC3_QM_GLBL_NON_SECURE_PROPS_1, asid);
	gaudi_mmu_prepare_reg(hdev, mmTPC3_QM_GLBL_NON_SECURE_PROPS_2, asid);
	gaudi_mmu_prepare_reg(hdev, mmTPC3_QM_GLBL_NON_SECURE_PROPS_3, asid);
	gaudi_mmu_prepare_reg(hdev, mmTPC3_QM_GLBL_NON_SECURE_PROPS_4, asid);
	gaudi_mmu_prepare_reg(hdev, mmTPC3_CFG_ARUSER_LO, asid);
	gaudi_mmu_prepare_reg(hdev, mmTPC3_CFG_AWUSER_LO, asid);

	gaudi_mmu_prepare_reg(hdev, mmTPC4_QM_GLBL_NON_SECURE_PROPS_0, asid);
	gaudi_mmu_prepare_reg(hdev, mmTPC4_QM_GLBL_NON_SECURE_PROPS_1, asid);
	gaudi_mmu_prepare_reg(hdev, mmTPC4_QM_GLBL_NON_SECURE_PROPS_2, asid);
	gaudi_mmu_prepare_reg(hdev, mmTPC4_QM_GLBL_NON_SECURE_PROPS_3, asid);
	gaudi_mmu_prepare_reg(hdev, mmTPC4_QM_GLBL_NON_SECURE_PROPS_4, asid);
	gaudi_mmu_prepare_reg(hdev, mmTPC4_CFG_ARUSER_LO, asid);
	gaudi_mmu_prepare_reg(hdev, mmTPC4_CFG_AWUSER_LO, asid);

	gaudi_mmu_prepare_reg(hdev, mmTPC5_QM_GLBL_NON_SECURE_PROPS_0, asid);
	gaudi_mmu_prepare_reg(hdev, mmTPC5_QM_GLBL_NON_SECURE_PROPS_1, asid);
	gaudi_mmu_prepare_reg(hdev, mmTPC5_QM_GLBL_NON_SECURE_PROPS_2, asid);
	gaudi_mmu_prepare_reg(hdev, mmTPC5_QM_GLBL_NON_SECURE_PROPS_3, asid);
	gaudi_mmu_prepare_reg(hdev, mmTPC5_QM_GLBL_NON_SECURE_PROPS_4, asid);
	gaudi_mmu_prepare_reg(hdev, mmTPC5_CFG_ARUSER_LO, asid);
	gaudi_mmu_prepare_reg(hdev, mmTPC5_CFG_AWUSER_LO, asid);

	gaudi_mmu_prepare_reg(hdev, mmTPC6_QM_GLBL_NON_SECURE_PROPS_0, asid);
	gaudi_mmu_prepare_reg(hdev, mmTPC6_QM_GLBL_NON_SECURE_PROPS_1, asid);
	gaudi_mmu_prepare_reg(hdev, mmTPC6_QM_GLBL_NON_SECURE_PROPS_2, asid);
	gaudi_mmu_prepare_reg(hdev, mmTPC6_QM_GLBL_NON_SECURE_PROPS_3, asid);
	gaudi_mmu_prepare_reg(hdev, mmTPC6_QM_GLBL_NON_SECURE_PROPS_4, asid);
	gaudi_mmu_prepare_reg(hdev, mmTPC6_CFG_ARUSER_LO, asid);
	gaudi_mmu_prepare_reg(hdev, mmTPC6_CFG_AWUSER_LO, asid);

	gaudi_mmu_prepare_reg(hdev, mmTPC7_QM_GLBL_NON_SECURE_PROPS_0, asid);
	gaudi_mmu_prepare_reg(hdev, mmTPC7_QM_GLBL_NON_SECURE_PROPS_1, asid);
	gaudi_mmu_prepare_reg(hdev, mmTPC7_QM_GLBL_NON_SECURE_PROPS_2, asid);
	gaudi_mmu_prepare_reg(hdev, mmTPC7_QM_GLBL_NON_SECURE_PROPS_3, asid);
	gaudi_mmu_prepare_reg(hdev, mmTPC7_QM_GLBL_NON_SECURE_PROPS_4, asid);
	gaudi_mmu_prepare_reg(hdev, mmTPC7_CFG_ARUSER_LO, asid);
	gaudi_mmu_prepare_reg(hdev, mmTPC7_CFG_AWUSER_LO, asid);

	gaudi_mmu_prepare_reg(hdev, mmMME0_QM_GLBL_NON_SECURE_PROPS_0, asid);
	gaudi_mmu_prepare_reg(hdev, mmMME0_QM_GLBL_NON_SECURE_PROPS_1, asid);
	gaudi_mmu_prepare_reg(hdev, mmMME0_QM_GLBL_NON_SECURE_PROPS_2, asid);
	gaudi_mmu_prepare_reg(hdev, mmMME0_QM_GLBL_NON_SECURE_PROPS_3, asid);
	gaudi_mmu_prepare_reg(hdev, mmMME0_QM_GLBL_NON_SECURE_PROPS_4, asid);
	gaudi_mmu_prepare_reg(hdev, mmMME2_QM_GLBL_NON_SECURE_PROPS_0, asid);
	gaudi_mmu_prepare_reg(hdev, mmMME2_QM_GLBL_NON_SECURE_PROPS_1, asid);
	gaudi_mmu_prepare_reg(hdev, mmMME2_QM_GLBL_NON_SECURE_PROPS_2, asid);
	gaudi_mmu_prepare_reg(hdev, mmMME2_QM_GLBL_NON_SECURE_PROPS_3, asid);
	gaudi_mmu_prepare_reg(hdev, mmMME2_QM_GLBL_NON_SECURE_PROPS_4, asid);

	gaudi_mmu_prepare_reg(hdev, mmMME0_SBAB_ARUSER0, asid);
	gaudi_mmu_prepare_reg(hdev, mmMME0_SBAB_ARUSER1, asid);
	gaudi_mmu_prepare_reg(hdev, mmMME1_SBAB_ARUSER0, asid);
	gaudi_mmu_prepare_reg(hdev, mmMME1_SBAB_ARUSER1, asid);
	gaudi_mmu_prepare_reg(hdev, mmMME2_SBAB_ARUSER0, asid);
	gaudi_mmu_prepare_reg(hdev, mmMME2_SBAB_ARUSER1, asid);
	gaudi_mmu_prepare_reg(hdev, mmMME3_SBAB_ARUSER0, asid);
	gaudi_mmu_prepare_reg(hdev, mmMME3_SBAB_ARUSER1, asid);
	gaudi_mmu_prepare_reg(hdev, mmMME0_ACC_WBC, asid);
	gaudi_mmu_prepare_reg(hdev, mmMME1_ACC_WBC, asid);
	gaudi_mmu_prepare_reg(hdev, mmMME2_ACC_WBC, asid);
	gaudi_mmu_prepare_reg(hdev, mmMME3_ACC_WBC, asid);

	if (gaudi->hw_cap_initialized & HW_CAP_NIC0) {
		gaudi_mmu_prepare_reg(hdev, mmNIC0_QM0_GLBL_NON_SECURE_PROPS_0,
				asid);
		gaudi_mmu_prepare_reg(hdev, mmNIC0_QM0_GLBL_NON_SECURE_PROPS_1,
				asid);
		gaudi_mmu_prepare_reg(hdev, mmNIC0_QM0_GLBL_NON_SECURE_PROPS_2,
				asid);
		gaudi_mmu_prepare_reg(hdev, mmNIC0_QM0_GLBL_NON_SECURE_PROPS_3,
				asid);
		gaudi_mmu_prepare_reg(hdev, mmNIC0_QM0_GLBL_NON_SECURE_PROPS_4,
				asid);
	}

	if (gaudi->hw_cap_initialized & HW_CAP_NIC1) {
		gaudi_mmu_prepare_reg(hdev, mmNIC0_QM1_GLBL_NON_SECURE_PROPS_0,
				asid);
		gaudi_mmu_prepare_reg(hdev, mmNIC0_QM1_GLBL_NON_SECURE_PROPS_1,
				asid);
		gaudi_mmu_prepare_reg(hdev, mmNIC0_QM1_GLBL_NON_SECURE_PROPS_2,
				asid);
		gaudi_mmu_prepare_reg(hdev, mmNIC0_QM1_GLBL_NON_SECURE_PROPS_3,
				asid);
		gaudi_mmu_prepare_reg(hdev, mmNIC0_QM1_GLBL_NON_SECURE_PROPS_4,
				asid);
	}

	if (gaudi->hw_cap_initialized & HW_CAP_NIC2) {
		gaudi_mmu_prepare_reg(hdev, mmNIC1_QM0_GLBL_NON_SECURE_PROPS_0,
				asid);
		gaudi_mmu_prepare_reg(hdev, mmNIC1_QM0_GLBL_NON_SECURE_PROPS_1,
				asid);
		gaudi_mmu_prepare_reg(hdev, mmNIC1_QM0_GLBL_NON_SECURE_PROPS_2,
				asid);
		gaudi_mmu_prepare_reg(hdev, mmNIC1_QM0_GLBL_NON_SECURE_PROPS_3,
				asid);
		gaudi_mmu_prepare_reg(hdev, mmNIC1_QM0_GLBL_NON_SECURE_PROPS_4,
				asid);
	}

	if (gaudi->hw_cap_initialized & HW_CAP_NIC3) {
		gaudi_mmu_prepare_reg(hdev, mmNIC1_QM1_GLBL_NON_SECURE_PROPS_0,
				asid);
		gaudi_mmu_prepare_reg(hdev, mmNIC1_QM1_GLBL_NON_SECURE_PROPS_1,
				asid);
		gaudi_mmu_prepare_reg(hdev, mmNIC1_QM1_GLBL_NON_SECURE_PROPS_2,
				asid);
		gaudi_mmu_prepare_reg(hdev, mmNIC1_QM1_GLBL_NON_SECURE_PROPS_3,
				asid);
		gaudi_mmu_prepare_reg(hdev, mmNIC1_QM1_GLBL_NON_SECURE_PROPS_4,
				asid);
	}

	if (gaudi->hw_cap_initialized & HW_CAP_NIC4) {
		gaudi_mmu_prepare_reg(hdev, mmNIC2_QM0_GLBL_NON_SECURE_PROPS_0,
				asid);
		gaudi_mmu_prepare_reg(hdev, mmNIC2_QM0_GLBL_NON_SECURE_PROPS_1,
				asid);
		gaudi_mmu_prepare_reg(hdev, mmNIC2_QM0_GLBL_NON_SECURE_PROPS_2,
				asid);
		gaudi_mmu_prepare_reg(hdev, mmNIC2_QM0_GLBL_NON_SECURE_PROPS_3,
				asid);
		gaudi_mmu_prepare_reg(hdev, mmNIC2_QM0_GLBL_NON_SECURE_PROPS_4,
				asid);
	}

	if (gaudi->hw_cap_initialized & HW_CAP_NIC5) {
		gaudi_mmu_prepare_reg(hdev, mmNIC2_QM1_GLBL_NON_SECURE_PROPS_0,
				asid);
		gaudi_mmu_prepare_reg(hdev, mmNIC2_QM1_GLBL_NON_SECURE_PROPS_1,
				asid);
		gaudi_mmu_prepare_reg(hdev, mmNIC2_QM1_GLBL_NON_SECURE_PROPS_2,
				asid);
		gaudi_mmu_prepare_reg(hdev, mmNIC2_QM1_GLBL_NON_SECURE_PROPS_3,
				asid);
		gaudi_mmu_prepare_reg(hdev, mmNIC2_QM1_GLBL_NON_SECURE_PROPS_4,
				asid);
	}

	if (gaudi->hw_cap_initialized & HW_CAP_NIC6) {
		gaudi_mmu_prepare_reg(hdev, mmNIC3_QM0_GLBL_NON_SECURE_PROPS_0,
				asid);
		gaudi_mmu_prepare_reg(hdev, mmNIC3_QM0_GLBL_NON_SECURE_PROPS_1,
				asid);
		gaudi_mmu_prepare_reg(hdev, mmNIC3_QM0_GLBL_NON_SECURE_PROPS_2,
				asid);
		gaudi_mmu_prepare_reg(hdev, mmNIC3_QM0_GLBL_NON_SECURE_PROPS_3,
				asid);
		gaudi_mmu_prepare_reg(hdev, mmNIC3_QM0_GLBL_NON_SECURE_PROPS_4,
				asid);
	}

	if (gaudi->hw_cap_initialized & HW_CAP_NIC7) {
		gaudi_mmu_prepare_reg(hdev, mmNIC3_QM1_GLBL_NON_SECURE_PROPS_0,
				asid);
		gaudi_mmu_prepare_reg(hdev, mmNIC3_QM1_GLBL_NON_SECURE_PROPS_1,
				asid);
		gaudi_mmu_prepare_reg(hdev, mmNIC3_QM1_GLBL_NON_SECURE_PROPS_2,
				asid);
		gaudi_mmu_prepare_reg(hdev, mmNIC3_QM1_GLBL_NON_SECURE_PROPS_3,
				asid);
		gaudi_mmu_prepare_reg(hdev, mmNIC3_QM1_GLBL_NON_SECURE_PROPS_4,
				asid);
	}

	if (gaudi->hw_cap_initialized & HW_CAP_NIC8) {
		gaudi_mmu_prepare_reg(hdev, mmNIC4_QM0_GLBL_NON_SECURE_PROPS_0,
				asid);
		gaudi_mmu_prepare_reg(hdev, mmNIC4_QM0_GLBL_NON_SECURE_PROPS_1,
				asid);
		gaudi_mmu_prepare_reg(hdev, mmNIC4_QM0_GLBL_NON_SECURE_PROPS_2,
				asid);
		gaudi_mmu_prepare_reg(hdev, mmNIC4_QM0_GLBL_NON_SECURE_PROPS_3,
				asid);
		gaudi_mmu_prepare_reg(hdev, mmNIC4_QM0_GLBL_NON_SECURE_PROPS_4,
				asid);
	}

	if (gaudi->hw_cap_initialized & HW_CAP_NIC9) {
		gaudi_mmu_prepare_reg(hdev, mmNIC4_QM1_GLBL_NON_SECURE_PROPS_0,
				asid);
		gaudi_mmu_prepare_reg(hdev, mmNIC4_QM1_GLBL_NON_SECURE_PROPS_1,
				asid);
		gaudi_mmu_prepare_reg(hdev, mmNIC4_QM1_GLBL_NON_SECURE_PROPS_2,
				asid);
		gaudi_mmu_prepare_reg(hdev, mmNIC4_QM1_GLBL_NON_SECURE_PROPS_3,
				asid);
		gaudi_mmu_prepare_reg(hdev, mmNIC4_QM1_GLBL_NON_SECURE_PROPS_4,
				asid);
	}

	gaudi_mmu_prepare_reg(hdev, mmPSOC_GLOBAL_CONF_TRACE_ARUSER, asid);
	gaudi_mmu_prepare_reg(hdev, mmPSOC_GLOBAL_CONF_TRACE_AWUSER, asid);

	hdev->asic_funcs->set_clock_gating(hdev);

	mutex_unlock(&gaudi->clk_gate_mutex);
}

static int gaudi_send_job_on_qman0(struct hl_device *hdev,
		struct hl_cs_job *job)
{
	struct packet_msg_prot *fence_pkt;
	u32 *fence_ptr;
	dma_addr_t fence_dma_addr;
	struct hl_cb *cb;
	u32 tmp, timeout, dma_offset;
	int rc;

	if (hdev->pldm)
		timeout = GAUDI_PLDM_QMAN0_TIMEOUT_USEC;
	else
		timeout = HL_DEVICE_TIMEOUT_USEC;

	if (!hdev->asic_funcs->is_device_idle(hdev, NULL, 0, NULL)) {
		dev_err_ratelimited(hdev->dev,
			"Can't send driver job on QMAN0 because the device is not idle\n");
		return -EBUSY;
	}

	fence_ptr = hdev->asic_funcs->asic_dma_pool_zalloc(hdev, 4, GFP_KERNEL,
							&fence_dma_addr);
	if (!fence_ptr) {
		dev_err(hdev->dev,
			"Failed to allocate fence memory for QMAN0\n");
		return -ENOMEM;
	}

	cb = job->patched_cb;

	fence_pkt = cb->kernel_address +
			job->job_cb_size - sizeof(struct packet_msg_prot);

	tmp = FIELD_PREP(GAUDI_PKT_CTL_OPCODE_MASK, PACKET_MSG_PROT);
	tmp |= FIELD_PREP(GAUDI_PKT_CTL_EB_MASK, 1);
	tmp |= FIELD_PREP(GAUDI_PKT_CTL_MB_MASK, 1);

	fence_pkt->ctl = cpu_to_le32(tmp);
	fence_pkt->value = cpu_to_le32(GAUDI_QMAN0_FENCE_VAL);
	fence_pkt->addr = cpu_to_le64(fence_dma_addr);

	dma_offset = gaudi_dma_assignment[GAUDI_PCI_DMA_1] * DMA_CORE_OFFSET;

	WREG32(mmDMA0_CORE_PROT + dma_offset,
			BIT(DMA0_CORE_PROT_ERR_VAL_SHIFT) | BIT(DMA0_CORE_PROT_VAL_SHIFT));

	rc = hl_hw_queue_send_cb_no_cmpl(hdev, GAUDI_QUEUE_ID_DMA_0_0,
					job->job_cb_size, cb->bus_address);
	if (rc) {
		dev_err(hdev->dev, "Failed to send CB on QMAN0, %d\n", rc);
		goto free_fence_ptr;
	}

	rc = hl_poll_timeout_memory(hdev, fence_ptr, tmp,
				(tmp == GAUDI_QMAN0_FENCE_VAL), 1000,
				timeout, true);

	hl_hw_queue_inc_ci_kernel(hdev, GAUDI_QUEUE_ID_DMA_0_0);

	if (rc == -ETIMEDOUT) {
		dev_err(hdev->dev, "QMAN0 Job timeout (0x%x)\n", tmp);
		goto free_fence_ptr;
	}

free_fence_ptr:
	WREG32(mmDMA0_CORE_PROT + dma_offset, BIT(DMA0_CORE_PROT_ERR_VAL_SHIFT));

	hdev->asic_funcs->asic_dma_pool_free(hdev, (void *) fence_ptr,
					fence_dma_addr);
	return rc;
}

static void gaudi_get_event_desc(u16 event_type, char *desc, size_t size)
{
	if (event_type >= GAUDI_EVENT_SIZE)
		goto event_not_supported;

	if (!gaudi_irq_map_table[event_type].valid)
		goto event_not_supported;

	snprintf(desc, size, gaudi_irq_map_table[event_type].name);

	return;

event_not_supported:
	snprintf(desc, size, "N/A");
}

static const char *gaudi_get_razwi_initiator_dma_name(struct hl_device *hdev, u32 x_y,
							bool is_write, s32 *engine_id_1,
							s32 *engine_id_2)
{
	u32 dma_id[2], dma_offset, err_cause[2], mask, i;

	mask = is_write ? DMA0_CORE_ERR_CAUSE_HBW_WR_ERR_MASK :
				DMA0_CORE_ERR_CAUSE_HBW_RD_ERR_MASK;

	switch (x_y) {
	case RAZWI_INITIATOR_ID_X_Y_DMA_IF_W_S_0:
	case RAZWI_INITIATOR_ID_X_Y_DMA_IF_W_S_1:
		dma_id[0] = 0;
		dma_id[1] = 2;
		break;
	case RAZWI_INITIATOR_ID_X_Y_DMA_IF_E_S_0:
	case RAZWI_INITIATOR_ID_X_Y_DMA_IF_E_S_1:
		dma_id[0] = 1;
		dma_id[1] = 3;
		break;
	case RAZWI_INITIATOR_ID_X_Y_DMA_IF_W_N_0:
	case RAZWI_INITIATOR_ID_X_Y_DMA_IF_W_N_1:
		dma_id[0] = 4;
		dma_id[1] = 6;
		break;
	case RAZWI_INITIATOR_ID_X_Y_DMA_IF_E_N_0:
	case RAZWI_INITIATOR_ID_X_Y_DMA_IF_E_N_1:
		dma_id[0] = 5;
		dma_id[1] = 7;
		break;
	default:
		goto unknown_initiator;
	}

	for (i = 0 ; i < 2 ; i++) {
		dma_offset = dma_id[i] * DMA_CORE_OFFSET;
		err_cause[i] = RREG32(mmDMA0_CORE_ERR_CAUSE + dma_offset);
	}

	switch (x_y) {
	case RAZWI_INITIATOR_ID_X_Y_DMA_IF_W_S_0:
	case RAZWI_INITIATOR_ID_X_Y_DMA_IF_W_S_1:
		if ((err_cause[0] & mask) && !(err_cause[1] & mask)) {
			*engine_id_1 = GAUDI_ENGINE_ID_DMA_0;
			return "DMA0";
		} else if (!(err_cause[0] & mask) && (err_cause[1] & mask)) {
			*engine_id_1 = GAUDI_ENGINE_ID_DMA_2;
			return "DMA2";
		} else {
			*engine_id_1 = GAUDI_ENGINE_ID_DMA_0;
			*engine_id_2 = GAUDI_ENGINE_ID_DMA_2;
			return "DMA0 or DMA2";
		}
	case RAZWI_INITIATOR_ID_X_Y_DMA_IF_E_S_0:
	case RAZWI_INITIATOR_ID_X_Y_DMA_IF_E_S_1:
		if ((err_cause[0] & mask) && !(err_cause[1] & mask)) {
			*engine_id_1 = GAUDI_ENGINE_ID_DMA_1;
			return "DMA1";
		} else if (!(err_cause[0] & mask) && (err_cause[1] & mask)) {
			*engine_id_1 = GAUDI_ENGINE_ID_DMA_3;
			return "DMA3";
		} else {
			*engine_id_1 = GAUDI_ENGINE_ID_DMA_1;
			*engine_id_2 = GAUDI_ENGINE_ID_DMA_3;
			return "DMA1 or DMA3";
		}
	case RAZWI_INITIATOR_ID_X_Y_DMA_IF_W_N_0:
	case RAZWI_INITIATOR_ID_X_Y_DMA_IF_W_N_1:
		if ((err_cause[0] & mask) && !(err_cause[1] & mask)) {
			*engine_id_1 = GAUDI_ENGINE_ID_DMA_4;
			return "DMA4";
		} else if (!(err_cause[0] & mask) && (err_cause[1] & mask)) {
			*engine_id_1 = GAUDI_ENGINE_ID_DMA_6;
			return "DMA6";
		} else {
			*engine_id_1 = GAUDI_ENGINE_ID_DMA_4;
			*engine_id_2 = GAUDI_ENGINE_ID_DMA_6;
			return "DMA4 or DMA6";
		}
	case RAZWI_INITIATOR_ID_X_Y_DMA_IF_E_N_0:
	case RAZWI_INITIATOR_ID_X_Y_DMA_IF_E_N_1:
		if ((err_cause[0] & mask) && !(err_cause[1] & mask)) {
			*engine_id_1 = GAUDI_ENGINE_ID_DMA_5;
			return "DMA5";
		} else if (!(err_cause[0] & mask) && (err_cause[1] & mask)) {
			*engine_id_1 = GAUDI_ENGINE_ID_DMA_7;
			return "DMA7";
		} else {
			*engine_id_1 = GAUDI_ENGINE_ID_DMA_5;
			*engine_id_2 = GAUDI_ENGINE_ID_DMA_7;
			return "DMA5 or DMA7";
		}
	}

unknown_initiator:
	return "unknown initiator";
}

static const char *gaudi_get_razwi_initiator_name(struct hl_device *hdev, bool is_write,
							u32 *engine_id_1, u32 *engine_id_2)
{
	u32 val, x_y, axi_id;

	val = is_write ? RREG32(mmMMU_UP_RAZWI_WRITE_ID) :
				RREG32(mmMMU_UP_RAZWI_READ_ID);
	x_y = val & ((RAZWI_INITIATOR_Y_MASK << RAZWI_INITIATOR_Y_SHIFT) |
			(RAZWI_INITIATOR_X_MASK << RAZWI_INITIATOR_X_SHIFT));
	axi_id = val & (RAZWI_INITIATOR_AXI_ID_MASK <<
			RAZWI_INITIATOR_AXI_ID_SHIFT);

	switch (x_y) {
	case RAZWI_INITIATOR_ID_X_Y_TPC0_NIC0:
		if (axi_id == RAZWI_INITIATOR_ID_AXI_ID(AXI_ID_TPC)) {
			*engine_id_1 = GAUDI_ENGINE_ID_TPC_0;
			return "TPC0";
		}
		if (axi_id == RAZWI_INITIATOR_ID_AXI_ID(AXI_ID_NIC)) {
			*engine_id_1 = GAUDI_ENGINE_ID_NIC_0;
			return "NIC0";
		}
		break;
	case RAZWI_INITIATOR_ID_X_Y_TPC1:
		*engine_id_1 = GAUDI_ENGINE_ID_TPC_1;
		return "TPC1";
	case RAZWI_INITIATOR_ID_X_Y_MME0_0:
	case RAZWI_INITIATOR_ID_X_Y_MME0_1:
		*engine_id_1 = GAUDI_ENGINE_ID_MME_0;
		return "MME0";
	case RAZWI_INITIATOR_ID_X_Y_MME1_0:
	case RAZWI_INITIATOR_ID_X_Y_MME1_1:
		*engine_id_1 = GAUDI_ENGINE_ID_MME_1;
		return "MME1";
	case RAZWI_INITIATOR_ID_X_Y_TPC2:
		*engine_id_1 = GAUDI_ENGINE_ID_TPC_2;
		return "TPC2";
	case RAZWI_INITIATOR_ID_X_Y_TPC3_PCI_CPU_PSOC:
		if (axi_id == RAZWI_INITIATOR_ID_AXI_ID(AXI_ID_TPC)) {
			*engine_id_1 = GAUDI_ENGINE_ID_TPC_3;
			return "TPC3";
		}
		/* PCI, CPU or PSOC does not have engine id*/
		if (axi_id == RAZWI_INITIATOR_ID_AXI_ID(AXI_ID_PCI))
			return "PCI";
		if (axi_id == RAZWI_INITIATOR_ID_AXI_ID(AXI_ID_CPU))
			return "CPU";
		if (axi_id == RAZWI_INITIATOR_ID_AXI_ID(AXI_ID_PSOC))
			return "PSOC";
		break;
	case RAZWI_INITIATOR_ID_X_Y_DMA_IF_W_S_0:
	case RAZWI_INITIATOR_ID_X_Y_DMA_IF_W_S_1:
	case RAZWI_INITIATOR_ID_X_Y_DMA_IF_E_S_0:
	case RAZWI_INITIATOR_ID_X_Y_DMA_IF_E_S_1:
	case RAZWI_INITIATOR_ID_X_Y_DMA_IF_W_N_0:
	case RAZWI_INITIATOR_ID_X_Y_DMA_IF_W_N_1:
	case RAZWI_INITIATOR_ID_X_Y_DMA_IF_E_N_0:
	case RAZWI_INITIATOR_ID_X_Y_DMA_IF_E_N_1:
		return gaudi_get_razwi_initiator_dma_name(hdev, x_y, is_write,
				engine_id_1, engine_id_2);
	case RAZWI_INITIATOR_ID_X_Y_TPC4_NIC1_NIC2:
		if (axi_id == RAZWI_INITIATOR_ID_AXI_ID(AXI_ID_TPC)) {
			*engine_id_1 = GAUDI_ENGINE_ID_TPC_4;
			return "TPC4";
		}
		if (axi_id == RAZWI_INITIATOR_ID_AXI_ID(AXI_ID_NIC)) {
			*engine_id_1 = GAUDI_ENGINE_ID_NIC_1;
			return "NIC1";
		}
		if (axi_id == RAZWI_INITIATOR_ID_AXI_ID(AXI_ID_NIC_FT)) {
			*engine_id_1 = GAUDI_ENGINE_ID_NIC_2;
			return "NIC2";
		}
		break;
	case RAZWI_INITIATOR_ID_X_Y_TPC5:
		*engine_id_1 = GAUDI_ENGINE_ID_TPC_5;
		return "TPC5";
	case RAZWI_INITIATOR_ID_X_Y_MME2_0:
	case RAZWI_INITIATOR_ID_X_Y_MME2_1:
		*engine_id_1 = GAUDI_ENGINE_ID_MME_2;
		return "MME2";
	case RAZWI_INITIATOR_ID_X_Y_MME3_0:
	case RAZWI_INITIATOR_ID_X_Y_MME3_1:
		*engine_id_1 = GAUDI_ENGINE_ID_MME_3;
		return "MME3";
	case RAZWI_INITIATOR_ID_X_Y_TPC6:
		*engine_id_1 = GAUDI_ENGINE_ID_TPC_6;
		return "TPC6";
	case RAZWI_INITIATOR_ID_X_Y_TPC7_NIC4_NIC5:
		if (axi_id == RAZWI_INITIATOR_ID_AXI_ID(AXI_ID_TPC)) {
			*engine_id_1 = GAUDI_ENGINE_ID_TPC_7;
			return "TPC7";
		}
		if (axi_id == RAZWI_INITIATOR_ID_AXI_ID(AXI_ID_NIC)) {
			*engine_id_1 = GAUDI_ENGINE_ID_NIC_4;
			return "NIC4";
		}
		if (axi_id == RAZWI_INITIATOR_ID_AXI_ID(AXI_ID_NIC_FT)) {
			*engine_id_1 = GAUDI_ENGINE_ID_NIC_5;
			return "NIC5";
		}
		break;
	default:
		break;
	}

	dev_err(hdev->dev,
		"Unknown RAZWI initiator ID 0x%x [Y=%d, X=%d, AXI_ID=%d]\n",
		val,
		(val >> RAZWI_INITIATOR_Y_SHIFT) & RAZWI_INITIATOR_Y_MASK,
		(val >> RAZWI_INITIATOR_X_SHIFT) & RAZWI_INITIATOR_X_MASK,
		(val >> RAZWI_INITIATOR_AXI_ID_SHIFT) &
			RAZWI_INITIATOR_AXI_ID_MASK);

	return "unknown initiator";
}

static void gaudi_print_and_get_razwi_info(struct hl_device *hdev, u32 *engine_id_1,
						u32 *engine_id_2)
{

	if (RREG32(mmMMU_UP_RAZWI_WRITE_VLD)) {
		dev_err_ratelimited(hdev->dev,
			"RAZWI event caused by illegal write of %s\n",
			gaudi_get_razwi_initiator_name(hdev, true, engine_id_1, engine_id_2));
		WREG32(mmMMU_UP_RAZWI_WRITE_VLD, 0);
	}

	if (RREG32(mmMMU_UP_RAZWI_READ_VLD)) {
		dev_err_ratelimited(hdev->dev,
			"RAZWI event caused by illegal read of %s\n",
			gaudi_get_razwi_initiator_name(hdev, false, engine_id_1, engine_id_2));
		WREG32(mmMMU_UP_RAZWI_READ_VLD, 0);
	}
}

static void gaudi_print_and_get_mmu_error_info(struct hl_device *hdev, u64 *addr, u8 *type)
{
	struct gaudi_device *gaudi = hdev->asic_specific;
	u32 val;

	if (!(gaudi->hw_cap_initialized & HW_CAP_MMU))
		return;

	val = RREG32(mmMMU_UP_PAGE_ERROR_CAPTURE);
	if (val & MMU_UP_PAGE_ERROR_CAPTURE_ENTRY_VALID_MASK) {
		*addr = val & MMU_UP_PAGE_ERROR_CAPTURE_VA_49_32_MASK;
		*addr <<= 32;
		*addr |= RREG32(mmMMU_UP_PAGE_ERROR_CAPTURE_VA);

		dev_err_ratelimited(hdev->dev, "MMU page fault on va 0x%llx\n", *addr);
		*type = HL_RAZWI_PAGE_FAULT;

		WREG32(mmMMU_UP_PAGE_ERROR_CAPTURE, 0);
	}

	val = RREG32(mmMMU_UP_ACCESS_ERROR_CAPTURE);
	if (val & MMU_UP_ACCESS_ERROR_CAPTURE_ENTRY_VALID_MASK) {
		*addr = val & MMU_UP_ACCESS_ERROR_CAPTURE_VA_49_32_MASK;
		*addr <<= 32;
		*addr |= RREG32(mmMMU_UP_ACCESS_ERROR_CAPTURE_VA);

		dev_err_ratelimited(hdev->dev, "MMU access error on va 0x%llx\n", *addr);
		*type = HL_RAZWI_MMU_ACCESS_ERROR;

		WREG32(mmMMU_UP_ACCESS_ERROR_CAPTURE, 0);
	}
}

/*
 *  +-------------------+------------------------------------------------------+
 *  | Configuration Reg |                     Description                      |
 *  |      Address      |                                                      |
 *  +-------------------+------------------------------------------------------+
 *  |  0xF30 - 0xF3F    |ECC single error indication (1 bit per memory wrapper)|
 *  |                   |0xF30 memory wrappers 31:0 (MSB to LSB)               |
 *  |                   |0xF34 memory wrappers 63:32                           |
 *  |                   |0xF38 memory wrappers 95:64                           |
 *  |                   |0xF3C memory wrappers 127:96                          |
 *  +-------------------+------------------------------------------------------+
 *  |  0xF40 - 0xF4F    |ECC double error indication (1 bit per memory wrapper)|
 *  |                   |0xF40 memory wrappers 31:0 (MSB to LSB)               |
 *  |                   |0xF44 memory wrappers 63:32                           |
 *  |                   |0xF48 memory wrappers 95:64                           |
 *  |                   |0xF4C memory wrappers 127:96                          |
 *  +-------------------+------------------------------------------------------+
 */
static int gaudi_extract_ecc_info(struct hl_device *hdev,
		struct ecc_info_extract_params *params, u64 *ecc_address,
		u64 *ecc_syndrom, u8 *memory_wrapper_idx)
{
	struct gaudi_device *gaudi = hdev->asic_specific;
	u32 i, num_mem_regs, reg, err_bit;
	u64 err_addr, err_word = 0;
	int rc = 0;

	num_mem_regs = params->num_memories / 32 +
			((params->num_memories % 32) ? 1 : 0);

	if (params->block_address >= CFG_BASE)
		params->block_address -= CFG_BASE;

	if (params->derr)
		err_addr = params->block_address + GAUDI_ECC_DERR0_OFFSET;
	else
		err_addr = params->block_address + GAUDI_ECC_SERR0_OFFSET;

	if (params->disable_clock_gating) {
		mutex_lock(&gaudi->clk_gate_mutex);
		hdev->asic_funcs->disable_clock_gating(hdev);
	}

	/* Set invalid wrapper index */
	*memory_wrapper_idx = 0xFF;

	/* Iterate through memory wrappers, a single bit must be set */
	for (i = 0 ; i < num_mem_regs ; i++) {
		err_addr += i * 4;
		err_word = RREG32(err_addr);
		if (err_word) {
			err_bit = __ffs(err_word);
			*memory_wrapper_idx = err_bit + (32 * i);
			break;
		}
	}

	if (*memory_wrapper_idx == 0xFF) {
		dev_err(hdev->dev, "ECC error information cannot be found\n");
		rc = -EINVAL;
		goto enable_clk_gate;
	}

	WREG32(params->block_address + GAUDI_ECC_MEM_SEL_OFFSET,
			*memory_wrapper_idx);

	*ecc_address =
		RREG32(params->block_address + GAUDI_ECC_ADDRESS_OFFSET);
	*ecc_syndrom =
		RREG32(params->block_address + GAUDI_ECC_SYNDROME_OFFSET);

	/* Clear error indication */
	reg = RREG32(params->block_address + GAUDI_ECC_MEM_INFO_CLR_OFFSET);
	if (params->derr)
		reg |= FIELD_PREP(GAUDI_ECC_MEM_INFO_CLR_DERR_MASK, 1);
	else
		reg |= FIELD_PREP(GAUDI_ECC_MEM_INFO_CLR_SERR_MASK, 1);

	WREG32(params->block_address + GAUDI_ECC_MEM_INFO_CLR_OFFSET, reg);

enable_clk_gate:
	if (params->disable_clock_gating) {
		hdev->asic_funcs->set_clock_gating(hdev);

		mutex_unlock(&gaudi->clk_gate_mutex);
	}

	return rc;
}

/*
 * gaudi_queue_idx_dec - decrement queue index (pi/ci) and handle wrap
 *
 * @idx: the current pi/ci value
 * @q_len: the queue length (power of 2)
 *
 * @return the cyclically decremented index
 */
static inline u32 gaudi_queue_idx_dec(u32 idx, u32 q_len)
{
	u32 mask = q_len - 1;

	/*
	 * modular decrement is equivalent to adding (queue_size -1)
	 * later we take LSBs to make sure the value is in the
	 * range [0, queue_len - 1]
	 */
	return (idx + q_len - 1) & mask;
}

/**
 * gaudi_print_sw_config_stream_data - print SW config stream data
 *
 * @hdev: pointer to the habanalabs device structure
 * @stream: the QMAN's stream
 * @qman_base: base address of QMAN registers block
 */
static void gaudi_print_sw_config_stream_data(struct hl_device *hdev, u32 stream,
						u64 qman_base)
{
	u64 cq_ptr_lo, cq_ptr_hi, cq_tsize, cq_ptr;
	u32 cq_ptr_lo_off, size;

	cq_ptr_lo_off = mmTPC0_QM_CQ_PTR_LO_1 - mmTPC0_QM_CQ_PTR_LO_0;

	cq_ptr_lo = qman_base + (mmTPC0_QM_CQ_PTR_LO_0 - mmTPC0_QM_BASE) +
						stream * cq_ptr_lo_off;
	cq_ptr_hi = cq_ptr_lo +
				(mmTPC0_QM_CQ_PTR_HI_0 - mmTPC0_QM_CQ_PTR_LO_0);
	cq_tsize = cq_ptr_lo +
				(mmTPC0_QM_CQ_TSIZE_0 - mmTPC0_QM_CQ_PTR_LO_0);

	cq_ptr = (((u64) RREG32(cq_ptr_hi)) << 32) | RREG32(cq_ptr_lo);
	size = RREG32(cq_tsize);
	dev_info(hdev->dev, "stop on err: stream: %u, addr: %#llx, size: %u\n",
							stream, cq_ptr, size);
}

/**
 * gaudi_print_last_pqes_on_err - print last PQEs on error
 *
 * @hdev: pointer to the habanalabs device structure
 * @qid_base: first QID of the QMAN (out of 4 streams)
 * @stream: the QMAN's stream
 * @qman_base: base address of QMAN registers block
 * @pr_sw_conf: if true print the SW config stream data (CQ PTR and SIZE)
 */
static void gaudi_print_last_pqes_on_err(struct hl_device *hdev, u32 qid_base,
						u32 stream, u64 qman_base,
						bool pr_sw_conf)
{
	u32 ci, qm_ci_stream_off, queue_len;
	struct hl_hw_queue *q;
	u64 pq_ci;
	int i;

	q = &hdev->kernel_queues[qid_base + stream];

	qm_ci_stream_off = mmTPC0_QM_PQ_CI_1 - mmTPC0_QM_PQ_CI_0;
	pq_ci = qman_base + (mmTPC0_QM_PQ_CI_0 - mmTPC0_QM_BASE) +
						stream * qm_ci_stream_off;

	queue_len = (q->queue_type == QUEUE_TYPE_INT) ?
					q->int_queue_len : HL_QUEUE_LENGTH;

	hdev->asic_funcs->hw_queues_lock(hdev);

	if (pr_sw_conf)
		gaudi_print_sw_config_stream_data(hdev, stream, qman_base);

	ci = RREG32(pq_ci);

	/* we should start printing form ci -1 */
	ci = gaudi_queue_idx_dec(ci, queue_len);

	for (i = 0; i < PQ_FETCHER_CACHE_SIZE; i++) {
		struct hl_bd *bd;
		u64 addr;
		u32 len;

		bd = q->kernel_address;
		bd += ci;

		len = le32_to_cpu(bd->len);
		/* len 0 means uninitialized entry- break */
		if (!len)
			break;

		addr = le64_to_cpu(bd->ptr);

		dev_info(hdev->dev, "stop on err PQE(stream %u): ci: %u, addr: %#llx, size: %u\n",
							stream, ci, addr, len);

		/* get previous ci, wrap if needed */
		ci = gaudi_queue_idx_dec(ci, queue_len);
	}

	hdev->asic_funcs->hw_queues_unlock(hdev);
}

/**
 * print_qman_data_on_err - extract QMAN data on error
 *
 * @hdev: pointer to the habanalabs device structure
 * @qid_base: first QID of the QMAN (out of 4 streams)
 * @stream: the QMAN's stream
 * @qman_base: base address of QMAN registers block
 *
 * This function attempt to exatract as much data as possible on QMAN error.
 * On upper CP print the SW config stream data and last 8 PQEs.
 * On lower CP print SW config data and last PQEs of ALL 4 upper CPs
 */
static void print_qman_data_on_err(struct hl_device *hdev, u32 qid_base,
						u32 stream, u64 qman_base)
{
	u32 i;

	if (stream != QMAN_STREAMS) {
		gaudi_print_last_pqes_on_err(hdev, qid_base, stream, qman_base,
									true);
		return;
	}

	gaudi_print_sw_config_stream_data(hdev, stream, qman_base);

	for (i = 0; i < QMAN_STREAMS; i++)
		gaudi_print_last_pqes_on_err(hdev, qid_base, i, qman_base,
									false);
}

static void gaudi_handle_qman_err_generic(struct hl_device *hdev,
					  const char *qm_name,
					  u64 qman_base,
					  u32 qid_base)
{
	u32 i, j, glbl_sts_val, arb_err_val, glbl_sts_clr_val;
	u64 glbl_sts_addr, arb_err_addr;
	char reg_desc[32];

	glbl_sts_addr = qman_base + (mmTPC0_QM_GLBL_STS1_0 - mmTPC0_QM_BASE);
	arb_err_addr = qman_base + (mmTPC0_QM_ARB_ERR_CAUSE - mmTPC0_QM_BASE);

	/* Iterate through all stream GLBL_STS1 registers + Lower CP */
	for (i = 0 ; i < QMAN_STREAMS + 1 ; i++) {
		glbl_sts_clr_val = 0;
		glbl_sts_val = RREG32(glbl_sts_addr + 4 * i);

		if (!glbl_sts_val)
			continue;

		if (i == QMAN_STREAMS)
			snprintf(reg_desc, ARRAY_SIZE(reg_desc), "LowerCP");
		else
			snprintf(reg_desc, ARRAY_SIZE(reg_desc), "stream%u", i);

		for (j = 0 ; j < GAUDI_NUM_OF_QM_ERR_CAUSE ; j++) {
			if (glbl_sts_val & BIT(j)) {
				dev_err_ratelimited(hdev->dev,
						"%s %s. err cause: %s\n",
						qm_name, reg_desc,
						gaudi_qman_error_cause[j]);
				glbl_sts_clr_val |= BIT(j);
			}
		}

		/* Write 1 clear errors */
		if (!hdev->stop_on_err)
			WREG32(glbl_sts_addr + 4 * i, glbl_sts_clr_val);
		else
			print_qman_data_on_err(hdev, qid_base, i, qman_base);
	}

	arb_err_val = RREG32(arb_err_addr);

	if (!arb_err_val)
		return;

	for (j = 0 ; j < GAUDI_NUM_OF_QM_ARB_ERR_CAUSE ; j++) {
		if (arb_err_val & BIT(j)) {
			dev_err_ratelimited(hdev->dev,
					"%s ARB_ERR. err cause: %s\n",
					qm_name,
					gaudi_qman_arb_error_cause[j]);
		}
	}
}

static void gaudi_print_sm_sei_info(struct hl_device *hdev, u16 event_type,
		struct hl_eq_sm_sei_data *sei_data)
{
	u32 index = event_type - GAUDI_EVENT_DMA_IF_SEI_0;

	/* Flip the bits as the enum is ordered in the opposite way */
	index = (index ^ 0x3) & 0x3;

	switch (sei_data->sei_cause) {
	case SM_SEI_SO_OVERFLOW:
		dev_err_ratelimited(hdev->dev,
			"%s SEI Error: SOB Group %u overflow/underflow",
			gaudi_sync_manager_names[index],
			le32_to_cpu(sei_data->sei_log));
		break;
	case SM_SEI_LBW_4B_UNALIGNED:
		dev_err_ratelimited(hdev->dev,
			"%s SEI Error: Unaligned 4B LBW access, monitor agent address low - %#x",
			gaudi_sync_manager_names[index],
			le32_to_cpu(sei_data->sei_log));
		break;
	case SM_SEI_AXI_RESPONSE_ERR:
		dev_err_ratelimited(hdev->dev,
			"%s SEI Error: AXI ID %u response error",
			gaudi_sync_manager_names[index],
			le32_to_cpu(sei_data->sei_log));
		break;
	default:
		dev_err_ratelimited(hdev->dev, "Unknown SM SEI cause %u",
				le32_to_cpu(sei_data->sei_log));
		break;
	}
}

static void gaudi_handle_ecc_event(struct hl_device *hdev, u16 event_type,
		struct hl_eq_ecc_data *ecc_data)
{
	struct ecc_info_extract_params params;
	u64 ecc_address = 0, ecc_syndrom = 0;
	u8 index, memory_wrapper_idx = 0;
	bool extract_info_from_fw;
	int rc;

	if (hdev->asic_prop.fw_security_enabled) {
		extract_info_from_fw = true;
		goto extract_ecc_info;
	}

	switch (event_type) {
	case GAUDI_EVENT_PCIE_CORE_SERR ... GAUDI_EVENT_PCIE_PHY_DERR:
	case GAUDI_EVENT_DMA0_SERR_ECC ... GAUDI_EVENT_MMU_DERR:
		extract_info_from_fw = true;
		break;
	case GAUDI_EVENT_TPC0_SERR ... GAUDI_EVENT_TPC7_SERR:
		index = event_type - GAUDI_EVENT_TPC0_SERR;
		params.block_address = mmTPC0_CFG_BASE + index * TPC_CFG_OFFSET;
		params.num_memories = 90;
		params.derr = false;
		params.disable_clock_gating = true;
		extract_info_from_fw = false;
		break;
	case GAUDI_EVENT_TPC0_DERR ... GAUDI_EVENT_TPC7_DERR:
		index = event_type - GAUDI_EVENT_TPC0_DERR;
		params.block_address =
			mmTPC0_CFG_BASE + index * TPC_CFG_OFFSET;
		params.num_memories = 90;
		params.derr = true;
		params.disable_clock_gating = true;
		extract_info_from_fw = false;
		break;
	case GAUDI_EVENT_MME0_ACC_SERR:
	case GAUDI_EVENT_MME1_ACC_SERR:
	case GAUDI_EVENT_MME2_ACC_SERR:
	case GAUDI_EVENT_MME3_ACC_SERR:
		index = (event_type - GAUDI_EVENT_MME0_ACC_SERR) / 4;
		params.block_address = mmMME0_ACC_BASE + index * MME_ACC_OFFSET;
		params.num_memories = 128;
		params.derr = false;
		params.disable_clock_gating = true;
		extract_info_from_fw = false;
		break;
	case GAUDI_EVENT_MME0_ACC_DERR:
	case GAUDI_EVENT_MME1_ACC_DERR:
	case GAUDI_EVENT_MME2_ACC_DERR:
	case GAUDI_EVENT_MME3_ACC_DERR:
		index = (event_type - GAUDI_EVENT_MME0_ACC_DERR) / 4;
		params.block_address = mmMME0_ACC_BASE + index * MME_ACC_OFFSET;
		params.num_memories = 128;
		params.derr = true;
		params.disable_clock_gating = true;
		extract_info_from_fw = false;
		break;
	case GAUDI_EVENT_MME0_SBAB_SERR:
	case GAUDI_EVENT_MME1_SBAB_SERR:
	case GAUDI_EVENT_MME2_SBAB_SERR:
	case GAUDI_EVENT_MME3_SBAB_SERR:
		index = (event_type - GAUDI_EVENT_MME0_SBAB_SERR) / 4;
		params.block_address =
			mmMME0_SBAB_BASE + index * MME_ACC_OFFSET;
		params.num_memories = 33;
		params.derr = false;
		params.disable_clock_gating = true;
		extract_info_from_fw = false;
		break;
	case GAUDI_EVENT_MME0_SBAB_DERR:
	case GAUDI_EVENT_MME1_SBAB_DERR:
	case GAUDI_EVENT_MME2_SBAB_DERR:
	case GAUDI_EVENT_MME3_SBAB_DERR:
		index = (event_type - GAUDI_EVENT_MME0_SBAB_DERR) / 4;
		params.block_address =
			mmMME0_SBAB_BASE + index * MME_ACC_OFFSET;
		params.num_memories = 33;
		params.derr = true;
		params.disable_clock_gating = true;
		extract_info_from_fw = false;
		break;
	default:
		return;
	}

extract_ecc_info:
	if (extract_info_from_fw) {
		ecc_address = le64_to_cpu(ecc_data->ecc_address);
		ecc_syndrom = le64_to_cpu(ecc_data->ecc_syndrom);
		memory_wrapper_idx = ecc_data->memory_wrapper_idx;
	} else {
		rc = gaudi_extract_ecc_info(hdev, &params, &ecc_address,
				&ecc_syndrom, &memory_wrapper_idx);
		if (rc)
			return;
	}

	dev_err(hdev->dev,
		"ECC error detected. address: %#llx. Syndrom: %#llx. block id %u\n",
		ecc_address, ecc_syndrom, memory_wrapper_idx);
}

static void gaudi_handle_qman_err(struct hl_device *hdev, u16 event_type)
{
	u64 qman_base;
	char desc[32];
	u32 qid_base;
	u8 index;

	switch (event_type) {
	case GAUDI_EVENT_TPC0_QM ... GAUDI_EVENT_TPC7_QM:
		index = event_type - GAUDI_EVENT_TPC0_QM;
		qid_base = GAUDI_QUEUE_ID_TPC_0_0 + index * QMAN_STREAMS;
		qman_base = mmTPC0_QM_BASE + index * TPC_QMAN_OFFSET;
		snprintf(desc, ARRAY_SIZE(desc), "%s%d", "TPC_QM", index);
		break;
	case GAUDI_EVENT_MME0_QM ... GAUDI_EVENT_MME2_QM:
		index = event_type - GAUDI_EVENT_MME0_QM;
		qid_base = GAUDI_QUEUE_ID_MME_0_0 + index * QMAN_STREAMS;
		qman_base = mmMME0_QM_BASE + index * MME_QMAN_OFFSET;
		snprintf(desc, ARRAY_SIZE(desc), "%s%d", "MME_QM", index);
		break;
	case GAUDI_EVENT_DMA0_QM ... GAUDI_EVENT_DMA7_QM:
		index = event_type - GAUDI_EVENT_DMA0_QM;
		qid_base = GAUDI_QUEUE_ID_DMA_0_0 + index * QMAN_STREAMS;
		/* skip GAUDI_QUEUE_ID_CPU_PQ if necessary */
		if (index > 1)
			qid_base++;
		qman_base = mmDMA0_QM_BASE + index * DMA_QMAN_OFFSET;
		snprintf(desc, ARRAY_SIZE(desc), "%s%d", "DMA_QM", index);
		break;
	case GAUDI_EVENT_NIC0_QM0:
		qid_base = GAUDI_QUEUE_ID_NIC_0_0;
		qman_base = mmNIC0_QM0_BASE;
		snprintf(desc, ARRAY_SIZE(desc), "NIC0_QM0");
		break;
	case GAUDI_EVENT_NIC0_QM1:
		qid_base = GAUDI_QUEUE_ID_NIC_1_0;
		qman_base = mmNIC0_QM1_BASE;
		snprintf(desc, ARRAY_SIZE(desc), "NIC0_QM1");
		break;
	case GAUDI_EVENT_NIC1_QM0:
		qid_base = GAUDI_QUEUE_ID_NIC_2_0;
		qman_base = mmNIC1_QM0_BASE;
		snprintf(desc, ARRAY_SIZE(desc), "NIC1_QM0");
		break;
	case GAUDI_EVENT_NIC1_QM1:
		qid_base = GAUDI_QUEUE_ID_NIC_3_0;
		qman_base = mmNIC1_QM1_BASE;
		snprintf(desc, ARRAY_SIZE(desc), "NIC1_QM1");
		break;
	case GAUDI_EVENT_NIC2_QM0:
		qid_base = GAUDI_QUEUE_ID_NIC_4_0;
		qman_base = mmNIC2_QM0_BASE;
		snprintf(desc, ARRAY_SIZE(desc), "NIC2_QM0");
		break;
	case GAUDI_EVENT_NIC2_QM1:
		qid_base = GAUDI_QUEUE_ID_NIC_5_0;
		qman_base = mmNIC2_QM1_BASE;
		snprintf(desc, ARRAY_SIZE(desc), "NIC2_QM1");
		break;
	case GAUDI_EVENT_NIC3_QM0:
		qid_base = GAUDI_QUEUE_ID_NIC_6_0;
		qman_base = mmNIC3_QM0_BASE;
		snprintf(desc, ARRAY_SIZE(desc), "NIC3_QM0");
		break;
	case GAUDI_EVENT_NIC3_QM1:
		qid_base = GAUDI_QUEUE_ID_NIC_7_0;
		qman_base = mmNIC3_QM1_BASE;
		snprintf(desc, ARRAY_SIZE(desc), "NIC3_QM1");
		break;
	case GAUDI_EVENT_NIC4_QM0:
		qid_base = GAUDI_QUEUE_ID_NIC_8_0;
		qman_base = mmNIC4_QM0_BASE;
		snprintf(desc, ARRAY_SIZE(desc), "NIC4_QM0");
		break;
	case GAUDI_EVENT_NIC4_QM1:
		qid_base = GAUDI_QUEUE_ID_NIC_9_0;
		qman_base = mmNIC4_QM1_BASE;
		snprintf(desc, ARRAY_SIZE(desc), "NIC4_QM1");
		break;
	default:
		return;
	}

	gaudi_handle_qman_err_generic(hdev, desc, qman_base, qid_base);
}

static void gaudi_print_irq_info(struct hl_device *hdev, u16 event_type,
					bool razwi)
{
	u32 engine_id_1, engine_id_2;
	char desc[64] = "";
	u64 razwi_addr = 0;
	u8 razwi_type;
	int rc;

	/*
	 * Init engine id by default as not valid and only if razwi initiated from engine with
	 * engine id it will get valid value.
	 * Init razwi type to default, will be changed only if razwi caused by page fault of
	 * MMU access error
	 */
	engine_id_1 = U16_MAX;
	engine_id_2 = U16_MAX;
	razwi_type = U8_MAX;

	gaudi_get_event_desc(event_type, desc, sizeof(desc));
	dev_err_ratelimited(hdev->dev, "Received H/W interrupt %d [\"%s\"]\n",
		event_type, desc);

	if (razwi) {
		gaudi_print_and_get_razwi_info(hdev, &engine_id_1, &engine_id_2);
		gaudi_print_and_get_mmu_error_info(hdev, &razwi_addr, &razwi_type);

		/* In case it's the first razwi, save its parameters*/
		rc = atomic_cmpxchg(&hdev->last_error.razwi_write_disable, 0, 1);
		if (!rc) {
			hdev->last_error.open_dev_timestamp = hdev->last_successful_open_ktime;
			hdev->last_error.razwi_timestamp = ktime_get();
			hdev->last_error.razwi_addr = razwi_addr;
			hdev->last_error.razwi_engine_id_1 = engine_id_1;
			hdev->last_error.razwi_engine_id_2 = engine_id_2;
			/*
			 * If first engine id holds non valid value the razwi initiator
			 * does not have engine id
			 */
			hdev->last_error.razwi_non_engine_initiator = (engine_id_1 == U16_MAX);
			hdev->last_error.razwi_type = razwi_type;

		}
	}
}

static void gaudi_print_out_of_sync_info(struct hl_device *hdev,
					struct cpucp_pkt_sync_err *sync_err)
{
	struct hl_hw_queue *q = &hdev->kernel_queues[GAUDI_QUEUE_ID_CPU_PQ];

	dev_err(hdev->dev, "Out of sync with FW, FW: pi=%u, ci=%u, LKD: pi=%u, ci=%u\n",
			sync_err->pi, sync_err->ci, q->pi, atomic_read(&q->ci));
}

static void gaudi_print_fw_alive_info(struct hl_device *hdev,
					struct hl_eq_fw_alive *fw_alive)
{
	dev_err(hdev->dev,
		"FW alive report: severity=%s, process_id=%u, thread_id=%u, uptime=%llu seconds\n",
		(fw_alive->severity == FW_ALIVE_SEVERITY_MINOR) ?
		"Minor" : "Critical", fw_alive->process_id,
		fw_alive->thread_id, fw_alive->uptime_seconds);
}

static int gaudi_non_hard_reset_late_init(struct hl_device *hdev)
{
	/* GAUDI doesn't support any reset except hard-reset */
	return -EPERM;
}

static int gaudi_hbm_read_interrupts(struct hl_device *hdev, int device,
			struct hl_eq_hbm_ecc_data *hbm_ecc_data)
{
	u32 base, val, val2, wr_par, rd_par, ca_par, derr, serr, type, ch;
	int rc = 0;

	if (hdev->asic_prop.fw_app_cpu_boot_dev_sts0 &
					CPU_BOOT_DEV_STS0_HBM_ECC_EN) {
		if (!hbm_ecc_data) {
			dev_err(hdev->dev, "No FW ECC data");
			return 0;
		}

		wr_par = FIELD_GET(CPUCP_PKT_HBM_ECC_INFO_WR_PAR_MASK,
				le32_to_cpu(hbm_ecc_data->hbm_ecc_info));
		rd_par = FIELD_GET(CPUCP_PKT_HBM_ECC_INFO_RD_PAR_MASK,
				le32_to_cpu(hbm_ecc_data->hbm_ecc_info));
		ca_par = FIELD_GET(CPUCP_PKT_HBM_ECC_INFO_CA_PAR_MASK,
				le32_to_cpu(hbm_ecc_data->hbm_ecc_info));
		derr = FIELD_GET(CPUCP_PKT_HBM_ECC_INFO_DERR_MASK,
				le32_to_cpu(hbm_ecc_data->hbm_ecc_info));
		serr = FIELD_GET(CPUCP_PKT_HBM_ECC_INFO_SERR_MASK,
				le32_to_cpu(hbm_ecc_data->hbm_ecc_info));
		type = FIELD_GET(CPUCP_PKT_HBM_ECC_INFO_TYPE_MASK,
				le32_to_cpu(hbm_ecc_data->hbm_ecc_info));
		ch = FIELD_GET(CPUCP_PKT_HBM_ECC_INFO_HBM_CH_MASK,
				le32_to_cpu(hbm_ecc_data->hbm_ecc_info));

		dev_err(hdev->dev,
			"HBM%d pc%d interrupts info: WR_PAR=%d, RD_PAR=%d, CA_PAR=%d, SERR=%d, DERR=%d\n",
			device, ch, wr_par, rd_par, ca_par, serr, derr);
		dev_err(hdev->dev,
			"HBM%d pc%d ECC info: 1ST_ERR_ADDR=0x%x, 1ST_ERR_TYPE=%d, SEC_CONT_CNT=%u, SEC_CNT=%d, DEC_CNT=%d\n",
			device, ch, hbm_ecc_data->first_addr, type,
			hbm_ecc_data->sec_cont_cnt, hbm_ecc_data->sec_cnt,
			hbm_ecc_data->dec_cnt);
		return 0;
	}

	if (hdev->asic_prop.fw_security_enabled) {
		dev_info(hdev->dev, "Cannot access MC regs for ECC data while security is enabled\n");
		return 0;
	}

	base = GAUDI_HBM_CFG_BASE + device * GAUDI_HBM_CFG_OFFSET;
	for (ch = 0 ; ch < GAUDI_HBM_CHANNELS ; ch++) {
		val = RREG32_MASK(base + ch * 0x1000 + 0x06C, 0x0000FFFF);
		val = (val & 0xFF) | ((val >> 8) & 0xFF);
		if (val) {
			rc = -EIO;
			dev_err(hdev->dev,
				"HBM%d pc%d interrupts info: WR_PAR=%d, RD_PAR=%d, CA_PAR=%d, SERR=%d, DERR=%d\n",
				device, ch * 2, val & 0x1, (val >> 1) & 0x1,
				(val >> 2) & 0x1, (val >> 3) & 0x1,
				(val >> 4) & 0x1);

			val2 = RREG32(base + ch * 0x1000 + 0x060);
			dev_err(hdev->dev,
				"HBM%d pc%d ECC info: 1ST_ERR_ADDR=0x%x, 1ST_ERR_TYPE=%d, SEC_CONT_CNT=%d, SEC_CNT=%d, DEC_CNT=%d\n",
				device, ch * 2,
				RREG32(base + ch * 0x1000 + 0x064),
				(val2 & 0x200) >> 9, (val2 & 0xFC00) >> 10,
				(val2 & 0xFF0000) >> 16,
				(val2 & 0xFF000000) >> 24);
		}

		val = RREG32_MASK(base + ch * 0x1000 + 0x07C, 0x0000FFFF);
		val = (val & 0xFF) | ((val >> 8) & 0xFF);
		if (val) {
			rc = -EIO;
			dev_err(hdev->dev,
				"HBM%d pc%d interrupts info: WR_PAR=%d, RD_PAR=%d, CA_PAR=%d, SERR=%d, DERR=%d\n",
				device, ch * 2 + 1, val & 0x1, (val >> 1) & 0x1,
				(val >> 2) & 0x1, (val >> 3) & 0x1,
				(val >> 4) & 0x1);

			val2 = RREG32(base + ch * 0x1000 + 0x070);
			dev_err(hdev->dev,
				"HBM%d pc%d ECC info: 1ST_ERR_ADDR=0x%x, 1ST_ERR_TYPE=%d, SEC_CONT_CNT=%d, SEC_CNT=%d, DEC_CNT=%d\n",
				device, ch * 2 + 1,
				RREG32(base + ch * 0x1000 + 0x074),
				(val2 & 0x200) >> 9, (val2 & 0xFC00) >> 10,
				(val2 & 0xFF0000) >> 16,
				(val2 & 0xFF000000) >> 24);
		}

		/* Clear interrupts */
		RMWREG32(base + (ch * 0x1000) + 0x060, 0x1C8, 0x1FF);
		RMWREG32(base + (ch * 0x1000) + 0x070, 0x1C8, 0x1FF);
		WREG32(base + (ch * 0x1000) + 0x06C, 0x1F1F);
		WREG32(base + (ch * 0x1000) + 0x07C, 0x1F1F);
		RMWREG32(base + (ch * 0x1000) + 0x060, 0x0, 0xF);
		RMWREG32(base + (ch * 0x1000) + 0x070, 0x0, 0xF);
	}

	val  = RREG32(base + 0x8F30);
	val2 = RREG32(base + 0x8F34);
	if (val | val2) {
		rc = -EIO;
		dev_err(hdev->dev,
			"HBM %d MC SRAM SERR info: Reg 0x8F30=0x%x, Reg 0x8F34=0x%x\n",
			device, val, val2);
	}
	val  = RREG32(base + 0x8F40);
	val2 = RREG32(base + 0x8F44);
	if (val | val2) {
		rc = -EIO;
		dev_err(hdev->dev,
			"HBM %d MC SRAM DERR info: Reg 0x8F40=0x%x, Reg 0x8F44=0x%x\n",
			device, val, val2);
	}

	return rc;
}

static int gaudi_hbm_event_to_dev(u16 hbm_event_type)
{
	switch (hbm_event_type) {
	case GAUDI_EVENT_HBM0_SPI_0:
	case GAUDI_EVENT_HBM0_SPI_1:
		return 0;
	case GAUDI_EVENT_HBM1_SPI_0:
	case GAUDI_EVENT_HBM1_SPI_1:
		return 1;
	case GAUDI_EVENT_HBM2_SPI_0:
	case GAUDI_EVENT_HBM2_SPI_1:
		return 2;
	case GAUDI_EVENT_HBM3_SPI_0:
	case GAUDI_EVENT_HBM3_SPI_1:
		return 3;
	default:
		break;
	}

	/* Should never happen */
	return 0;
}

static bool gaudi_tpc_read_interrupts(struct hl_device *hdev, u8 tpc_id,
					char *interrupt_name)
{
	struct gaudi_device *gaudi = hdev->asic_specific;
	u32 tpc_offset = tpc_id * TPC_CFG_OFFSET, tpc_interrupts_cause, i;
	bool soft_reset_required = false;

	/* Accessing the TPC_INTR_CAUSE registers requires disabling the clock
	 * gating, and thus cannot be done in CPU-CP and should be done instead
	 * by the driver.
	 */

	mutex_lock(&gaudi->clk_gate_mutex);

	hdev->asic_funcs->disable_clock_gating(hdev);

	tpc_interrupts_cause = RREG32(mmTPC0_CFG_TPC_INTR_CAUSE + tpc_offset) &
				TPC0_CFG_TPC_INTR_CAUSE_CAUSE_MASK;

	for (i = 0 ; i < GAUDI_NUM_OF_TPC_INTR_CAUSE ; i++)
		if (tpc_interrupts_cause & BIT(i)) {
			dev_err_ratelimited(hdev->dev,
					"TPC%d_%s interrupt cause: %s\n",
					tpc_id, interrupt_name,
					gaudi_tpc_interrupts_cause[i]);
			/* If this is QM error, we need to soft-reset */
			if (i == 15)
				soft_reset_required = true;
		}

	/* Clear interrupts */
	WREG32(mmTPC0_CFG_TPC_INTR_CAUSE + tpc_offset, 0);

	hdev->asic_funcs->set_clock_gating(hdev);

	mutex_unlock(&gaudi->clk_gate_mutex);

	return soft_reset_required;
}

static int tpc_dec_event_to_tpc_id(u16 tpc_dec_event_type)
{
	return (tpc_dec_event_type - GAUDI_EVENT_TPC0_DEC) >> 1;
}

static int tpc_krn_event_to_tpc_id(u16 tpc_dec_event_type)
{
	return (tpc_dec_event_type - GAUDI_EVENT_TPC0_KRN_ERR) / 6;
}

static void gaudi_print_clk_change_info(struct hl_device *hdev,
					u16 event_type)
{
	ktime_t zero_time = ktime_set(0, 0);

	mutex_lock(&hdev->clk_throttling.lock);

	switch (event_type) {
	case GAUDI_EVENT_FIX_POWER_ENV_S:
		hdev->clk_throttling.current_reason |= HL_CLK_THROTTLE_POWER;
		hdev->clk_throttling.aggregated_reason |= HL_CLK_THROTTLE_POWER;
		hdev->clk_throttling.timestamp[HL_CLK_THROTTLE_TYPE_POWER].start = ktime_get();
		hdev->clk_throttling.timestamp[HL_CLK_THROTTLE_TYPE_POWER].end = zero_time;
		dev_info_ratelimited(hdev->dev,
			"Clock throttling due to power consumption\n");
		break;

	case GAUDI_EVENT_FIX_POWER_ENV_E:
		hdev->clk_throttling.current_reason &= ~HL_CLK_THROTTLE_POWER;
		hdev->clk_throttling.timestamp[HL_CLK_THROTTLE_TYPE_POWER].end = ktime_get();
		dev_info_ratelimited(hdev->dev,
			"Power envelop is safe, back to optimal clock\n");
		break;

	case GAUDI_EVENT_FIX_THERMAL_ENV_S:
		hdev->clk_throttling.current_reason |= HL_CLK_THROTTLE_THERMAL;
		hdev->clk_throttling.aggregated_reason |= HL_CLK_THROTTLE_THERMAL;
		hdev->clk_throttling.timestamp[HL_CLK_THROTTLE_TYPE_THERMAL].start = ktime_get();
		hdev->clk_throttling.timestamp[HL_CLK_THROTTLE_TYPE_THERMAL].end = zero_time;
		dev_info_ratelimited(hdev->dev,
			"Clock throttling due to overheating\n");
		break;

	case GAUDI_EVENT_FIX_THERMAL_ENV_E:
		hdev->clk_throttling.current_reason &= ~HL_CLK_THROTTLE_THERMAL;
		hdev->clk_throttling.timestamp[HL_CLK_THROTTLE_TYPE_THERMAL].end = ktime_get();
		dev_info_ratelimited(hdev->dev,
			"Thermal envelop is safe, back to optimal clock\n");
		break;

	default:
		dev_err(hdev->dev, "Received invalid clock change event %d\n",
			event_type);
		break;
	}

	mutex_unlock(&hdev->clk_throttling.lock);
}

static void gaudi_handle_eqe(struct hl_device *hdev,
				struct hl_eq_entry *eq_entry)
{
	struct gaudi_device *gaudi = hdev->asic_specific;
	u32 ctl = le32_to_cpu(eq_entry->hdr.ctl);
	u32 fw_fatal_err_flag = 0;
	u16 event_type = ((ctl & EQ_CTL_EVENT_TYPE_MASK)
			>> EQ_CTL_EVENT_TYPE_SHIFT);
	bool reset_required;
	u8 cause;
	int rc;

	if (event_type >= GAUDI_EVENT_SIZE) {
		dev_err(hdev->dev, "Event type %u exceeds maximum of %u",
				event_type, GAUDI_EVENT_SIZE - 1);
		return;
	}

	gaudi->events_stat[event_type]++;
	gaudi->events_stat_aggregate[event_type]++;

	switch (event_type) {
	case GAUDI_EVENT_PCIE_CORE_DERR:
	case GAUDI_EVENT_PCIE_IF_DERR:
	case GAUDI_EVENT_PCIE_PHY_DERR:
	case GAUDI_EVENT_TPC0_DERR ... GAUDI_EVENT_TPC7_DERR:
	case GAUDI_EVENT_MME0_ACC_DERR:
	case GAUDI_EVENT_MME0_SBAB_DERR:
	case GAUDI_EVENT_MME1_ACC_DERR:
	case GAUDI_EVENT_MME1_SBAB_DERR:
	case GAUDI_EVENT_MME2_ACC_DERR:
	case GAUDI_EVENT_MME2_SBAB_DERR:
	case GAUDI_EVENT_MME3_ACC_DERR:
	case GAUDI_EVENT_MME3_SBAB_DERR:
	case GAUDI_EVENT_DMA0_DERR_ECC ... GAUDI_EVENT_DMA7_DERR_ECC:
		fallthrough;
	case GAUDI_EVENT_CPU_IF_ECC_DERR:
	case GAUDI_EVENT_PSOC_MEM_DERR:
	case GAUDI_EVENT_PSOC_CORESIGHT_DERR:
	case GAUDI_EVENT_SRAM0_DERR ... GAUDI_EVENT_SRAM28_DERR:
	case GAUDI_EVENT_DMA_IF0_DERR ... GAUDI_EVENT_DMA_IF3_DERR:
	case GAUDI_EVENT_HBM_0_DERR ... GAUDI_EVENT_HBM_3_DERR:
	case GAUDI_EVENT_MMU_DERR:
	case GAUDI_EVENT_NIC0_CS_DBG_DERR ... GAUDI_EVENT_NIC4_CS_DBG_DERR:
		gaudi_print_irq_info(hdev, event_type, true);
		gaudi_handle_ecc_event(hdev, event_type, &eq_entry->ecc_data);
<<<<<<< HEAD
		fw_fatal_err_flag = HL_RESET_FW_FATAL_ERR;
=======
		fw_fatal_err_flag = HL_DRV_RESET_FW_FATAL_ERR;
>>>>>>> 754e0b0e
		goto reset_device;

	case GAUDI_EVENT_GIC500:
	case GAUDI_EVENT_AXI_ECC:
	case GAUDI_EVENT_L2_RAM_ECC:
	case GAUDI_EVENT_PLL0 ... GAUDI_EVENT_PLL17:
		gaudi_print_irq_info(hdev, event_type, false);
<<<<<<< HEAD
		fw_fatal_err_flag = HL_RESET_FW_FATAL_ERR;
=======
		fw_fatal_err_flag = HL_DRV_RESET_FW_FATAL_ERR;
>>>>>>> 754e0b0e
		goto reset_device;

	case GAUDI_EVENT_HBM0_SPI_0:
	case GAUDI_EVENT_HBM1_SPI_0:
	case GAUDI_EVENT_HBM2_SPI_0:
	case GAUDI_EVENT_HBM3_SPI_0:
		gaudi_print_irq_info(hdev, event_type, false);
		gaudi_hbm_read_interrupts(hdev,
				gaudi_hbm_event_to_dev(event_type),
				&eq_entry->hbm_ecc_data);
<<<<<<< HEAD
		fw_fatal_err_flag = HL_RESET_FW_FATAL_ERR;
=======
		fw_fatal_err_flag = HL_DRV_RESET_FW_FATAL_ERR;
>>>>>>> 754e0b0e
		goto reset_device;

	case GAUDI_EVENT_HBM0_SPI_1:
	case GAUDI_EVENT_HBM1_SPI_1:
	case GAUDI_EVENT_HBM2_SPI_1:
	case GAUDI_EVENT_HBM3_SPI_1:
		gaudi_print_irq_info(hdev, event_type, false);
		gaudi_hbm_read_interrupts(hdev,
				gaudi_hbm_event_to_dev(event_type),
				&eq_entry->hbm_ecc_data);
		hl_fw_unmask_irq(hdev, event_type);
		break;

	case GAUDI_EVENT_TPC0_DEC:
	case GAUDI_EVENT_TPC1_DEC:
	case GAUDI_EVENT_TPC2_DEC:
	case GAUDI_EVENT_TPC3_DEC:
	case GAUDI_EVENT_TPC4_DEC:
	case GAUDI_EVENT_TPC5_DEC:
	case GAUDI_EVENT_TPC6_DEC:
	case GAUDI_EVENT_TPC7_DEC:
		gaudi_print_irq_info(hdev, event_type, true);
		reset_required = gaudi_tpc_read_interrupts(hdev,
					tpc_dec_event_to_tpc_id(event_type),
					"AXI_SLV_DEC_Error");
		if (reset_required) {
			dev_err(hdev->dev, "reset required due to %s\n",
				gaudi_irq_map_table[event_type].name);

			hl_device_reset(hdev, 0);
		} else {
			hl_fw_unmask_irq(hdev, event_type);
		}
		break;

	case GAUDI_EVENT_TPC0_KRN_ERR:
	case GAUDI_EVENT_TPC1_KRN_ERR:
	case GAUDI_EVENT_TPC2_KRN_ERR:
	case GAUDI_EVENT_TPC3_KRN_ERR:
	case GAUDI_EVENT_TPC4_KRN_ERR:
	case GAUDI_EVENT_TPC5_KRN_ERR:
	case GAUDI_EVENT_TPC6_KRN_ERR:
	case GAUDI_EVENT_TPC7_KRN_ERR:
		gaudi_print_irq_info(hdev, event_type, true);
		reset_required = gaudi_tpc_read_interrupts(hdev,
					tpc_krn_event_to_tpc_id(event_type),
					"KRN_ERR");
		if (reset_required) {
			dev_err(hdev->dev, "reset required due to %s\n",
				gaudi_irq_map_table[event_type].name);

			hl_device_reset(hdev, 0);
		} else {
			hl_fw_unmask_irq(hdev, event_type);
		}
		break;

	case GAUDI_EVENT_PCIE_CORE_SERR:
	case GAUDI_EVENT_PCIE_IF_SERR:
	case GAUDI_EVENT_PCIE_PHY_SERR:
	case GAUDI_EVENT_TPC0_SERR ... GAUDI_EVENT_TPC7_SERR:
	case GAUDI_EVENT_MME0_ACC_SERR:
	case GAUDI_EVENT_MME0_SBAB_SERR:
	case GAUDI_EVENT_MME1_ACC_SERR:
	case GAUDI_EVENT_MME1_SBAB_SERR:
	case GAUDI_EVENT_MME2_ACC_SERR:
	case GAUDI_EVENT_MME2_SBAB_SERR:
	case GAUDI_EVENT_MME3_ACC_SERR:
	case GAUDI_EVENT_MME3_SBAB_SERR:
	case GAUDI_EVENT_DMA0_SERR_ECC ... GAUDI_EVENT_DMA7_SERR_ECC:
	case GAUDI_EVENT_CPU_IF_ECC_SERR:
	case GAUDI_EVENT_PSOC_MEM_SERR:
	case GAUDI_EVENT_PSOC_CORESIGHT_SERR:
	case GAUDI_EVENT_SRAM0_SERR ... GAUDI_EVENT_SRAM28_SERR:
	case GAUDI_EVENT_DMA_IF0_SERR ... GAUDI_EVENT_DMA_IF3_SERR:
	case GAUDI_EVENT_HBM_0_SERR ... GAUDI_EVENT_HBM_3_SERR:
		fallthrough;
	case GAUDI_EVENT_MMU_SERR:
		gaudi_print_irq_info(hdev, event_type, true);
		gaudi_handle_ecc_event(hdev, event_type, &eq_entry->ecc_data);
		hl_fw_unmask_irq(hdev, event_type);
		break;

	case GAUDI_EVENT_PCIE_DEC:
	case GAUDI_EVENT_MME0_WBC_RSP:
	case GAUDI_EVENT_MME0_SBAB0_RSP:
	case GAUDI_EVENT_MME1_WBC_RSP:
	case GAUDI_EVENT_MME1_SBAB0_RSP:
	case GAUDI_EVENT_MME2_WBC_RSP:
	case GAUDI_EVENT_MME2_SBAB0_RSP:
	case GAUDI_EVENT_MME3_WBC_RSP:
	case GAUDI_EVENT_MME3_SBAB0_RSP:
	case GAUDI_EVENT_CPU_AXI_SPLITTER:
	case GAUDI_EVENT_PSOC_AXI_DEC:
	case GAUDI_EVENT_PSOC_PRSTN_FALL:
	case GAUDI_EVENT_MMU_PAGE_FAULT:
	case GAUDI_EVENT_MMU_WR_PERM:
	case GAUDI_EVENT_RAZWI_OR_ADC:
	case GAUDI_EVENT_TPC0_QM ... GAUDI_EVENT_TPC7_QM:
	case GAUDI_EVENT_MME0_QM ... GAUDI_EVENT_MME2_QM:
	case GAUDI_EVENT_DMA0_QM ... GAUDI_EVENT_DMA7_QM:
		fallthrough;
	case GAUDI_EVENT_NIC0_QM0:
	case GAUDI_EVENT_NIC0_QM1:
	case GAUDI_EVENT_NIC1_QM0:
	case GAUDI_EVENT_NIC1_QM1:
	case GAUDI_EVENT_NIC2_QM0:
	case GAUDI_EVENT_NIC2_QM1:
	case GAUDI_EVENT_NIC3_QM0:
	case GAUDI_EVENT_NIC3_QM1:
	case GAUDI_EVENT_NIC4_QM0:
	case GAUDI_EVENT_NIC4_QM1:
	case GAUDI_EVENT_DMA0_CORE ... GAUDI_EVENT_DMA7_CORE:
		gaudi_print_irq_info(hdev, event_type, true);
		gaudi_handle_qman_err(hdev, event_type);
		hl_fw_unmask_irq(hdev, event_type);
		break;

	case GAUDI_EVENT_RAZWI_OR_ADC_SW:
		gaudi_print_irq_info(hdev, event_type, true);
		goto reset_device;

	case GAUDI_EVENT_TPC0_BMON_SPMU:
	case GAUDI_EVENT_TPC1_BMON_SPMU:
	case GAUDI_EVENT_TPC2_BMON_SPMU:
	case GAUDI_EVENT_TPC3_BMON_SPMU:
	case GAUDI_EVENT_TPC4_BMON_SPMU:
	case GAUDI_EVENT_TPC5_BMON_SPMU:
	case GAUDI_EVENT_TPC6_BMON_SPMU:
	case GAUDI_EVENT_TPC7_BMON_SPMU:
	case GAUDI_EVENT_DMA_BM_CH0 ... GAUDI_EVENT_DMA_BM_CH7:
		gaudi_print_irq_info(hdev, event_type, false);
		hl_fw_unmask_irq(hdev, event_type);
		break;

	case GAUDI_EVENT_DMA_IF_SEI_0 ... GAUDI_EVENT_DMA_IF_SEI_3:
		gaudi_print_irq_info(hdev, event_type, false);
		gaudi_print_sm_sei_info(hdev, event_type,
					&eq_entry->sm_sei_data);
		rc = hl_state_dump(hdev);
		if (rc)
			dev_err(hdev->dev,
				"Error during system state dump %d\n", rc);
		hl_fw_unmask_irq(hdev, event_type);
		break;

	case GAUDI_EVENT_FIX_POWER_ENV_S ... GAUDI_EVENT_FIX_THERMAL_ENV_E:
		gaudi_print_clk_change_info(hdev, event_type);
		hl_fw_unmask_irq(hdev, event_type);
		break;

	case GAUDI_EVENT_PSOC_GPIO_U16_0:
		cause = le64_to_cpu(eq_entry->data[0]) & 0xFF;
		dev_err(hdev->dev,
			"Received high temp H/W interrupt %d (cause %d)\n",
			event_type, cause);
		break;

	case GAUDI_EVENT_DEV_RESET_REQ:
		gaudi_print_irq_info(hdev, event_type, false);
		goto reset_device;

	case GAUDI_EVENT_PKT_QUEUE_OUT_SYNC:
		gaudi_print_irq_info(hdev, event_type, false);
		gaudi_print_out_of_sync_info(hdev, &eq_entry->pkt_sync_err);
		goto reset_device;

	case GAUDI_EVENT_FW_ALIVE_S:
		gaudi_print_irq_info(hdev, event_type, false);
		gaudi_print_fw_alive_info(hdev, &eq_entry->fw_alive);
		goto reset_device;

	default:
		dev_err(hdev->dev, "Received invalid H/W interrupt %d\n",
				event_type);
		break;
	}

	return;

reset_device:
	if (hdev->asic_prop.fw_security_enabled)
<<<<<<< HEAD
		hl_device_reset(hdev, HL_RESET_HARD | HL_RESET_FW | fw_fatal_err_flag);
	else if (hdev->hard_reset_on_fw_events)
		hl_device_reset(hdev, HL_RESET_HARD | fw_fatal_err_flag);
=======
		hl_device_reset(hdev, HL_DRV_RESET_HARD
					| HL_DRV_RESET_BYPASS_REQ_TO_FW
					| fw_fatal_err_flag);
	else if (hdev->hard_reset_on_fw_events)
		hl_device_reset(hdev, HL_DRV_RESET_HARD | fw_fatal_err_flag);
>>>>>>> 754e0b0e
	else
		hl_fw_unmask_irq(hdev, event_type);
}

static void *gaudi_get_events_stat(struct hl_device *hdev, bool aggregate,
					u32 *size)
{
	struct gaudi_device *gaudi = hdev->asic_specific;

	if (aggregate) {
		*size = (u32) sizeof(gaudi->events_stat_aggregate);
		return gaudi->events_stat_aggregate;
	}

	*size = (u32) sizeof(gaudi->events_stat);
	return gaudi->events_stat;
}

static int gaudi_mmu_invalidate_cache(struct hl_device *hdev, bool is_hard,
					u32 flags)
{
	struct gaudi_device *gaudi = hdev->asic_specific;
	u32 status, timeout_usec;
	int rc;

	if (!(gaudi->hw_cap_initialized & HW_CAP_MMU) ||
		hdev->reset_info.hard_reset_pending)
		return 0;

	if (hdev->pldm)
		timeout_usec = GAUDI_PLDM_MMU_TIMEOUT_USEC;
	else
		timeout_usec = MMU_CONFIG_TIMEOUT_USEC;

	/* L0 & L1 invalidation */
	WREG32(mmSTLB_INV_PS, 3);
	WREG32(mmSTLB_CACHE_INV, gaudi->mmu_cache_inv_pi++);
	WREG32(mmSTLB_INV_PS, 2);

	rc = hl_poll_timeout(
		hdev,
		mmSTLB_INV_PS,
		status,
		!status,
		1000,
		timeout_usec);

	WREG32(mmSTLB_INV_SET, 0);

	return rc;
}

static int gaudi_mmu_invalidate_cache_range(struct hl_device *hdev,
						bool is_hard, u32 flags,
						u32 asid, u64 va, u64 size)
{
	/* Treat as invalidate all because there is no range invalidation
	 * in Gaudi
	 */
	return hdev->asic_funcs->mmu_invalidate_cache(hdev, is_hard, flags);
}

static int gaudi_mmu_update_asid_hop0_addr(struct hl_device *hdev,
					u32 asid, u64 phys_addr)
{
	u32 status, timeout_usec;
	int rc;

	if (hdev->pldm)
		timeout_usec = GAUDI_PLDM_MMU_TIMEOUT_USEC;
	else
		timeout_usec = MMU_CONFIG_TIMEOUT_USEC;

	WREG32(MMU_ASID, asid);
	WREG32(MMU_HOP0_PA43_12, phys_addr >> MMU_HOP0_PA43_12_SHIFT);
	WREG32(MMU_HOP0_PA49_44, phys_addr >> MMU_HOP0_PA49_44_SHIFT);
	WREG32(MMU_BUSY, 0x80000000);

	rc = hl_poll_timeout(
		hdev,
		MMU_BUSY,
		status,
		!(status & 0x80000000),
		1000,
		timeout_usec);

	if (rc) {
		dev_err(hdev->dev,
			"Timeout during MMU hop0 config of asid %d\n", asid);
		return rc;
	}

	return 0;
}

static int gaudi_send_heartbeat(struct hl_device *hdev)
{
	struct gaudi_device *gaudi = hdev->asic_specific;

	if (!(gaudi->hw_cap_initialized & HW_CAP_CPU_Q))
		return 0;

	return hl_fw_send_heartbeat(hdev);
}

static int gaudi_cpucp_info_get(struct hl_device *hdev)
{
	struct gaudi_device *gaudi = hdev->asic_specific;
	struct asic_fixed_properties *prop = &hdev->asic_prop;
	int rc;

	if (!(gaudi->hw_cap_initialized & HW_CAP_CPU_Q))
		return 0;

	rc = hl_fw_cpucp_handshake(hdev, mmCPU_BOOT_DEV_STS0,
					mmCPU_BOOT_DEV_STS1, mmCPU_BOOT_ERR0,
					mmCPU_BOOT_ERR1);
	if (rc)
		return rc;

	if (!strlen(prop->cpucp_info.card_name))
		strncpy(prop->cpucp_info.card_name, GAUDI_DEFAULT_CARD_NAME,
				CARD_NAME_MAX_LEN);

	hdev->card_type = le32_to_cpu(hdev->asic_prop.cpucp_info.card_type);

	set_default_power_values(hdev);

	hdev->max_power = prop->max_power_default;

	return 0;
}

static bool gaudi_is_device_idle(struct hl_device *hdev, u64 *mask_arr,
					u8 mask_len, struct seq_file *s)
{
	struct gaudi_device *gaudi = hdev->asic_specific;
	const char *fmt = "%-5d%-9s%#-14x%#-12x%#x\n";
	const char *mme_slave_fmt = "%-5d%-9s%-14s%-12s%#x\n";
	const char *nic_fmt = "%-5d%-9s%#-14x%#x\n";
	unsigned long *mask = (unsigned long *)mask_arr;
	u32 qm_glbl_sts0, qm_cgm_sts, dma_core_sts0, tpc_cfg_sts, mme_arch_sts;
	bool is_idle = true, is_eng_idle, is_slave;
	u64 offset;
	int i, dma_id, port;

	mutex_lock(&gaudi->clk_gate_mutex);

	hdev->asic_funcs->disable_clock_gating(hdev);

	if (s)
		seq_puts(s,
			"\nDMA  is_idle  QM_GLBL_STS0  QM_CGM_STS  DMA_CORE_STS0\n"
			"---  -------  ------------  ----------  -------------\n");

	for (i = 0 ; i < DMA_NUMBER_OF_CHNLS ; i++) {
		dma_id = gaudi_dma_assignment[i];
		offset = dma_id * DMA_QMAN_OFFSET;

		qm_glbl_sts0 = RREG32(mmDMA0_QM_GLBL_STS0 + offset);
		qm_cgm_sts = RREG32(mmDMA0_QM_CGM_STS + offset);
		dma_core_sts0 = RREG32(mmDMA0_CORE_STS0 + offset);
		is_eng_idle = IS_QM_IDLE(qm_glbl_sts0, qm_cgm_sts) &&
				IS_DMA_IDLE(dma_core_sts0);
		is_idle &= is_eng_idle;

		if (mask && !is_eng_idle)
			set_bit(GAUDI_ENGINE_ID_DMA_0 + dma_id, mask);
		if (s)
			seq_printf(s, fmt, dma_id,
				is_eng_idle ? "Y" : "N", qm_glbl_sts0,
				qm_cgm_sts, dma_core_sts0);
	}

	if (s)
		seq_puts(s,
			"\nTPC  is_idle  QM_GLBL_STS0  QM_CGM_STS  CFG_STATUS\n"
			"---  -------  ------------  ----------  ----------\n");

	for (i = 0 ; i < TPC_NUMBER_OF_ENGINES ; i++) {
		offset = i * TPC_QMAN_OFFSET;
		qm_glbl_sts0 = RREG32(mmTPC0_QM_GLBL_STS0 + offset);
		qm_cgm_sts = RREG32(mmTPC0_QM_CGM_STS + offset);
		tpc_cfg_sts = RREG32(mmTPC0_CFG_STATUS + offset);
		is_eng_idle = IS_QM_IDLE(qm_glbl_sts0, qm_cgm_sts) &&
				IS_TPC_IDLE(tpc_cfg_sts);
		is_idle &= is_eng_idle;

		if (mask && !is_eng_idle)
			set_bit(GAUDI_ENGINE_ID_TPC_0 + i, mask);
		if (s)
			seq_printf(s, fmt, i,
				is_eng_idle ? "Y" : "N",
				qm_glbl_sts0, qm_cgm_sts, tpc_cfg_sts);
	}

	if (s)
		seq_puts(s,
			"\nMME  is_idle  QM_GLBL_STS0  QM_CGM_STS  ARCH_STATUS\n"
			"---  -------  ------------  ----------  -----------\n");

	for (i = 0 ; i < MME_NUMBER_OF_ENGINES ; i++) {
		offset = i * MME_QMAN_OFFSET;
		mme_arch_sts = RREG32(mmMME0_CTRL_ARCH_STATUS + offset);
		is_eng_idle = IS_MME_IDLE(mme_arch_sts);

		/* MME 1 & 3 are slaves, no need to check their QMANs */
		is_slave = i % 2;
		if (!is_slave) {
			qm_glbl_sts0 = RREG32(mmMME0_QM_GLBL_STS0 + offset);
			qm_cgm_sts = RREG32(mmMME0_QM_CGM_STS + offset);
			is_eng_idle &= IS_QM_IDLE(qm_glbl_sts0, qm_cgm_sts);
		}

		is_idle &= is_eng_idle;

		if (mask && !is_eng_idle)
			set_bit(GAUDI_ENGINE_ID_MME_0 + i, mask);
		if (s) {
			if (!is_slave)
				seq_printf(s, fmt, i,
					is_eng_idle ? "Y" : "N",
					qm_glbl_sts0, qm_cgm_sts, mme_arch_sts);
			else
				seq_printf(s, mme_slave_fmt, i,
					is_eng_idle ? "Y" : "N", "-",
					"-", mme_arch_sts);
		}
	}

	if (s)
		seq_puts(s, "\nNIC  is_idle  QM_GLBL_STS0  QM_CGM_STS\n"
				"---  -------  ------------  ----------\n");

	for (i = 0 ; i < (NIC_NUMBER_OF_ENGINES / 2) ; i++) {
		offset = i * NIC_MACRO_QMAN_OFFSET;
		port = 2 * i;
		if (gaudi->hw_cap_initialized & BIT(HW_CAP_NIC_SHIFT + port)) {
			qm_glbl_sts0 = RREG32(mmNIC0_QM0_GLBL_STS0 + offset);
			qm_cgm_sts = RREG32(mmNIC0_QM0_CGM_STS + offset);
			is_eng_idle = IS_QM_IDLE(qm_glbl_sts0, qm_cgm_sts);
			is_idle &= is_eng_idle;

			if (mask && !is_eng_idle)
				set_bit(GAUDI_ENGINE_ID_NIC_0 + port, mask);
			if (s)
				seq_printf(s, nic_fmt, port,
						is_eng_idle ? "Y" : "N",
						qm_glbl_sts0, qm_cgm_sts);
		}

		port = 2 * i + 1;
		if (gaudi->hw_cap_initialized & BIT(HW_CAP_NIC_SHIFT + port)) {
			qm_glbl_sts0 = RREG32(mmNIC0_QM1_GLBL_STS0 + offset);
			qm_cgm_sts = RREG32(mmNIC0_QM1_CGM_STS + offset);
			is_eng_idle = IS_QM_IDLE(qm_glbl_sts0, qm_cgm_sts);
			is_idle &= is_eng_idle;

			if (mask && !is_eng_idle)
				set_bit(GAUDI_ENGINE_ID_NIC_0 + port, mask);
			if (s)
				seq_printf(s, nic_fmt, port,
						is_eng_idle ? "Y" : "N",
						qm_glbl_sts0, qm_cgm_sts);
		}
	}

	if (s)
		seq_puts(s, "\n");

	hdev->asic_funcs->set_clock_gating(hdev);

	mutex_unlock(&gaudi->clk_gate_mutex);

	return is_idle;
}

static void gaudi_hw_queues_lock(struct hl_device *hdev)
	__acquires(&gaudi->hw_queues_lock)
{
	struct gaudi_device *gaudi = hdev->asic_specific;

	spin_lock(&gaudi->hw_queues_lock);
}

static void gaudi_hw_queues_unlock(struct hl_device *hdev)
	__releases(&gaudi->hw_queues_lock)
{
	struct gaudi_device *gaudi = hdev->asic_specific;

	spin_unlock(&gaudi->hw_queues_lock);
}

static u32 gaudi_get_pci_id(struct hl_device *hdev)
{
	return hdev->pdev->device;
}

static int gaudi_get_eeprom_data(struct hl_device *hdev, void *data,
				size_t max_size)
{
	struct gaudi_device *gaudi = hdev->asic_specific;

	if (!(gaudi->hw_cap_initialized & HW_CAP_CPU_Q))
		return 0;

	return hl_fw_get_eeprom_data(hdev, data, max_size);
}

/*
 * this function should be used only during initialization and/or after reset,
 * when there are no active users.
 */
static int gaudi_run_tpc_kernel(struct hl_device *hdev, u64 tpc_kernel,
				u32 tpc_id)
{
	struct gaudi_device *gaudi = hdev->asic_specific;
	u64 kernel_timeout;
	u32 status, offset;
	int rc;

	offset = tpc_id * (mmTPC1_CFG_STATUS - mmTPC0_CFG_STATUS);

	if (hdev->pldm)
		kernel_timeout = GAUDI_PLDM_TPC_KERNEL_WAIT_USEC;
	else
		kernel_timeout = HL_DEVICE_TIMEOUT_USEC;

	mutex_lock(&gaudi->clk_gate_mutex);

	hdev->asic_funcs->disable_clock_gating(hdev);

	WREG32(mmTPC0_CFG_QM_KERNEL_BASE_ADDRESS_LOW + offset,
			lower_32_bits(tpc_kernel));
	WREG32(mmTPC0_CFG_QM_KERNEL_BASE_ADDRESS_HIGH + offset,
			upper_32_bits(tpc_kernel));

	WREG32(mmTPC0_CFG_ICACHE_BASE_ADDERESS_LOW + offset,
			lower_32_bits(tpc_kernel));
	WREG32(mmTPC0_CFG_ICACHE_BASE_ADDERESS_HIGH + offset,
			upper_32_bits(tpc_kernel));
	/* set a valid LUT pointer, content is of no significance */
	WREG32(mmTPC0_CFG_LUT_FUNC256_BASE_ADDR_LO + offset,
			lower_32_bits(tpc_kernel));
	WREG32(mmTPC0_CFG_LUT_FUNC256_BASE_ADDR_HI + offset,
			upper_32_bits(tpc_kernel));

	WREG32(mmTPC0_CFG_QM_SYNC_OBJECT_ADDR + offset,
			lower_32_bits(CFG_BASE +
				mmSYNC_MNGR_E_N_SYNC_MNGR_OBJS_SOB_OBJ_0));

	WREG32(mmTPC0_CFG_TPC_CMD + offset,
			(1 << TPC0_CFG_TPC_CMD_ICACHE_INVALIDATE_SHIFT |
			1 << TPC0_CFG_TPC_CMD_ICACHE_PREFETCH_64KB_SHIFT));
	/* wait a bit for the engine to start executing */
	usleep_range(1000, 1500);

	/* wait until engine has finished executing */
	rc = hl_poll_timeout(
		hdev,
		mmTPC0_CFG_STATUS + offset,
		status,
		(status & TPC0_CFG_STATUS_VECTOR_PIPE_EMPTY_MASK) ==
				TPC0_CFG_STATUS_VECTOR_PIPE_EMPTY_MASK,
		1000,
		kernel_timeout);

	if (rc) {
		dev_err(hdev->dev,
			"Timeout while waiting for TPC%d icache prefetch\n",
			tpc_id);
		hdev->asic_funcs->set_clock_gating(hdev);
		mutex_unlock(&gaudi->clk_gate_mutex);
		return -EIO;
	}

	WREG32(mmTPC0_CFG_TPC_EXECUTE + offset,
			1 << TPC0_CFG_TPC_EXECUTE_V_SHIFT);

	/* wait a bit for the engine to start executing */
	usleep_range(1000, 1500);

	/* wait until engine has finished executing */
	rc = hl_poll_timeout(
		hdev,
		mmTPC0_CFG_STATUS + offset,
		status,
		(status & TPC0_CFG_STATUS_VECTOR_PIPE_EMPTY_MASK) ==
				TPC0_CFG_STATUS_VECTOR_PIPE_EMPTY_MASK,
		1000,
		kernel_timeout);

	if (rc) {
		dev_err(hdev->dev,
			"Timeout while waiting for TPC%d vector pipe\n",
			tpc_id);
		hdev->asic_funcs->set_clock_gating(hdev);
		mutex_unlock(&gaudi->clk_gate_mutex);
		return -EIO;
	}

	rc = hl_poll_timeout(
		hdev,
		mmTPC0_CFG_WQ_INFLIGHT_CNTR + offset,
		status,
		(status == 0),
		1000,
		kernel_timeout);

	hdev->asic_funcs->set_clock_gating(hdev);
	mutex_unlock(&gaudi->clk_gate_mutex);

	if (rc) {
		dev_err(hdev->dev,
			"Timeout while waiting for TPC%d kernel to execute\n",
			tpc_id);
		return -EIO;
	}

	return 0;
}

static int gaudi_internal_cb_pool_init(struct hl_device *hdev,
		struct hl_ctx *ctx)
{
	struct gaudi_device *gaudi = hdev->asic_specific;
	int min_alloc_order, rc, collective_cb_size;

	if (!(gaudi->hw_cap_initialized & HW_CAP_MMU))
		return 0;

	hdev->internal_cb_pool_virt_addr =
			hdev->asic_funcs->asic_dma_alloc_coherent(hdev,
					HOST_SPACE_INTERNAL_CB_SZ,
					&hdev->internal_cb_pool_dma_addr,
					GFP_KERNEL | __GFP_ZERO);

	if (!hdev->internal_cb_pool_virt_addr)
		return -ENOMEM;

	collective_cb_size = sizeof(struct packet_msg_short) * 5 +
			sizeof(struct packet_fence);
	min_alloc_order = ilog2(collective_cb_size);

	hdev->internal_cb_pool = gen_pool_create(min_alloc_order, -1);
	if (!hdev->internal_cb_pool) {
		dev_err(hdev->dev,
			"Failed to create internal CB pool\n");
		rc = -ENOMEM;
		goto free_internal_cb_pool;
	}

	rc = gen_pool_add(hdev->internal_cb_pool,
				(uintptr_t) hdev->internal_cb_pool_virt_addr,
				HOST_SPACE_INTERNAL_CB_SZ, -1);
	if (rc) {
		dev_err(hdev->dev,
			"Failed to add memory to internal CB pool\n");
		rc = -EFAULT;
		goto destroy_internal_cb_pool;
	}

	hdev->internal_cb_va_base = hl_reserve_va_block(hdev, ctx,
			HL_VA_RANGE_TYPE_HOST, HOST_SPACE_INTERNAL_CB_SZ,
			HL_MMU_VA_ALIGNMENT_NOT_NEEDED);

	if (!hdev->internal_cb_va_base) {
		rc = -ENOMEM;
		goto destroy_internal_cb_pool;
	}

	mutex_lock(&ctx->mmu_lock);
	rc = hl_mmu_map_contiguous(ctx, hdev->internal_cb_va_base,
			hdev->internal_cb_pool_dma_addr,
			HOST_SPACE_INTERNAL_CB_SZ);

	hdev->asic_funcs->mmu_invalidate_cache(hdev, false, MMU_OP_USERPTR);
	mutex_unlock(&ctx->mmu_lock);

	if (rc)
		goto unreserve_internal_cb_pool;

	return 0;

unreserve_internal_cb_pool:
	hl_unreserve_va_block(hdev, ctx, hdev->internal_cb_va_base,
			HOST_SPACE_INTERNAL_CB_SZ);
destroy_internal_cb_pool:
	gen_pool_destroy(hdev->internal_cb_pool);
free_internal_cb_pool:
	hdev->asic_funcs->asic_dma_free_coherent(hdev,
			HOST_SPACE_INTERNAL_CB_SZ,
			hdev->internal_cb_pool_virt_addr,
			hdev->internal_cb_pool_dma_addr);

	return rc;
}

static void gaudi_internal_cb_pool_fini(struct hl_device *hdev,
		struct hl_ctx *ctx)
{
	struct gaudi_device *gaudi = hdev->asic_specific;

	if (!(gaudi->hw_cap_initialized & HW_CAP_MMU))
		return;

	mutex_lock(&ctx->mmu_lock);
	hl_mmu_unmap_contiguous(ctx, hdev->internal_cb_va_base,
			HOST_SPACE_INTERNAL_CB_SZ);
	hl_unreserve_va_block(hdev, ctx, hdev->internal_cb_va_base,
			HOST_SPACE_INTERNAL_CB_SZ);
	hdev->asic_funcs->mmu_invalidate_cache(hdev, true, MMU_OP_USERPTR);
	mutex_unlock(&ctx->mmu_lock);

	gen_pool_destroy(hdev->internal_cb_pool);

	hdev->asic_funcs->asic_dma_free_coherent(hdev,
			HOST_SPACE_INTERNAL_CB_SZ,
			hdev->internal_cb_pool_virt_addr,
			hdev->internal_cb_pool_dma_addr);
}

static int gaudi_ctx_init(struct hl_ctx *ctx)
{
	int rc;

	if (ctx->asid == HL_KERNEL_ASID_ID)
		return 0;

	rc = gaudi_internal_cb_pool_init(ctx->hdev, ctx);
	if (rc)
		return rc;

	rc = gaudi_restore_user_registers(ctx->hdev);
	if (rc)
		gaudi_internal_cb_pool_fini(ctx->hdev, ctx);

	return rc;
}

static void gaudi_ctx_fini(struct hl_ctx *ctx)
{
	if (ctx->asid == HL_KERNEL_ASID_ID)
		return;

	gaudi_internal_cb_pool_fini(ctx->hdev, ctx);
}

static u32 gaudi_get_queue_id_for_cq(struct hl_device *hdev, u32 cq_idx)
{
	return gaudi_cq_assignment[cq_idx];
}

static u32 gaudi_get_signal_cb_size(struct hl_device *hdev)
{
	return sizeof(struct packet_msg_short) +
			sizeof(struct packet_msg_prot) * 2;
}

static u32 gaudi_get_wait_cb_size(struct hl_device *hdev)
{
	return sizeof(struct packet_msg_short) * 4 +
			sizeof(struct packet_fence) +
			sizeof(struct packet_msg_prot) * 2;
}

static u32 gaudi_get_sob_addr(struct hl_device *hdev, u32 sob_id)
{
	return mmSYNC_MNGR_W_S_SYNC_MNGR_OBJS_SOB_OBJ_0 + (sob_id * 4);
}

static u32 gaudi_gen_signal_cb(struct hl_device *hdev, void *data, u16 sob_id,
				u32 size, bool eb)
{
	struct hl_cb *cb = (struct hl_cb *) data;
	struct packet_msg_short *pkt;
	u32 value, ctl, pkt_size = sizeof(*pkt);

	pkt = cb->kernel_address + size;
	memset(pkt, 0, pkt_size);

	/* Inc by 1, Mode ADD */
	value = FIELD_PREP(GAUDI_PKT_SHORT_VAL_SOB_SYNC_VAL_MASK, 1);
	value |= FIELD_PREP(GAUDI_PKT_SHORT_VAL_SOB_MOD_MASK, 1);

	ctl = FIELD_PREP(GAUDI_PKT_SHORT_CTL_ADDR_MASK, sob_id * 4);
	ctl |= FIELD_PREP(GAUDI_PKT_SHORT_CTL_OP_MASK, 0); /* write the value */
	ctl |= FIELD_PREP(GAUDI_PKT_SHORT_CTL_BASE_MASK, 3); /* W_S SOB base */
	ctl |= FIELD_PREP(GAUDI_PKT_CTL_OPCODE_MASK, PACKET_MSG_SHORT);
	ctl |= FIELD_PREP(GAUDI_PKT_CTL_EB_MASK, eb);
	ctl |= FIELD_PREP(GAUDI_PKT_CTL_RB_MASK, 1);
	ctl |= FIELD_PREP(GAUDI_PKT_CTL_MB_MASK, 1);

	pkt->value = cpu_to_le32(value);
	pkt->ctl = cpu_to_le32(ctl);

	return size + pkt_size;
}

static u32 gaudi_add_mon_msg_short(struct packet_msg_short *pkt, u32 value,
					u16 addr)
{
	u32 ctl, pkt_size = sizeof(*pkt);

	memset(pkt, 0, pkt_size);

	ctl = FIELD_PREP(GAUDI_PKT_SHORT_CTL_ADDR_MASK, addr);
	ctl |= FIELD_PREP(GAUDI_PKT_SHORT_CTL_BASE_MASK, 2);  /* W_S MON base */
	ctl |= FIELD_PREP(GAUDI_PKT_CTL_OPCODE_MASK, PACKET_MSG_SHORT);
	ctl |= FIELD_PREP(GAUDI_PKT_CTL_EB_MASK, 0);
	ctl |= FIELD_PREP(GAUDI_PKT_CTL_RB_MASK, 1);
	ctl |= FIELD_PREP(GAUDI_PKT_CTL_MB_MASK, 0); /* last pkt MB */

	pkt->value = cpu_to_le32(value);
	pkt->ctl = cpu_to_le32(ctl);

	return pkt_size;
}

static u32 gaudi_add_arm_monitor_pkt(struct hl_device *hdev,
		struct packet_msg_short *pkt, u16 sob_base, u8 sob_mask,
		u16 sob_val, u16 mon_id)
{
	u64 monitor_base;
	u32 ctl, value, pkt_size = sizeof(*pkt);
	u16 msg_addr_offset;
	u8 mask;

	if (hl_gen_sob_mask(sob_base, sob_mask, &mask)) {
		dev_err(hdev->dev,
			"sob_base %u (mask %#x) is not valid\n",
			sob_base, sob_mask);
		return 0;
	}

	/*
	 * monitor_base should be the content of the base0 address registers,
	 * so it will be added to the msg short offsets
	 */
	monitor_base = mmSYNC_MNGR_W_S_SYNC_MNGR_OBJS_MON_PAY_ADDRL_0;

	msg_addr_offset =
		(mmSYNC_MNGR_W_S_SYNC_MNGR_OBJS_MON_ARM_0 + mon_id * 4) -
				monitor_base;

	memset(pkt, 0, pkt_size);

	/* Monitor config packet: bind the monitor to a sync object */
	value = FIELD_PREP(GAUDI_PKT_SHORT_VAL_MON_SYNC_GID_MASK, sob_base / 8);
	value |= FIELD_PREP(GAUDI_PKT_SHORT_VAL_MON_SYNC_VAL_MASK, sob_val);
	value |= FIELD_PREP(GAUDI_PKT_SHORT_VAL_MON_MODE_MASK,
			0); /* GREATER OR EQUAL*/
	value |= FIELD_PREP(GAUDI_PKT_SHORT_VAL_MON_MASK_MASK, mask);

	ctl = FIELD_PREP(GAUDI_PKT_SHORT_CTL_ADDR_MASK, msg_addr_offset);
	ctl |= FIELD_PREP(GAUDI_PKT_SHORT_CTL_OP_MASK, 0); /* write the value */
	ctl |= FIELD_PREP(GAUDI_PKT_SHORT_CTL_BASE_MASK, 2); /* W_S MON base */
	ctl |= FIELD_PREP(GAUDI_PKT_CTL_OPCODE_MASK, PACKET_MSG_SHORT);
	ctl |= FIELD_PREP(GAUDI_PKT_CTL_EB_MASK, 0);
	ctl |= FIELD_PREP(GAUDI_PKT_CTL_RB_MASK, 1);
	ctl |= FIELD_PREP(GAUDI_PKT_CTL_MB_MASK, 1);

	pkt->value = cpu_to_le32(value);
	pkt->ctl = cpu_to_le32(ctl);

	return pkt_size;
}

static u32 gaudi_add_fence_pkt(struct packet_fence *pkt)
{
	u32 ctl, cfg, pkt_size = sizeof(*pkt);

	memset(pkt, 0, pkt_size);

	cfg = FIELD_PREP(GAUDI_PKT_FENCE_CFG_DEC_VAL_MASK, 1);
	cfg |= FIELD_PREP(GAUDI_PKT_FENCE_CFG_TARGET_VAL_MASK, 1);
	cfg |= FIELD_PREP(GAUDI_PKT_FENCE_CFG_ID_MASK, 2);

	ctl = FIELD_PREP(GAUDI_PKT_CTL_OPCODE_MASK, PACKET_FENCE);
	ctl |= FIELD_PREP(GAUDI_PKT_CTL_EB_MASK, 0);
	ctl |= FIELD_PREP(GAUDI_PKT_CTL_RB_MASK, 1);
	ctl |= FIELD_PREP(GAUDI_PKT_CTL_MB_MASK, 1);

	pkt->cfg = cpu_to_le32(cfg);
	pkt->ctl = cpu_to_le32(ctl);

	return pkt_size;
}

static int gaudi_get_fence_addr(struct hl_device *hdev, u32 queue_id, u64 *addr)
{
	u32 offset, nic_index;

	switch (queue_id) {
	case GAUDI_QUEUE_ID_DMA_0_0:
		offset = mmDMA0_QM_CP_FENCE2_RDATA_0;
		break;
	case GAUDI_QUEUE_ID_DMA_0_1:
		offset = mmDMA0_QM_CP_FENCE2_RDATA_1;
		break;
	case GAUDI_QUEUE_ID_DMA_0_2:
		offset = mmDMA0_QM_CP_FENCE2_RDATA_2;
		break;
	case GAUDI_QUEUE_ID_DMA_0_3:
		offset = mmDMA0_QM_CP_FENCE2_RDATA_3;
		break;
	case GAUDI_QUEUE_ID_DMA_1_0:
		offset = mmDMA1_QM_CP_FENCE2_RDATA_0;
		break;
	case GAUDI_QUEUE_ID_DMA_1_1:
		offset = mmDMA1_QM_CP_FENCE2_RDATA_1;
		break;
	case GAUDI_QUEUE_ID_DMA_1_2:
		offset = mmDMA1_QM_CP_FENCE2_RDATA_2;
		break;
	case GAUDI_QUEUE_ID_DMA_1_3:
		offset = mmDMA1_QM_CP_FENCE2_RDATA_3;
		break;
	case GAUDI_QUEUE_ID_DMA_5_0:
		offset = mmDMA5_QM_CP_FENCE2_RDATA_0;
		break;
	case GAUDI_QUEUE_ID_DMA_5_1:
		offset = mmDMA5_QM_CP_FENCE2_RDATA_1;
		break;
	case GAUDI_QUEUE_ID_DMA_5_2:
		offset = mmDMA5_QM_CP_FENCE2_RDATA_2;
		break;
	case GAUDI_QUEUE_ID_DMA_5_3:
		offset = mmDMA5_QM_CP_FENCE2_RDATA_3;
		break;
	case GAUDI_QUEUE_ID_TPC_7_0:
		offset = mmTPC7_QM_CP_FENCE2_RDATA_0;
		break;
	case GAUDI_QUEUE_ID_TPC_7_1:
		offset = mmTPC7_QM_CP_FENCE2_RDATA_1;
		break;
	case GAUDI_QUEUE_ID_TPC_7_2:
		offset = mmTPC7_QM_CP_FENCE2_RDATA_2;
		break;
	case GAUDI_QUEUE_ID_TPC_7_3:
		offset = mmTPC7_QM_CP_FENCE2_RDATA_3;
		break;
	case GAUDI_QUEUE_ID_NIC_0_0:
	case GAUDI_QUEUE_ID_NIC_1_0:
	case GAUDI_QUEUE_ID_NIC_2_0:
	case GAUDI_QUEUE_ID_NIC_3_0:
	case GAUDI_QUEUE_ID_NIC_4_0:
	case GAUDI_QUEUE_ID_NIC_5_0:
	case GAUDI_QUEUE_ID_NIC_6_0:
	case GAUDI_QUEUE_ID_NIC_7_0:
	case GAUDI_QUEUE_ID_NIC_8_0:
	case GAUDI_QUEUE_ID_NIC_9_0:
		nic_index = (queue_id - GAUDI_QUEUE_ID_NIC_0_0) >> 2;
		offset = mmNIC0_QM0_CP_FENCE2_RDATA_0 +
				(nic_index >> 1) * NIC_MACRO_QMAN_OFFSET +
				(nic_index & 0x1) * NIC_ENGINE_QMAN_OFFSET;
		break;
	case GAUDI_QUEUE_ID_NIC_0_1:
	case GAUDI_QUEUE_ID_NIC_1_1:
	case GAUDI_QUEUE_ID_NIC_2_1:
	case GAUDI_QUEUE_ID_NIC_3_1:
	case GAUDI_QUEUE_ID_NIC_4_1:
	case GAUDI_QUEUE_ID_NIC_5_1:
	case GAUDI_QUEUE_ID_NIC_6_1:
	case GAUDI_QUEUE_ID_NIC_7_1:
	case GAUDI_QUEUE_ID_NIC_8_1:
	case GAUDI_QUEUE_ID_NIC_9_1:
		nic_index = (queue_id - GAUDI_QUEUE_ID_NIC_0_1) >> 2;
		offset = mmNIC0_QM0_CP_FENCE2_RDATA_1 +
				(nic_index >> 1) * NIC_MACRO_QMAN_OFFSET +
				(nic_index & 0x1) * NIC_ENGINE_QMAN_OFFSET;
		break;
	case GAUDI_QUEUE_ID_NIC_0_2:
	case GAUDI_QUEUE_ID_NIC_1_2:
	case GAUDI_QUEUE_ID_NIC_2_2:
	case GAUDI_QUEUE_ID_NIC_3_2:
	case GAUDI_QUEUE_ID_NIC_4_2:
	case GAUDI_QUEUE_ID_NIC_5_2:
	case GAUDI_QUEUE_ID_NIC_6_2:
	case GAUDI_QUEUE_ID_NIC_7_2:
	case GAUDI_QUEUE_ID_NIC_8_2:
	case GAUDI_QUEUE_ID_NIC_9_2:
		nic_index = (queue_id - GAUDI_QUEUE_ID_NIC_0_2) >> 2;
		offset = mmNIC0_QM0_CP_FENCE2_RDATA_2 +
				(nic_index >> 1) * NIC_MACRO_QMAN_OFFSET +
				(nic_index & 0x1) * NIC_ENGINE_QMAN_OFFSET;
		break;
	case GAUDI_QUEUE_ID_NIC_0_3:
	case GAUDI_QUEUE_ID_NIC_1_3:
	case GAUDI_QUEUE_ID_NIC_2_3:
	case GAUDI_QUEUE_ID_NIC_3_3:
	case GAUDI_QUEUE_ID_NIC_4_3:
	case GAUDI_QUEUE_ID_NIC_5_3:
	case GAUDI_QUEUE_ID_NIC_6_3:
	case GAUDI_QUEUE_ID_NIC_7_3:
	case GAUDI_QUEUE_ID_NIC_8_3:
	case GAUDI_QUEUE_ID_NIC_9_3:
		nic_index = (queue_id - GAUDI_QUEUE_ID_NIC_0_3) >> 2;
		offset = mmNIC0_QM0_CP_FENCE2_RDATA_3 +
				(nic_index >> 1) * NIC_MACRO_QMAN_OFFSET +
				(nic_index & 0x1) * NIC_ENGINE_QMAN_OFFSET;
		break;
	default:
		return -EINVAL;
	}

	*addr = CFG_BASE + offset;

	return 0;
}

static u32 gaudi_add_mon_pkts(void *buf, u16 mon_id, u64 fence_addr)
{
	u64 monitor_base;
	u32 size = 0;
	u16 msg_addr_offset;

	/*
	 * monitor_base should be the content of the base0 address registers,
	 * so it will be added to the msg short offsets
	 */
	monitor_base = mmSYNC_MNGR_W_S_SYNC_MNGR_OBJS_MON_PAY_ADDRL_0;

	/* First monitor config packet: low address of the sync */
	msg_addr_offset =
		(mmSYNC_MNGR_W_S_SYNC_MNGR_OBJS_MON_PAY_ADDRL_0 + mon_id * 4) -
				monitor_base;

	size += gaudi_add_mon_msg_short(buf + size, (u32) fence_addr,
					msg_addr_offset);

	/* Second monitor config packet: high address of the sync */
	msg_addr_offset =
		(mmSYNC_MNGR_W_S_SYNC_MNGR_OBJS_MON_PAY_ADDRH_0 + mon_id * 4) -
				monitor_base;

	size += gaudi_add_mon_msg_short(buf + size, (u32) (fence_addr >> 32),
					msg_addr_offset);

	/*
	 * Third monitor config packet: the payload, i.e. what to write when the
	 * sync triggers
	 */
	msg_addr_offset =
		(mmSYNC_MNGR_W_S_SYNC_MNGR_OBJS_MON_PAY_DATA_0 + mon_id * 4) -
				monitor_base;

	size += gaudi_add_mon_msg_short(buf + size, 1, msg_addr_offset);

	return size;
}

static u32 gaudi_gen_wait_cb(struct hl_device *hdev,
				struct hl_gen_wait_properties *prop)
{
	struct hl_cb *cb = (struct hl_cb *) prop->data;
	void *buf = cb->kernel_address;
	u64 fence_addr = 0;
	u32 size = prop->size;

	if (gaudi_get_fence_addr(hdev, prop->q_idx, &fence_addr)) {
		dev_crit(hdev->dev, "wrong queue id %d for wait packet\n",
				prop->q_idx);
		return 0;
	}

	size += gaudi_add_mon_pkts(buf + size, prop->mon_id, fence_addr);
	size += gaudi_add_arm_monitor_pkt(hdev, buf + size, prop->sob_base,
			prop->sob_mask, prop->sob_val, prop->mon_id);
	size += gaudi_add_fence_pkt(buf + size);

	return size;
}

static void gaudi_reset_sob(struct hl_device *hdev, void *data)
{
	struct hl_hw_sob *hw_sob = (struct hl_hw_sob *) data;

	dev_dbg(hdev->dev, "reset SOB, q_idx: %d, sob_id: %d\n", hw_sob->q_idx,
		hw_sob->sob_id);

	WREG32(mmSYNC_MNGR_W_S_SYNC_MNGR_OBJS_SOB_OBJ_0 +
			hw_sob->sob_id * 4, 0);

	kref_init(&hw_sob->kref);
}

static void gaudi_set_dma_mask_from_fw(struct hl_device *hdev)
{
	if (RREG32(mmPSOC_GLOBAL_CONF_NON_RST_FLOPS_0) ==
							HL_POWER9_HOST_MAGIC) {
		hdev->power9_64bit_dma_enable = 1;
		hdev->dma_mask = 64;
	} else {
		hdev->power9_64bit_dma_enable = 0;
		hdev->dma_mask = 48;
	}
}

static u64 gaudi_get_device_time(struct hl_device *hdev)
{
	u64 device_time = ((u64) RREG32(mmPSOC_TIMESTAMP_CNTCVU)) << 32;

	return device_time | RREG32(mmPSOC_TIMESTAMP_CNTCVL);
}

static int gaudi_get_hw_block_id(struct hl_device *hdev, u64 block_addr,
				u32 *block_size, u32 *block_id)
{
	return -EPERM;
}

static int gaudi_block_mmap(struct hl_device *hdev,
				struct vm_area_struct *vma,
				u32 block_id, u32 block_size)
{
	return -EPERM;
}

static void gaudi_enable_events_from_fw(struct hl_device *hdev)
{
	struct cpu_dyn_regs *dyn_regs =
			&hdev->fw_loader.dynamic_loader.comm_desc.cpu_dyn_regs;
	u32 irq_handler_offset = hdev->asic_prop.gic_interrupts_enable ?
			mmGIC_DISTRIBUTOR__5_GICD_SETSPI_NSR :
			le32_to_cpu(dyn_regs->gic_host_ints_irq);

	WREG32(irq_handler_offset,
		gaudi_irq_map_table[GAUDI_EVENT_INTS_REGISTER].cpu_id);
}

static int gaudi_map_pll_idx_to_fw_idx(u32 pll_idx)
{
	switch (pll_idx) {
	case HL_GAUDI_CPU_PLL: return CPU_PLL;
	case HL_GAUDI_PCI_PLL: return PCI_PLL;
	case HL_GAUDI_NIC_PLL: return NIC_PLL;
	case HL_GAUDI_DMA_PLL: return DMA_PLL;
	case HL_GAUDI_MESH_PLL: return MESH_PLL;
	case HL_GAUDI_MME_PLL: return MME_PLL;
	case HL_GAUDI_TPC_PLL: return TPC_PLL;
	case HL_GAUDI_IF_PLL: return IF_PLL;
	case HL_GAUDI_SRAM_PLL: return SRAM_PLL;
	case HL_GAUDI_HBM_PLL: return HBM_PLL;
	default: return -EINVAL;
	}
}

static int gaudi_add_sync_to_engine_map_entry(
	struct hl_sync_to_engine_map *map, u32 reg_value,
	enum hl_sync_engine_type engine_type, u32 engine_id)
{
	struct hl_sync_to_engine_map_entry *entry;

	/* Reg value represents a partial address of sync object,
	 * it is used as unique identifier. For this we need to
	 * clear the cutoff cfg base bits from the value.
	 */
	if (reg_value == 0 || reg_value == 0xffffffff)
		return 0;
	reg_value -= (u32)CFG_BASE;

	/* create a new hash entry */
	entry = kzalloc(sizeof(*entry), GFP_KERNEL);
	if (!entry)
		return -ENOMEM;
	entry->engine_type = engine_type;
	entry->engine_id = engine_id;
	entry->sync_id = reg_value;
	hash_add(map->tb, &entry->node, reg_value);

	return 0;
}

static int gaudi_gen_sync_to_engine_map(struct hl_device *hdev,
				struct hl_sync_to_engine_map *map)
{
	struct hl_state_dump_specs *sds = &hdev->state_dump_specs;
	struct gaudi_device *gaudi = hdev->asic_specific;
	int i, j, rc;
	u32 reg_value;

	/* Iterate over TPC engines */
	for (i = 0; i < sds->props[SP_NUM_OF_TPC_ENGINES]; ++i) {
		/* TPC registered must be accessed with clock gating disabled */
		mutex_lock(&gaudi->clk_gate_mutex);
		hdev->asic_funcs->disable_clock_gating(hdev);

		reg_value = RREG32(sds->props[SP_TPC0_CFG_SO] +
					sds->props[SP_NEXT_TPC] * i);

		/* We can reenable clock_gating */
		hdev->asic_funcs->set_clock_gating(hdev);
		mutex_unlock(&gaudi->clk_gate_mutex);

		rc = gaudi_add_sync_to_engine_map_entry(map, reg_value,
							ENGINE_TPC, i);
		if (rc)
			goto free_sync_to_engine_map;
	}

	/* Iterate over MME engines */
	for (i = 0; i < sds->props[SP_NUM_OF_MME_ENGINES]; ++i) {
		for (j = 0; j < sds->props[SP_SUB_MME_ENG_NUM]; ++j) {
			/* MME registered must be accessed with clock gating
			 * disabled
			 */
			mutex_lock(&gaudi->clk_gate_mutex);
			hdev->asic_funcs->disable_clock_gating(hdev);

			reg_value = RREG32(sds->props[SP_MME_CFG_SO] +
						sds->props[SP_NEXT_MME] * i +
						j * sizeof(u32));

			/* We can reenable clock_gating */
			hdev->asic_funcs->set_clock_gating(hdev);
			mutex_unlock(&gaudi->clk_gate_mutex);

			rc = gaudi_add_sync_to_engine_map_entry(
				map, reg_value, ENGINE_MME,
				i * sds->props[SP_SUB_MME_ENG_NUM] + j);
			if (rc)
				goto free_sync_to_engine_map;
		}
	}

	/* Iterate over DMA engines */
	for (i = 0; i < sds->props[SP_NUM_OF_DMA_ENGINES]; ++i) {
		reg_value = RREG32(sds->props[SP_DMA_CFG_SO] +
					sds->props[SP_DMA_QUEUES_OFFSET] * i);
		rc = gaudi_add_sync_to_engine_map_entry(map, reg_value,
							ENGINE_DMA, i);
		if (rc)
			goto free_sync_to_engine_map;
	}

	return 0;

free_sync_to_engine_map:
	hl_state_dump_free_sync_to_engine_map(map);

	return rc;
}

static int gaudi_monitor_valid(struct hl_mon_state_dump *mon)
{
	return FIELD_GET(
		SYNC_MNGR_W_S_SYNC_MNGR_OBJS_MON_STATUS_0_VALID_MASK,
		mon->status);
}

static void gaudi_fill_sobs_from_mon(char *sobs, struct hl_mon_state_dump *mon)
{
	const size_t max_write = 10;
	u32 gid, mask, sob;
	int i, offset;

	/* Sync object ID is calculated as follows:
	 * (8 * group_id + cleared bits in mask)
	 */
	gid = FIELD_GET(SYNC_MNGR_W_S_SYNC_MNGR_OBJS_MON_ARM_0_SID_MASK,
			mon->arm_data);
	mask = FIELD_GET(SYNC_MNGR_W_S_SYNC_MNGR_OBJS_MON_ARM_0_MASK_MASK,
			mon->arm_data);

	for (i = 0, offset = 0; mask && offset < MONITOR_SOB_STRING_SIZE -
		max_write; mask >>= 1, i++) {
		if (!(mask & 1)) {
			sob = gid * MONITOR_MAX_SOBS + i;

			if (offset > 0)
				offset += snprintf(sobs + offset, max_write,
							", ");

			offset += snprintf(sobs + offset, max_write, "%u", sob);
		}
	}
}

static int gaudi_print_single_monitor(char **buf, size_t *size, size_t *offset,
				struct hl_device *hdev,
				struct hl_mon_state_dump *mon)
{
	const char *name;
	char scratch_buf1[BIN_REG_STRING_SIZE],
		scratch_buf2[BIN_REG_STRING_SIZE];
	char monitored_sobs[MONITOR_SOB_STRING_SIZE] = {0};

	name = hl_state_dump_get_monitor_name(hdev, mon);
	if (!name)
		name = "";

	gaudi_fill_sobs_from_mon(monitored_sobs, mon);

	return hl_snprintf_resize(
		buf, size, offset,
		"Mon id: %u%s, wait for group id: %u mask %s to reach val: %u and write %u to address 0x%llx. Pending: %s. Means sync objects [%s] are being monitored.",
		mon->id, name,
		FIELD_GET(SYNC_MNGR_W_S_SYNC_MNGR_OBJS_MON_ARM_0_SID_MASK,
				mon->arm_data),
		hl_format_as_binary(
			scratch_buf1, sizeof(scratch_buf1),
			FIELD_GET(
				SYNC_MNGR_W_S_SYNC_MNGR_OBJS_MON_ARM_0_MASK_MASK,
				mon->arm_data)),
		FIELD_GET(SYNC_MNGR_W_S_SYNC_MNGR_OBJS_MON_ARM_0_SOD_MASK,
				mon->arm_data),
		mon->wr_data,
		(((u64)mon->wr_addr_high) << 32) | mon->wr_addr_low,
		hl_format_as_binary(
			scratch_buf2, sizeof(scratch_buf2),
			FIELD_GET(
				SYNC_MNGR_W_S_SYNC_MNGR_OBJS_MON_STATUS_0_PENDING_MASK,
				mon->status)),
		monitored_sobs);
}


static int gaudi_print_fences_single_engine(
	struct hl_device *hdev, u64 base_offset, u64 status_base_offset,
	enum hl_sync_engine_type engine_type, u32 engine_id, char **buf,
	size_t *size, size_t *offset)
{
	struct hl_state_dump_specs *sds = &hdev->state_dump_specs;
	int rc = -ENOMEM, i;
	u32 *statuses, *fences;

	statuses = kcalloc(sds->props[SP_ENGINE_NUM_OF_QUEUES],
			sizeof(*statuses), GFP_KERNEL);
	if (!statuses)
		goto out;

	fences = kcalloc(sds->props[SP_ENGINE_NUM_OF_FENCES] *
				sds->props[SP_ENGINE_NUM_OF_QUEUES],
			 sizeof(*fences), GFP_KERNEL);
	if (!fences)
		goto free_status;

	for (i = 0; i < sds->props[SP_ENGINE_NUM_OF_FENCES]; ++i)
		statuses[i] = RREG32(status_base_offset + i * sizeof(u32));

	for (i = 0; i < sds->props[SP_ENGINE_NUM_OF_FENCES] *
				sds->props[SP_ENGINE_NUM_OF_QUEUES]; ++i)
		fences[i] = RREG32(base_offset + i * sizeof(u32));

	/* The actual print */
	for (i = 0; i < sds->props[SP_ENGINE_NUM_OF_QUEUES]; ++i) {
		u32 fence_id;
		u64 fence_cnt, fence_rdata;
		const char *engine_name;

		if (!FIELD_GET(TPC0_QM_CP_STS_0_FENCE_IN_PROGRESS_MASK,
			statuses[i]))
			continue;

		fence_id =
			FIELD_GET(TPC0_QM_CP_STS_0_FENCE_ID_MASK, statuses[i]);
		fence_cnt = base_offset + CFG_BASE +
			sizeof(u32) *
			(i + fence_id * sds->props[SP_ENGINE_NUM_OF_QUEUES]);
		fence_rdata = fence_cnt - sds->props[SP_FENCE0_CNT_OFFSET] +
				sds->props[SP_FENCE0_RDATA_OFFSET];
		engine_name = hl_sync_engine_to_string(engine_type);

		rc = hl_snprintf_resize(
			buf, size, offset,
			"%s%u, stream %u: fence id %u cnt = 0x%llx (%s%u_QM.CP_FENCE%u_CNT_%u) rdata = 0x%llx (%s%u_QM.CP_FENCE%u_RDATA_%u) value = %u, cp_status = %u\n",
			engine_name, engine_id,
			i, fence_id,
			fence_cnt, engine_name, engine_id, fence_id, i,
			fence_rdata, engine_name, engine_id, fence_id, i,
			fences[fence_id],
			statuses[i]);
		if (rc)
			goto free_fences;
	}

	rc = 0;

free_fences:
	kfree(fences);
free_status:
	kfree(statuses);
out:
	return rc;
}


static struct hl_state_dump_specs_funcs gaudi_state_dump_funcs = {
	.monitor_valid = gaudi_monitor_valid,
	.print_single_monitor = gaudi_print_single_monitor,
	.gen_sync_to_engine_map = gaudi_gen_sync_to_engine_map,
	.print_fences_single_engine = gaudi_print_fences_single_engine,
};

static void gaudi_state_dump_init(struct hl_device *hdev)
{
	struct hl_state_dump_specs *sds = &hdev->state_dump_specs;
	int i;

	for (i = 0; i < ARRAY_SIZE(gaudi_so_id_to_str); ++i)
		hash_add(sds->so_id_to_str_tb,
			&gaudi_so_id_to_str[i].node,
			gaudi_so_id_to_str[i].id);

	for (i = 0; i < ARRAY_SIZE(gaudi_monitor_id_to_str); ++i)
		hash_add(sds->monitor_id_to_str_tb,
			&gaudi_monitor_id_to_str[i].node,
			gaudi_monitor_id_to_str[i].id);

	sds->props = gaudi_state_dump_specs_props;

	sds->sync_namager_names = gaudi_sync_manager_names;

	sds->funcs = gaudi_state_dump_funcs;
}

static u32 *gaudi_get_stream_master_qid_arr(void)
{
	return gaudi_stream_master;
}

static const struct hl_asic_funcs gaudi_funcs = {
	.early_init = gaudi_early_init,
	.early_fini = gaudi_early_fini,
	.late_init = gaudi_late_init,
	.late_fini = gaudi_late_fini,
	.sw_init = gaudi_sw_init,
	.sw_fini = gaudi_sw_fini,
	.hw_init = gaudi_hw_init,
	.hw_fini = gaudi_hw_fini,
	.halt_engines = gaudi_halt_engines,
	.suspend = gaudi_suspend,
	.resume = gaudi_resume,
	.mmap = gaudi_mmap,
	.ring_doorbell = gaudi_ring_doorbell,
	.pqe_write = gaudi_pqe_write,
	.asic_dma_alloc_coherent = gaudi_dma_alloc_coherent,
	.asic_dma_free_coherent = gaudi_dma_free_coherent,
	.scrub_device_mem = gaudi_scrub_device_mem,
	.get_int_queue_base = gaudi_get_int_queue_base,
	.test_queues = gaudi_test_queues,
	.asic_dma_pool_zalloc = gaudi_dma_pool_zalloc,
	.asic_dma_pool_free = gaudi_dma_pool_free,
	.cpu_accessible_dma_pool_alloc = gaudi_cpu_accessible_dma_pool_alloc,
	.cpu_accessible_dma_pool_free = gaudi_cpu_accessible_dma_pool_free,
	.hl_dma_unmap_sg = gaudi_dma_unmap_sg,
	.cs_parser = gaudi_cs_parser,
	.asic_dma_map_sg = gaudi_dma_map_sg,
	.get_dma_desc_list_size = gaudi_get_dma_desc_list_size,
	.add_end_of_cb_packets = gaudi_add_end_of_cb_packets,
	.update_eq_ci = gaudi_update_eq_ci,
	.context_switch = gaudi_context_switch,
	.restore_phase_topology = gaudi_restore_phase_topology,
	.debugfs_read32 = gaudi_debugfs_read32,
	.debugfs_write32 = gaudi_debugfs_write32,
	.debugfs_read64 = gaudi_debugfs_read64,
	.debugfs_write64 = gaudi_debugfs_write64,
	.debugfs_read_dma = gaudi_debugfs_read_dma,
	.add_device_attr = hl_add_device_attr,
	.handle_eqe = gaudi_handle_eqe,
	.set_pll_profile = hl_set_pll_profile,
	.get_events_stat = gaudi_get_events_stat,
	.read_pte = gaudi_read_pte,
	.write_pte = gaudi_write_pte,
	.mmu_invalidate_cache = gaudi_mmu_invalidate_cache,
	.mmu_invalidate_cache_range = gaudi_mmu_invalidate_cache_range,
	.send_heartbeat = gaudi_send_heartbeat,
	.set_clock_gating = gaudi_set_clock_gating,
	.disable_clock_gating = gaudi_disable_clock_gating,
	.debug_coresight = gaudi_debug_coresight,
	.is_device_idle = gaudi_is_device_idle,
	.non_hard_reset_late_init = gaudi_non_hard_reset_late_init,
	.hw_queues_lock = gaudi_hw_queues_lock,
	.hw_queues_unlock = gaudi_hw_queues_unlock,
	.get_pci_id = gaudi_get_pci_id,
	.get_eeprom_data = gaudi_get_eeprom_data,
	.send_cpu_message = gaudi_send_cpu_message,
	.pci_bars_map = gaudi_pci_bars_map,
	.init_iatu = gaudi_init_iatu,
	.rreg = hl_rreg,
	.wreg = hl_wreg,
	.halt_coresight = gaudi_halt_coresight,
	.ctx_init = gaudi_ctx_init,
	.ctx_fini = gaudi_ctx_fini,
	.get_clk_rate = hl_get_clk_rate,
	.get_queue_id_for_cq = gaudi_get_queue_id_for_cq,
	.load_firmware_to_device = gaudi_load_firmware_to_device,
	.load_boot_fit_to_device = gaudi_load_boot_fit_to_device,
	.get_signal_cb_size = gaudi_get_signal_cb_size,
	.get_wait_cb_size = gaudi_get_wait_cb_size,
	.gen_signal_cb = gaudi_gen_signal_cb,
	.gen_wait_cb = gaudi_gen_wait_cb,
	.reset_sob = gaudi_reset_sob,
	.reset_sob_group = gaudi_reset_sob_group,
	.set_dma_mask_from_fw = gaudi_set_dma_mask_from_fw,
	.get_device_time = gaudi_get_device_time,
	.collective_wait_init_cs = gaudi_collective_wait_init_cs,
	.collective_wait_create_jobs = gaudi_collective_wait_create_jobs,
	.scramble_addr = hl_mmu_scramble_addr,
	.descramble_addr = hl_mmu_descramble_addr,
	.ack_protection_bits_errors = gaudi_ack_protection_bits_errors,
	.get_hw_block_id = gaudi_get_hw_block_id,
	.hw_block_mmap = gaudi_block_mmap,
	.enable_events_from_fw = gaudi_enable_events_from_fw,
	.map_pll_idx_to_fw_idx = gaudi_map_pll_idx_to_fw_idx,
	.init_firmware_loader = gaudi_init_firmware_loader,
	.init_cpu_scrambler_dram = gaudi_init_scrambler_hbm,
	.state_dump_init = gaudi_state_dump_init,
	.get_sob_addr = gaudi_get_sob_addr,
	.set_pci_memory_regions = gaudi_set_pci_memory_regions,
	.get_stream_master_qid_arr = gaudi_get_stream_master_qid_arr
};

/**
 * gaudi_set_asic_funcs - set GAUDI function pointers
 *
 * @hdev: pointer to hl_device structure
 *
 */
void gaudi_set_asic_funcs(struct hl_device *hdev)
{
	hdev->asic_funcs = &gaudi_funcs;
}<|MERGE_RESOLUTION|>--- conflicted
+++ resolved
@@ -665,11 +665,8 @@
 	prop->clk_pll_index = HL_GAUDI_MME_PLL;
 	prop->max_freq_value = GAUDI_MAX_CLK_FREQ;
 
-<<<<<<< HEAD
-=======
 	prop->use_get_power_for_reset_history = true;
 
->>>>>>> 754e0b0e
 	return 0;
 }
 
@@ -8111,11 +8108,7 @@
 	case GAUDI_EVENT_NIC0_CS_DBG_DERR ... GAUDI_EVENT_NIC4_CS_DBG_DERR:
 		gaudi_print_irq_info(hdev, event_type, true);
 		gaudi_handle_ecc_event(hdev, event_type, &eq_entry->ecc_data);
-<<<<<<< HEAD
-		fw_fatal_err_flag = HL_RESET_FW_FATAL_ERR;
-=======
 		fw_fatal_err_flag = HL_DRV_RESET_FW_FATAL_ERR;
->>>>>>> 754e0b0e
 		goto reset_device;
 
 	case GAUDI_EVENT_GIC500:
@@ -8123,11 +8116,7 @@
 	case GAUDI_EVENT_L2_RAM_ECC:
 	case GAUDI_EVENT_PLL0 ... GAUDI_EVENT_PLL17:
 		gaudi_print_irq_info(hdev, event_type, false);
-<<<<<<< HEAD
-		fw_fatal_err_flag = HL_RESET_FW_FATAL_ERR;
-=======
 		fw_fatal_err_flag = HL_DRV_RESET_FW_FATAL_ERR;
->>>>>>> 754e0b0e
 		goto reset_device;
 
 	case GAUDI_EVENT_HBM0_SPI_0:
@@ -8138,11 +8127,7 @@
 		gaudi_hbm_read_interrupts(hdev,
 				gaudi_hbm_event_to_dev(event_type),
 				&eq_entry->hbm_ecc_data);
-<<<<<<< HEAD
-		fw_fatal_err_flag = HL_RESET_FW_FATAL_ERR;
-=======
 		fw_fatal_err_flag = HL_DRV_RESET_FW_FATAL_ERR;
->>>>>>> 754e0b0e
 		goto reset_device;
 
 	case GAUDI_EVENT_HBM0_SPI_1:
@@ -8325,17 +8310,11 @@
 
 reset_device:
 	if (hdev->asic_prop.fw_security_enabled)
-<<<<<<< HEAD
-		hl_device_reset(hdev, HL_RESET_HARD | HL_RESET_FW | fw_fatal_err_flag);
-	else if (hdev->hard_reset_on_fw_events)
-		hl_device_reset(hdev, HL_RESET_HARD | fw_fatal_err_flag);
-=======
 		hl_device_reset(hdev, HL_DRV_RESET_HARD
 					| HL_DRV_RESET_BYPASS_REQ_TO_FW
 					| fw_fatal_err_flag);
 	else if (hdev->hard_reset_on_fw_events)
 		hl_device_reset(hdev, HL_DRV_RESET_HARD | fw_fatal_err_flag);
->>>>>>> 754e0b0e
 	else
 		hl_fw_unmask_irq(hdev, event_type);
 }
